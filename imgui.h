// dear imgui, v1.66 WIP
// (headers)

// See imgui.cpp file for documentation.
// Call and read ImGui::ShowDemoWindow() in imgui_demo.cpp for demo code.
// Read 'Programmer guide' in imgui.cpp for notes on how to setup ImGui in your codebase.
// Get latest version at https://github.com/ocornut/imgui

#pragma once

// Configuration file (edit imconfig.h or define IMGUI_USER_CONFIG to set your own filename)
#ifdef IMGUI_USER_CONFIG
#include IMGUI_USER_CONFIG
#endif
#if !defined(IMGUI_DISABLE_INCLUDE_IMCONFIG_H) || defined(IMGUI_INCLUDE_IMCONFIG_H)
#include "imconfig.h"
#endif

#include <float.h>                  // FLT_MAX
#include <stdarg.h>                 // va_list
#include <stddef.h>                 // ptrdiff_t, NULL
#include <string.h>                 // memset, memmove, memcpy, strlen, strchr, strcpy, strcmp

// Version
// (Integer encoded as XYYZZ for use in #if preprocessor conditionals. Work in progress versions typically starts at XYY00 then bounced up to XYY01 when release tagging happens)
#define IMGUI_VERSION               "1.66 WIP"
#define IMGUI_VERSION_NUM           16600
#define IMGUI_CHECKVERSION()        ImGui::DebugCheckVersionAndDataLayout(IMGUI_VERSION, sizeof(ImGuiIO), sizeof(ImGuiStyle), sizeof(ImVec2), sizeof(ImVec4), sizeof(ImDrawVert))
<<<<<<< HEAD
#define IMGUI_HAS_VIEWPORT          1 // Viewport WIP branch
=======
#define IMGUI_HAS_DOCK              1 // Docking WIP branch
#define IMGUI_HAS_TABS              1 // Docking WIP branch
>>>>>>> 49533bc8

// Define attributes of all API symbols declarations (e.g. for DLL under Windows)
// IMGUI_API is used for core imgui functions, IMGUI_IMPL_API is used for the default bindings files (imgui_impl_xxx.h)
#ifndef IMGUI_API
#define IMGUI_API
#endif
#ifndef IMGUI_IMPL_API
#define IMGUI_IMPL_API              IMGUI_API
#endif

// Helpers
#ifndef IM_ASSERT
#include <assert.h>
#define IM_ASSERT(_EXPR)            assert(_EXPR)                               // You can override the default assert handler by editing imconfig.h
#endif
#if defined(__clang__) || defined(__GNUC__)
#define IM_FMTARGS(FMT)             __attribute__((format(printf, FMT, FMT+1))) // Apply printf-style warnings to user functions.
#define IM_FMTLIST(FMT)             __attribute__((format(printf, FMT, 0)))
#else
#define IM_FMTARGS(FMT)
#define IM_FMTLIST(FMT)
#endif
#define IM_ARRAYSIZE(_ARR)          ((int)(sizeof(_ARR)/sizeof(*_ARR)))         // Size of a static C-style array. Don't use on pointers!
#define IM_OFFSETOF(_TYPE,_MEMBER)  ((size_t)&(((_TYPE*)0)->_MEMBER))           // Offset of _MEMBER within _TYPE. Standardized as offsetof() in modern C++.

#if defined(__clang__)
#pragma clang diagnostic push
#pragma clang diagnostic ignored "-Wold-style-cast"
#elif defined(__GNUC__) && __GNUC__ >= 8
#pragma GCC diagnostic push
#pragma GCC diagnostic ignored "-Wclass-memaccess"
#endif

// Forward declarations
struct ImDrawChannel;               // Temporary storage for outputting drawing commands out of order, used by ImDrawList::ChannelsSplit()
struct ImDrawCmd;                   // A single draw command within a parent ImDrawList (generally maps to 1 GPU draw call)
struct ImDrawData;                  // All draw command lists required to render the frame
struct ImDrawList;                  // A single draw command list (generally one per window, conceptually you may see this as a dynamic "mesh" builder)
struct ImDrawListSharedData;        // Data shared among multiple draw lists (typically owned by parent ImGui context, but you may create one yourself)
struct ImDrawVert;                  // A single vertex (20 bytes by default, override layout with IMGUI_OVERRIDE_DRAWVERT_STRUCT_LAYOUT)
struct ImFont;                      // Runtime data for a single font within a parent ImFontAtlas
struct ImFontAtlas;                 // Runtime data for multiple fonts, bake multiple fonts into a single texture, TTF/OTF font loader
struct ImFontConfig;                // Configuration data when adding a font or merging fonts
struct ImColor;                     // Helper functions to create a color that can be converted to either u32 or float4 (*obsolete* please avoid using)
#ifndef ImTextureID
typedef void* ImTextureID;          // User data to identify a texture (this is whatever to you want it to be! read the FAQ about ImTextureID in imgui.cpp)
#endif
struct ImGuiContext;                // ImGui context (opaque)
struct ImGuiIO;                     // Main configuration and I/O between your application and ImGui
struct ImGuiInputTextCallbackData;  // Shared state of InputText() when using custom ImGuiInputTextCallback (rare/advanced use)
struct ImGuiListClipper;            // Helper to manually clip large list of items
struct ImGuiOnceUponAFrame;         // Helper for running a block of code not more than once a frame, used by IMGUI_ONCE_UPON_A_FRAME macro
struct ImGuiPayload;                // User data payload for drag and drop operations
struct ImGuiPlatformIO;             // Multi-viewport support: interface for Platform/Renderer back-ends + viewports to render
struct ImGuiPlatformMonitor;        // Multi-viewport support: user-provided bounds for each connected monitor/display. Used when positioning popups and tooltips to avoid them straddling monitors
struct ImGuiSizeCallbackData;       // Callback data when using SetNextWindowSizeConstraints() (rare/advanced use)
struct ImGuiStorage;                // Helper for key->value storage
struct ImGuiStyle;                  // Runtime data for styling/colors
struct ImGuiTextFilter;             // Helper to parse and apply text filters (e.g. "aaaaa[,bbbb][,ccccc]")
struct ImGuiTextBuffer;             // Helper to hold and append into a text buffer (~string builder)
struct ImGuiViewport;               // Viewport (generally ~1 per window to output to at the OS level. Need per-platform support to use multiple viewports)

// Typedefs and Enums/Flags (declared as int for compatibility with old C++, to allow using as flags and to not pollute the top of this file)
// Use your programming IDE "Go to definition" facility on the names of the center columns to find the actual flags/enum lists.
typedef unsigned int ImGuiID;       // Unique ID used by widgets (typically hashed from a stack of string)
typedef unsigned short ImWchar;     // Character for keyboard input/display
typedef int ImGuiCol;               // -> enum ImGuiCol_             // Enum: A color identifier for styling
typedef int ImGuiCond;              // -> enum ImGuiCond_            // Enum: A condition for Set*()
typedef int ImGuiDataType;          // -> enum ImGuiDataType_        // Enum: A primary data type
typedef int ImGuiDir;               // -> enum ImGuiDir_             // Enum: A cardinal direction
typedef int ImGuiKey;               // -> enum ImGuiKey_             // Enum: A key identifier (ImGui-side enum)
typedef int ImGuiNavInput;          // -> enum ImGuiNavInput_        // Enum: An input identifier for navigation
typedef int ImGuiMouseCursor;       // -> enum ImGuiMouseCursor_     // Enum: A mouse cursor identifier
typedef int ImGuiStyleVar;          // -> enum ImGuiStyleVar_        // Enum: A variable identifier for styling
typedef int ImDrawCornerFlags;      // -> enum ImDrawCornerFlags_    // Flags: for ImDrawList::AddRect*() etc.
typedef int ImDrawListFlags;        // -> enum ImDrawListFlags_      // Flags: for ImDrawList
typedef int ImFontAtlasFlags;       // -> enum ImFontAtlasFlags_     // Flags: for ImFontAtlas
typedef int ImGuiBackendFlags;      // -> enum ImGuiBackendFlags_    // Flags: for io.BackendFlags
typedef int ImGuiColorEditFlags;    // -> enum ImGuiColorEditFlags_  // Flags: for ColorEdit*(), ColorPicker*()
typedef int ImGuiColumnsFlags;      // -> enum ImGuiColumnsFlags_    // Flags: for Columns(), BeginColumns()
typedef int ImGuiConfigFlags;       // -> enum ImGuiConfigFlags_     // Flags: for io.ConfigFlags
typedef int ImGuiComboFlags;        // -> enum ImGuiComboFlags_      // Flags: for BeginCombo()
typedef int ImGuiDragDropFlags;     // -> enum ImGuiDragDropFlags_   // Flags: for *DragDrop*()
typedef int ImGuiFocusedFlags;      // -> enum ImGuiFocusedFlags_    // Flags: for IsWindowFocused()
typedef int ImGuiHoveredFlags;      // -> enum ImGuiHoveredFlags_    // Flags: for IsItemHovered(), IsWindowHovered() etc.
typedef int ImGuiInputTextFlags;    // -> enum ImGuiInputTextFlags_  // Flags: for InputText*()
typedef int ImGuiSelectableFlags;   // -> enum ImGuiSelectableFlags_ // Flags: for Selectable()
typedef int ImGuiTabBarFlags;       // -> enum ImGuiTabBarFlags_     // Flags: for BeginTabBar()
typedef int ImGuiTabItemFlags;      // -> enum ImGuiTabItemFlags_    // Flags: for BeginTabItem()
typedef int ImGuiTreeNodeFlags;     // -> enum ImGuiTreeNodeFlags_   // Flags: for TreeNode*(),CollapsingHeader()
typedef int ImGuiViewportFlags;     // -> enum ImGuiViewportFlags_   // Flags: for ImGuiViewport
typedef int ImGuiWindowFlags;       // -> enum ImGuiWindowFlags_     // Flags: for Begin*()
typedef int (*ImGuiInputTextCallback)(ImGuiInputTextCallbackData *data);
typedef void (*ImGuiSizeCallback)(ImGuiSizeCallbackData* data);

// Scalar data types
typedef signed int          ImS32;  // 32-bit signed integer == int
typedef unsigned int        ImU32;  // 32-bit unsigned integer (often used to store packed colors)
#if defined(_MSC_VER) && !defined(__clang__)
typedef signed   __int64    ImS64;  // 64-bit signed integer (pre and post C++11 with Visual Studio)
typedef unsigned __int64    ImU64;  // 64-bit unsigned integer (pre and post C++11 with Visual Studio)
#elif (defined(__clang__) || defined(__GNUC__)) && (__cplusplus < 201100)
#include <stdint.h>
typedef int64_t             ImS64;  // 64-bit signed integer (pre C++11)
typedef uint64_t            ImU64;  // 64-bit unsigned integer (pre C++11)
#else
typedef signed   long long  ImS64;  // 64-bit signed integer (post C++11)
typedef unsigned long long  ImU64;  // 64-bit unsigned integer (post C++11)
#endif

// 2D vector (often used to store positions, sizes, etc.)
struct ImVec2
{
    float     x, y;
    ImVec2()  { x = y = 0.0f; }
    ImVec2(float _x, float _y) { x = _x; y = _y; }
    float  operator[] (size_t idx) const { IM_ASSERT(idx <= 1); return (&x)[idx]; }    // We very rarely use this [] operator, the assert overhead is fine.
    float& operator[] (size_t idx)       { IM_ASSERT(idx <= 1); return (&x)[idx]; }    // We very rarely use this [] operator, the assert overhead is fine.
#ifdef IM_VEC2_CLASS_EXTRA
    IM_VEC2_CLASS_EXTRA     // Define additional constructors and implicit cast operators in imconfig.h to convert back and forth between your math types and ImVec2.
#endif
};

// 4D vector (often used to store floating-point colors)
struct ImVec4
{
    float     x, y, z, w;
    ImVec4()  { x = y = z = w = 0.0f; }
    ImVec4(float _x, float _y, float _z, float _w) { x = _x; y = _y; z = _z; w = _w; }
#ifdef IM_VEC4_CLASS_EXTRA
    IM_VEC4_CLASS_EXTRA     // Define additional constructors and implicit cast operators in imconfig.h to convert back and forth between your math types and ImVec4.
#endif
};

// Dear ImGui end-user API
// (In a namespace so you can add extra functions in your own separate file. Please don't modify imgui.cpp/.h!)
namespace ImGui
{
    // Context creation and access
    // Each context create its own ImFontAtlas by default. You may instance one yourself and pass it to CreateContext() to share a font atlas between imgui contexts.
    // All those functions are not reliant on the current context.
    IMGUI_API ImGuiContext* CreateContext(ImFontAtlas* shared_font_atlas = NULL);
    IMGUI_API void          DestroyContext(ImGuiContext* ctx = NULL);   // NULL = destroy current context
    IMGUI_API ImGuiContext* GetCurrentContext();
    IMGUI_API void          SetCurrentContext(ImGuiContext* ctx);
    IMGUI_API bool          DebugCheckVersionAndDataLayout(const char* version_str, size_t sz_io, size_t sz_style, size_t sz_vec2, size_t sz_vec4, size_t sz_drawvert);

    // Main
    IMGUI_API ImGuiIO&      GetIO();                                    // access the IO structure (mouse/keyboard/gamepad inputs, time, various configuration options/flags)
    IMGUI_API ImGuiStyle&   GetStyle();                                 // access the Style structure (colors, sizes). Always use PushStyleCol(), PushStyleVar() to modify style mid-frame.
    IMGUI_API void          NewFrame();                                 // start a new ImGui frame, you can submit any command from this point until Render()/EndFrame().
    IMGUI_API void          EndFrame();                                 // ends the ImGui frame. automatically called by Render(), you likely don't need to call that yourself directly. If you don't need to render data (skipping rendering) you may call EndFrame() but you'll have wasted CPU already! If you don't need to render, better to not create any imgui windows and not call NewFrame() at all!
    IMGUI_API void          Render();                                   // ends the ImGui frame, finalize the draw data. (Obsolete: optionally call io.RenderDrawListsFn if set. Nowadays, prefer calling your render function yourself.)
    IMGUI_API ImDrawData*   GetDrawData();                              // valid after Render() and until the next call to NewFrame(). this is what you have to render. (Obsolete: this used to be passed to your io.RenderDrawListsFn() function.)

    // Demo, Debug, Information
    IMGUI_API void          ShowDemoWindow(bool* p_open = NULL);        // create demo/test window (previously called ShowTestWindow). demonstrate most ImGui features. call this to learn about the library! try to make it always available in your application!
    IMGUI_API void          ShowMetricsWindow(bool* p_open = NULL);     // create metrics window. display ImGui internals: draw commands (with individual draw calls and vertices), window list, basic internal state, etc.
    IMGUI_API void          ShowStyleEditor(ImGuiStyle* ref = NULL);    // add style editor block (not a window). you can pass in a reference ImGuiStyle structure to compare to, revert to and save to (else it uses the default style)
    IMGUI_API bool          ShowStyleSelector(const char* label);       // add style selector block (not a window), essentially a combo listing the default styles.
    IMGUI_API void          ShowFontSelector(const char* label);        // add font selector block (not a window), essentially a combo listing the loaded fonts.
    IMGUI_API void          ShowUserGuide();                            // add basic help/info block (not a window): how to manipulate ImGui as a end-user (mouse/keyboard controls).
    IMGUI_API const char*   GetVersion();                               // get the compiled version string e.g. "1.23"

    // Styles
    IMGUI_API void          StyleColorsDark(ImGuiStyle* dst = NULL);    // new, recommended style (default)
    IMGUI_API void          StyleColorsClassic(ImGuiStyle* dst = NULL); // classic imgui style
    IMGUI_API void          StyleColorsLight(ImGuiStyle* dst = NULL);   // best used with borders and a custom, thicker font

    // Windows
    // (Begin = push window to the stack and start appending to it. End = pop window from the stack. You may append multiple times to the same window during the same frame)
    // Begin()/BeginChild() return false to indicate the window being collapsed or fully clipped, so you may early out and omit submitting anything to the window.
    // You need to always call a matching End()/EndChild() for a Begin()/BeginChild() call, regardless of its return value (this is due to legacy reason and is inconsistent with BeginMenu/EndMenu, BeginPopup/EndPopup and other functions where the End call should only be called if the corresponding Begin function returned true.)
    // Passing 'bool* p_open != NULL' shows a close widget in the upper-right corner of the window, which when clicking will set the boolean to false.
    // Use child windows to introduce independent scrolling/clipping regions within a host window. Child windows can embed their own child.
    IMGUI_API bool          Begin(const char* name, bool* p_open = NULL, ImGuiWindowFlags flags = 0);
    IMGUI_API void          End();
    IMGUI_API bool          BeginChild(const char* str_id, const ImVec2& size = ImVec2(0,0), bool border = false, ImGuiWindowFlags flags = 0); // Begin a scrolling region. size==0.0f: use remaining window size, size<0.0f: use remaining window size minus abs(size). size>0.0f: fixed size. each axis can use a different mode, e.g. ImVec2(0,400).
    IMGUI_API bool          BeginChild(ImGuiID id, const ImVec2& size = ImVec2(0,0), bool border = false, ImGuiWindowFlags flags = 0);
    IMGUI_API void          EndChild();

    // Windows Utilities
    IMGUI_API bool          IsWindowAppearing();
    IMGUI_API bool          IsWindowCollapsed();
    IMGUI_API bool          IsWindowFocused(ImGuiFocusedFlags flags=0); // is current window focused? or its root/child, depending on flags. see flags for options.
    IMGUI_API bool          IsWindowHovered(ImGuiHoveredFlags flags=0); // is current window hovered (and typically: not blocked by a popup/modal)? see flags for options. NB: If you are trying to check whether your mouse should be dispatched to imgui or to your app, you should use the 'io.WantCaptureMouse' boolean for that! Please read the FAQ!
<<<<<<< HEAD
    IMGUI_API ImDrawList*   GetWindowDrawList();                        // get draw list associated to the current window, to append your own drawing primitives
    IMGUI_API float         GetWindowDpiScale();                        // get DPI scale currently associated to the current window's viewport.
    IMGUI_API ImGuiViewport*GetWindowViewport();                        // get viewport currently associated to the current window.
=======
    IMGUI_API bool          IsWindowDocked();
    IMGUI_API ImDrawList*   GetWindowDrawList();                        // get draw list associated to the current window, to append your own drawing primitives

>>>>>>> 49533bc8
    IMGUI_API ImVec2        GetWindowPos();                             // get current window position in screen space (useful if you want to do your own drawing via the DrawList API)
    IMGUI_API ImVec2        GetWindowSize();                            // get current window size
    IMGUI_API float         GetWindowWidth();                           // get current window width (shortcut for GetWindowSize().x)
    IMGUI_API float         GetWindowHeight();                          // get current window height (shortcut for GetWindowSize().y)
    IMGUI_API ImVec2        GetContentRegionMax();                      // current content boundaries (typically window boundaries including scrolling, or current column boundaries), in windows coordinates
    IMGUI_API ImVec2        GetContentRegionAvail();                    // == GetContentRegionMax() - GetCursorPos()
    IMGUI_API float         GetContentRegionAvailWidth();               //
    IMGUI_API ImVec2        GetWindowContentRegionMin();                // content boundaries min (roughly (0,0)-Scroll), in window coordinates
    IMGUI_API ImVec2        GetWindowContentRegionMax();                // content boundaries max (roughly (0,0)+Size-Scroll) where Size can be override with SetNextWindowContentSize(), in window coordinates
    IMGUI_API float         GetWindowContentRegionWidth();              //

    IMGUI_API void          SetNextWindowPos(const ImVec2& pos, ImGuiCond cond = 0, const ImVec2& pivot = ImVec2(0,0)); // set next window position. call before Begin(). use pivot=(0.5f,0.5f) to center on given point, etc.
    IMGUI_API void          SetNextWindowSize(const ImVec2& size, ImGuiCond cond = 0);                  // set next window size. set axis to 0.0f to force an auto-fit on this axis. call before Begin()
    IMGUI_API void          SetNextWindowSizeConstraints(const ImVec2& size_min, const ImVec2& size_max, ImGuiSizeCallback custom_callback = NULL, void* custom_callback_data = NULL); // set next window size limits. use -1,-1 on either X/Y axis to preserve the current size. Use callback to apply non-trivial programmatic constraints.
    IMGUI_API void          SetNextWindowContentSize(const ImVec2& size);                               // set next window content size (~ enforce the range of scrollbars). not including window decorations (title bar, menu bar, etc.). set an axis to 0.0f to leave it automatic. call before Begin()
    IMGUI_API void          SetNextWindowCollapsed(bool collapsed, ImGuiCond cond = 0);                 // set next window collapsed state. call before Begin()
    IMGUI_API void          SetNextWindowFocus();                                                       // set next window to be focused / front-most. call before Begin()
    IMGUI_API void          SetNextWindowBgAlpha(float alpha);                                          // set next window background color alpha. helper to easily modify ImGuiCol_WindowBg/ChildBg/PopupBg.
<<<<<<< HEAD
    IMGUI_API void          SetNextWindowViewport(ImGuiID viewport_id);                                 // set next window viewport
=======
    IMGUI_API void          SetNextWindowDock(ImGuiID dock_id, ImGuiCond cond = 0);                     // set next window dock id (FIXME-DOCK)
>>>>>>> 49533bc8
    IMGUI_API void          SetWindowPos(const ImVec2& pos, ImGuiCond cond = 0);                        // (not recommended) set current window position - call within Begin()/End(). prefer using SetNextWindowPos(), as this may incur tearing and side-effects.
    IMGUI_API void          SetWindowSize(const ImVec2& size, ImGuiCond cond = 0);                      // (not recommended) set current window size - call within Begin()/End(). set to ImVec2(0,0) to force an auto-fit. prefer using SetNextWindowSize(), as this may incur tearing and minor side-effects.
    IMGUI_API void          SetWindowCollapsed(bool collapsed, ImGuiCond cond = 0);                     // (not recommended) set current window collapsed state. prefer using SetNextWindowCollapsed().
    IMGUI_API void          SetWindowFocus();                                                           // (not recommended) set current window to be focused / front-most. prefer using SetNextWindowFocus().
    IMGUI_API void          SetWindowFontScale(float scale);                                            // set font scale. Adjust IO.FontGlobalScale if you want to scale all windows
    IMGUI_API void          SetWindowPos(const char* name, const ImVec2& pos, ImGuiCond cond = 0);      // set named window position.
    IMGUI_API void          SetWindowSize(const char* name, const ImVec2& size, ImGuiCond cond = 0);    // set named window size. set axis to 0.0f to force an auto-fit on this axis.
    IMGUI_API void          SetWindowCollapsed(const char* name, bool collapsed, ImGuiCond cond = 0);   // set named window collapsed state
    IMGUI_API void          SetWindowFocus(const char* name);                                           // set named window to be focused / front-most. use NULL to remove focus.

    // Windows Scrolling
    IMGUI_API float         GetScrollX();                                                   // get scrolling amount [0..GetScrollMaxX()]
    IMGUI_API float         GetScrollY();                                                   // get scrolling amount [0..GetScrollMaxY()]
    IMGUI_API float         GetScrollMaxX();                                                // get maximum scrolling amount ~~ ContentSize.X - WindowSize.X
    IMGUI_API float         GetScrollMaxY();                                                // get maximum scrolling amount ~~ ContentSize.Y - WindowSize.Y
    IMGUI_API void          SetScrollX(float scroll_x);                                     // set scrolling amount [0..GetScrollMaxX()]
    IMGUI_API void          SetScrollY(float scroll_y);                                     // set scrolling amount [0..GetScrollMaxY()]
    IMGUI_API void          SetScrollHere(float center_y_ratio = 0.5f);                     // adjust scrolling amount to make current cursor position visible. center_y_ratio=0.0: top, 0.5: center, 1.0: bottom. When using to make a "default/current item" visible, consider using SetItemDefaultFocus() instead.
    IMGUI_API void          SetScrollFromPosY(float pos_y, float center_y_ratio = 0.5f);    // adjust scrolling amount to make given position valid. use GetCursorPos() or GetCursorStartPos()+offset to get valid positions.

    // Parameters stacks (shared)
    IMGUI_API void          PushFont(ImFont* font);                                         // use NULL as a shortcut to push default font
    IMGUI_API void          PopFont();
    IMGUI_API void          PushStyleColor(ImGuiCol idx, ImU32 col);
    IMGUI_API void          PushStyleColor(ImGuiCol idx, const ImVec4& col);
    IMGUI_API void          PopStyleColor(int count = 1);
    IMGUI_API void          PushStyleVar(ImGuiStyleVar idx, float val);
    IMGUI_API void          PushStyleVar(ImGuiStyleVar idx, const ImVec2& val);
    IMGUI_API void          PopStyleVar(int count = 1);
    IMGUI_API const ImVec4& GetStyleColorVec4(ImGuiCol idx);                                // retrieve style color as stored in ImGuiStyle structure. use to feed back into PushStyleColor(), otherwise use GetColorU32() to get style color with style alpha baked in.
    IMGUI_API ImFont*       GetFont();                                                      // get current font
    IMGUI_API float         GetFontSize();                                                  // get current font size (= height in pixels) of current font with current scale applied
    IMGUI_API ImVec2        GetFontTexUvWhitePixel();                                       // get UV coordinate for a while pixel, useful to draw custom shapes via the ImDrawList API
    IMGUI_API ImU32         GetColorU32(ImGuiCol idx, float alpha_mul = 1.0f);              // retrieve given style color with style alpha applied and optional extra alpha multiplier
    IMGUI_API ImU32         GetColorU32(const ImVec4& col);                                 // retrieve given color with style alpha applied
    IMGUI_API ImU32         GetColorU32(ImU32 col);                                         // retrieve given color with style alpha applied

    // Parameters stacks (current window)
    IMGUI_API void          PushItemWidth(float item_width);                                // width of items for the common item+label case, pixels. 0.0f = default to ~2/3 of windows width, >0.0f: width in pixels, <0.0f align xx pixels to the right of window (so -1.0f always align width to the right side)
    IMGUI_API void          PopItemWidth();
    IMGUI_API float         CalcItemWidth();                                                // width of item given pushed settings and current cursor position
    IMGUI_API void          PushTextWrapPos(float wrap_pos_x = 0.0f);                       // word-wrapping for Text*() commands. < 0.0f: no wrapping; 0.0f: wrap to end of window (or column); > 0.0f: wrap at 'wrap_pos_x' position in window local space
    IMGUI_API void          PopTextWrapPos();
    IMGUI_API void          PushAllowKeyboardFocus(bool allow_keyboard_focus);              // allow focusing using TAB/Shift-TAB, enabled by default but you can disable it for certain widgets
    IMGUI_API void          PopAllowKeyboardFocus();
    IMGUI_API void          PushButtonRepeat(bool repeat);                                  // in 'repeat' mode, Button*() functions return repeated true in a typematic manner (using io.KeyRepeatDelay/io.KeyRepeatRate setting). Note that you can call IsItemActive() after any Button() to tell if the button is held in the current frame.
    IMGUI_API void          PopButtonRepeat();

    // Cursor / Layout
    IMGUI_API void          Separator();                                                    // separator, generally horizontal. inside a menu bar or in horizontal layout mode, this becomes a vertical separator.
    IMGUI_API void          SameLine(float pos_x = 0.0f, float spacing_w = -1.0f);          // call between widgets or groups to layout them horizontally
    IMGUI_API void          NewLine();                                                      // undo a SameLine()
    IMGUI_API void          Spacing();                                                      // add vertical spacing
    IMGUI_API void          Dummy(const ImVec2& size);                                      // add a dummy item of given size
    IMGUI_API void          Indent(float indent_w = 0.0f);                                  // move content position toward the right, by style.IndentSpacing or indent_w if != 0
    IMGUI_API void          Unindent(float indent_w = 0.0f);                                // move content position back to the left, by style.IndentSpacing or indent_w if != 0
    IMGUI_API void          BeginGroup();                                                   // lock horizontal starting position + capture group bounding box into one "item" (so you can use IsItemHovered() or layout primitives such as SameLine() on whole group, etc.)
    IMGUI_API void          EndGroup();
    IMGUI_API ImVec2        GetCursorPos();                                                 // cursor position is relative to window position
    IMGUI_API float         GetCursorPosX();                                                // "
    IMGUI_API float         GetCursorPosY();                                                // "
    IMGUI_API void          SetCursorPos(const ImVec2& local_pos);                          // "
    IMGUI_API void          SetCursorPosX(float x);                                         // "
    IMGUI_API void          SetCursorPosY(float y);                                         // "
    IMGUI_API ImVec2        GetCursorStartPos();                                            // initial cursor position
    IMGUI_API ImVec2        GetCursorScreenPos();                                           // cursor position in screen coordinates [0..io.DisplaySize] (or [io.ViewportPos..io.ViewportPos + io.ViewportSize] when using multiple viewport). useful to work with ImDrawList API.
    IMGUI_API void          SetCursorScreenPos(const ImVec2& pos);                          // cursor position in screen coordinates [0..io.DisplaySize] (or [io.ViewportPos..io.ViewportPos + io.ViewportSize] when using multiple viewport) 
    IMGUI_API void          AlignTextToFramePadding();                                      // vertically align upcoming text baseline to FramePadding.y so that it will align properly to regularly framed items (call if you have text on a line before a framed item)
    IMGUI_API float         GetTextLineHeight();                                            // ~ FontSize
    IMGUI_API float         GetTextLineHeightWithSpacing();                                 // ~ FontSize + style.ItemSpacing.y (distance in pixels between 2 consecutive lines of text)
    IMGUI_API float         GetFrameHeight();                                               // ~ FontSize + style.FramePadding.y * 2
    IMGUI_API float         GetFrameHeightWithSpacing();                                    // ~ FontSize + style.FramePadding.y * 2 + style.ItemSpacing.y (distance in pixels between 2 consecutive lines of framed widgets)

    // ID stack/scopes
    // Read the FAQ for more details about how ID are handled in dear imgui. If you are creating widgets in a loop you most
    // likely want to push a unique identifier (e.g. object pointer, loop index) to uniquely differentiate them.
    // You can also use the "##foobar" syntax within widget label to distinguish them from each others.
    // In this header file we use the "label"/"name" terminology to denote a string that will be displayed and used as an ID,
    // whereas "str_id" denote a string that is only used as an ID and not aimed to be displayed.
    IMGUI_API void          PushID(const char* str_id);                                     // push identifier into the ID stack. IDs are hash of the entire stack!
    IMGUI_API void          PushID(const char* str_id_begin, const char* str_id_end);
    IMGUI_API void          PushID(const void* ptr_id);
    IMGUI_API void          PushID(int int_id);
    IMGUI_API void          PopID();
    IMGUI_API ImGuiID       GetID(const char* str_id);                                      // calculate unique ID (hash of whole ID stack + given parameter). e.g. if you want to query into ImGuiStorage yourself
    IMGUI_API ImGuiID       GetID(const char* str_id_begin, const char* str_id_end);
    IMGUI_API ImGuiID       GetID(const void* ptr_id);

    // Widgets: Text
    IMGUI_API void          TextUnformatted(const char* text, const char* text_end = NULL);                // raw text without formatting. Roughly equivalent to Text("%s", text) but: A) doesn't require null terminated string if 'text_end' is specified, B) it's faster, no memory copy is done, no buffer size limits, recommended for long chunks of text.
    IMGUI_API void          Text(const char* fmt, ...)                                      IM_FMTARGS(1); // simple formatted text
    IMGUI_API void          TextV(const char* fmt, va_list args)                            IM_FMTLIST(1);
    IMGUI_API void          TextColored(const ImVec4& col, const char* fmt, ...)            IM_FMTARGS(2); // shortcut for PushStyleColor(ImGuiCol_Text, col); Text(fmt, ...); PopStyleColor();
    IMGUI_API void          TextColoredV(const ImVec4& col, const char* fmt, va_list args)  IM_FMTLIST(2);
    IMGUI_API void          TextDisabled(const char* fmt, ...)                              IM_FMTARGS(1); // shortcut for PushStyleColor(ImGuiCol_Text, style.Colors[ImGuiCol_TextDisabled]); Text(fmt, ...); PopStyleColor();
    IMGUI_API void          TextDisabledV(const char* fmt, va_list args)                    IM_FMTLIST(1);
    IMGUI_API void          TextWrapped(const char* fmt, ...)                               IM_FMTARGS(1); // shortcut for PushTextWrapPos(0.0f); Text(fmt, ...); PopTextWrapPos();. Note that this won't work on an auto-resizing window if there's no other widgets to extend the window width, yoy may need to set a size using SetNextWindowSize().
    IMGUI_API void          TextWrappedV(const char* fmt, va_list args)                     IM_FMTLIST(1);
    IMGUI_API void          LabelText(const char* label, const char* fmt, ...)              IM_FMTARGS(2); // display text+label aligned the same way as value+label widgets
    IMGUI_API void          LabelTextV(const char* label, const char* fmt, va_list args)    IM_FMTLIST(2);
    IMGUI_API void          BulletText(const char* fmt, ...)                                IM_FMTARGS(1); // shortcut for Bullet()+Text()
    IMGUI_API void          BulletTextV(const char* fmt, va_list args)                      IM_FMTLIST(1);

    // Widgets: Main
    // Most widgets return true when the value has been changed or when pressed/selected
    IMGUI_API bool          Button(const char* label, const ImVec2& size = ImVec2(0,0));    // button
    IMGUI_API bool          SmallButton(const char* label);                                 // button with FramePadding=(0,0) to easily embed within text
    IMGUI_API bool          InvisibleButton(const char* str_id, const ImVec2& size);        // button behavior without the visuals, useful to build custom behaviors using the public api (along with IsItemActive, IsItemHovered, etc.)
    IMGUI_API bool          ArrowButton(const char* str_id, ImGuiDir dir);                  // square button with an arrow shape
    IMGUI_API void          Image(ImTextureID user_texture_id, const ImVec2& size, const ImVec2& uv0 = ImVec2(0,0), const ImVec2& uv1 = ImVec2(1,1), const ImVec4& tint_col = ImVec4(1,1,1,1), const ImVec4& border_col = ImVec4(0,0,0,0));
    IMGUI_API bool          ImageButton(ImTextureID user_texture_id, const ImVec2& size, const ImVec2& uv0 = ImVec2(0,0),  const ImVec2& uv1 = ImVec2(1,1), int frame_padding = -1, const ImVec4& bg_col = ImVec4(0,0,0,0), const ImVec4& tint_col = ImVec4(1,1,1,1));    // <0 frame_padding uses default frame padding settings. 0 for no padding
    IMGUI_API bool          Checkbox(const char* label, bool* v);
    IMGUI_API bool          CheckboxFlags(const char* label, unsigned int* flags, unsigned int flags_value);
    IMGUI_API bool          RadioButton(const char* label, bool active);                    // use with e.g. if (RadioButton("one", my_value==1)) { my_value = 1; }
    IMGUI_API bool          RadioButton(const char* label, int* v, int v_button);           // shortcut to handle the above pattern when value is an integer
    IMGUI_API void          ProgressBar(float fraction, const ImVec2& size_arg = ImVec2(-1,0), const char* overlay = NULL);
    IMGUI_API void          Bullet();                                                       // draw a small circle and keep the cursor on the same line. advance cursor x position by GetTreeNodeToLabelSpacing(), same distance that TreeNode() uses

    // Widgets: Combo Box
    // The new BeginCombo()/EndCombo() api allows you to manage your contents and selection state however you want it, by creating e.g. Selectable() items.
    // The old Combo() api are helpers over BeginCombo()/EndCombo() which are kept available for convenience purpose.
    IMGUI_API bool          BeginCombo(const char* label, const char* preview_value, ImGuiComboFlags flags = 0);
    IMGUI_API void          EndCombo(); // only call EndCombo() if BeginCombo() returns true!
    IMGUI_API bool          Combo(const char* label, int* current_item, const char* const items[], int items_count, int popup_max_height_in_items = -1);
    IMGUI_API bool          Combo(const char* label, int* current_item, const char* items_separated_by_zeros, int popup_max_height_in_items = -1);      // Separate items with \0 within a string, end item-list with \0\0. e.g. "One\0Two\0Three\0"
    IMGUI_API bool          Combo(const char* label, int* current_item, bool(*items_getter)(void* data, int idx, const char** out_text), void* data, int items_count, int popup_max_height_in_items = -1);

    // Widgets: Drags (tip: ctrl+click on a drag box to input with keyboard. manually input values aren't clamped, can go off-bounds)
    // For all the Float2/Float3/Float4/Int2/Int3/Int4 versions of every functions, note that a 'float v[X]' function argument is the same as 'float* v', the array syntax is just a way to document the number of elements that are expected to be accessible. You can pass address of your first element out of a contiguous set, e.g. &myvector.x
    // Adjust format string to decorate the value with a prefix, a suffix, or adapt the editing and display precision e.g. "%.3f" -> 1.234; "%5.2f secs" -> 01.23 secs; "Biscuit: %.0f" -> Biscuit: 1; etc.
    // Speed are per-pixel of mouse movement (v_speed=0.2f: mouse needs to move by 5 pixels to increase value by 1). For gamepad/keyboard navigation, minimum speed is Max(v_speed, minimum_step_at_given_precision).
    IMGUI_API bool          DragFloat(const char* label, float* v, float v_speed = 1.0f, float v_min = 0.0f, float v_max = 0.0f, const char* format = "%.3f", float power = 1.0f);     // If v_min >= v_max we have no bound
    IMGUI_API bool          DragFloat2(const char* label, float v[2], float v_speed = 1.0f, float v_min = 0.0f, float v_max = 0.0f, const char* format = "%.3f", float power = 1.0f);
    IMGUI_API bool          DragFloat3(const char* label, float v[3], float v_speed = 1.0f, float v_min = 0.0f, float v_max = 0.0f, const char* format = "%.3f", float power = 1.0f);
    IMGUI_API bool          DragFloat4(const char* label, float v[4], float v_speed = 1.0f, float v_min = 0.0f, float v_max = 0.0f, const char* format = "%.3f", float power = 1.0f);
    IMGUI_API bool          DragFloatRange2(const char* label, float* v_current_min, float* v_current_max, float v_speed = 1.0f, float v_min = 0.0f, float v_max = 0.0f, const char* format = "%.3f", const char* format_max = NULL, float power = 1.0f);
    IMGUI_API bool          DragInt(const char* label, int* v, float v_speed = 1.0f, int v_min = 0, int v_max = 0, const char* format = "%d");                                       // If v_min >= v_max we have no bound
    IMGUI_API bool          DragInt2(const char* label, int v[2], float v_speed = 1.0f, int v_min = 0, int v_max = 0, const char* format = "%d");
    IMGUI_API bool          DragInt3(const char* label, int v[3], float v_speed = 1.0f, int v_min = 0, int v_max = 0, const char* format = "%d");
    IMGUI_API bool          DragInt4(const char* label, int v[4], float v_speed = 1.0f, int v_min = 0, int v_max = 0, const char* format = "%d");
    IMGUI_API bool          DragIntRange2(const char* label, int* v_current_min, int* v_current_max, float v_speed = 1.0f, int v_min = 0, int v_max = 0, const char* format = "%d", const char* format_max = NULL);
    IMGUI_API bool          DragScalar(const char* label, ImGuiDataType data_type, void* v, float v_speed, const void* v_min = NULL, const void* v_max = NULL, const char* format = NULL, float power = 1.0f);
    IMGUI_API bool          DragScalarN(const char* label, ImGuiDataType data_type, void* v, int components, float v_speed, const void* v_min = NULL, const void* v_max = NULL, const char* format = NULL, float power = 1.0f);

    // Widgets: Sliders (tip: ctrl+click on a slider to input with keyboard. manually input values aren't clamped, can go off-bounds)
    // Adjust format string to decorate the value with a prefix, a suffix, or adapt the editing and display precision e.g. "%.3f" -> 1.234; "%5.2f secs" -> 01.23 secs; "Biscuit: %.0f" -> Biscuit: 1; etc.
    IMGUI_API bool          SliderFloat(const char* label, float* v, float v_min, float v_max, const char* format = "%.3f", float power = 1.0f);     // adjust format to decorate the value with a prefix or a suffix for in-slider labels or unit display. Use power!=1.0 for power curve sliders
    IMGUI_API bool          SliderFloat2(const char* label, float v[2], float v_min, float v_max, const char* format = "%.3f", float power = 1.0f);
    IMGUI_API bool          SliderFloat3(const char* label, float v[3], float v_min, float v_max, const char* format = "%.3f", float power = 1.0f);
    IMGUI_API bool          SliderFloat4(const char* label, float v[4], float v_min, float v_max, const char* format = "%.3f", float power = 1.0f);
    IMGUI_API bool          SliderAngle(const char* label, float* v_rad, float v_degrees_min = -360.0f, float v_degrees_max = +360.0f);
    IMGUI_API bool          SliderInt(const char* label, int* v, int v_min, int v_max, const char* format = "%d");
    IMGUI_API bool          SliderInt2(const char* label, int v[2], int v_min, int v_max, const char* format = "%d");
    IMGUI_API bool          SliderInt3(const char* label, int v[3], int v_min, int v_max, const char* format = "%d");
    IMGUI_API bool          SliderInt4(const char* label, int v[4], int v_min, int v_max, const char* format = "%d");
    IMGUI_API bool          SliderScalar(const char* label, ImGuiDataType data_type, void* v, const void* v_min, const void* v_max, const char* format = NULL, float power = 1.0f);
    IMGUI_API bool          SliderScalarN(const char* label, ImGuiDataType data_type, void* v, int components, const void* v_min, const void* v_max, const char* format = NULL, float power = 1.0f);
    IMGUI_API bool          VSliderFloat(const char* label, const ImVec2& size, float* v, float v_min, float v_max, const char* format = "%.3f", float power = 1.0f);
    IMGUI_API bool          VSliderInt(const char* label, const ImVec2& size, int* v, int v_min, int v_max, const char* format = "%d");
    IMGUI_API bool          VSliderScalar(const char* label, const ImVec2& size, ImGuiDataType data_type, void* v, const void* v_min, const void* v_max, const char* format = NULL, float power = 1.0f);

    // Widgets: Input with Keyboard
    // If you want to use InputText() with a dynamic string type such as std::string or your own, see misc/stl/imgui_stl.h
    IMGUI_API bool          InputText(const char* label, char* buf, size_t buf_size, ImGuiInputTextFlags flags = 0, ImGuiInputTextCallback callback = NULL, void* user_data = NULL);
    IMGUI_API bool          InputTextMultiline(const char* label, char* buf, size_t buf_size, const ImVec2& size = ImVec2(0,0), ImGuiInputTextFlags flags = 0, ImGuiInputTextCallback callback = NULL, void* user_data = NULL);
    IMGUI_API bool          InputFloat(const char* label, float* v, float step = 0.0f, float step_fast = 0.0f, const char* format = "%.3f", ImGuiInputTextFlags extra_flags = 0);
    IMGUI_API bool          InputFloat2(const char* label, float v[2], const char* format = "%.3f", ImGuiInputTextFlags extra_flags = 0);
    IMGUI_API bool          InputFloat3(const char* label, float v[3], const char* format = "%.3f", ImGuiInputTextFlags extra_flags = 0);
    IMGUI_API bool          InputFloat4(const char* label, float v[4], const char* format = "%.3f", ImGuiInputTextFlags extra_flags = 0);
    IMGUI_API bool          InputInt(const char* label, int* v, int step = 1, int step_fast = 100, ImGuiInputTextFlags extra_flags = 0);
    IMGUI_API bool          InputInt2(const char* label, int v[2], ImGuiInputTextFlags extra_flags = 0);
    IMGUI_API bool          InputInt3(const char* label, int v[3], ImGuiInputTextFlags extra_flags = 0);
    IMGUI_API bool          InputInt4(const char* label, int v[4], ImGuiInputTextFlags extra_flags = 0);
    IMGUI_API bool          InputDouble(const char* label, double* v, double step = 0.0f, double step_fast = 0.0f, const char* format = "%.6f", ImGuiInputTextFlags extra_flags = 0);
    IMGUI_API bool          InputScalar(const char* label, ImGuiDataType data_type, void* v, const void* step = NULL, const void* step_fast = NULL, const char* format = NULL, ImGuiInputTextFlags extra_flags = 0);
    IMGUI_API bool          InputScalarN(const char* label, ImGuiDataType data_type, void* v, int components, const void* step = NULL, const void* step_fast = NULL, const char* format = NULL, ImGuiInputTextFlags extra_flags = 0);

    // Widgets: Color Editor/Picker (tip: the ColorEdit* functions have a little colored preview square that can be left-clicked to open a picker, and right-clicked to open an option menu.)
    // Note that a 'float v[X]' function argument is the same as 'float* v', the array syntax is just a way to document the number of elements that are expected to be accessible. You can the pass the address of a first float element out of a contiguous structure, e.g. &myvector.x
    IMGUI_API bool          ColorEdit3(const char* label, float col[3], ImGuiColorEditFlags flags = 0);
    IMGUI_API bool          ColorEdit4(const char* label, float col[4], ImGuiColorEditFlags flags = 0);
    IMGUI_API bool          ColorPicker3(const char* label, float col[3], ImGuiColorEditFlags flags = 0);
    IMGUI_API bool          ColorPicker4(const char* label, float col[4], ImGuiColorEditFlags flags = 0, const float* ref_col = NULL);
    IMGUI_API bool          ColorButton(const char* desc_id, const ImVec4& col, ImGuiColorEditFlags flags = 0, ImVec2 size = ImVec2(0,0));  // display a colored square/button, hover for details, return true when pressed.
    IMGUI_API void          SetColorEditOptions(ImGuiColorEditFlags flags);                     // initialize current options (generally on application startup) if you want to select a default format, picker type, etc. User will be able to change many settings, unless you pass the _NoOptions flag to your calls.

    // Widgets: Trees
    // TreeNode functions return true when the node is open, in which case you need to also call TreePop() when you are finished displaying the tree node contents.
    IMGUI_API bool          TreeNode(const char* label);
    IMGUI_API bool          TreeNode(const char* str_id, const char* fmt, ...) IM_FMTARGS(2);   // helper variation to completely decorelate the id from the displayed string. Read the FAQ about why and how to use ID. to align arbitrary text at the same level as a TreeNode() you can use Bullet().
    IMGUI_API bool          TreeNode(const void* ptr_id, const char* fmt, ...) IM_FMTARGS(2);   // "
    IMGUI_API bool          TreeNodeV(const char* str_id, const char* fmt, va_list args) IM_FMTLIST(2);
    IMGUI_API bool          TreeNodeV(const void* ptr_id, const char* fmt, va_list args) IM_FMTLIST(2);
    IMGUI_API bool          TreeNodeEx(const char* label, ImGuiTreeNodeFlags flags = 0);
    IMGUI_API bool          TreeNodeEx(const char* str_id, ImGuiTreeNodeFlags flags, const char* fmt, ...) IM_FMTARGS(3);
    IMGUI_API bool          TreeNodeEx(const void* ptr_id, ImGuiTreeNodeFlags flags, const char* fmt, ...) IM_FMTARGS(3);
    IMGUI_API bool          TreeNodeExV(const char* str_id, ImGuiTreeNodeFlags flags, const char* fmt, va_list args) IM_FMTLIST(3);
    IMGUI_API bool          TreeNodeExV(const void* ptr_id, ImGuiTreeNodeFlags flags, const char* fmt, va_list args) IM_FMTLIST(3);
    IMGUI_API void          TreePush(const char* str_id);                                       // ~ Indent()+PushId(). Already called by TreeNode() when returning true, but you can call TreePush/TreePop yourself if desired.
    IMGUI_API void          TreePush(const void* ptr_id = NULL);                                // "
    IMGUI_API void          TreePop();                                                          // ~ Unindent()+PopId()
    IMGUI_API void          TreeAdvanceToLabelPos();                                            // advance cursor x position by GetTreeNodeToLabelSpacing()
    IMGUI_API float         GetTreeNodeToLabelSpacing();                                        // horizontal distance preceding label when using TreeNode*() or Bullet() == (g.FontSize + style.FramePadding.x*2) for a regular unframed TreeNode
    IMGUI_API void          SetNextTreeNodeOpen(bool is_open, ImGuiCond cond = 0);              // set next TreeNode/CollapsingHeader open state.
    IMGUI_API bool          CollapsingHeader(const char* label, ImGuiTreeNodeFlags flags = 0);  // if returning 'true' the header is open. doesn't indent nor push on ID stack. user doesn't have to call TreePop().
    IMGUI_API bool          CollapsingHeader(const char* label, bool* p_open, ImGuiTreeNodeFlags flags = 0); // when 'p_open' isn't NULL, display an additional small close button on upper right of the header

    // Widgets: Selectables
    IMGUI_API bool          Selectable(const char* label, bool selected = false, ImGuiSelectableFlags flags = 0, const ImVec2& size = ImVec2(0,0));  // "bool selected" carry the selection state (read-only). Selectable() is clicked is returns true so you can modify your selection state. size.x==0.0: use remaining width, size.x>0.0: specify width. size.y==0.0: use label height, size.y>0.0: specify height
    IMGUI_API bool          Selectable(const char* label, bool* p_selected, ImGuiSelectableFlags flags = 0, const ImVec2& size = ImVec2(0,0));       // "bool* p_selected" point to the selection state (read-write), as a convenient helper.

    // Widgets: List Boxes
    IMGUI_API bool          ListBox(const char* label, int* current_item, const char* const items[], int items_count, int height_in_items = -1);
    IMGUI_API bool          ListBox(const char* label, int* current_item, bool (*items_getter)(void* data, int idx, const char** out_text), void* data, int items_count, int height_in_items = -1);
    IMGUI_API bool          ListBoxHeader(const char* label, const ImVec2& size = ImVec2(0,0)); // use if you want to reimplement ListBox() will custom data or interactions. if the function return true, you can output elements then call ListBoxFooter() afterwards.
    IMGUI_API bool          ListBoxHeader(const char* label, int items_count, int height_in_items = -1); // "
    IMGUI_API void          ListBoxFooter();                                                    // terminate the scrolling region. only call ListBoxFooter() if ListBoxHeader() returned true!

    // Widgets: Data Plotting
    IMGUI_API void          PlotLines(const char* label, const float* values, int values_count, int values_offset = 0, const char* overlay_text = NULL, float scale_min = FLT_MAX, float scale_max = FLT_MAX, ImVec2 graph_size = ImVec2(0, 0), int stride = sizeof(float));
    IMGUI_API void          PlotLines(const char* label, float(*values_getter)(void* data, int idx), void* data, int values_count, int values_offset = 0, const char* overlay_text = NULL, float scale_min = FLT_MAX, float scale_max = FLT_MAX, ImVec2 graph_size = ImVec2(0, 0));
    IMGUI_API void          PlotHistogram(const char* label, const float* values, int values_count, int values_offset = 0, const char* overlay_text = NULL, float scale_min = FLT_MAX, float scale_max = FLT_MAX, ImVec2 graph_size = ImVec2(0, 0), int stride = sizeof(float));
    IMGUI_API void          PlotHistogram(const char* label, float(*values_getter)(void* data, int idx), void* data, int values_count, int values_offset = 0, const char* overlay_text = NULL, float scale_min = FLT_MAX, float scale_max = FLT_MAX, ImVec2 graph_size = ImVec2(0, 0));

    // Widgets: Value() Helpers. Output single value in "name: value" format (tip: freely declare more in your code to handle your types. you can add functions to the ImGui namespace)
    IMGUI_API void          Value(const char* prefix, bool b);
    IMGUI_API void          Value(const char* prefix, int v);
    IMGUI_API void          Value(const char* prefix, unsigned int v);
    IMGUI_API void          Value(const char* prefix, float v, const char* float_format = NULL);

    // Widgets: Menus
    IMGUI_API bool          BeginMainMenuBar();                                                 // create and append to a full screen menu-bar.
    IMGUI_API void          EndMainMenuBar();                                                   // only call EndMainMenuBar() if BeginMainMenuBar() returns true!
    IMGUI_API bool          BeginMenuBar();                                                     // append to menu-bar of current window (requires ImGuiWindowFlags_MenuBar flag set on parent window).
    IMGUI_API void          EndMenuBar();                                                       // only call EndMenuBar() if BeginMenuBar() returns true!
    IMGUI_API bool          BeginMenu(const char* label, bool enabled = true);                  // create a sub-menu entry. only call EndMenu() if this returns true!
    IMGUI_API void          EndMenu();                                                          // only call EndMenu() if BeginMenu() returns true!
    IMGUI_API bool          MenuItem(const char* label, const char* shortcut = NULL, bool selected = false, bool enabled = true);  // return true when activated. shortcuts are displayed for convenience but not processed by ImGui at the moment
    IMGUI_API bool          MenuItem(const char* label, const char* shortcut, bool* p_selected, bool enabled = true);              // return true when activated + toggle (*p_selected) if p_selected != NULL

    // Tooltips
    IMGUI_API void          BeginTooltip();                                                     // begin/append a tooltip window. to create full-featured tooltip (with any kind of items).
    IMGUI_API void          EndTooltip();
    IMGUI_API void          SetTooltip(const char* fmt, ...) IM_FMTARGS(1);                     // set a text-only tooltip, typically use with ImGui::IsItemHovered(). overidde any previous call to SetTooltip().
    IMGUI_API void          SetTooltipV(const char* fmt, va_list args) IM_FMTLIST(1);

    // Popups
    IMGUI_API void          OpenPopup(const char* str_id);                                      // call to mark popup as open (don't call every frame!). popups are closed when user click outside, or if CloseCurrentPopup() is called within a BeginPopup()/EndPopup() block. By default, Selectable()/MenuItem() are calling CloseCurrentPopup(). Popup identifiers are relative to the current ID-stack (so OpenPopup and BeginPopup needs to be at the same level).
    IMGUI_API bool          BeginPopup(const char* str_id, ImGuiWindowFlags flags = 0);                                             // return true if the popup is open, and you can start outputting to it. only call EndPopup() if BeginPopup() returns true!
    IMGUI_API bool          BeginPopupContextItem(const char* str_id = NULL, int mouse_button = 1);                                 // helper to open and begin popup when clicked on last item. if you can pass a NULL str_id only if the previous item had an id. If you want to use that on a non-interactive item such as Text() you need to pass in an explicit ID here. read comments in .cpp!
    IMGUI_API bool          BeginPopupContextWindow(const char* str_id = NULL, int mouse_button = 1, bool also_over_items = true);  // helper to open and begin popup when clicked on current window.
    IMGUI_API bool          BeginPopupContextVoid(const char* str_id = NULL, int mouse_button = 1);                                 // helper to open and begin popup when clicked in void (where there are no imgui windows).
    IMGUI_API bool          BeginPopupModal(const char* name, bool* p_open = NULL, ImGuiWindowFlags flags = 0);                     // modal dialog (regular window with title bar, block interactions behind the modal window, can't close the modal window by clicking outside)
    IMGUI_API void          EndPopup();                                                                                             // only call EndPopup() if BeginPopupXXX() returns true!
    IMGUI_API bool          OpenPopupOnItemClick(const char* str_id = NULL, int mouse_button = 1);                                  // helper to open popup when clicked on last item. return true when just opened.
    IMGUI_API bool          IsPopupOpen(const char* str_id);                                    // return true if the popup is open
    IMGUI_API void          CloseCurrentPopup();                                                // close the popup we have begin-ed into. clicking on a MenuItem or Selectable automatically close the current popup.

    // Columns
    // You can also use SameLine(pos_x) for simplified columns. The columns API is still work-in-progress and rather lacking.
    IMGUI_API void          Columns(int count = 1, const char* id = NULL, bool border = true);
    IMGUI_API void          NextColumn();                                                       // next column, defaults to current row or next row if the current row is finished
    IMGUI_API int           GetColumnIndex();                                                   // get current column index
    IMGUI_API float         GetColumnWidth(int column_index = -1);                              // get column width (in pixels). pass -1 to use current column
    IMGUI_API void          SetColumnWidth(int column_index, float width);                      // set column width (in pixels). pass -1 to use current column
    IMGUI_API float         GetColumnOffset(int column_index = -1);                             // get position of column line (in pixels, from the left side of the contents region). pass -1 to use current column, otherwise 0..GetColumnsCount() inclusive. column 0 is typically 0.0f
    IMGUI_API void          SetColumnOffset(int column_index, float offset_x);                  // set position of column line (in pixels, from the left side of the contents region). pass -1 to use current column
    IMGUI_API int           GetColumnsCount();

    // Tabs
    // [BETA API] API may evolve.
    // Note: Tabs are automatically created by the docking system. Use this to create tab bars/tabs yourself without docking being involved.
    IMGUI_API bool          BeginTabBar(const char* str_id, ImGuiTabBarFlags flags = 0);        // create and append into a TabBar
    IMGUI_API void          EndTabBar();
    IMGUI_API bool          BeginTabItem(const char* label, bool* p_open = NULL, ImGuiTabItemFlags = 0);// create a Tab. Returns true if the Tab is selected.
    IMGUI_API void          EndTabItem();                                                       // only call EndTabItem() if BeginTabItem() returns true!
    IMGUI_API void          SetTabItemClosed(const char* tab_or_docked_window_label);           // notify TabBar or Docking system of a closed tab/window ahead (useful to reduce visual flicker on reorderable tab bars). For tab-bar: call after BeginTabBar() and before Tab submissions. Otherwise call with a window name.

    // Docking 
    // [BETA API] Enable with io.ConfigFlags |= ImGuiConfigFlags_DockingEnable.
    // Note: you DO NOT need to call DockSpace() to use most Docking facilities! You can hold SHIFT anywhere while moving windows. Use DockSpace() if you need to create an explicit docking space _within_ an existing window. See Docking demo for details)
    IMGUI_API void          DockSpace(const char* str_id, const ImVec2& size = ImVec2(0, 0));

    // Logging/Capture: all text output from interface is captured to tty/file/clipboard. By default, tree nodes are automatically opened during logging.
    IMGUI_API void          LogToTTY(int max_depth = -1);                                       // start logging to tty
    IMGUI_API void          LogToFile(int max_depth = -1, const char* filename = NULL);         // start logging to file
    IMGUI_API void          LogToClipboard(int max_depth = -1);                                 // start logging to OS clipboard
    IMGUI_API void          LogFinish();                                                        // stop logging (close file, etc.)
    IMGUI_API void          LogButtons();                                                       // helper to display buttons for logging to tty/file/clipboard
    IMGUI_API void          LogText(const char* fmt, ...) IM_FMTARGS(1);                        // pass text data straight to log (without being displayed)

    // Drag and Drop
    // [BETA API] Missing Demo code. API may evolve.
    IMGUI_API bool          BeginDragDropSource(ImGuiDragDropFlags flags = 0);                                      // call when the current item is active. If this return true, you can call SetDragDropPayload() + EndDragDropSource()
    IMGUI_API bool          SetDragDropPayload(const char* type, const void* data, size_t size, ImGuiCond cond = 0);// type is a user defined string of maximum 32 characters. Strings starting with '_' are reserved for dear imgui internal types. Data is copied and held by imgui.
    IMGUI_API void          EndDragDropSource();                                                                    // only call EndDragDropSource() if BeginDragDropSource() returns true!
    IMGUI_API bool          BeginDragDropTarget();                                                                  // call after submitting an item that may receive an item. If this returns true, you can call AcceptDragDropPayload() + EndDragDropTarget()
    IMGUI_API const ImGuiPayload* AcceptDragDropPayload(const char* type, ImGuiDragDropFlags flags = 0);            // accept contents of a given type. If ImGuiDragDropFlags_AcceptBeforeDelivery is set you can peek into the payload before the mouse button is released.
    IMGUI_API void          EndDragDropTarget();                                                                    // only call EndDragDropTarget() if BeginDragDropTarget() returns true!

    // Clipping
    IMGUI_API void          PushClipRect(const ImVec2& clip_rect_min, const ImVec2& clip_rect_max, bool intersect_with_current_clip_rect);
    IMGUI_API void          PopClipRect();

    // Focus, Activation
    // (Prefer using "SetItemDefaultFocus()" over "if (IsWindowAppearing()) SetScrollHere()" when applicable, to make your code more forward compatible when navigation branch is merged)
    IMGUI_API void          SetItemDefaultFocus();                                              // make last item the default focused item of a window. Please use instead of "if (IsWindowAppearing()) SetScrollHere()" to signify "default item".
    IMGUI_API void          SetKeyboardFocusHere(int offset = 0);                               // focus keyboard on the next widget. Use positive 'offset' to access sub components of a multiple component widget. Use -1 to access previous widget.

    // Utilities
    // See Demo Window under "Widgets->Querying Status" for an interactive visualization of many of those functions.
    IMGUI_API bool          IsItemHovered(ImGuiHoveredFlags flags = 0);                         // is the last item hovered? (and usable, aka not blocked by a popup, etc.). See ImGuiHoveredFlags for more options.
    IMGUI_API bool          IsItemActive();                                                     // is the last item active? (e.g. button being held, text field being edited. This will continuously return true while holding mouse button on an item. Items that don't interact will always return false)
    IMGUI_API bool          IsItemFocused();                                                    // is the last item focused for keyboard/gamepad navigation?
    IMGUI_API bool          IsItemClicked(int mouse_button = 0);                                // is the last item clicked? (e.g. button/node just clicked on) == IsMouseClicked(mouse_button) && IsItemHovered()
    IMGUI_API bool          IsItemVisible();                                                    // is the last item visible? (items may be out of sight because of clipping/scrolling)
    IMGUI_API bool          IsItemEdited();                                                     // did the last item modify its underlying value this frame? or was pressed? This is generally the same as the "bool" return value of many widgets.
    IMGUI_API bool          IsItemDeactivated();                                                // was the last item just made inactive (item was previously active). Useful for Undo/Redo patterns with widgets that requires continuous editing.
    IMGUI_API bool          IsItemDeactivatedAfterEdit();                                       // was the last item just made inactive and made a value change when it was active? (e.g. Slider/Drag moved). Useful for Undo/Redo patterns with widgets that requires continuous editing. Note that you may get false positives (some widgets such as Combo()/ListBox()/Selectable() will return true even when clicking an already selected item).
    IMGUI_API bool          IsAnyItemHovered();
    IMGUI_API bool          IsAnyItemActive();
    IMGUI_API bool          IsAnyItemFocused();
    IMGUI_API ImVec2        GetItemRectMin();                                                   // get bounding rectangle of last item, in screen space
    IMGUI_API ImVec2        GetItemRectMax();                                                   // "
    IMGUI_API ImVec2        GetItemRectSize();                                                  // get size of last item, in screen space
    IMGUI_API void          SetItemAllowOverlap();                                              // allow last item to be overlapped by a subsequent item. sometimes useful with invisible buttons, selectables, etc. to catch unused area.
    IMGUI_API bool          IsRectVisible(const ImVec2& size);                                  // test if rectangle (of given size, starting from cursor position) is visible / not clipped.
    IMGUI_API bool          IsRectVisible(const ImVec2& rect_min, const ImVec2& rect_max);      // test if rectangle (in screen space) is visible / not clipped. to perform coarse clipping on user's side.
    IMGUI_API double        GetTime();
    IMGUI_API int           GetFrameCount();
    IMGUI_API ImDrawList*   GetOverlayDrawList();                                               // this draw list will be the last rendered. it covers the entire current viewport. useful to quickly draw overlays shapes/text
    IMGUI_API ImDrawListSharedData* GetDrawListSharedData();                                    // you may use this when creating your own ImDrawList instances
    IMGUI_API const char*   GetStyleColorName(ImGuiCol idx);
    IMGUI_API void          SetStateStorage(ImGuiStorage* storage);                             // replace current window storage with our own (if you want to manipulate it yourself, typically clear subsection of it)
    IMGUI_API ImGuiStorage* GetStateStorage();
    IMGUI_API ImVec2        CalcTextSize(const char* text, const char* text_end = NULL, bool hide_text_after_double_hash = false, float wrap_width = -1.0f);
    IMGUI_API void          CalcListClipping(int items_count, float items_height, int* out_items_display_start, int* out_items_display_end);    // calculate coarse clipping for large list of evenly sized items. Prefer using the ImGuiListClipper higher-level helper if you can.

    IMGUI_API bool          BeginChildFrame(ImGuiID id, const ImVec2& size, ImGuiWindowFlags flags = 0); // helper to create a child window / scrolling region that looks like a normal widget frame
    IMGUI_API void          EndChildFrame();                                                    // always call EndChildFrame() regardless of BeginChildFrame() return values (which indicates a collapsed/clipped window)

    IMGUI_API ImVec4        ColorConvertU32ToFloat4(ImU32 in);
    IMGUI_API ImU32         ColorConvertFloat4ToU32(const ImVec4& in);
    IMGUI_API void          ColorConvertRGBtoHSV(float r, float g, float b, float& out_h, float& out_s, float& out_v);
    IMGUI_API void          ColorConvertHSVtoRGB(float h, float s, float v, float& out_r, float& out_g, float& out_b);

    // Inputs
    IMGUI_API int           GetKeyIndex(ImGuiKey imgui_key);                                    // map ImGuiKey_* values into user's key index. == io.KeyMap[key]
    IMGUI_API bool          IsKeyDown(int user_key_index);                                      // is key being held. == io.KeysDown[user_key_index]. note that imgui doesn't know the semantic of each entry of io.KeysDown[]. Use your own indices/enums according to how your backend/engine stored them into io.KeysDown[]!
    IMGUI_API bool          IsKeyPressed(int user_key_index, bool repeat = true);               // was key pressed (went from !Down to Down). if repeat=true, uses io.KeyRepeatDelay / KeyRepeatRate
    IMGUI_API bool          IsKeyReleased(int user_key_index);                                  // was key released (went from Down to !Down)..
    IMGUI_API int           GetKeyPressedAmount(int key_index, float repeat_delay, float rate); // uses provided repeat rate/delay. return a count, most often 0 or 1 but might be >1 if RepeatRate is small enough that DeltaTime > RepeatRate
    IMGUI_API bool          IsMouseDown(int button);                                            // is mouse button held (0=left, 1=right, 2=middle)
    IMGUI_API bool          IsAnyMouseDown();                                                   // is any mouse button held
    IMGUI_API bool          IsMouseClicked(int button, bool repeat = false);                    // did mouse button clicked (went from !Down to Down) (0=left, 1=right, 2=middle)
    IMGUI_API bool          IsMouseDoubleClicked(int button);                                   // did mouse button double-clicked. a double-click returns false in IsMouseClicked(). uses io.MouseDoubleClickTime.
    IMGUI_API bool          IsMouseReleased(int button);                                        // did mouse button released (went from Down to !Down)
    IMGUI_API bool          IsMouseDragging(int button = 0, float lock_threshold = -1.0f);      // is mouse dragging. if lock_threshold < -1.0f uses io.MouseDraggingThreshold
    IMGUI_API bool          IsMouseHoveringRect(const ImVec2& r_min, const ImVec2& r_max, bool clip = true);  // is mouse hovering given bounding rect (in screen space). clipped by current clipping settings, but  disregarding of other consideration of focus/window ordering/popup-block.
    IMGUI_API bool          IsMousePosValid(const ImVec2* mouse_pos = NULL);                    //
    IMGUI_API ImVec2        GetMousePos();                                                      // shortcut to ImGui::GetIO().MousePos provided by user, to be consistent with other calls
    IMGUI_API ImVec2        GetMousePosOnOpeningCurrentPopup();                                 // retrieve backup of mouse position at the time of opening popup we have BeginPopup() into
    IMGUI_API ImVec2        GetMouseDragDelta(int button = 0, float lock_threshold = -1.0f);    // dragging amount since clicking. if lock_threshold < -1.0f uses io.MouseDraggingThreshold
    IMGUI_API void          ResetMouseDragDelta(int button = 0);                                //
    IMGUI_API ImGuiMouseCursor GetMouseCursor();                                                // get desired cursor type, reset in ImGui::NewFrame(), this is updated during the frame. valid before Render(). If you use software rendering by setting io.MouseDrawCursor ImGui will render those for you
    IMGUI_API void          SetMouseCursor(ImGuiMouseCursor type);                              // set desired cursor type
    IMGUI_API void          CaptureKeyboardFromApp(bool capture = true);                        // manually override io.WantCaptureKeyboard flag next frame (said flag is entirely left for your application to handle). e.g. force capture keyboard when your widget is being hovered.
    IMGUI_API void          CaptureMouseFromApp(bool capture = true);                           // manually override io.WantCaptureMouse flag next frame (said flag is entirely left for your application to handle).

    // Clipboard Utilities (also see the LogToClipboard() function to capture or output text data to the clipboard)
    IMGUI_API const char*   GetClipboardText();
    IMGUI_API void          SetClipboardText(const char* text);

    // Settings/.Ini Utilities
    // The disk functions are automatically called if io.IniFilename != NULL (default is "imgui.ini").
    // Set io.IniFilename to NULL to load/save manually. Read io.WantSaveIniSettings description about handling .ini saving manually.
    IMGUI_API void          LoadIniSettingsFromDisk(const char* ini_filename);                  // call after CreateContext() and before the first call to NewFrame(). NewFrame() automatically calls LoadIniSettingsFromDisk(io.IniFilename).
    IMGUI_API void          LoadIniSettingsFromMemory(const char* ini_data, size_t ini_size=0); // call after CreateContext() and before the first call to NewFrame() to provide .ini data from your own data source.
    IMGUI_API void          SaveIniSettingsToDisk(const char* ini_filename);
    IMGUI_API const char*   SaveIniSettingsToMemory(size_t* out_ini_size = NULL);               // return a zero-terminated string with the .ini data which you can save by your own mean. call when io.WantSaveIniSettings is set, then save data by your own mean and clear io.WantSaveIniSettings.

    // Memory Utilities
    // All those functions are not reliant on the current context.
    // If you reload the contents of imgui.cpp at runtime, you may need to call SetCurrentContext() + SetAllocatorFunctions() again.
    IMGUI_API void          SetAllocatorFunctions(void* (*alloc_func)(size_t sz, void* user_data), void(*free_func)(void* ptr, void* user_data), void* user_data = NULL);
    IMGUI_API void*         MemAlloc(size_t size);
    IMGUI_API void          MemFree(void* ptr);

    // (Optional) Platform/OS interface for multi-viewport support
    // Note: You may use GetWindowViewport() to get the current viewport of the current window.
    IMGUI_API ImGuiPlatformIO&  GetPlatformIO();                                                // platform/renderer functions, for back-end to setup + viewports list.
    IMGUI_API ImGuiViewport*    GetMainViewport();                                              // main viewport. same as GetPlatformIO().MainViewport == GetPlatformIO().Viewports[0].
    IMGUI_API void              UpdatePlatformWindows();                                        // call in main loop. will call CreateWindow/ResizeWindow/etc. platform functions for each secondary viewport, and DestroyWindow for each inactive viewport.
    IMGUI_API void              RenderPlatformWindowsDefault(void* platform_arg = NULL, void* renderer_arg = NULL); // call in main loop. will call RenderWindow/SwapBuffers platform functions for each secondary viewport. may be reimplemented by user for custom rendering needs.
    IMGUI_API void              DestroyPlatformWindows();                                       // call DestroyWindow platform functions for all viewports. call from back-end Shutdown() if you need to close platform windows before imgui shutdown. otherwise will be called by DestroyContext().
    IMGUI_API ImGuiViewport*    FindViewportByPlatformHandle(void* platform_handle);            // this is a helper for back-ends. the type platform_handle is decided by the back-end (e.g. HWND, MyWindow*, GLFWwindow* etc.)

} // namespace ImGui

// Flags for ImGui::Begin()
enum ImGuiWindowFlags_
{
    ImGuiWindowFlags_None                   = 0,
    ImGuiWindowFlags_NoTitleBar             = 1 << 0,   // Disable title-bar
    ImGuiWindowFlags_NoResize               = 1 << 1,   // Disable user resizing with the lower-right grip
    ImGuiWindowFlags_NoMove                 = 1 << 2,   // Disable user moving the window
    ImGuiWindowFlags_NoScrollbar            = 1 << 3,   // Disable scrollbars (window can still scroll with mouse or programatically)
    ImGuiWindowFlags_NoScrollWithMouse      = 1 << 4,   // Disable user vertically scrolling with mouse wheel. On child window, mouse wheel will be forwarded to the parent unless NoScrollbar is also set.
    ImGuiWindowFlags_NoCollapse             = 1 << 5,   // Disable user collapsing window by double-clicking on it
    ImGuiWindowFlags_AlwaysAutoResize       = 1 << 6,   // Resize every window to its content every frame
    ImGuiWindowFlags_NoSavedSettings        = 1 << 8,   // Never load/save settings in .ini file
    ImGuiWindowFlags_NoInputs               = 1 << 9,   // Disable catching mouse or keyboard inputs, hovering test with pass through.
    ImGuiWindowFlags_MenuBar                = 1 << 10,  // Has a menu-bar
    ImGuiWindowFlags_HorizontalScrollbar    = 1 << 11,  // Allow horizontal scrollbar to appear (off by default). You may use SetNextWindowContentSize(ImVec2(width,0.0f)); prior to calling Begin() to specify width. Read code in imgui_demo in the "Horizontal Scrolling" section.
    ImGuiWindowFlags_NoFocusOnAppearing     = 1 << 12,  // Disable taking focus when transitioning from hidden to visible state
    ImGuiWindowFlags_NoBringToFrontOnFocus  = 1 << 13,  // Disable bringing window to front when taking focus (e.g. clicking on it or programatically giving it focus)
    ImGuiWindowFlags_AlwaysVerticalScrollbar= 1 << 14,  // Always show vertical scrollbar (even if ContentSize.y < Size.y)
    ImGuiWindowFlags_AlwaysHorizontalScrollbar=1<< 15,  // Always show horizontal scrollbar (even if ContentSize.x < Size.x)
    ImGuiWindowFlags_AlwaysUseWindowPadding = 1 << 16,  // Ensure child windows without border uses style.WindowPadding (ignored by default for non-bordered child windows, because more convenient)
    ImGuiWindowFlags_NoNavInputs            = 1 << 18,  // No gamepad/keyboard navigation within the window
    ImGuiWindowFlags_NoNavFocus             = 1 << 19,  // No focusing toward this window with gamepad/keyboard navigation (e.g. skipped by CTRL+TAB)
    ImGuiWindowFlags_NoNav                  = ImGuiWindowFlags_NoNavInputs | ImGuiWindowFlags_NoNavFocus,
    ImGuiWindowFlags_UnsavedDocument        = 1 << 20,  // Append '*' to title without affecting the ID, as a convenience to avoid using the ### operator. When used in a tab/docking context, tab is selected on closure and closure is deferred by one frame to allow code to cancel the closure (with a confirmation popup, etc.) without flicker.
    ImGuiWindowFlags_NoDocking              = 1 << 21,  // Disable docking of this window

    // [Internal]
    ImGuiWindowFlags_NavFlattened           = 1 << 23,  // [BETA] Allow gamepad/keyboard navigation to cross over parent border to this child (only use on child that have no scrolling!)
    ImGuiWindowFlags_ChildWindow            = 1 << 24,  // Don't use! For internal use by BeginChild()
    ImGuiWindowFlags_Tooltip                = 1 << 25,  // Don't use! For internal use by BeginTooltip()
    ImGuiWindowFlags_Popup                  = 1 << 26,  // Don't use! For internal use by BeginPopup()
    ImGuiWindowFlags_Modal                  = 1 << 27,  // Don't use! For internal use by BeginPopupModal()
    ImGuiWindowFlags_ChildMenu              = 1 << 28,  // Don't use! For internal use by BeginMenu()
    ImGuiWindowFlags_DockNodeHost           = 1 << 29   // Don't use! For internal use by Begin()/NewFrame()

    // [Obsolete]
    //ImGuiWindowFlags_ShowBorders          = 1 << 7,   // --> Set style.FrameBorderSize=1.0f / style.WindowBorderSize=1.0f to enable borders around windows and items
    //ImGuiWindowFlags_ResizeFromAnySide    = 1 << 17,  // --> Set io.ConfigResizeWindowsFromEdges and make sure mouse cursors are supported by back-end (io.BackendFlags & ImGuiBackendFlags_HasMouseCursors)
};

// Flags for ImGui::InputText()
enum ImGuiInputTextFlags_
{
    ImGuiInputTextFlags_None                = 0,
    ImGuiInputTextFlags_CharsDecimal        = 1 << 0,   // Allow 0123456789.+-*/
    ImGuiInputTextFlags_CharsHexadecimal    = 1 << 1,   // Allow 0123456789ABCDEFabcdef
    ImGuiInputTextFlags_CharsUppercase      = 1 << 2,   // Turn a..z into A..Z
    ImGuiInputTextFlags_CharsNoBlank        = 1 << 3,   // Filter out spaces, tabs
    ImGuiInputTextFlags_AutoSelectAll       = 1 << 4,   // Select entire text when first taking mouse focus
    ImGuiInputTextFlags_EnterReturnsTrue    = 1 << 5,   // Return 'true' when Enter is pressed (as opposed to when the value was modified)
    ImGuiInputTextFlags_CallbackCompletion  = 1 << 6,   // Call user function on pressing TAB (for completion handling)
    ImGuiInputTextFlags_CallbackHistory     = 1 << 7,   // Call user function on pressing Up/Down arrows (for history handling)
    ImGuiInputTextFlags_CallbackAlways      = 1 << 8,   // Call user function every time. User code may query cursor position, modify text buffer.
    ImGuiInputTextFlags_CallbackCharFilter  = 1 << 9,   // Call user function to filter character. Modify data->EventChar to replace/filter input, or return 1 in callback to discard character.
    ImGuiInputTextFlags_AllowTabInput       = 1 << 10,  // Pressing TAB input a '\t' character into the text field
    ImGuiInputTextFlags_CtrlEnterForNewLine = 1 << 11,  // In multi-line mode, unfocus with Enter, add new line with Ctrl+Enter (default is opposite: unfocus with Ctrl+Enter, add line with Enter).
    ImGuiInputTextFlags_NoHorizontalScroll  = 1 << 12,  // Disable following the cursor horizontally
    ImGuiInputTextFlags_AlwaysInsertMode    = 1 << 13,  // Insert mode
    ImGuiInputTextFlags_ReadOnly            = 1 << 14,  // Read-only mode
    ImGuiInputTextFlags_Password            = 1 << 15,  // Password mode, display all characters as '*'
    ImGuiInputTextFlags_NoUndoRedo          = 1 << 16,  // Disable undo/redo. Note that input text owns the text data while active, if you want to provide your own undo/redo stack you need e.g. to call ClearActiveID().
    ImGuiInputTextFlags_CharsScientific     = 1 << 17,  // Allow 0123456789.+-*/eE (Scientific notation input)
    ImGuiInputTextFlags_CallbackResize      = 1 << 18,  // Allow buffer capacity resize + notify when the string wants to be resized (for string types which hold a cache of their Size) (see misc/stl/imgui_stl.h for an example of using this)
    // [Internal]
    ImGuiInputTextFlags_Multiline           = 1 << 20   // For internal use by InputTextMultiline()
};

// Flags for ImGui::TreeNodeEx(), ImGui::CollapsingHeader*()
enum ImGuiTreeNodeFlags_
{
    ImGuiTreeNodeFlags_None                 = 0,
    ImGuiTreeNodeFlags_Selected             = 1 << 0,   // Draw as selected
    ImGuiTreeNodeFlags_Framed               = 1 << 1,   // Full colored frame (e.g. for CollapsingHeader)
    ImGuiTreeNodeFlags_AllowItemOverlap     = 1 << 2,   // Hit testing to allow subsequent widgets to overlap this one
    ImGuiTreeNodeFlags_NoTreePushOnOpen     = 1 << 3,   // Don't do a TreePush() when open (e.g. for CollapsingHeader) = no extra indent nor pushing on ID stack
    ImGuiTreeNodeFlags_NoAutoOpenOnLog      = 1 << 4,   // Don't automatically and temporarily open node when Logging is active (by default logging will automatically open tree nodes)
    ImGuiTreeNodeFlags_DefaultOpen          = 1 << 5,   // Default node to be open
    ImGuiTreeNodeFlags_OpenOnDoubleClick    = 1 << 6,   // Need double-click to open node
    ImGuiTreeNodeFlags_OpenOnArrow          = 1 << 7,   // Only open when clicking on the arrow part. If ImGuiTreeNodeFlags_OpenOnDoubleClick is also set, single-click arrow or double-click all box to open.
    ImGuiTreeNodeFlags_Leaf                 = 1 << 8,   // No collapsing, no arrow (use as a convenience for leaf nodes).
    ImGuiTreeNodeFlags_Bullet               = 1 << 9,   // Display a bullet instead of arrow
    ImGuiTreeNodeFlags_FramePadding         = 1 << 10,  // Use FramePadding (even for an unframed text node) to vertically align text baseline to regular widget height. Equivalent to calling AlignTextToFramePadding().
    //ImGuITreeNodeFlags_SpanAllAvailWidth  = 1 << 11,  // FIXME: TODO: Extend hit box horizontally even if not framed
    //ImGuiTreeNodeFlags_NoScrollOnOpen     = 1 << 12,  // FIXME: TODO: Disable automatic scroll on TreePop() if node got just open and contents is not visible
    ImGuiTreeNodeFlags_NavLeftJumpsBackHere = 1 << 13,  // (WIP) Nav: left direction may move to this TreeNode() from any of its child (items submitted between TreeNode and TreePop)
    ImGuiTreeNodeFlags_CollapsingHeader     = ImGuiTreeNodeFlags_Framed | ImGuiTreeNodeFlags_NoTreePushOnOpen | ImGuiTreeNodeFlags_NoAutoOpenOnLog

    // Obsolete names (will be removed)
#ifndef IMGUI_DISABLE_OBSOLETE_FUNCTIONS
    , ImGuiTreeNodeFlags_AllowOverlapMode = ImGuiTreeNodeFlags_AllowItemOverlap
#endif
};

// Flags for ImGui::Selectable()
enum ImGuiSelectableFlags_
{
    ImGuiSelectableFlags_None               = 0,
    ImGuiSelectableFlags_DontClosePopups    = 1 << 0,   // Clicking this don't close parent popup window
    ImGuiSelectableFlags_SpanAllColumns     = 1 << 1,   // Selectable frame can span all columns (text will still fit in current column)
    ImGuiSelectableFlags_AllowDoubleClick   = 1 << 2,   // Generate press events on double clicks too
    ImGuiSelectableFlags_Disabled           = 1 << 3    // Cannot be selected, display greyed out text
};

// Flags for ImGui::BeginCombo()
enum ImGuiComboFlags_
{
    ImGuiComboFlags_None                    = 0,
    ImGuiComboFlags_PopupAlignLeft          = 1 << 0,   // Align the popup toward the left by default
    ImGuiComboFlags_HeightSmall             = 1 << 1,   // Max ~4 items visible. Tip: If you want your combo popup to be a specific size you can use SetNextWindowSizeConstraints() prior to calling BeginCombo()
    ImGuiComboFlags_HeightRegular           = 1 << 2,   // Max ~8 items visible (default)
    ImGuiComboFlags_HeightLarge             = 1 << 3,   // Max ~20 items visible
    ImGuiComboFlags_HeightLargest           = 1 << 4,   // As many fitting items as possible
    ImGuiComboFlags_NoArrowButton           = 1 << 5,   // Display on the preview box without the square arrow button
    ImGuiComboFlags_NoPreview               = 1 << 6,   // Display only a square arrow button
    ImGuiComboFlags_HeightMask_             = ImGuiComboFlags_HeightSmall | ImGuiComboFlags_HeightRegular | ImGuiComboFlags_HeightLarge | ImGuiComboFlags_HeightLargest
};

// Flags for ImGui::BeginTabBar()
enum ImGuiTabBarFlags_
{
    ImGuiTabBarFlags_None                           = 0,
    ImGuiTabBarFlags_Reorderable                    = 1 << 0,   // Allow manually dragging tabs to re-order them + New tabs are appended at the end of list
    ImGuiTabBarFlags_AutoSelectNewTabs              = 1 << 1,   // Automatically select new tabs when they appear
    ImGuiTabBarFlags_NoCloseWithMiddleMouseButton   = 1 << 2,   // Disable behavior of closing tabs (that are submitted with p_open != NULL) with middle mouse button. You can still repro this behavior on user's side with if (IsItemHovered() && IsMouseClicked(2)) *p_open = false.
    ImGuiTabBarFlags_NoTabListPopupButton           = 1 << 3,
    ImGuiTabBarFlags_NoTabListScrollingButtons      = 1 << 4,
    ImGuiTabBarFlags_FittingPolicyResizeDown        = 1 << 5,   // Resize tabs when they don't fit
    ImGuiTabBarFlags_FittingPolicyScroll            = 1 << 6,   // Add scroll buttons when tabs don't fit
    ImGuiTabBarFlags_FittingPolicyMask_             = ImGuiTabBarFlags_FittingPolicyResizeDown | ImGuiTabBarFlags_FittingPolicyScroll,
    ImGuiTabBarFlags_FittingPolicyDefault_          = ImGuiTabBarFlags_FittingPolicyResizeDown
};  

// Flags for ImGui::BeginTabItem()
enum ImGuiTabItemFlags_
{
    ImGuiTabItemFlags_None                          = 0,
    ImGuiTabItemFlags_UnsavedDocument               = 1 << 0,   // Append '*' to title without affecting the ID, as a convenience to avoid using the ### operator. Also: tab is selected on closure and closure is deferred by one frame to allow code to undo it without flicker.
    ImGuiTabItemFlags_SetSelected                   = 1 << 1,   // Trigger flag to programatically make the tab selected when calling BeginTabItem()
    ImGuiTabItemFlags_NoCloseWithMiddleMouseButton  = 1 << 2,   // Disable behavior of closing tabs (that are submitted with p_open != NULL) with middle mouse button. You can still repro this behavior on user's side with if (IsItemHovered() && IsMouseClicked(2)) *p_open = false.
    ImGuiTabItemFlags_NoPushId                      = 1 << 3    // Don't call PushID(tab->ID)/PopID() on BeginTabItem()/EndTabItem()
};

// Flags for ImGui::IsWindowFocused()
enum ImGuiFocusedFlags_
{
    ImGuiFocusedFlags_None                          = 0,
    ImGuiFocusedFlags_ChildWindows                  = 1 << 0,   // IsWindowFocused(): Return true if any children of the window is focused
    ImGuiFocusedFlags_RootWindow                    = 1 << 1,   // IsWindowFocused(): Test from root window (top most parent of the current hierarchy)
    ImGuiFocusedFlags_AnyWindow                     = 1 << 2,   // IsWindowFocused(): Return true if any window is focused
    ImGuiFocusedFlags_RootAndChildWindows           = ImGuiFocusedFlags_RootWindow | ImGuiFocusedFlags_ChildWindows
};

// Flags for ImGui::IsItemHovered(), ImGui::IsWindowHovered()
// Note: if you are trying to check whether your mouse should be dispatched to imgui or to your app, you should use the 'io.WantCaptureMouse' boolean for that. Please read the FAQ!
// Note: windows with the ImGuiWindowFlags_NoInputs flag are ignored by IsWindowHovered() calls.
enum ImGuiHoveredFlags_
{
    ImGuiHoveredFlags_None                          = 0,        // Return true if directly over the item/window, not obstructed by another window, not obstructed by an active popup or modal blocking inputs under them.
    ImGuiHoveredFlags_ChildWindows                  = 1 << 0,   // IsWindowHovered() only: Return true if any children of the window is hovered
    ImGuiHoveredFlags_RootWindow                    = 1 << 1,   // IsWindowHovered() only: Test from root window (top most parent of the current hierarchy)
    ImGuiHoveredFlags_AnyWindow                     = 1 << 2,   // IsWindowHovered() only: Return true if any window is hovered
    ImGuiHoveredFlags_AllowWhenBlockedByPopup       = 1 << 3,   // Return true even if a popup window is normally blocking access to this item/window
    //ImGuiHoveredFlags_AllowWhenBlockedByModal     = 1 << 4,   // Return true even if a modal popup window is normally blocking access to this item/window. FIXME-TODO: Unavailable yet.
    ImGuiHoveredFlags_AllowWhenBlockedByActiveItem  = 1 << 5,   // Return true even if an active item is blocking access to this item/window. Useful for Drag and Drop patterns.
    ImGuiHoveredFlags_AllowWhenOverlapped           = 1 << 6,   // Return true even if the position is overlapped by another window
    ImGuiHoveredFlags_AllowWhenDisabled             = 1 << 7,   // Return true even if the item is disabled
    ImGuiHoveredFlags_RectOnly                      = ImGuiHoveredFlags_AllowWhenBlockedByPopup | ImGuiHoveredFlags_AllowWhenBlockedByActiveItem | ImGuiHoveredFlags_AllowWhenOverlapped,
    ImGuiHoveredFlags_RootAndChildWindows           = ImGuiHoveredFlags_RootWindow | ImGuiHoveredFlags_ChildWindows
};

// Flags for ImGui::BeginDragDropSource(), ImGui::AcceptDragDropPayload()
enum ImGuiDragDropFlags_
{
    ImGuiDragDropFlags_None                         = 0,
    // BeginDragDropSource() flags
    ImGuiDragDropFlags_SourceNoPreviewTooltip       = 1 << 0,   // By default, a successful call to BeginDragDropSource opens a tooltip so you can display a preview or description of the source contents. This flag disable this behavior.
    ImGuiDragDropFlags_SourceNoDisableHover         = 1 << 1,   // By default, when dragging we clear data so that IsItemHovered() will return false, to avoid subsequent user code submitting tooltips. This flag disable this behavior so you can still call IsItemHovered() on the source item.
    ImGuiDragDropFlags_SourceNoHoldToOpenOthers     = 1 << 2,   // Disable the behavior that allows to open tree nodes and collapsing header by holding over them while dragging a source item.
    ImGuiDragDropFlags_SourceAllowNullID            = 1 << 3,   // Allow items such as Text(), Image() that have no unique identifier to be used as drag source, by manufacturing a temporary identifier based on their window-relative position. This is extremely unusual within the dear imgui ecosystem and so we made it explicit.
    ImGuiDragDropFlags_SourceExtern                 = 1 << 4,   // External source (from outside of imgui), won't attempt to read current item/window info. Will always return true. Only one Extern source can be active simultaneously.
    ImGuiDragDropFlags_SourceAutoExpirePayload      = 1 << 5,   // Automatically expire the payload if the source cease to be submitted (otherwise payloads are persisting while being dragged)
    // AcceptDragDropPayload() flags
    ImGuiDragDropFlags_AcceptBeforeDelivery         = 1 << 10,  // AcceptDragDropPayload() will returns true even before the mouse button is released. You can then call IsDelivery() to test if the payload needs to be delivered.
    ImGuiDragDropFlags_AcceptNoDrawDefaultRect      = 1 << 11,  // Do not draw the default highlight rectangle when hovering over target.
    ImGuiDragDropFlags_AcceptNoPreviewTooltip       = 1 << 12,  // Request hiding the BeginDragDropSource tooltip from the BeginDragDropTarget site.
    ImGuiDragDropFlags_AcceptPeekOnly               = ImGuiDragDropFlags_AcceptBeforeDelivery | ImGuiDragDropFlags_AcceptNoDrawDefaultRect  // For peeking ahead and inspecting the payload before delivery.
};

// Standard Drag and Drop payload types. You can define you own payload types using short strings. Types starting with '_' are defined by Dear ImGui.
#define IMGUI_PAYLOAD_TYPE_COLOR_3F     "_COL3F"    // float[3]: Standard type for colors, without alpha. User code may use this type.
#define IMGUI_PAYLOAD_TYPE_COLOR_4F     "_COL4F"    // float[4]: Standard type for colors. User code may use this type.

// A primary data type
enum ImGuiDataType_
{
    ImGuiDataType_S32,      // int
    ImGuiDataType_U32,      // unsigned int
    ImGuiDataType_S64,      // long long, __int64
    ImGuiDataType_U64,      // unsigned long long, unsigned __int64
    ImGuiDataType_Float,    // float
    ImGuiDataType_Double,   // double
    ImGuiDataType_COUNT
};

// A cardinal direction
enum ImGuiDir_
{
    ImGuiDir_None    = -1,
    ImGuiDir_Left    = 0,
    ImGuiDir_Right   = 1,
    ImGuiDir_Up      = 2,
    ImGuiDir_Down    = 3,
    ImGuiDir_COUNT
};

// User fill ImGuiIO.KeyMap[] array with indices into the ImGuiIO.KeysDown[512] array
enum ImGuiKey_
{
    ImGuiKey_Tab,
    ImGuiKey_LeftArrow,
    ImGuiKey_RightArrow,
    ImGuiKey_UpArrow,
    ImGuiKey_DownArrow,
    ImGuiKey_PageUp,
    ImGuiKey_PageDown,
    ImGuiKey_Home,
    ImGuiKey_End,
    ImGuiKey_Insert,
    ImGuiKey_Delete,
    ImGuiKey_Backspace,
    ImGuiKey_Space,
    ImGuiKey_Enter,
    ImGuiKey_Escape,
    ImGuiKey_A,         // for text edit CTRL+A: select all
    ImGuiKey_C,         // for text edit CTRL+C: copy
    ImGuiKey_V,         // for text edit CTRL+V: paste
    ImGuiKey_X,         // for text edit CTRL+X: cut
    ImGuiKey_Y,         // for text edit CTRL+Y: redo
    ImGuiKey_Z,         // for text edit CTRL+Z: undo
    ImGuiKey_COUNT
};

// Gamepad/Keyboard directional navigation
// Keyboard: Set io.ConfigFlags |= ImGuiConfigFlags_NavEnableKeyboard to enable. NewFrame() will automatically fill io.NavInputs[] based on your io.KeysDown[] + io.KeyMap[] arrays.
// Gamepad:  Set io.ConfigFlags |= ImGuiConfigFlags_NavEnableGamepad to enable. Back-end: set ImGuiBackendFlags_HasGamepad and fill the io.NavInputs[] fields before calling NewFrame(). Note that io.NavInputs[] is cleared by EndFrame().
// Read instructions in imgui.cpp for more details. Download PNG/PSD at http://goo.gl/9LgVZW.
enum ImGuiNavInput_
{
    // Gamepad Mapping
    ImGuiNavInput_Activate,      // activate / open / toggle / tweak value       // e.g. Cross  (PS4), A (Xbox), A (Switch), Space (Keyboard)
    ImGuiNavInput_Cancel,        // cancel / close / exit                        // e.g. Circle (PS4), B (Xbox), B (Switch), Escape (Keyboard)
    ImGuiNavInput_Input,         // text input / on-screen keyboard              // e.g. Triang.(PS4), Y (Xbox), X (Switch), Return (Keyboard)
    ImGuiNavInput_Menu,          // tap: toggle menu / hold: focus, move, resize // e.g. Square (PS4), X (Xbox), Y (Switch), Alt (Keyboard)
    ImGuiNavInput_DpadLeft,      // move / tweak / resize window (w/ PadMenu)    // e.g. D-pad Left/Right/Up/Down (Gamepads), Arrow keys (Keyboard)
    ImGuiNavInput_DpadRight,     //
    ImGuiNavInput_DpadUp,        //
    ImGuiNavInput_DpadDown,      //
    ImGuiNavInput_LStickLeft,    // scroll / move window (w/ PadMenu)            // e.g. Left Analog Stick Left/Right/Up/Down
    ImGuiNavInput_LStickRight,   //
    ImGuiNavInput_LStickUp,      //
    ImGuiNavInput_LStickDown,    //
    ImGuiNavInput_FocusPrev,     // next window (w/ PadMenu)                     // e.g. L1 or L2 (PS4), LB or LT (Xbox), L or ZL (Switch)
    ImGuiNavInput_FocusNext,     // prev window (w/ PadMenu)                     // e.g. R1 or R2 (PS4), RB or RT (Xbox), R or ZL (Switch)
    ImGuiNavInput_TweakSlow,     // slower tweaks                                // e.g. L1 or L2 (PS4), LB or LT (Xbox), L or ZL (Switch)
    ImGuiNavInput_TweakFast,     // faster tweaks                                // e.g. R1 or R2 (PS4), RB or RT (Xbox), R or ZL (Switch)

    // [Internal] Don't use directly! This is used internally to differentiate keyboard from gamepad inputs for behaviors that require to differentiate them.
    // Keyboard behavior that have no corresponding gamepad mapping (e.g. CTRL+TAB) will be directly reading from io.KeysDown[] instead of io.NavInputs[].
    ImGuiNavInput_KeyMenu_,      // toggle menu                                  // = io.KeyAlt
    ImGuiNavInput_KeyLeft_,      // move left                                    // = Arrow keys
    ImGuiNavInput_KeyRight_,     // move right
    ImGuiNavInput_KeyUp_,        // move up
    ImGuiNavInput_KeyDown_,      // move down
    ImGuiNavInput_COUNT,
    ImGuiNavInput_InternalStart_ = ImGuiNavInput_KeyMenu_
};

// Configuration flags stored in io.ConfigFlags. Set by user/application.
enum ImGuiConfigFlags_
{
    ImGuiConfigFlags_NavEnableKeyboard      = 1 << 0,   // Master keyboard navigation enable flag. NewFrame() will automatically fill io.NavInputs[] based on io.KeysDown[].
    ImGuiConfigFlags_NavEnableGamepad       = 1 << 1,   // Master gamepad navigation enable flag. This is mostly to instruct your imgui back-end to fill io.NavInputs[]. Back-end also needs to set ImGuiBackendFlags_HasGamepad.
    ImGuiConfigFlags_NavEnableSetMousePos   = 1 << 2,   // Instruct navigation to move the mouse cursor. May be useful on TV/console systems where moving a virtual mouse is awkward. Will update io.MousePos and set io.WantSetMousePos=true. If enabled you MUST honor io.WantSetMousePos requests in your binding, otherwise ImGui will react as if the mouse is jumping around back and forth.
    ImGuiConfigFlags_NavNoCaptureKeyboard   = 1 << 3,   // Instruct navigation to not set the io.WantCaptureKeyboard flag when io.NavActive is set.
    ImGuiConfigFlags_NoMouse                = 1 << 4,   // Instruct imgui to clear mouse position/buttons in NewFrame(). This allows ignoring the mouse information set by the back-end.
    ImGuiConfigFlags_NoMouseCursorChange    = 1 << 5,   // Instruct back-end to not alter mouse cursor shape and visibility. Use if the back-end cursor changes are interfering with yours and you don't want to use SetMouseCursor() to change mouse cursor. You may want to honor requests from imgui by reading GetMouseCursor() yourself instead.

<<<<<<< HEAD
    // [BETA] Viewports
    ImGuiConfigFlags_ViewportsEnable        = 1 << 10,  // Viewport enable flags (require both ImGuiConfigFlags_PlatformHasViewports + ImGuiConfigFlags_RendererHasViewports set by the respective back-ends)
    ImGuiConfigFlags_ViewportsNoTaskBarIcons= 1 << 11,  // Disable task bars icons for all secondary viewports (will set ImGuiViewportFlags_NoTaskBarIcon on them)
    ImGuiConfigFlags_ViewportsNoMerge       = 1 << 12,  // All floating windows will always create their own viewport and platform window.
    ImGuiConfigFlags_DpiEnableScaleViewports= 1 << 13,  // FIXME-DPI: Reposition and resize imgui windows when the DpiScale of a viewport changed (mostly useful for the main viewport hosting other window). Note that resizing the main window itself is up to your application.
    ImGuiConfigFlags_DpiEnableScaleFonts    = 1 << 14,  // FIXME-DPI: Request bitmap-scaled fonts to match DpiScale. This is a very low-quality workaround. The correct way to handle DPI is _currently_ to replace the atlas and/or fonts in the Platform_OnChangedViewport callback, but this is all early work in progress.
=======
    // [BETA] Docking
    ImGuiConfigFlags_DockingEnable          = 1 << 6,   // Docking enable flags. Use SHIFT to dock window into another (or without SHIFT if io.ConfigDockingWithKeyMod = false).
>>>>>>> 49533bc8

    // User storage (to allow your back-end/engine to communicate to code that may be shared between multiple projects. Those flags are not used by core ImGui)
    ImGuiConfigFlags_IsSRGB                 = 1 << 20,  // Application is SRGB-aware.
    ImGuiConfigFlags_IsTouchScreen          = 1 << 21   // Application is using a touch screen instead of a mouse.
};

// Back-end capabilities flags stored in io.BackendFlags. Set by imgui_impl_xxx or custom back-end.
enum ImGuiBackendFlags_
{
    ImGuiBackendFlags_HasGamepad            = 1 << 0,   // Back-end supports gamepad and currently has one connected.
    ImGuiBackendFlags_HasMouseCursors       = 1 << 1,   // Back-end supports honoring GetMouseCursor() value to change the OS cursor shape.
    ImGuiBackendFlags_HasSetMousePos        = 1 << 2,   // Back-end supports io.WantSetMousePos requests to reposition the OS mouse position (only used if ImGuiConfigFlags_NavEnableSetMousePos is set).

    // [BETA] Viewports
    ImGuiBackendFlags_PlatformHasViewports  = 1 << 10,  // Back-end Platform supports multiple viewports.
    ImGuiBackendFlags_HasMouseHoveredViewport=1 << 11,  // Back-end Platform supports setting io.MouseHoveredViewport to the viewport directly under the mouse _IGNORING_ viewports with the ImGuiViewportFlags_NoInputs flag and _REGARDLESS_ of whether another viewport is focused and may be capturing the mouse. This information is _NOT EASY_ to provide correctly with most high-level engines! Don't set this without studying how the examples/ back-end handle it!
    ImGuiBackendFlags_RendererHasViewports  = 1 << 12,  // Back-end Renderer supports multiple viewports.
};

// Enumeration for PushStyleColor() / PopStyleColor()
enum ImGuiCol_
{
    ImGuiCol_Text,
    ImGuiCol_TextDisabled,
    ImGuiCol_WindowBg,              // Background of normal windows
    ImGuiCol_ChildBg,               // Background of child windows
    ImGuiCol_PopupBg,               // Background of popups, menus, tooltips windows
    ImGuiCol_Border,
    ImGuiCol_BorderShadow,
    ImGuiCol_FrameBg,               // Background of checkbox, radio button, plot, slider, text input
    ImGuiCol_FrameBgHovered,
    ImGuiCol_FrameBgActive,
    ImGuiCol_TitleBg,
    ImGuiCol_TitleBgActive,
    ImGuiCol_TitleBgCollapsed,
    ImGuiCol_MenuBarBg,
    ImGuiCol_ScrollbarBg,
    ImGuiCol_ScrollbarGrab,
    ImGuiCol_ScrollbarGrabHovered,
    ImGuiCol_ScrollbarGrabActive,
    ImGuiCol_CheckMark,
    ImGuiCol_SliderGrab,
    ImGuiCol_SliderGrabActive,
    ImGuiCol_Button,
    ImGuiCol_ButtonHovered,
    ImGuiCol_ButtonActive,
    ImGuiCol_Header,
    ImGuiCol_HeaderHovered,
    ImGuiCol_HeaderActive,
    ImGuiCol_Separator,
    ImGuiCol_SeparatorHovered,
    ImGuiCol_SeparatorActive,
    ImGuiCol_ResizeGrip,
    ImGuiCol_ResizeGripHovered,
    ImGuiCol_ResizeGripActive,
    ImGuiCol_Tab,
    ImGuiCol_TabHovered,
    ImGuiCol_TabActive,
    ImGuiCol_TabUnfocused,
    ImGuiCol_TabUnfocusedActive,
    ImGuiCol_DockingPreview,
    ImGuiCol_DockingBg,             // Empty node
    ImGuiCol_PlotLines,
    ImGuiCol_PlotLinesHovered,
    ImGuiCol_PlotHistogram,
    ImGuiCol_PlotHistogramHovered,
    ImGuiCol_TextSelectedBg,
    ImGuiCol_DragDropTarget,
    ImGuiCol_NavHighlight,          // Gamepad/keyboard: current highlighted item
    ImGuiCol_NavWindowingHighlight, // Highlight window when using CTRL+TAB
    ImGuiCol_NavWindowingDimBg,     // Darken/colorize entire screen behind the CTRL+TAB window list, when active
    ImGuiCol_ModalWindowDimBg,      // Darken/colorize entire screen behind a modal window, when one is active
    ImGuiCol_COUNT

    // Obsolete names (will be removed)
#ifndef IMGUI_DISABLE_OBSOLETE_FUNCTIONS
    , ImGuiCol_ChildWindowBg = ImGuiCol_ChildBg, ImGuiCol_Column = ImGuiCol_Separator, ImGuiCol_ColumnHovered = ImGuiCol_SeparatorHovered, ImGuiCol_ColumnActive = ImGuiCol_SeparatorActive
    , ImGuiCol_ModalWindowDarkening = ImGuiCol_ModalWindowDimBg
    //ImGuiCol_CloseButton, ImGuiCol_CloseButtonActive, ImGuiCol_CloseButtonHovered, // [unused since 1.60+] the close button now uses regular button colors.
    //ImGuiCol_ComboBg,                                                              // [unused since 1.53+] ComboBg has been merged with PopupBg, so a redirect isn't accurate.
#endif
};

// Enumeration for PushStyleVar() / PopStyleVar() to temporarily modify the ImGuiStyle structure.
// NB: the enum only refers to fields of ImGuiStyle which makes sense to be pushed/popped inside UI code. During initialization, feel free to just poke into ImGuiStyle directly.
// NB: if changing this enum, you need to update the associated internal table GStyleVarInfo[] accordingly. This is where we link enum values to members offset/type.
enum ImGuiStyleVar_
{
    // Enum name ......................// Member in ImGuiStyle structure (see ImGuiStyle for descriptions)
    ImGuiStyleVar_Alpha,               // float     Alpha
    ImGuiStyleVar_WindowPadding,       // ImVec2    WindowPadding
    ImGuiStyleVar_WindowRounding,      // float     WindowRounding
    ImGuiStyleVar_WindowBorderSize,    // float     WindowBorderSize
    ImGuiStyleVar_WindowMinSize,       // ImVec2    WindowMinSize
    ImGuiStyleVar_WindowTitleAlign,    // ImVec2    WindowTitleAlign
    ImGuiStyleVar_ChildRounding,       // float     ChildRounding
    ImGuiStyleVar_ChildBorderSize,     // float     ChildBorderSize
    ImGuiStyleVar_PopupRounding,       // float     PopupRounding
    ImGuiStyleVar_PopupBorderSize,     // float     PopupBorderSize
    ImGuiStyleVar_FramePadding,        // ImVec2    FramePadding
    ImGuiStyleVar_FrameRounding,       // float     FrameRounding
    ImGuiStyleVar_FrameBorderSize,     // float     FrameBorderSize
    ImGuiStyleVar_ItemSpacing,         // ImVec2    ItemSpacing
    ImGuiStyleVar_ItemInnerSpacing,    // ImVec2    ItemInnerSpacing
    ImGuiStyleVar_IndentSpacing,       // float     IndentSpacing
    ImGuiStyleVar_ScrollbarSize,       // float     ScrollbarSize
    ImGuiStyleVar_ScrollbarRounding,   // float     ScrollbarRounding
    ImGuiStyleVar_GrabMinSize,         // float     GrabMinSize
    ImGuiStyleVar_GrabRounding,        // float     GrabRounding
    ImGuiStyleVar_ButtonTextAlign,     // ImVec2    ButtonTextAlign
    ImGuiStyleVar_COUNT

    // Obsolete names (will be removed)
#ifndef IMGUI_DISABLE_OBSOLETE_FUNCTIONS
    , ImGuiStyleVar_Count_ = ImGuiStyleVar_COUNT, ImGuiStyleVar_ChildWindowRounding = ImGuiStyleVar_ChildRounding
#endif
};

// Enumeration for ColorEdit3() / ColorEdit4() / ColorPicker3() / ColorPicker4() / ColorButton()
enum ImGuiColorEditFlags_
{
    ImGuiColorEditFlags_None            = 0,
    ImGuiColorEditFlags_NoAlpha         = 1 << 1,   //              // ColorEdit, ColorPicker, ColorButton: ignore Alpha component (read 3 components from the input pointer).
    ImGuiColorEditFlags_NoPicker        = 1 << 2,   //              // ColorEdit: disable picker when clicking on colored square.
    ImGuiColorEditFlags_NoOptions       = 1 << 3,   //              // ColorEdit: disable toggling options menu when right-clicking on inputs/small preview.
    ImGuiColorEditFlags_NoSmallPreview  = 1 << 4,   //              // ColorEdit, ColorPicker: disable colored square preview next to the inputs. (e.g. to show only the inputs)
    ImGuiColorEditFlags_NoInputs        = 1 << 5,   //              // ColorEdit, ColorPicker: disable inputs sliders/text widgets (e.g. to show only the small preview colored square).
    ImGuiColorEditFlags_NoTooltip       = 1 << 6,   //              // ColorEdit, ColorPicker, ColorButton: disable tooltip when hovering the preview.
    ImGuiColorEditFlags_NoLabel         = 1 << 7,   //              // ColorEdit, ColorPicker: disable display of inline text label (the label is still forwarded to the tooltip and picker).
    ImGuiColorEditFlags_NoSidePreview   = 1 << 8,   //              // ColorPicker: disable bigger color preview on right side of the picker, use small colored square preview instead.
    ImGuiColorEditFlags_NoDragDrop      = 1 << 9,   //              // ColorEdit: disable drag and drop target. ColorButton: disable drag and drop source.

    // User Options (right-click on widget to change some of them). You can set application defaults using SetColorEditOptions(). The idea is that you probably don't want to override them in most of your calls, let the user choose and/or call SetColorEditOptions() during startup.
    ImGuiColorEditFlags_AlphaBar        = 1 << 16,  //              // ColorEdit, ColorPicker: show vertical alpha bar/gradient in picker.
    ImGuiColorEditFlags_AlphaPreview    = 1 << 17,  //              // ColorEdit, ColorPicker, ColorButton: display preview as a transparent color over a checkerboard, instead of opaque.
    ImGuiColorEditFlags_AlphaPreviewHalf= 1 << 18,  //              // ColorEdit, ColorPicker, ColorButton: display half opaque / half checkerboard, instead of opaque.
    ImGuiColorEditFlags_HDR             = 1 << 19,  //              // (WIP) ColorEdit: Currently only disable 0.0f..1.0f limits in RGBA edition (note: you probably want to use ImGuiColorEditFlags_Float flag as well).
    ImGuiColorEditFlags_RGB             = 1 << 20,  // [Inputs]     // ColorEdit: choose one among RGB/HSV/HEX. ColorPicker: choose any combination using RGB/HSV/HEX.
    ImGuiColorEditFlags_HSV             = 1 << 21,  // [Inputs]     // "
    ImGuiColorEditFlags_HEX             = 1 << 22,  // [Inputs]     // "
    ImGuiColorEditFlags_Uint8           = 1 << 23,  // [DataType]   // ColorEdit, ColorPicker, ColorButton: _display_ values formatted as 0..255.
    ImGuiColorEditFlags_Float           = 1 << 24,  // [DataType]   // ColorEdit, ColorPicker, ColorButton: _display_ values formatted as 0.0f..1.0f floats instead of 0..255 integers. No round-trip of value via integers.
    ImGuiColorEditFlags_PickerHueBar    = 1 << 25,  // [PickerMode] // ColorPicker: bar for Hue, rectangle for Sat/Value.
    ImGuiColorEditFlags_PickerHueWheel  = 1 << 26,  // [PickerMode] // ColorPicker: wheel for Hue, triangle for Sat/Value.

    // [Internal] Masks
    ImGuiColorEditFlags__InputsMask     = ImGuiColorEditFlags_RGB|ImGuiColorEditFlags_HSV|ImGuiColorEditFlags_HEX,
    ImGuiColorEditFlags__DataTypeMask   = ImGuiColorEditFlags_Uint8|ImGuiColorEditFlags_Float,
    ImGuiColorEditFlags__PickerMask     = ImGuiColorEditFlags_PickerHueWheel|ImGuiColorEditFlags_PickerHueBar,
    ImGuiColorEditFlags__OptionsDefault = ImGuiColorEditFlags_Uint8|ImGuiColorEditFlags_RGB|ImGuiColorEditFlags_PickerHueBar    // Change application default using SetColorEditOptions()
};

// Enumeration for GetMouseCursor()
// User code may request binding to display given cursor by calling SetMouseCursor(), which is why we have some cursors that are marked unused here
enum ImGuiMouseCursor_
{
    ImGuiMouseCursor_None = -1,
    ImGuiMouseCursor_Arrow = 0,
    ImGuiMouseCursor_TextInput,         // When hovering over InputText, etc.
    ImGuiMouseCursor_ResizeAll,         // (Unused by imgui functions)
    ImGuiMouseCursor_ResizeNS,          // When hovering over an horizontal border
    ImGuiMouseCursor_ResizeEW,          // When hovering over a vertical border or a column
    ImGuiMouseCursor_ResizeNESW,        // When hovering over the bottom-left corner of a window
    ImGuiMouseCursor_ResizeNWSE,        // When hovering over the bottom-right corner of a window
    ImGuiMouseCursor_Hand,              // (Unused by imgui functions. Use for e.g. hyperlinks)
    ImGuiMouseCursor_COUNT

    // Obsolete names (will be removed)
#ifndef IMGUI_DISABLE_OBSOLETE_FUNCTIONS
    , ImGuiMouseCursor_Count_ = ImGuiMouseCursor_COUNT
#endif
};

// Condition for ImGui::SetWindow***(), SetNextWindow***(), SetNextTreeNode***() functions
// Important: Treat as a regular enum! Do NOT combine multiple values using binary operators! All the functions above treat 0 as a shortcut to ImGuiCond_Always.
enum ImGuiCond_
{
    ImGuiCond_Always        = 1 << 0,   // Set the variable
    ImGuiCond_Once          = 1 << 1,   // Set the variable once per runtime session (only the first call with succeed)
    ImGuiCond_FirstUseEver  = 1 << 2,   // Set the variable if the object/window has no persistently saved data (no entry in .ini file)
    ImGuiCond_Appearing     = 1 << 3    // Set the variable if the object/window is appearing after being hidden/inactive (or the first time)

    // Obsolete names (will be removed)
#ifndef IMGUI_DISABLE_OBSOLETE_FUNCTIONS
    , ImGuiSetCond_Always = ImGuiCond_Always, ImGuiSetCond_Once = ImGuiCond_Once, ImGuiSetCond_FirstUseEver = ImGuiCond_FirstUseEver, ImGuiSetCond_Appearing = ImGuiCond_Appearing
#endif
};

// You may modify the ImGui::GetStyle() main instance during initialization and before NewFrame().
// During the frame, use ImGui::PushStyleVar(ImGuiStyleVar_XXXX)/PopStyleVar() to alter the main style values, and ImGui::PushStyleColor(ImGuiCol_XXX)/PopStyleColor() for colors.
struct ImGuiStyle
{
    float       Alpha;                      // Global alpha applies to everything in ImGui.
    ImVec2      WindowPadding;              // Padding within a window.
    float       WindowRounding;             // Radius of window corners rounding. Set to 0.0f to have rectangular windows.
    float       WindowBorderSize;           // Thickness of border around windows. Generally set to 0.0f or 1.0f. (Other values are not well tested and more CPU/GPU costly).
    ImVec2      WindowMinSize;              // Minimum window size. This is a global setting. If you want to constraint individual windows, use SetNextWindowSizeConstraints().
    ImVec2      WindowTitleAlign;           // Alignment for title bar text. Defaults to (0.0f,0.5f) for left-aligned,vertically centered.
    float       ChildRounding;              // Radius of child window corners rounding. Set to 0.0f to have rectangular windows.
    float       ChildBorderSize;            // Thickness of border around child windows. Generally set to 0.0f or 1.0f. (Other values are not well tested and more CPU/GPU costly).
    float       PopupRounding;              // Radius of popup window corners rounding. (Note that tooltip windows use WindowRounding)
    float       PopupBorderSize;            // Thickness of border around popup/tooltip windows. Generally set to 0.0f or 1.0f. (Other values are not well tested and more CPU/GPU costly).
    ImVec2      FramePadding;               // Padding within a framed rectangle (used by most widgets).
    float       FrameRounding;              // Radius of frame corners rounding. Set to 0.0f to have rectangular frame (used by most widgets).
    float       FrameBorderSize;            // Thickness of border around frames. Generally set to 0.0f or 1.0f. (Other values are not well tested and more CPU/GPU costly).
    float       TabBorderSize;              // Thickness of border around tabs. 
    ImVec2      ItemSpacing;                // Horizontal and vertical spacing between widgets/lines.
    ImVec2      ItemInnerSpacing;           // Horizontal and vertical spacing between within elements of a composed widget (e.g. a slider and its label).
    ImVec2      TouchExtraPadding;          // Expand reactive bounding box for touch-based system where touch position is not accurate enough. Unfortunately we don't sort widgets so priority on overlap will always be given to the first widget. So don't grow this too much!
    float       IndentSpacing;              // Horizontal indentation when e.g. entering a tree node. Generally == (FontSize + FramePadding.x*2).
    float       ColumnsMinSpacing;          // Minimum horizontal spacing between two columns.
    float       ScrollbarSize;              // Width of the vertical scrollbar, Height of the horizontal scrollbar.
    float       ScrollbarRounding;          // Radius of grab corners for scrollbar.
    float       GrabMinSize;                // Minimum width/height of a grab box for slider/scrollbar.
    float       GrabRounding;               // Radius of grabs corners rounding. Set to 0.0f to have rectangular slider grabs.
    ImVec2      ButtonTextAlign;            // Alignment of button text when button is larger than text. Defaults to (0.5f,0.5f) for horizontally+vertically centered.
    ImVec2      DisplayWindowPadding;       // Window position are clamped to be visible within the display area or monitors by at least this amount. Only applies to regular windows.
    ImVec2      DisplaySafeAreaPadding;     // If you cannot see the edges of your screen (e.g. on a TV) increase the safe area padding. Apply to popups/tooltips as well regular windows. NB: Prefer configuring your TV sets correctly!
    float       MouseCursorScale;           // Scale software rendered mouse cursor (when io.MouseDrawCursor is enabled). May be removed later.
    bool        AntiAliasedLines;           // Enable anti-aliasing on lines/borders. Disable if you are really tight on CPU/GPU.
    bool        AntiAliasedFill;            // Enable anti-aliasing on filled shapes (rounded rectangles, circles, etc.)
    float       CurveTessellationTol;       // Tessellation tolerance when using PathBezierCurveTo() without a specific number of segments. Decrease for highly tessellated curves (higher quality, more polygons), increase to reduce quality.
    ImVec4      Colors[ImGuiCol_COUNT];

    IMGUI_API ImGuiStyle();
    IMGUI_API void ScaleAllSizes(float scale_factor);
};

// This is where your app communicate with Dear ImGui. Access via ImGui::GetIO().
// Read 'Programmer guide' section in .cpp file for general usage.
struct ImGuiIO
{
    //------------------------------------------------------------------
    // Configuration (fill once)            // Default value:
    //------------------------------------------------------------------

    ImGuiConfigFlags   ConfigFlags;         // = 0                  // See ImGuiConfigFlags_ enum. Set by user/application. Gamepad/keyboard navigation options, etc.
    ImGuiBackendFlags  BackendFlags;        // = 0                  // Set ImGuiBackendFlags_ enum. Set by imgui_impl_xxx files or custom back-end to communicate features supported by the back-end.
    ImVec2        DisplaySize;              // <unset>              // Main display size, in pixels. Used e.g. to clamp windows positions. This is the default viewport. Use BeginViewport() for other viewports.
    float         DeltaTime;                // = 1.0f/60.0f         // Time elapsed since last frame, in seconds.
    float         IniSavingRate;            // = 5.0f               // Minimum time between saving positions/sizes to .ini file, in seconds.
    const char*   IniFilename;              // = "imgui.ini"        // Path to .ini file. Set NULL to disable automatic .ini loading/saving, if e.g. you want to manually load/save from memory.
    const char*   LogFilename;              // = "imgui_log.txt"    // Path to .log file (default parameter to ImGui::LogToFile when no file is specified).
    float         MouseDoubleClickTime;     // = 0.30f              // Time for a double-click, in seconds.
    float         MouseDoubleClickMaxDist;  // = 6.0f               // Distance threshold to stay in to validate a double-click, in pixels.
    float         MouseDragThreshold;       // = 6.0f               // Distance threshold before considering we are dragging.
    int           KeyMap[ImGuiKey_COUNT];   // <unset>              // Map of indices into the KeysDown[512] entries array which represent your "native" keyboard state.
    float         KeyRepeatDelay;           // = 0.250f             // When holding a key/button, time before it starts repeating, in seconds (for buttons in Repeat mode, etc.).
    float         KeyRepeatRate;            // = 0.050f             // When holding a key/button, rate at which it repeats, in seconds.
    void*         UserData;                 // = NULL               // Store your own data for retrieval by callbacks.

    ImFontAtlas*  Fonts;                    // <auto>               // Load and assemble one or more fonts into a single tightly packed texture. Output to Fonts array.
    float         FontGlobalScale;          // = 1.0f               // Global scale all fonts
    bool          FontAllowUserScaling;     // = false              // Allow user scaling text of individual window with CTRL+Wheel.
    ImFont*       FontDefault;              // = NULL               // Font to use on NewFrame(). Use NULL to uses Fonts->Fonts[0].
    ImVec2        DisplayFramebufferScale;  // = (1.0f,1.0f)        // For retina display or other situations where window coordinates are different from framebuffer coordinates. User storage only, presently not used by ImGui.

    // Miscellaneous configuration options
    bool          MouseDrawCursor;              // = false          // Request ImGui to draw a mouse cursor for you (if you are on a platform without a mouse cursor). Cannot be easily renamed to 'io.ConfigXXX' because this is frequently used by back-end implementations.
    bool          ConfigDockingWithKeyMod;      // = true           // Enable docking with holding Shift key (reduce visual noise, allows dropping in wider space)
    bool          ConfigMacOSXBehaviors;        // = defined(__APPLE__) // OS X style: Text editing cursor movement using Alt instead of Ctrl, Shortcuts using Cmd/Super instead of Ctrl, Line/Text Start and End using Cmd+Arrows instead of Home/End, Double click selects by word instead of selecting whole text, Multi-selection in lists uses Cmd/Super instead of Ctrl (was called io.OptMacOSXBehaviors prior to 1.63)
    bool          ConfigInputTextCursorBlink;   // = true           // Set to false to disable blinking cursor, for users who consider it distracting. (was called: io.OptCursorBlink prior to 1.63)
    bool          ConfigResizeWindowsFromEdges; // = false          // [BETA] Enable resizing of windows from their edges and from the lower-left corner. This requires (io.BackendFlags & ImGuiBackendFlags_HasMouseCursors) because it needs mouse cursor feedback. (This used to be the ImGuiWindowFlags_ResizeFromAnySide flag)

    //------------------------------------------------------------------
    // Settings (User Functions)
    //------------------------------------------------------------------

    // Optional: access OS clipboard
    // (default to use native Win32 clipboard on Windows, otherwise uses a private clipboard. Override to access OS clipboard on other architectures)
    const char* (*GetClipboardTextFn)(void* user_data);
    void        (*SetClipboardTextFn)(void* user_data, const char* text);
    void*       ClipboardUserData;

#ifndef IMGUI_DISABLE_OBSOLETE_FUNCTIONS
    // [OBSOLETE since 1.60+] Rendering function, will be automatically called in Render(). Please call your rendering function yourself now!
    // You can obtain the ImDrawData* by calling ImGui::GetDrawData() after Render(). See example applications if you are unsure of how to implement this.
    void        (*RenderDrawListsFn)(ImDrawData* data);
#else
    // This is only here to keep ImGuiIO the same size, so that IMGUI_DISABLE_OBSOLETE_FUNCTIONS can exceptionally be used outside of imconfig.h.
    void*       RenderDrawListsFnUnused;
#endif

    //------------------------------------------------------------------
    // Input - Fill before calling NewFrame()
    //------------------------------------------------------------------

    ImVec2      MousePos;                       // Mouse position, in pixels. Set to ImVec2(-FLT_MAX,-FLT_MAX) if mouse is unavailable (on another screen, etc.)
    bool        MouseDown[5];                   // Mouse buttons: 0=left, 1=right, 2=middle + extras. ImGui itself mostly only uses left button (BeginPopupContext** are using right button). Others buttons allows us to track if the mouse is being used by your application + available to user as a convenience via IsMouse** API.
    float       MouseWheel;                     // Mouse wheel Vertical: 1 unit scrolls about 5 lines text.
    float       MouseWheelH;                    // Mouse wheel Horizontal. Most users don't have a mouse with an horizontal wheel, may not be filled by all back-ends.
    ImGuiID     MouseHoveredViewport;           // (Optional) When using multiple viewports: viewport the OS mouse cursor is hovering _IGNORING_ viewports with the ImGuiViewportFlags_NoInputs flag, and _REGARDLESS_ of whether another viewport is focused. Set io.BackendFlags |= ImGuiBackendFlags_HasMouseHoveredViewport if you can provide this info. If you don't imgui will use a decent heuristic instead.
    bool        KeyCtrl;                        // Keyboard modifier pressed: Control
    bool        KeyShift;                       // Keyboard modifier pressed: Shift
    bool        KeyAlt;                         // Keyboard modifier pressed: Alt
    bool        KeySuper;                       // Keyboard modifier pressed: Cmd/Super/Windows
    bool        KeysDown[512];                  // Keyboard keys that are pressed (ideally left in the "native" order your engine has access to keyboard keys, so you can use your own defines/enums for keys).
    ImWchar     InputCharacters[16+1];          // List of characters input (translated by user from keypress+keyboard state). Fill using AddInputCharacter() helper.
    float       NavInputs[ImGuiNavInput_COUNT]; // Gamepad inputs (keyboard keys will be auto-mapped and be written here by ImGui::NewFrame, all values will be cleared back to zero in ImGui::EndFrame)

    // Functions
    IMGUI_API void AddInputCharacter(ImWchar c);                        // Add new character into InputCharacters[]
    IMGUI_API void AddInputCharactersUTF8(const char* utf8_chars);      // Add new characters into InputCharacters[] from an UTF-8 string
    inline void    ClearInputCharacters() { InputCharacters[0] = 0; }   // Clear the text input buffer manually

    //------------------------------------------------------------------
    // Output - Retrieve after calling NewFrame()
    //------------------------------------------------------------------

    bool        WantCaptureMouse;           // When io.WantCaptureMouse is true, imgui will use the mouse inputs, do not dispatch them to your main game/application (in both cases, always pass on mouse inputs to imgui). (e.g. unclicked mouse is hovering over an imgui window, widget is active, mouse was clicked over an imgui window, etc.).
    bool        WantCaptureKeyboard;        // When io.WantCaptureKeyboard is true, imgui will use the keyboard inputs, do not dispatch them to your main game/application (in both cases, always pass keyboard inputs to imgui). (e.g. InputText active, or an imgui window is focused and navigation is enabled, etc.).
    bool        WantTextInput;              // Mobile/console: when io.WantTextInput is true, you may display an on-screen keyboard. This is set by ImGui when it wants textual keyboard input to happen (e.g. when a InputText widget is active).
    bool        WantSetMousePos;            // MousePos has been altered, back-end should reposition mouse on next frame. Set only when ImGuiConfigFlags_NavEnableSetMousePos flag is enabled.
    bool        WantSaveIniSettings;        // When manual .ini load/save is active (io.IniFilename == NULL), this will be set to notify your application that you can call SaveIniSettingsToMemory() and save yourself. IMPORTANT: You need to clear io.WantSaveIniSettings yourself.
    bool        NavActive;                  // Directional navigation is currently allowed (will handle ImGuiKey_NavXXX events) = a window is focused and it doesn't use the ImGuiWindowFlags_NoNavInputs flag.
    bool        NavVisible;                 // Directional navigation is visible and allowed (will handle ImGuiKey_NavXXX events).
    float       Framerate;                  // Application framerate estimation, in frame per second. Solely for convenience. Rolling average estimation based on IO.DeltaTime over 120 frames
    int         MetricsRenderVertices;      // Vertices output during last call to Render()
    int         MetricsRenderIndices;       // Indices output during last call to Render() = number of triangles * 3
    int         MetricsRenderWindows;       // Number of visible windows
    int         MetricsActiveWindows;       // Number of active windows
    int         MetricsActiveAllocations;   // Number of active allocations, updated by MemAlloc/MemFree based on current context. May be off if you have multiple imgui contexts.
    ImVec2      MouseDelta;                 // Mouse delta. Note that this is zero if either current or previous position are invalid (-FLT_MAX,-FLT_MAX), so a disappearing/reappearing mouse won't have a huge delta.

    //------------------------------------------------------------------
    // [Internal] ImGui will maintain those fields. Forward compatibility not guaranteed!
    //------------------------------------------------------------------

    ImVec2      MousePosPrev;               // Previous mouse position temporary storage (nb: not for public use, set to MousePos in NewFrame())
    ImVec2      MouseClickedPos[5];         // Position at time of clicking
    double      MouseClickedTime[5];        // Time of last click (used to figure out double-click)
    bool        MouseClicked[5];            // Mouse button went from !Down to Down
    bool        MouseDoubleClicked[5];      // Has mouse button been double-clicked?
    bool        MouseReleased[5];           // Mouse button went from Down to !Down
    bool        MouseDownOwned[5];          // Track if button was clicked inside a window. We don't request mouse capture from the application if click started outside ImGui bounds.
    float       MouseDownDuration[5];       // Duration the mouse button has been down (0.0f == just clicked)
    float       MouseDownDurationPrev[5];   // Previous time the mouse button has been down
    ImVec2      MouseDragMaxDistanceAbs[5]; // Maximum distance, absolute, on each axis, of how much mouse has traveled from the clicking point
    float       MouseDragMaxDistanceSqr[5]; // Squared maximum distance of how much mouse has traveled from the clicking point
    float       KeysDownDuration[512];      // Duration the keyboard key has been down (0.0f == just pressed)
    float       KeysDownDurationPrev[512];  // Previous duration the key has been down
    float       NavInputsDownDuration[ImGuiNavInput_COUNT];
    float       NavInputsDownDurationPrev[ImGuiNavInput_COUNT];

    IMGUI_API   ImGuiIO();
};

//-----------------------------------------------------------------------------
// Obsolete functions (Will be removed! Read 'API BREAKING CHANGES' section in imgui.cpp for details)
//-----------------------------------------------------------------------------

#ifndef IMGUI_DISABLE_OBSOLETE_FUNCTIONS
namespace ImGui
{
    // OBSOLETED in 1.63 (from Aug 2018)
    static inline bool  IsItemDeactivatedAfterChange()        { return IsItemDeactivatedAfterEdit(); }
    // OBSOLETED in 1.61 (from Apr 2018)
    IMGUI_API bool      InputFloat(const char* label, float* v, float step, float step_fast, int decimal_precision, ImGuiInputTextFlags extra_flags = 0); // Use the 'const char* format' version instead of 'decimal_precision'!
    IMGUI_API bool      InputFloat2(const char* label, float v[2], int decimal_precision, ImGuiInputTextFlags extra_flags = 0);
    IMGUI_API bool      InputFloat3(const char* label, float v[3], int decimal_precision, ImGuiInputTextFlags extra_flags = 0);
    IMGUI_API bool      InputFloat4(const char* label, float v[4], int decimal_precision, ImGuiInputTextFlags extra_flags = 0);
    // OBSOLETED in 1.60 (from Dec 2017)
    static inline bool  IsAnyWindowFocused()                  { return IsWindowFocused(ImGuiFocusedFlags_AnyWindow); }
    static inline bool  IsAnyWindowHovered()                  { return IsWindowHovered(ImGuiHoveredFlags_AnyWindow); }
    static inline ImVec2 CalcItemRectClosestPoint(const ImVec2& pos, bool on_edge = false, float outward = 0.f) { (void)on_edge; (void)outward; IM_ASSERT(0); return pos; }
    // OBSOLETED in 1.53 (between Oct 2017 and Dec 2017)
    static inline void  ShowTestWindow()                      { return ShowDemoWindow(); }
    static inline bool  IsRootWindowFocused()                 { return IsWindowFocused(ImGuiFocusedFlags_RootWindow); }
    static inline bool  IsRootWindowOrAnyChildFocused()       { return IsWindowFocused(ImGuiFocusedFlags_RootAndChildWindows); }
    static inline void  SetNextWindowContentWidth(float w)    { SetNextWindowContentSize(ImVec2(w, 0.0f)); }
    static inline float GetItemsLineHeightWithSpacing()       { return GetFrameHeightWithSpacing(); }
    // OBSOLETED in 1.52 (between Aug 2017 and Oct 2017)
    IMGUI_API bool      Begin(const char* name, bool* p_open, const ImVec2& size_on_first_use, float bg_alpha_override = -1.0f, ImGuiWindowFlags flags = 0); // Use SetNextWindowSize(size, ImGuiCond_FirstUseEver) + SetNextWindowBgAlpha() instead.
    static inline bool  IsRootWindowOrAnyChildHovered()       { return IsWindowHovered(ImGuiHoveredFlags_RootAndChildWindows); }
    static inline void  AlignFirstTextHeightToWidgets()       { AlignTextToFramePadding(); }
    void                SetNextWindowPosCenter(ImGuiCond cond);
    // OBSOLETED in 1.51 (between Jun 2017 and Aug 2017)
    static inline bool  IsItemHoveredRect()                   { return IsItemHovered(ImGuiHoveredFlags_RectOnly); }
    static inline bool  IsPosHoveringAnyWindow(const ImVec2&) { IM_ASSERT(0); return false; } // This was misleading and partly broken. You probably want to use the ImGui::GetIO().WantCaptureMouse flag instead.
    static inline bool  IsMouseHoveringAnyWindow()            { return IsWindowHovered(ImGuiHoveredFlags_AnyWindow); }
    static inline bool  IsMouseHoveringWindow()               { return IsWindowHovered(ImGuiHoveredFlags_AllowWhenBlockedByPopup | ImGuiHoveredFlags_AllowWhenBlockedByActiveItem); }
}
#endif

//-----------------------------------------------------------------------------
// Helpers
//-----------------------------------------------------------------------------

// Helper: Lightweight std::vector<> like class to avoid dragging dependencies (also: Windows implementation of STL with debug enabled is absurdly slow, so let's bypass it so our code runs fast in debug).
// *Important* Our implementation does NOT call C++ constructors/destructors. This is intentional, we do not require it but you have to be mindful of that. Do _not_ use this class as a std::vector replacement in your code!
template<typename T>
class ImVector
{
public:
    int                         Size;
    int                         Capacity;
    T*                          Data;

    typedef T                   value_type;
    typedef value_type*         iterator;
    typedef const value_type*   const_iterator;

    inline ImVector()           { Size = Capacity = 0; Data = NULL; }
    inline ~ImVector()          { if (Data) ImGui::MemFree(Data); }
    inline ImVector(const ImVector<T>& src)                     { Size = Capacity = 0; Data = NULL; operator=(src); }
    inline ImVector& operator=(const ImVector<T>& src)          { clear(); resize(src.Size); memcpy(Data, src.Data, (size_t)Size * sizeof(value_type)); return *this; }

    inline bool                 empty() const                   { return Size == 0; }
    inline int                  size() const                    { return Size; }
    inline int                  capacity() const                { return Capacity; }
    inline value_type&          operator[](int i)               { IM_ASSERT(i < Size); return Data[i]; }
    inline const value_type&    operator[](int i) const         { IM_ASSERT(i < Size); return Data[i]; }

    inline void                 clear()                         { if (Data) { Size = Capacity = 0; ImGui::MemFree(Data); Data = NULL; } }
    inline iterator             begin()                         { return Data; }
    inline const_iterator       begin() const                   { return Data; }
    inline iterator             end()                           { return Data + Size; }
    inline const_iterator       end() const                     { return Data + Size; }
    inline value_type&          front()                         { IM_ASSERT(Size > 0); return Data[0]; }
    inline const value_type&    front() const                   { IM_ASSERT(Size > 0); return Data[0]; }
    inline value_type&          back()                          { IM_ASSERT(Size > 0); return Data[Size - 1]; }
    inline const value_type&    back() const                    { IM_ASSERT(Size > 0); return Data[Size - 1]; }
    inline void                 swap(ImVector<value_type>& rhs) { int rhs_size = rhs.Size; rhs.Size = Size; Size = rhs_size; int rhs_cap = rhs.Capacity; rhs.Capacity = Capacity; Capacity = rhs_cap; value_type* rhs_data = rhs.Data; rhs.Data = Data; Data = rhs_data; }

    inline int          _grow_capacity(int sz) const            { int new_capacity = Capacity ? (Capacity + Capacity/2) : 8; return new_capacity > sz ? new_capacity : sz; }
    inline void         resize(int new_size)                    { if (new_size > Capacity) reserve(_grow_capacity(new_size)); Size = new_size; }
    inline void         resize(int new_size,const value_type& v){ if (new_size > Capacity) reserve(_grow_capacity(new_size)); if (new_size > Size) for (int n = Size; n < new_size; n++) memcpy(&Data[n], &v, sizeof(v)); Size = new_size; }
    inline void         reserve(int new_capacity)
    {
        if (new_capacity <= Capacity)
            return;
        value_type* new_data = (value_type*)ImGui::MemAlloc((size_t)new_capacity * sizeof(value_type));
        if (Data)
        {
            memcpy(new_data, Data, (size_t)Size * sizeof(value_type));
            ImGui::MemFree(Data);
        }
        Data = new_data;
        Capacity = new_capacity;
    }

    // NB: It is forbidden to call push_back/push_front/insert with a reference pointing inside the ImVector data itself! e.g. v.push_back(v[10]) is forbidden.
    inline void         push_back(const value_type& v)                  { if (Size == Capacity) reserve(_grow_capacity(Size + 1)); memcpy(&Data[Size], &v, sizeof(v)); Size++; }
    inline void         pop_back()                                      { IM_ASSERT(Size > 0); Size--; }
    inline void         push_front(const value_type& v)                 { if (Size == 0) push_back(v); else insert(Data, v); }
    inline iterator     erase(const_iterator it)                        { IM_ASSERT(it >= Data && it < Data+Size); const ptrdiff_t off = it - Data; memmove(Data + off, Data + off + 1, ((size_t)Size - (size_t)off - 1) * sizeof(value_type)); Size--; return Data + off; }
    inline iterator     erase(const_iterator it, const_iterator it_last){ IM_ASSERT(it >= Data && it < Data+Size && it_last > it && it_last <= Data+Size); const ptrdiff_t count = it_last - it; const ptrdiff_t off = it - Data; memmove(Data + off, Data + off + count, ((size_t)Size - (size_t)off - count) * sizeof(value_type)); Size -= (int)count; return Data + off; }
    inline iterator     erase_unsorted(const_iterator it)               { IM_ASSERT(it >= Data && it < Data+Size);  const ptrdiff_t off = it - Data; if (it < Data+Size-1) memcpy(Data + off, Data + Size - 1, sizeof(value_type)); Size--; return Data + off; }
    inline iterator     insert(const_iterator it, const value_type& v)  { IM_ASSERT(it >= Data && it <= Data+Size); const ptrdiff_t off = it - Data; if (Size == Capacity) reserve(_grow_capacity(Size + 1)); if (off < (int)Size) memmove(Data + off + 1, Data + off, ((size_t)Size - (size_t)off) * sizeof(value_type)); memcpy(&Data[off], &v, sizeof(v)); Size++; return Data + off; }
    inline bool         contains(const value_type& v) const             { const T* data = Data;  const T* data_end = Data + Size; while (data < data_end) if (*data++ == v) return true; return false; }
    inline int          index_from_pointer(const_iterator it) const     { IM_ASSERT(it >= Data && it <= Data+Size); const ptrdiff_t off = it - Data; return (int)off; }
};

// Helper: IM_NEW(), IM_PLACEMENT_NEW(), IM_DELETE() macros to call MemAlloc + Placement New, Placement Delete + MemFree
// We call C++ constructor on own allocated memory via the placement "new(ptr) Type()" syntax.
// Defining a custom placement new() with a dummy parameter allows us to bypass including <new> which on some platforms complains when user has disabled exceptions.
struct ImNewDummy {};
inline void* operator new(size_t, ImNewDummy, void* ptr) { return ptr; }
inline void  operator delete(void*, ImNewDummy, void*)   {} // This is only required so we can use the symetrical new()
#define IM_PLACEMENT_NEW(_PTR)              new(ImNewDummy(), _PTR)
#define IM_NEW(_TYPE)                       new(ImNewDummy(), ImGui::MemAlloc(sizeof(_TYPE))) _TYPE
template<typename T> void IM_DELETE(T* p)   { if (p) { p->~T(); ImGui::MemFree(p); } }

// Helper: Execute a block of code at maximum once a frame. Convenient if you want to quickly create an UI within deep-nested code that runs multiple times every frame.
// Usage: static ImGuiOnceUponAFrame oaf; if (oaf) ImGui::Text("This will be called only once per frame");
struct ImGuiOnceUponAFrame
{
    ImGuiOnceUponAFrame() { RefFrame = -1; }
    mutable int RefFrame;
    operator bool() const { int current_frame = ImGui::GetFrameCount(); if (RefFrame == current_frame) return false; RefFrame = current_frame; return true; }
};

// Helper: Macro for ImGuiOnceUponAFrame. Attention: The macro expands into 2 statement so make sure you don't use it within e.g. an if() statement without curly braces.
#ifndef IMGUI_DISABLE_OBSOLETE_FUNCTIONS    // Will obsolete
#define IMGUI_ONCE_UPON_A_FRAME     static ImGuiOnceUponAFrame imgui_oaf; if (imgui_oaf)
#endif

// Helper: Parse and apply text filters. In format "aaaaa[,bbbb][,ccccc]"
struct ImGuiTextFilter
{
    IMGUI_API           ImGuiTextFilter(const char* default_filter = "");
    IMGUI_API bool      Draw(const char* label = "Filter (inc,-exc)", float width = 0.0f);    // Helper calling InputText+Build
    IMGUI_API bool      PassFilter(const char* text, const char* text_end = NULL) const;
    IMGUI_API void      Build();
    void                Clear()          { InputBuf[0] = 0; Build(); }
    bool                IsActive() const { return !Filters.empty(); }

    // [Internal]
    struct TextRange
    {
        const char* b;
        const char* e;

        TextRange() { b = e = NULL; }
        TextRange(const char* _b, const char* _e) { b = _b; e = _e; }
        const char*     begin() const   { return b; }
        const char*     end () const    { return e; }
        bool            empty() const   { return b == e; }
        IMGUI_API void  split(char separator, ImVector<TextRange>* out) const;
    };
    char                InputBuf[256];
    ImVector<TextRange> Filters;
    int                 CountGrep;
};

// Helper: Text buffer for logging/accumulating text
struct ImGuiTextBuffer
{
    ImVector<char>      Buf;

    ImGuiTextBuffer()   { Buf.push_back(0); }
    inline char         operator[](int i) { return Buf.Data[i]; }
    const char*         begin() const { return &Buf.front(); }
    const char*         end() const { return &Buf.back(); }      // Buf is zero-terminated, so end() will point on the zero-terminator
    int                 size() const { return Buf.Size - 1; }
    bool                empty() { return Buf.Size <= 1; }
    void                clear() { Buf.clear(); Buf.push_back(0); }
    void                reserve(int capacity) { Buf.reserve(capacity); }
    const char*         c_str() const { return Buf.Data; }
    IMGUI_API void      appendf(const char* fmt, ...) IM_FMTARGS(2);
    IMGUI_API void      appendfv(const char* fmt, va_list args) IM_FMTLIST(2);
};

// Helper: key->value storage
// Typically you don't have to worry about this since a storage is held within each Window.
// We use it to e.g. store collapse state for a tree (Int 0/1)
// This is optimized for efficient lookup (dichotomy into a contiguous buffer) and rare insertion (typically tied to user interactions aka max once a frame)
// You can use it as custom user storage for temporary values. Declare your own storage if, for example:
// - You want to manipulate the open/close state of a particular sub-tree in your interface (tree node uses Int 0/1 to store their state).
// - You want to store custom debug data easily without adding or editing structures in your code (probably not efficient, but convenient)
// Types are NOT stored, so it is up to you to make sure your Key don't collide with different types.
struct ImGuiStorage
{
    struct Pair
    {
        ImGuiID key;
        union { int val_i; float val_f; void* val_p; };
        Pair(ImGuiID _key, int _val_i)   { key = _key; val_i = _val_i; }
        Pair(ImGuiID _key, float _val_f) { key = _key; val_f = _val_f; }
        Pair(ImGuiID _key, void* _val_p) { key = _key; val_p = _val_p; }
    };
    ImVector<Pair>      Data;

    // - Get***() functions find pair, never add/allocate. Pairs are sorted so a query is O(log N)
    // - Set***() functions find pair, insertion on demand if missing.
    // - Sorted insertion is costly, paid once. A typical frame shouldn't need to insert any new pair.
    void                Clear() { Data.clear(); }
    IMGUI_API int       GetInt(ImGuiID key, int default_val = 0) const;
    IMGUI_API void      SetInt(ImGuiID key, int val);
    IMGUI_API bool      GetBool(ImGuiID key, bool default_val = false) const;
    IMGUI_API void      SetBool(ImGuiID key, bool val);
    IMGUI_API float     GetFloat(ImGuiID key, float default_val = 0.0f) const;
    IMGUI_API void      SetFloat(ImGuiID key, float val);
    IMGUI_API void*     GetVoidPtr(ImGuiID key) const; // default_val is NULL
    IMGUI_API void      SetVoidPtr(ImGuiID key, void* val);

    // - Get***Ref() functions finds pair, insert on demand if missing, return pointer. Useful if you intend to do Get+Set.
    // - References are only valid until a new value is added to the storage. Calling a Set***() function or a Get***Ref() function invalidates the pointer.
    // - A typical use case where this is convenient for quick hacking (e.g. add storage during a live Edit&Continue session if you can't modify existing struct)
    //      float* pvar = ImGui::GetFloatRef(key); ImGui::SliderFloat("var", pvar, 0, 100.0f); some_var += *pvar;
    IMGUI_API int*      GetIntRef(ImGuiID key, int default_val = 0);
    IMGUI_API bool*     GetBoolRef(ImGuiID key, bool default_val = false);
    IMGUI_API float*    GetFloatRef(ImGuiID key, float default_val = 0.0f);
    IMGUI_API void**    GetVoidPtrRef(ImGuiID key, void* default_val = NULL);

    // Use on your own storage if you know only integer are being stored (open/close all tree nodes)
    IMGUI_API void      SetAllInt(int val);

    // For quicker full rebuild of a storage (instead of an incremental one), you may add all your contents and then sort once.
    IMGUI_API void      BuildSortByKey();
};

// Shared state of InputText(), passed as an argument to your callback when a ImGuiInputTextFlags_Callback* flag is used.
// The callback function should return 0 by default.
// Special processing:
// - ImGuiInputTextFlags_CallbackCharFilter:  return 1 if the character is not allowed. You may also set 'EventChar=0' as any character replacement are allowed.
// - ImGuiInputTextFlags_CallbackResize:      notified by InputText() when the string is resized. BufTextLen is set to the new desired string length so you can update the string size on your side of the fence. You can also replace Buf pointer if your underlying data is reallocated. No need to initialize new characters or zero-terminator as InputText will do it right after the resize callback.
struct ImGuiInputTextCallbackData
{
    ImGuiInputTextFlags EventFlag;      // One ImGuiInputTextFlags_Callback*    // Read-only
    ImGuiInputTextFlags Flags;          // What user passed to InputText()      // Read-only
    void*               UserData;       // What user passed to InputText()      // Read-only

    // Arguments for the different callback events
    // - To modify the text buffer in a callback, prefer using the InsertChars() / DeleteChars() function. InsertChars() will take care of calling the resize callback if necessary.
    // - If you know your edits are not going to resize the underlying buffer allocation, you may modify the contents of 'Buf[]' directly. You need to update 'BufTextLen' accordingly (0 <= BufTextLen < BufSize) and set 'BufDirty'' to true so InputText can update its internal state.
    ImWchar             EventChar;      // Character input                      // Read-write   // [CharFilter] Replace character or set to zero. return 1 is equivalent to setting EventChar=0;
    ImGuiKey            EventKey;       // Key pressed (Up/Down/TAB)            // Read-only    // [Completion,History]
    char*               Buf;            // Text buffer                          // Read-write   // [Resize] Can replace pointer / [Completion,History,Always] Only write to pointed data, don't replace the actual pointer!
    int                 BufTextLen;     // Text length in bytes                 // Read-write   // [Resize,Completion,History,Always] Exclude zero-terminator storage. In C land: == strlen(some_text), in C++ land: string.length()
    int                 BufSize;        // Buffer capacity in bytes             // Read-only    // [Resize,Completion,History,Always] Include zero-terminator storage. In C land == ARRAYSIZE(my_char_array), in C++ land: string.capacity()+1
    bool                BufDirty;       // Set if you modify Buf/BufTextLen!!   // Write        // [Completion,History,Always]
    int                 CursorPos;      //                                      // Read-write   // [Completion,History,Always]
    int                 SelectionStart; //                                      // Read-write   // [Completion,History,Always] == to SelectionEnd when no selection)
    int                 SelectionEnd;   //                                      // Read-write   // [Completion,History,Always]

    // Helper functions for text manipulation.
    // Use those function to benefit from the CallbackResize behaviors. Calling those function reset the selection.
    ImGuiInputTextCallbackData();
    IMGUI_API void      DeleteChars(int pos, int bytes_count);
    IMGUI_API void      InsertChars(int pos, const char* text, const char* text_end = NULL);
    bool                HasSelection() const { return SelectionStart != SelectionEnd; }
};

#ifndef IMGUI_DISABLE_OBSOLETE_FUNCTIONS
typedef ImGuiInputTextCallback      ImGuiTextEditCallback;      // [OBSOLETE 1.63+] Made the names consistent
typedef ImGuiInputTextCallbackData  ImGuiTextEditCallbackData;
#endif

// Resizing callback data to apply custom constraint. As enabled by SetNextWindowSizeConstraints(). Callback is called during the next Begin().
// NB: For basic min/max size constraint on each axis you don't need to use the callback! The SetNextWindowSizeConstraints() parameters are enough.
struct ImGuiSizeCallbackData
{
    void*   UserData;       // Read-only.   What user passed to SetNextWindowSizeConstraints()
    ImVec2  Pos;            // Read-only.   Window position, for reference.
    ImVec2  CurrentSize;    // Read-only.   Current window size.
    ImVec2  DesiredSize;    // Read-write.  Desired size, based on user's mouse position. Write to this field to restrain resizing.
};

// Data payload for Drag and Drop operations
struct ImGuiPayload
{
    // Members
    void*           Data;               // Data (copied and owned by dear imgui)
    int             DataSize;           // Data size

    // [Internal]
    ImGuiID         SourceId;           // Source item id
    ImGuiID         SourceParentId;     // Source parent id (if available)
    int             DataFrameCount;     // Data timestamp
    char            DataType[32+1];     // Data type tag (short user-supplied string, 32 characters max)
    bool            Preview;            // Set when AcceptDragDropPayload() was called and mouse has been hovering the target item (nb: handle overlapping drag targets)
    bool            Delivery;           // Set when AcceptDragDropPayload() was called and mouse button is released over the target item.

    ImGuiPayload()  { Clear(); }
    void Clear()    { SourceId = SourceParentId = 0; Data = NULL; DataSize = 0; memset(DataType, 0, sizeof(DataType)); DataFrameCount = -1; Preview = Delivery = false; }
    bool IsDataType(const char* type) const { return DataFrameCount != -1 && strcmp(type, DataType) == 0; }
    bool IsPreview() const                  { return Preview; }
    bool IsDelivery() const                 { return Delivery; }
};

// Helpers macros to generate 32-bits encoded colors
#ifdef IMGUI_USE_BGRA_PACKED_COLOR
#define IM_COL32_R_SHIFT    16
#define IM_COL32_G_SHIFT    8
#define IM_COL32_B_SHIFT    0
#define IM_COL32_A_SHIFT    24
#define IM_COL32_A_MASK     0xFF000000
#else
#define IM_COL32_R_SHIFT    0
#define IM_COL32_G_SHIFT    8
#define IM_COL32_B_SHIFT    16
#define IM_COL32_A_SHIFT    24
#define IM_COL32_A_MASK     0xFF000000
#endif
#define IM_COL32(R,G,B,A)    (((ImU32)(A)<<IM_COL32_A_SHIFT) | ((ImU32)(B)<<IM_COL32_B_SHIFT) | ((ImU32)(G)<<IM_COL32_G_SHIFT) | ((ImU32)(R)<<IM_COL32_R_SHIFT))
#define IM_COL32_WHITE       IM_COL32(255,255,255,255)  // Opaque white = 0xFFFFFFFF
#define IM_COL32_BLACK       IM_COL32(0,0,0,255)        // Opaque black
#define IM_COL32_BLACK_TRANS IM_COL32(0,0,0,0)          // Transparent black = 0x00000000

// Helper: ImColor() implicity converts colors to either ImU32 (packed 4x1 byte) or ImVec4 (4x1 float)
// Prefer using IM_COL32() macros if you want a guaranteed compile-time ImU32 for usage with ImDrawList API.
// **Avoid storing ImColor! Store either u32 of ImVec4. This is not a full-featured color class. MAY OBSOLETE.
// **None of the ImGui API are using ImColor directly but you can use it as a convenience to pass colors in either ImU32 or ImVec4 formats. Explicitly cast to ImU32 or ImVec4 if needed.
struct ImColor
{
    ImVec4              Value;

    ImColor()                                                       { Value.x = Value.y = Value.z = Value.w = 0.0f; }
    ImColor(int r, int g, int b, int a = 255)                       { float sc = 1.0f/255.0f; Value.x = (float)r * sc; Value.y = (float)g * sc; Value.z = (float)b * sc; Value.w = (float)a * sc; }
    ImColor(ImU32 rgba)                                             { float sc = 1.0f/255.0f; Value.x = (float)((rgba>>IM_COL32_R_SHIFT)&0xFF) * sc; Value.y = (float)((rgba>>IM_COL32_G_SHIFT)&0xFF) * sc; Value.z = (float)((rgba>>IM_COL32_B_SHIFT)&0xFF) * sc; Value.w = (float)((rgba>>IM_COL32_A_SHIFT)&0xFF) * sc; }
    ImColor(float r, float g, float b, float a = 1.0f)              { Value.x = r; Value.y = g; Value.z = b; Value.w = a; }
    ImColor(const ImVec4& col)                                      { Value = col; }
    inline operator ImU32() const                                   { return ImGui::ColorConvertFloat4ToU32(Value); }
    inline operator ImVec4() const                                  { return Value; }

    // FIXME-OBSOLETE: May need to obsolete/cleanup those helpers.
    inline void    SetHSV(float h, float s, float v, float a = 1.0f){ ImGui::ColorConvertHSVtoRGB(h, s, v, Value.x, Value.y, Value.z); Value.w = a; }
    static ImColor HSV(float h, float s, float v, float a = 1.0f)   { float r,g,b; ImGui::ColorConvertHSVtoRGB(h, s, v, r, g, b); return ImColor(r,g,b,a); }
};

// Helper: Manually clip large list of items.
// If you are submitting lots of evenly spaced items and you have a random access to the list, you can perform coarse clipping based on visibility to save yourself from processing those items at all.
// The clipper calculates the range of visible items and advance the cursor to compensate for the non-visible items we have skipped.
// ImGui already clip items based on their bounds but it needs to measure text size to do so. Coarse clipping before submission makes this cost and your own data fetching/submission cost null.
// Usage:
//     ImGuiListClipper clipper(1000);  // we have 1000 elements, evenly spaced.
//     while (clipper.Step())
//         for (int i = clipper.DisplayStart; i < clipper.DisplayEnd; i++)
//             ImGui::Text("line number %d", i);
// - Step 0: the clipper let you process the first element, regardless of it being visible or not, so we can measure the element height (step skipped if we passed a known height as second arg to constructor).
// - Step 1: the clipper infer height from first element, calculate the actual range of elements to display, and position the cursor before the first element.
// - (Step 2: dummy step only required if an explicit items_height was passed to constructor or Begin() and user call Step(). Does nothing and switch to Step 3.)
// - Step 3: the clipper validate that we have reached the expected Y position (corresponding to element DisplayEnd), advance the cursor to the end of the list and then returns 'false' to end the loop.
struct ImGuiListClipper
{
    float   StartPosY;
    float   ItemsHeight;
    int     ItemsCount, StepNo, DisplayStart, DisplayEnd;

    // items_count:  Use -1 to ignore (you can call Begin later). Use INT_MAX if you don't know how many items you have (in which case the cursor won't be advanced in the final step).
    // items_height: Use -1.0f to be calculated automatically on first step. Otherwise pass in the distance between your items, typically GetTextLineHeightWithSpacing() or GetFrameHeightWithSpacing().
    // If you don't specify an items_height, you NEED to call Step(). If you specify items_height you may call the old Begin()/End() api directly, but prefer calling Step().
    ImGuiListClipper(int items_count = -1, float items_height = -1.0f)  { Begin(items_count, items_height); } // NB: Begin() initialize every fields (as we allow user to call Begin/End multiple times on a same instance if they want).
    ~ImGuiListClipper()                                                 { IM_ASSERT(ItemsCount == -1); }      // Assert if user forgot to call End() or Step() until false.

    IMGUI_API bool Step();                                              // Call until it returns false. The DisplayStart/DisplayEnd fields will be set and you can process/draw those items.
    IMGUI_API void Begin(int items_count, float items_height = -1.0f);  // Automatically called by constructor if you passed 'items_count' or by Step() in Step 1.
    IMGUI_API void End();                                               // Automatically called on the last call of Step() that returns false.
};

//-----------------------------------------------------------------------------
// Draw List
// Hold a series of drawing commands. The user provides a renderer for ImDrawData which essentially contains an array of ImDrawList.
//-----------------------------------------------------------------------------

// Draw callbacks for advanced uses.
// NB- You most likely do NOT need to use draw callbacks just to create your own widget or customized UI rendering (you can poke into the draw list for that)
// Draw callback may be useful for example, A) Change your GPU render state, B) render a complex 3D scene inside a UI element (without an intermediate texture/render target), etc.
// The expected behavior from your rendering function is 'if (cmd.UserCallback != NULL) cmd.UserCallback(parent_list, cmd); else RenderTriangles()'
typedef void (*ImDrawCallback)(const ImDrawList* parent_list, const ImDrawCmd* cmd);

// Typically, 1 command = 1 GPU draw call (unless command is a callback)
struct ImDrawCmd
{
    unsigned int    ElemCount;              // Number of indices (multiple of 3) to be rendered as triangles. Vertices are stored in the callee ImDrawList's vtx_buffer[] array, indices in idx_buffer[].
    ImVec4          ClipRect;               // Clipping rectangle (x1, y1, x2, y2). Subtract ImDrawData->DisplayPos to get clipping rectangle in "viewport" coordinates
    ImTextureID     TextureId;              // User-provided texture ID. Set by user in ImfontAtlas::SetTexID() for fonts or passed to Image*() functions. Ignore if never using images or multiple fonts atlas.
    ImDrawCallback  UserCallback;           // If != NULL, call the function instead of rendering the vertices. clip_rect and texture_id will be set normally.
    void*           UserCallbackData;       // The draw callback code can access this.

    ImDrawCmd() { ElemCount = 0; ClipRect.x = ClipRect.y = ClipRect.z = ClipRect.w = 0.0f; TextureId = NULL; UserCallback = NULL; UserCallbackData = NULL; }
};

// Vertex index (override with '#define ImDrawIdx unsigned int' inside in imconfig.h)
#ifndef ImDrawIdx
typedef unsigned short ImDrawIdx;
#endif

// Vertex layout
#ifndef IMGUI_OVERRIDE_DRAWVERT_STRUCT_LAYOUT
struct ImDrawVert
{
    ImVec2  pos;
    ImVec2  uv;
    ImU32   col;
};
#else
// You can override the vertex format layout by defining IMGUI_OVERRIDE_DRAWVERT_STRUCT_LAYOUT in imconfig.h
// The code expect ImVec2 pos (8 bytes), ImVec2 uv (8 bytes), ImU32 col (4 bytes), but you can re-order them or add other fields as needed to simplify integration in your engine.
// The type has to be described within the macro (you can either declare the struct or use a typedef)
// NOTE: IMGUI DOESN'T CLEAR THE STRUCTURE AND DOESN'T CALL A CONSTRUCTOR SO ANY CUSTOM FIELD WILL BE UNINITIALIZED. IF YOU ADD EXTRA FIELDS (SUCH AS A 'Z' COORDINATES) YOU WILL NEED TO CLEAR THEM DURING RENDER OR TO IGNORE THEM.
IMGUI_OVERRIDE_DRAWVERT_STRUCT_LAYOUT;
#endif

// Draw channels are used by the Columns API to "split" the render list into different channels while building, so items of each column can be batched together.
// You can also use them to simulate drawing layers and submit primitives in a different order than how they will be rendered.
struct ImDrawChannel
{
    ImVector<ImDrawCmd>     CmdBuffer;
    ImVector<ImDrawIdx>     IdxBuffer;
};

enum ImDrawCornerFlags_
{
    ImDrawCornerFlags_TopLeft   = 1 << 0, // 0x1
    ImDrawCornerFlags_TopRight  = 1 << 1, // 0x2
    ImDrawCornerFlags_BotLeft   = 1 << 2, // 0x4
    ImDrawCornerFlags_BotRight  = 1 << 3, // 0x8
    ImDrawCornerFlags_Top       = ImDrawCornerFlags_TopLeft | ImDrawCornerFlags_TopRight,   // 0x3
    ImDrawCornerFlags_Bot       = ImDrawCornerFlags_BotLeft | ImDrawCornerFlags_BotRight,   // 0xC
    ImDrawCornerFlags_Left      = ImDrawCornerFlags_TopLeft | ImDrawCornerFlags_BotLeft,    // 0x5
    ImDrawCornerFlags_Right     = ImDrawCornerFlags_TopRight | ImDrawCornerFlags_BotRight,  // 0xA
    ImDrawCornerFlags_All       = 0xF     // In your function calls you may use ~0 (= all bits sets) instead of ImDrawCornerFlags_All, as a convenience
};

enum ImDrawListFlags_
{
    ImDrawListFlags_AntiAliasedLines = 1 << 0,
    ImDrawListFlags_AntiAliasedFill  = 1 << 1
};

// Draw command list
// This is the low-level list of polygons that ImGui functions are filling. At the end of the frame, all command lists are passed to your ImGuiIO::RenderDrawListFn function for rendering.
// Each ImGui window contains its own ImDrawList. You can use ImGui::GetWindowDrawList() to access the current window draw list and draw custom primitives.
// You can interleave normal ImGui:: calls and adding primitives to the current draw list.
// All positions are generally in pixel coordinates (generally top-left at 0,0, bottom-right at io.DisplaySize, unless multiple viewports are used), but you are totally free to apply whatever transformation matrix to want to the data (if you apply such transformation you'll want to apply it to ClipRect as well)
// Important: Primitives are always added to the list and not culled (culling is done at higher-level by ImGui:: functions), if you use this API a lot consider coarse culling your drawn objects.
struct ImDrawList
{
    // This is what you have to render
    ImVector<ImDrawCmd>     CmdBuffer;          // Draw commands. Typically 1 command = 1 GPU draw call, unless the command is a callback.
    ImVector<ImDrawIdx>     IdxBuffer;          // Index buffer. Each command consume ImDrawCmd::ElemCount of those
    ImVector<ImDrawVert>    VtxBuffer;          // Vertex buffer.
    ImDrawListFlags         Flags;              // Flags, you may poke into these to adjust anti-aliasing settings per-primitive.

    // [Internal, used while building lists]
    const ImDrawListSharedData* _Data;          // Pointer to shared draw data (you can use ImGui::GetDrawListSharedData() to get the one from current ImGui context)
    const char*             _OwnerName;         // Pointer to owner window's name for debugging
    unsigned int            _VtxCurrentIdx;     // [Internal] == VtxBuffer.Size
    ImDrawVert*             _VtxWritePtr;       // [Internal] point within VtxBuffer.Data after each add command (to avoid using the ImVector<> operators too much)
    ImDrawIdx*              _IdxWritePtr;       // [Internal] point within IdxBuffer.Data after each add command (to avoid using the ImVector<> operators too much)
    ImVector<ImVec4>        _ClipRectStack;     // [Internal]
    ImVector<ImTextureID>   _TextureIdStack;    // [Internal]
    ImVector<ImVec2>        _Path;              // [Internal] current path building
    int                     _ChannelsCurrent;   // [Internal] current channel number (0)
    int                     _ChannelsCount;     // [Internal] number of active channels (1+)
    ImVector<ImDrawChannel> _Channels;          // [Internal] draw channels for columns API (not resized down so _ChannelsCount may be smaller than _Channels.Size)

    // If you want to create ImDrawList instances, pass them ImGui::GetDrawListSharedData() or create and use your own ImDrawListSharedData (so you can use ImDrawList without ImGui)
    ImDrawList(const ImDrawListSharedData* shared_data) { _Data = shared_data; _OwnerName = NULL; Clear(); }
    ~ImDrawList() { ClearFreeMemory(); }
    IMGUI_API void  PushClipRect(ImVec2 clip_rect_min, ImVec2 clip_rect_max, bool intersect_with_current_clip_rect = false);  // Render-level scissoring. This is passed down to your render function but not used for CPU-side coarse clipping. Prefer using higher-level ImGui::PushClipRect() to affect logic (hit-testing and widget culling)
    IMGUI_API void  PushClipRectFullScreen();
    IMGUI_API void  PopClipRect();
    IMGUI_API void  PushTextureID(ImTextureID texture_id);
    IMGUI_API void  PopTextureID();
    inline ImVec2   GetClipRectMin() const { const ImVec4& cr = _ClipRectStack.back(); return ImVec2(cr.x, cr.y); }
    inline ImVec2   GetClipRectMax() const { const ImVec4& cr = _ClipRectStack.back(); return ImVec2(cr.z, cr.w); }

    // Primitives
    IMGUI_API void  AddLine(const ImVec2& a, const ImVec2& b, ImU32 col, float thickness = 1.0f);
    IMGUI_API void  AddRect(const ImVec2& a, const ImVec2& b, ImU32 col, float rounding = 0.0f, int rounding_corners_flags = ImDrawCornerFlags_All, float thickness = 1.0f);   // a: upper-left, b: lower-right, rounding_corners_flags: 4-bits corresponding to which corner to round
    IMGUI_API void  AddRectFilled(const ImVec2& a, const ImVec2& b, ImU32 col, float rounding = 0.0f, int rounding_corners_flags = ImDrawCornerFlags_All);                     // a: upper-left, b: lower-right
    IMGUI_API void  AddRectFilledMultiColor(const ImVec2& a, const ImVec2& b, ImU32 col_upr_left, ImU32 col_upr_right, ImU32 col_bot_right, ImU32 col_bot_left);
    IMGUI_API void  AddQuad(const ImVec2& a, const ImVec2& b, const ImVec2& c, const ImVec2& d, ImU32 col, float thickness = 1.0f);
    IMGUI_API void  AddQuadFilled(const ImVec2& a, const ImVec2& b, const ImVec2& c, const ImVec2& d, ImU32 col);
    IMGUI_API void  AddTriangle(const ImVec2& a, const ImVec2& b, const ImVec2& c, ImU32 col, float thickness = 1.0f);
    IMGUI_API void  AddTriangleFilled(const ImVec2& a, const ImVec2& b, const ImVec2& c, ImU32 col);
    IMGUI_API void  AddCircle(const ImVec2& centre, float radius, ImU32 col, int num_segments = 12, float thickness = 1.0f);
    IMGUI_API void  AddCircleFilled(const ImVec2& centre, float radius, ImU32 col, int num_segments = 12);
    IMGUI_API void  AddText(const ImVec2& pos, ImU32 col, const char* text_begin, const char* text_end = NULL);
    IMGUI_API void  AddText(const ImFont* font, float font_size, const ImVec2& pos, ImU32 col, const char* text_begin, const char* text_end = NULL, float wrap_width = 0.0f, const ImVec4* cpu_fine_clip_rect = NULL);
    IMGUI_API void  AddImage(ImTextureID user_texture_id, const ImVec2& a, const ImVec2& b, const ImVec2& uv_a = ImVec2(0,0), const ImVec2& uv_b = ImVec2(1,1), ImU32 col = 0xFFFFFFFF);
    IMGUI_API void  AddImageQuad(ImTextureID user_texture_id, const ImVec2& a, const ImVec2& b, const ImVec2& c, const ImVec2& d, const ImVec2& uv_a = ImVec2(0,0), const ImVec2& uv_b = ImVec2(1,0), const ImVec2& uv_c = ImVec2(1,1), const ImVec2& uv_d = ImVec2(0,1), ImU32 col = 0xFFFFFFFF);
    IMGUI_API void  AddImageRounded(ImTextureID user_texture_id, const ImVec2& a, const ImVec2& b, const ImVec2& uv_a, const ImVec2& uv_b, ImU32 col, float rounding, int rounding_corners = ImDrawCornerFlags_All);
    IMGUI_API void  AddPolyline(const ImVec2* points, const int num_points, ImU32 col, bool closed, float thickness);
    IMGUI_API void  AddConvexPolyFilled(const ImVec2* points, const int num_points, ImU32 col); // Note: Anti-aliased filling requires points to be in clockwise order.
    IMGUI_API void  AddBezierCurve(const ImVec2& pos0, const ImVec2& cp0, const ImVec2& cp1, const ImVec2& pos1, ImU32 col, float thickness, int num_segments = 0);

    // Stateful path API, add points then finish with PathFillConvex() or PathStroke()
    inline    void  PathClear()                                                 { _Path.resize(0); }
    inline    void  PathLineTo(const ImVec2& pos)                               { _Path.push_back(pos); }
    inline    void  PathLineToMergeDuplicate(const ImVec2& pos)                 { if (_Path.Size == 0 || memcmp(&_Path[_Path.Size-1], &pos, 8) != 0) _Path.push_back(pos); }
    inline    void  PathFillConvex(ImU32 col)                                   { AddConvexPolyFilled(_Path.Data, _Path.Size, col); PathClear(); }  // Note: Anti-aliased filling requires points to be in clockwise order.
    inline    void  PathStroke(ImU32 col, bool closed, float thickness = 1.0f)  { AddPolyline(_Path.Data, _Path.Size, col, closed, thickness); PathClear(); }
    IMGUI_API void  PathArcTo(const ImVec2& centre, float radius, float a_min, float a_max, int num_segments = 10);
    IMGUI_API void  PathArcToFast(const ImVec2& centre, float radius, int a_min_of_12, int a_max_of_12);                                            // Use precomputed angles for a 12 steps circle
    IMGUI_API void  PathBezierCurveTo(const ImVec2& p1, const ImVec2& p2, const ImVec2& p3, int num_segments = 0);
    IMGUI_API void  PathRect(const ImVec2& rect_min, const ImVec2& rect_max, float rounding = 0.0f, int rounding_corners_flags = ImDrawCornerFlags_All);

    // Channels
    // - Use to simulate layers. By switching channels to can render out-of-order (e.g. submit foreground primitives before background primitives)
    // - Use to minimize draw calls (e.g. if going back-and-forth between multiple non-overlapping clipping rectangles, prefer to append into separate channels then merge at the end)
    IMGUI_API void  ChannelsSplit(int channels_count);
    IMGUI_API void  ChannelsMerge();
    IMGUI_API void  ChannelsSetCurrent(int channel_index);

    // Advanced
    IMGUI_API void  AddCallback(ImDrawCallback callback, void* callback_data);  // Your rendering function must check for 'UserCallback' in ImDrawCmd and call the function instead of rendering triangles.
    IMGUI_API void  AddDrawCmd();                                               // This is useful if you need to forcefully create a new draw call (to allow for dependent rendering / blending). Otherwise primitives are merged into the same draw-call as much as possible
    IMGUI_API ImDrawList* CloneOutput() const;                                  // Create a clone of the CmdBuffer/IdxBuffer/VtxBuffer.

    // Internal helpers
    // NB: all primitives needs to be reserved via PrimReserve() beforehand!
    IMGUI_API void  Clear();
    IMGUI_API void  ClearFreeMemory();
    IMGUI_API void  PrimReserve(int idx_count, int vtx_count);
    IMGUI_API void  PrimRect(const ImVec2& a, const ImVec2& b, ImU32 col);      // Axis aligned rectangle (composed of two triangles)
    IMGUI_API void  PrimRectUV(const ImVec2& a, const ImVec2& b, const ImVec2& uv_a, const ImVec2& uv_b, ImU32 col);
    IMGUI_API void  PrimQuadUV(const ImVec2& a, const ImVec2& b, const ImVec2& c, const ImVec2& d, const ImVec2& uv_a, const ImVec2& uv_b, const ImVec2& uv_c, const ImVec2& uv_d, ImU32 col);
    inline    void  PrimWriteVtx(const ImVec2& pos, const ImVec2& uv, ImU32 col){ _VtxWritePtr->pos = pos; _VtxWritePtr->uv = uv; _VtxWritePtr->col = col; _VtxWritePtr++; _VtxCurrentIdx++; }
    inline    void  PrimWriteIdx(ImDrawIdx idx)                                 { *_IdxWritePtr = idx; _IdxWritePtr++; }
    inline    void  PrimVtx(const ImVec2& pos, const ImVec2& uv, ImU32 col)     { PrimWriteIdx((ImDrawIdx)_VtxCurrentIdx); PrimWriteVtx(pos, uv, col); }
    IMGUI_API void  UpdateClipRect();
    IMGUI_API void  UpdateTextureID();
};

// All draw data to render an ImGui frame
// (NB: the style and the naming convention here is a little inconsistent but we preserve them for backward compatibility purpose)
struct ImDrawData
{
    bool            Valid;                  // Only valid after Render() is called and before the next NewFrame() is called.
    ImDrawList**    CmdLists;               // Array of ImDrawList* to render. The ImDrawList are owned by ImGuiContext and only pointed to from here.
    int             CmdListsCount;          // Number of ImDrawList* to render
    int             TotalIdxCount;          // For convenience, sum of all ImDrawList's IdxBuffer.Size
    int             TotalVtxCount;          // For convenience, sum of all ImDrawList's VtxBuffer.Size
    ImVec2          DisplayPos;             // Upper-left position of the viewport to render (== upper-left of the orthogonal projection matrix to use)
    ImVec2          DisplaySize;            // Size of the viewport to render (== io.DisplaySize for the main viewport) (DisplayPos + DisplaySize == lower-right of the orthogonal projection matrix to use)

    // Functions
    ImDrawData()    { Valid = false; Clear(); }
    ~ImDrawData()   { Clear(); }
    void Clear()    { Valid = false; CmdLists = NULL; CmdListsCount = TotalVtxCount = TotalIdxCount = 0; DisplayPos = DisplaySize = ImVec2(0.f, 0.f); } // The ImDrawList are owned by ImGuiContext!
    IMGUI_API void  DeIndexAllBuffers();                // Helper to convert all buffers from indexed to non-indexed, in case you cannot render indexed. Note: this is slow and most likely a waste of resources. Always prefer indexed rendering!
    IMGUI_API void  ScaleClipRects(const ImVec2& sc);   // Helper to scale the ClipRect field of each ImDrawCmd. Use if your final output buffer is at a different scale than ImGui expects, or if there is a difference between your window resolution and framebuffer resolution.
};

struct ImFontConfig
{
    void*           FontData;               //          // TTF/OTF data
    int             FontDataSize;           //          // TTF/OTF data size
    bool            FontDataOwnedByAtlas;   // true     // TTF/OTF data ownership taken by the container ImFontAtlas (will delete memory itself).
    int             FontNo;                 // 0        // Index of font within TTF/OTF file
    float           SizePixels;             //          // Size in pixels for rasterizer (more or less maps to the resulting font height).
    int             OversampleH;            // 3        // Rasterize at higher quality for sub-pixel positioning. We don't use sub-pixel positions on the Y axis.
    int             OversampleV;            // 1        // Rasterize at higher quality for sub-pixel positioning. We don't use sub-pixel positions on the Y axis.
    bool            PixelSnapH;             // false    // Align every glyph to pixel boundary. Useful e.g. if you are merging a non-pixel aligned font with the default font. If enabled, you can set OversampleH/V to 1.
    ImVec2          GlyphExtraSpacing;      // 0, 0     // Extra spacing (in pixels) between glyphs. Only X axis is supported for now.
    ImVec2          GlyphOffset;            // 0, 0     // Offset all glyphs from this font input.
    const ImWchar*  GlyphRanges;            // NULL     // Pointer to a user-provided list of Unicode range (2 value per range, values are inclusive, zero-terminated list). THE ARRAY DATA NEEDS TO PERSIST AS LONG AS THE FONT IS ALIVE.
    float           GlyphMinAdvanceX;       // 0        // Minimum AdvanceX for glyphs, set Min to align font icons, set both Min/Max to enforce mono-space font
    float           GlyphMaxAdvanceX;       // FLT_MAX  // Maximum AdvanceX for glyphs
    bool            MergeMode;              // false    // Merge into previous ImFont, so you can combine multiple inputs font into one ImFont (e.g. ASCII font + icons + Japanese glyphs). You may want to use GlyphOffset.y when merge font of different heights.
    unsigned int    RasterizerFlags;        // 0x00     // Settings for custom font rasterizer (e.g. ImGuiFreeType). Leave as zero if you aren't using one.
    float           RasterizerMultiply;     // 1.0f     // Brighten (>1.0f) or darken (<1.0f) font output. Brightening small fonts may be a good workaround to make them more readable.

    // [Internal]
    char            Name[40];               // Name (strictly to ease debugging)
    ImFont*         DstFont;

    IMGUI_API ImFontConfig();
};

struct ImFontGlyph
{
    ImWchar         Codepoint;          // 0x0000..0xFFFF
    float           AdvanceX;           // Distance to next character (= data from font + ImFontConfig::GlyphExtraSpacing.x baked in)
    float           X0, Y0, X1, Y1;     // Glyph corners
    float           U0, V0, U1, V1;     // Texture coordinates
};

enum ImFontAtlasFlags_
{
    ImFontAtlasFlags_None               = 0,
    ImFontAtlasFlags_NoPowerOfTwoHeight = 1 << 0,   // Don't round the height to next power of two
    ImFontAtlasFlags_NoMouseCursors     = 1 << 1    // Don't build software mouse cursors into the atlas
};

// Load and rasterize multiple TTF/OTF fonts into a same texture. The font atlas will build a single texture holding:
//  - One or more fonts.
//  - Custom graphics data needed to render the shapes needed by Dear ImGui.
//  - Mouse cursor shapes for software cursor rendering (unless setting 'Flags |= ImFontAtlasFlags_NoMouseCursors' in the font atlas).
// It is the user-code responsibility to setup/build the atlas, then upload the pixel data into a texture accessible by your graphics api.
//  - Optionally, call any of the AddFont*** functions. If you don't call any, the default font embedded in the code will be loaded for you.
//  - Call GetTexDataAsAlpha8() or GetTexDataAsRGBA32() to build and retrieve pixels data.
//  - Upload the pixels data into a texture within your graphics system (see imgui_impl_xxxx.cpp examples)
//  - Call SetTexID(my_tex_id); and pass the pointer/identifier to your texture in a format natural to your graphics API. 
//    This value will be passed back to you during rendering to identify the texture. Read FAQ entry about ImTextureID for more details.
// Common pitfalls:
// - If you pass a 'glyph_ranges' array to AddFont*** functions, you need to make sure that your array persist up until the 
//   atlas is build (when calling GetTexData*** or Build()). We only copy the pointer, not the data.
// - Important: By default, AddFontFromMemoryTTF() takes ownership of the data. Even though we are not writing to it, we will free the pointer on destruction.
//   You can set font_cfg->FontDataOwnedByAtlas=false to keep ownership of your data and it won't be freed, 
// - Even though many functions are suffixed with "TTF", OTF data is supported just as well.
// - This is an old API and it is currently awkward for those and and various other reasons! We will address them in the future!
struct ImFontAtlas
{
    IMGUI_API ImFontAtlas();
    IMGUI_API ~ImFontAtlas();
    IMGUI_API ImFont*           AddFont(const ImFontConfig* font_cfg);
    IMGUI_API ImFont*           AddFontDefault(const ImFontConfig* font_cfg = NULL);
    IMGUI_API ImFont*           AddFontFromFileTTF(const char* filename, float size_pixels, const ImFontConfig* font_cfg = NULL, const ImWchar* glyph_ranges = NULL);
    IMGUI_API ImFont*           AddFontFromMemoryTTF(void* font_data, int font_size, float size_pixels, const ImFontConfig* font_cfg = NULL, const ImWchar* glyph_ranges = NULL); // Note: Transfer ownership of 'ttf_data' to ImFontAtlas! Will be deleted after destruction of the atlas. Set font_cfg->FontDataOwnedByAtlas=false to keep ownership of your data and it won't be freed.
    IMGUI_API ImFont*           AddFontFromMemoryCompressedTTF(const void* compressed_font_data, int compressed_font_size, float size_pixels, const ImFontConfig* font_cfg = NULL, const ImWchar* glyph_ranges = NULL); // 'compressed_font_data' still owned by caller. Compress with binary_to_compressed_c.cpp.
    IMGUI_API ImFont*           AddFontFromMemoryCompressedBase85TTF(const char* compressed_font_data_base85, float size_pixels, const ImFontConfig* font_cfg = NULL, const ImWchar* glyph_ranges = NULL);              // 'compressed_font_data_base85' still owned by caller. Compress with binary_to_compressed_c.cpp with -base85 parameter.
    IMGUI_API void              ClearInputData();           // Clear input data (all ImFontConfig structures including sizes, TTF data, glyph ranges, etc.) = all the data used to build the texture and fonts.
    IMGUI_API void              ClearTexData();             // Clear output texture data (CPU side). Saves RAM once the texture has been copied to graphics memory.
    IMGUI_API void              ClearFonts();               // Clear output font data (glyphs storage, UV coordinates).
    IMGUI_API void              Clear();                    // Clear all input and output.

    // Build atlas, retrieve pixel data.
    // User is in charge of copying the pixels into graphics memory (e.g. create a texture with your engine). Then store your texture handle with SetTexID().
    // The pitch is always = Width * BytesPerPixels (1 or 4)
    // Building in RGBA32 format is provided for convenience and compatibility, but note that unless you manually manipulate or copy color data into 
    // the texture (e.g. when using the AddCustomRect*** api), then the RGB pixels emitted will always be white (~75% of memory/bandwidth waste.
    IMGUI_API bool              Build();                    // Build pixels data. This is called automatically for you by the GetTexData*** functions.
    IMGUI_API bool              IsBuilt()                   { return Fonts.Size > 0 && (TexPixelsAlpha8 != NULL || TexPixelsRGBA32 != NULL); }
    IMGUI_API void              GetTexDataAsAlpha8(unsigned char** out_pixels, int* out_width, int* out_height, int* out_bytes_per_pixel = NULL);  // 1 byte per-pixel
    IMGUI_API void              GetTexDataAsRGBA32(unsigned char** out_pixels, int* out_width, int* out_height, int* out_bytes_per_pixel = NULL);  // 4 bytes-per-pixel
    void                        SetTexID(ImTextureID id)    { TexID = id; }

    //-------------------------------------------
    // Glyph Ranges
    //-------------------------------------------

    // Helpers to retrieve list of common Unicode ranges (2 value per range, values are inclusive, zero-terminated list)
    // NB: Make sure that your string are UTF-8 and NOT in your local code page. In C++11, you can create UTF-8 string literal using the u8"Hello world" syntax. See FAQ for details.
    // NB: Consider using GlyphRangesBuilder to build glyph ranges from textual data.
    IMGUI_API const ImWchar*    GetGlyphRangesDefault();                // Basic Latin, Extended Latin
    IMGUI_API const ImWchar*    GetGlyphRangesKorean();                 // Default + Korean characters
    IMGUI_API const ImWchar*    GetGlyphRangesJapanese();               // Default + Hiragana, Katakana, Half-Width, Selection of 1946 Ideographs
    IMGUI_API const ImWchar*    GetGlyphRangesChineseFull();            // Default + Half-Width + Japanese Hiragana/Katakana + full set of about 21000 CJK Unified Ideographs
    IMGUI_API const ImWchar*    GetGlyphRangesChineseSimplifiedCommon();// Default + Half-Width + Japanese Hiragana/Katakana + set of 2500 CJK Unified Ideographs for common simplified Chinese
    IMGUI_API const ImWchar*    GetGlyphRangesCyrillic();               // Default + about 400 Cyrillic characters
    IMGUI_API const ImWchar*    GetGlyphRangesThai();                   // Default + Thai characters

    // Helpers to build glyph ranges from text data. Feed your application strings/characters to it then call BuildRanges().
    struct GlyphRangesBuilder
    {
        ImVector<unsigned char> UsedChars;  // Store 1-bit per Unicode code point (0=unused, 1=used)
        GlyphRangesBuilder()                { UsedChars.resize(0x10000 / 8); memset(UsedChars.Data, 0, 0x10000 / 8); }
        bool           GetBit(int n) const  { return (UsedChars[n >> 3] & (1 << (n & 7))) != 0; }
        void           SetBit(int n)        { UsedChars[n >> 3] |= 1 << (n & 7); }  // Set bit 'c' in the array
        void           AddChar(ImWchar c)   { SetBit(c); }                          // Add character
        IMGUI_API void AddText(const char* text, const char* text_end = NULL);      // Add string (each character of the UTF-8 string are added)
        IMGUI_API void AddRanges(const ImWchar* ranges);                            // Add ranges, e.g. builder.AddRanges(ImFontAtlas::GetGlyphRangesDefault()) to force add all of ASCII/Latin+Ext
        IMGUI_API void BuildRanges(ImVector<ImWchar>* out_ranges);                  // Output new ranges
    };

    //-------------------------------------------
    // Custom Rectangles/Glyphs API
    //-------------------------------------------

    // You can request arbitrary rectangles to be packed into the atlas, for your own purposes. After calling Build(), you can query the rectangle position and render your pixels.
    // You can also request your rectangles to be mapped as font glyph (given a font + Unicode point), so you can render e.g. custom colorful icons and use them as regular glyphs.
    struct CustomRect
    {
        unsigned int    ID;             // Input    // User ID. Use <0x10000 to map into a font glyph, >=0x10000 for other/internal/custom texture data.
        unsigned short  Width, Height;  // Input    // Desired rectangle dimension
        unsigned short  X, Y;           // Output   // Packed position in Atlas
        float           GlyphAdvanceX;  // Input    // For custom font glyphs only (ID<0x10000): glyph xadvance
        ImVec2          GlyphOffset;    // Input    // For custom font glyphs only (ID<0x10000): glyph display offset
        ImFont*         Font;           // Input    // For custom font glyphs only (ID<0x10000): target font
        CustomRect()            { ID = 0xFFFFFFFF; Width = Height = 0; X = Y = 0xFFFF; GlyphAdvanceX = 0.0f; GlyphOffset = ImVec2(0,0); Font = NULL; }
        bool IsPacked() const   { return X != 0xFFFF; }
    };

    IMGUI_API int       AddCustomRectRegular(unsigned int id, int width, int height);                                                                   // Id needs to be >= 0x10000. Id >= 0x80000000 are reserved for ImGui and ImDrawList
    IMGUI_API int       AddCustomRectFontGlyph(ImFont* font, ImWchar id, int width, int height, float advance_x, const ImVec2& offset = ImVec2(0,0));   // Id needs to be < 0x10000 to register a rectangle to map into a specific font.
    const CustomRect*   GetCustomRectByIndex(int index) const { if (index < 0) return NULL; return &CustomRects[index]; }

    // [Internal]
    IMGUI_API void      CalcCustomRectUV(const CustomRect* rect, ImVec2* out_uv_min, ImVec2* out_uv_max);
    IMGUI_API bool      GetMouseCursorTexData(ImGuiMouseCursor cursor, ImVec2* out_offset, ImVec2* out_size, ImVec2 out_uv_border[2], ImVec2 out_uv_fill[2]);

    //-------------------------------------------
    // Members
    //-------------------------------------------

    bool                        Locked;             // Marked as Locked by ImGui::NewFrame() so attempt to modify the atlas will assert.
    ImFontAtlasFlags            Flags;              // Build flags (see ImFontAtlasFlags_)
    ImTextureID                 TexID;              // User data to refer to the texture once it has been uploaded to user's graphic systems. It is passed back to you during rendering via the ImDrawCmd structure.
    int                         TexDesiredWidth;    // Texture width desired by user before Build(). Must be a power-of-two. If have many glyphs your graphics API have texture size restrictions you may want to increase texture width to decrease height.
    int                         TexGlyphPadding;    // Padding between glyphs within texture in pixels. Defaults to 1.

    // [Internal]
    // NB: Access texture data via GetTexData*() calls! Which will setup a default font for you.
    unsigned char*              TexPixelsAlpha8;    // 1 component per pixel, each component is unsigned 8-bit. Total size = TexWidth * TexHeight
    unsigned int*               TexPixelsRGBA32;    // 4 component per pixel, each component is unsigned 8-bit. Total size = TexWidth * TexHeight * 4
    int                         TexWidth;           // Texture width calculated during Build().
    int                         TexHeight;          // Texture height calculated during Build().
    ImVec2                      TexUvScale;         // = (1.0f/TexWidth, 1.0f/TexHeight)
    ImVec2                      TexUvWhitePixel;    // Texture coordinates to a white pixel
    ImVector<ImFont*>           Fonts;              // Hold all the fonts returned by AddFont*. Fonts[0] is the default font upon calling ImGui::NewFrame(), use ImGui::PushFont()/PopFont() to change the current font.
    ImVector<CustomRect>        CustomRects;        // Rectangles for packing custom texture data into the atlas.
    ImVector<ImFontConfig>      ConfigData;         // Internal data
    int                         CustomRectIds[1];   // Identifiers of custom texture rectangle used by ImFontAtlas/ImDrawList
};

// Font runtime data and rendering
// ImFontAtlas automatically loads a default embedded font for you when you call GetTexDataAsAlpha8() or GetTexDataAsRGBA32().
struct ImFont
{
    // Members: Hot ~62/78 bytes
    float                       FontSize;           // <user set>   // Height of characters, set during loading (don't change after loading)
    float                       Scale;              // = 1.f        // Base font scale, multiplied by the per-window font scale which you can adjust with SetFontScale()
    ImVec2                      DisplayOffset;      // = (0.f,0.f)  // Offset font rendering by xx pixels
    ImVector<ImFontGlyph>       Glyphs;             //              // All glyphs.
    ImVector<float>             IndexAdvanceX;      //              // Sparse. Glyphs->AdvanceX in a directly indexable way (more cache-friendly, for CalcTextSize functions which are often bottleneck in large UI).
    ImVector<unsigned short>    IndexLookup;        //              // Sparse. Index glyphs by Unicode code-point.
    const ImFontGlyph*          FallbackGlyph;      // == FindGlyph(FontFallbackChar)
    float                       FallbackAdvanceX;   // == FallbackGlyph->AdvanceX
    ImWchar                     FallbackChar;       // = '?'        // Replacement glyph if one isn't found. Only set via SetFallbackChar()

    // Members: Cold ~18/26 bytes
    short                       ConfigDataCount;    // ~ 1          // Number of ImFontConfig involved in creating this font. Bigger than 1 when merging multiple font sources into one ImFont.
    ImFontConfig*               ConfigData;         //              // Pointer within ContainerAtlas->ConfigData
    ImFontAtlas*                ContainerAtlas;     //              // What we has been loaded into
    float                       Ascent, Descent;    //              // Ascent: distance from top to bottom of e.g. 'A' [0..FontSize]
    bool                        DirtyLookupTables;
    int                         MetricsTotalSurface;//              // Total surface in pixels to get an idea of the font rasterization/texture cost (not exact, we approximate the cost of padding between glyphs)

    // Methods
    IMGUI_API ImFont();
    IMGUI_API ~ImFont();
    IMGUI_API void              ClearOutputData();
    IMGUI_API void              BuildLookupTable();
    IMGUI_API const ImFontGlyph*FindGlyph(ImWchar c) const;
    IMGUI_API const ImFontGlyph*FindGlyphNoFallback(ImWchar c) const;
    IMGUI_API void              SetFallbackChar(ImWchar c);
    float                       GetCharAdvance(ImWchar c) const     { return ((int)c < IndexAdvanceX.Size) ? IndexAdvanceX[(int)c] : FallbackAdvanceX; }
    bool                        IsLoaded() const                    { return ContainerAtlas != NULL; }
    const char*                 GetDebugName() const                { return ConfigData ? ConfigData->Name : "<unknown>"; }

    // 'max_width' stops rendering after a certain width (could be turned into a 2d size). FLT_MAX to disable.
    // 'wrap_width' enable automatic word-wrapping across multiple lines to fit into given width. 0.0f to disable.
    IMGUI_API ImVec2            CalcTextSizeA(float size, float max_width, float wrap_width, const char* text_begin, const char* text_end = NULL, const char** remaining = NULL) const; // utf8
    IMGUI_API const char*       CalcWordWrapPositionA(float scale, const char* text, const char* text_end, float wrap_width) const;
    IMGUI_API void              RenderChar(ImDrawList* draw_list, float size, ImVec2 pos, ImU32 col, unsigned short c) const;
    IMGUI_API void              RenderText(ImDrawList* draw_list, float size, ImVec2 pos, ImU32 col, const ImVec4& clip_rect, const char* text_begin, const char* text_end, float wrap_width = 0.0f, bool cpu_fine_clip = false) const;

    // [Internal]
    IMGUI_API void              GrowIndex(int new_size);
    IMGUI_API void              AddGlyph(ImWchar c, float x0, float y0, float x1, float y1, float u0, float v0, float u1, float v1, float advance_x);
    IMGUI_API void              AddRemapChar(ImWchar dst, ImWchar src, bool overwrite_dst = true); // Makes 'dst' character/glyph points to 'src' character/glyph. Currently needs to be called AFTER fonts have been built.

#ifndef IMGUI_DISABLE_OBSOLETE_FUNCTIONS
    typedef ImFontGlyph Glyph; // OBSOLETE 1.52+
#endif
};

//-----------------------------------------------------------------------------
// [BETA] Platform interface for multi-viewport support
// - completely optional, for advanced users!
// - this is used for back-ends aiming to support the seamless creation of multiple viewport (= multiple Platform/OS windows)
//   dear imgui manages the viewports, and the back-end create one Platform/OS windows for each secondary viewport.
// - if you are new to dear imgui and trying to integrate it into your engine, you should probably ignore this for now.
//-----------------------------------------------------------------------------

// (Optional) Represent the bounds of each connected monitor/display
// Dear ImGui only uses this to clamp the position of popups and tooltips so they don't straddle multiple monitors
struct ImGuiPlatformMonitor
{
    ImVec2  MainPos, MainSize;  // Coordinates of the area displayed on this monitor (Min = upper left, Max = bottom right)
    ImVec2  WorkPos, WorkSize;  // (Optional) Coordinates without task bars / side bars / menu bars. imgui uses this to avoid positioning popups/tooltips inside this region.
    float   DpiScale;
    ImGuiPlatformMonitor() { MainPos = MainSize = WorkPos = WorkSize = ImVec2(0,0); DpiScale = 1.0f; }
};

// (Optional) Setup required only if (io.ConfigFlags & ImGuiConfigFlags_ViewportsEnable) is enabled. Access via ImGui::GetPlatformIO().
// This is designed so we can mix and match two imgui_impl_xxxx files, one for the Platform (~window handling), one for Renderer.
// Custom engine back-ends will often provide both Platform and Renderer interfaces and thus may not need to use all functions.
// Platform functions are typically called before their Renderer counterpart, apart from Destroy which are called the other way.
// RenderPlatformWindowsDefault() basically iterate secondary viewports and call Platform+Renderer's RenderWindow then Platform+Renderer's SwapBuffers,
// You may skip using RenderPlatformWindowsDefault() and call your draw/swap functions yourself if you need specific behavior for your multi-window rendering.
struct ImGuiPlatformIO
{
    //------------------------------------------------------------------
    // Input - Back-end interface/functions + Monitor List
    //------------------------------------------------------------------

    // (Optional) Platform functions (e.g. Win32, GLFW, SDL2)
    void    (*Platform_CreateWindow)(ImGuiViewport* vp);                    // Create a new platform window for the given viewport
    void    (*Platform_DestroyWindow)(ImGuiViewport* vp);
    void    (*Platform_ShowWindow)(ImGuiViewport* vp);                      // Newly created windows are initially hidden so SetWindowPos/Size/Title can be called on them first
    void    (*Platform_SetWindowPos)(ImGuiViewport* vp, ImVec2 pos);
    ImVec2  (*Platform_GetWindowPos)(ImGuiViewport* vp);
    void    (*Platform_SetWindowSize)(ImGuiViewport* vp, ImVec2 size);
    ImVec2  (*Platform_GetWindowSize)(ImGuiViewport* vp);
    void    (*Platform_SetWindowFocus)(ImGuiViewport* vp);                  // Move window to front and set input focus
    bool    (*Platform_GetWindowFocus)(ImGuiViewport* vp);
    void    (*Platform_SetWindowTitle)(ImGuiViewport* vp, const char* title);
    void    (*Platform_SetWindowAlpha)(ImGuiViewport* vp, float alpha);     // (Optional) Setup window transparency
    void    (*Platform_RenderWindow)(ImGuiViewport* vp, void* render_arg);  // (Optional) Setup for render (platform side)
    void    (*Platform_SwapBuffers)(ImGuiViewport* vp, void* render_arg);   // (Optional) Call Present/SwapBuffers (platform side)
    float   (*Platform_GetWindowDpiScale)(ImGuiViewport* vp);               // (Optional) DPI handling: Return DPI scale for this viewport. 1.0f = 96 DPI. (FIXME-DPI)
    void    (*Platform_OnChangedViewport)(ImGuiViewport* vp);               // (Optional) DPI handling: Called during Begin() every time the viewport we are outputting into changes, so back-end has a chance to swap fonts to adjust style.
    void    (*Platform_SetImeInputPos)(ImGuiViewport* vp, ImVec2 pos);      // (Optional) Set IME (Input Method Editor, e.g. for Asian languages) input position, so text preview appears over the imgui input box.
    int     (*Platform_CreateVkSurface)(ImGuiViewport* vp, ImU64 vk_inst, const void* vk_allocators, ImU64* out_vk_surface); // (Optional) For Renderer to call into Platform code

    // (Optional) Renderer functions (e.g. DirectX, OpenGL3, Vulkan)
    void    (*Renderer_CreateWindow)(ImGuiViewport* vp);                    // Create swap chains, frame buffers etc.
    void    (*Renderer_DestroyWindow)(ImGuiViewport* vp);
    void    (*Renderer_SetWindowSize)(ImGuiViewport* vp, ImVec2 size);      // Resize swap chain, frame buffers etc.
    void    (*Renderer_RenderWindow)(ImGuiViewport* vp, void* render_arg);  // (Optional) Clear targets, Render viewport->DrawData
    void    (*Renderer_SwapBuffers)(ImGuiViewport* vp, void* render_arg);   // (Optional) Call Present/SwapBuffers (renderer side)

    // (Optional) List of monitors (updated by: app/back-end, used by: imgui to clamp popups/tooltips within same monitor and not have them straddle monitors)
    ImVector<ImGuiPlatformMonitor>  Monitors;

    //------------------------------------------------------------------
    // Output - List of viewports to render into platform windows
    //------------------------------------------------------------------

    // List of viewports (the list is updated by calling ImGui::EndFrame or ImGui::Render)
    ImGuiViewport*                  MainViewport;                           // Guaranteed to be == Viewports[0]
    ImVector<ImGuiViewport*>        Viewports;                              // Main viewports, followed by all secondary viewports. 

    ImGuiPlatformIO()               { memset(this, 0, sizeof(*this)); }     // Zero clear
};

// Flags stored in ImGuiViewport::Flags, giving indications to the platform back-ends
enum ImGuiViewportFlags_
{
    ImGuiViewportFlags_NoDecoration             = 1 << 0,   // Platform Window: Disable platform title bar, borders, etc.
    ImGuiViewportFlags_NoFocusOnAppearing       = 1 << 1,   // Platform Window: Don't take focus when created.
    ImGuiViewportFlags_NoInputs                 = 1 << 2,   // Platform Window: Make mouse pass through so we can drag this window while peaking behind it.
    ImGuiViewportFlags_NoTaskBarIcon            = 1 << 3,   // Platform Window: Disable platform task bar icon (for popups, menus, or all windows if ImGuiConfigFlags_ViewportsNoTaskBarIcons if set)
    ImGuiViewportFlags_NoRendererClear          = 1 << 4,   // Platform Window: Renderer doesn't need to clear the framebuffer ahead.
    ImGuiViewportFlags_TopMost                  = 1 << 5    // Platform Window: Display on top (for tooltips only)
};

// The viewports created and managed by imgui. The role of the platform back-end is to create the platform/OS windows corresponding to each viewport.
struct ImGuiViewport
{
    ImGuiID             ID;
    ImGuiViewportFlags  Flags;
    ImVec2              Pos;                    // Position of viewport both in imgui space and in OS desktop/native space
    ImVec2              Size;                   // Size of viewport in pixel
    float               DpiScale;               // 1.0f = 96 DPI = No extra scale
    ImDrawData*         DrawData;               // The ImDrawData corresponding to this viewport. Valid after Render() and until the next call to NewFrame().

    void*               PlatformUserData;       // void* to hold custom data structure for the platform (e.g. windowing info, render context)
    void*               PlatformHandle;         // void* for FindViewportByPlatformHandle(). (e.g. suggested to use natural platform handle such as HWND, GlfwWindow*, SDL_Window*)
    bool                PlatformRequestClose;   // Platform window requested closure
    bool                PlatformRequestMove;    // Platform window requested move (e.g. window was moved by the OS / host window manager)
    bool                PlatformRequestResize;  // Platform window requested resize (e.g. window was resize by the OS / host window manager)
    void*               RendererUserData;       // void* to hold custom data structure for the renderer (e.g. swap chain, frame-buffers etc.)

    ImGuiViewport()     { ID = 0; Flags = 0; DpiScale = 0.0f; DrawData = NULL; PlatformUserData = PlatformHandle = NULL; PlatformRequestClose = PlatformRequestMove = PlatformRequestResize = false; RendererUserData = NULL; }
    ~ImGuiViewport()    { IM_ASSERT(PlatformUserData == NULL && RendererUserData == NULL); }
};

#if defined(__clang__)
#pragma clang diagnostic pop
#elif defined(__GNUC__) && __GNUC__ >= 8
#pragma GCC diagnostic pop
#endif

// Include imgui_user.h at the end of imgui.h (convenient for user to only explicitly include vanilla imgui.h)
#ifdef IMGUI_INCLUDE_IMGUI_USER_H
#include "imgui_user.h"
#endif<|MERGE_RESOLUTION|>--- conflicted
+++ resolved
@@ -1,4 +1,4 @@
-// dear imgui, v1.66 WIP
+// dear imgui, v1.65
 // (headers)
 
 // See imgui.cpp file for documentation.
@@ -23,15 +23,12 @@
 
 // Version
 // (Integer encoded as XYYZZ for use in #if preprocessor conditionals. Work in progress versions typically starts at XYY00 then bounced up to XYY01 when release tagging happens)
-#define IMGUI_VERSION               "1.66 WIP"
-#define IMGUI_VERSION_NUM           16600
+#define IMGUI_VERSION               "1.65"
+#define IMGUI_VERSION_NUM           16501
 #define IMGUI_CHECKVERSION()        ImGui::DebugCheckVersionAndDataLayout(IMGUI_VERSION, sizeof(ImGuiIO), sizeof(ImGuiStyle), sizeof(ImVec2), sizeof(ImVec4), sizeof(ImDrawVert))
-<<<<<<< HEAD
 #define IMGUI_HAS_VIEWPORT          1 // Viewport WIP branch
-=======
 #define IMGUI_HAS_DOCK              1 // Docking WIP branch
 #define IMGUI_HAS_TABS              1 // Docking WIP branch
->>>>>>> 49533bc8
 
 // Define attributes of all API symbols declarations (e.g. for DLL under Windows)
 // IMGUI_API is used for core imgui functions, IMGUI_IMPL_API is used for the default bindings files (imgui_impl_xxx.h)
@@ -218,15 +215,10 @@
     IMGUI_API bool          IsWindowCollapsed();
     IMGUI_API bool          IsWindowFocused(ImGuiFocusedFlags flags=0); // is current window focused? or its root/child, depending on flags. see flags for options.
     IMGUI_API bool          IsWindowHovered(ImGuiHoveredFlags flags=0); // is current window hovered (and typically: not blocked by a popup/modal)? see flags for options. NB: If you are trying to check whether your mouse should be dispatched to imgui or to your app, you should use the 'io.WantCaptureMouse' boolean for that! Please read the FAQ!
-<<<<<<< HEAD
+    IMGUI_API bool          IsWindowDocked();
     IMGUI_API ImDrawList*   GetWindowDrawList();                        // get draw list associated to the current window, to append your own drawing primitives
     IMGUI_API float         GetWindowDpiScale();                        // get DPI scale currently associated to the current window's viewport.
     IMGUI_API ImGuiViewport*GetWindowViewport();                        // get viewport currently associated to the current window.
-=======
-    IMGUI_API bool          IsWindowDocked();
-    IMGUI_API ImDrawList*   GetWindowDrawList();                        // get draw list associated to the current window, to append your own drawing primitives
-
->>>>>>> 49533bc8
     IMGUI_API ImVec2        GetWindowPos();                             // get current window position in screen space (useful if you want to do your own drawing via the DrawList API)
     IMGUI_API ImVec2        GetWindowSize();                            // get current window size
     IMGUI_API float         GetWindowWidth();                           // get current window width (shortcut for GetWindowSize().x)
@@ -245,11 +237,8 @@
     IMGUI_API void          SetNextWindowCollapsed(bool collapsed, ImGuiCond cond = 0);                 // set next window collapsed state. call before Begin()
     IMGUI_API void          SetNextWindowFocus();                                                       // set next window to be focused / front-most. call before Begin()
     IMGUI_API void          SetNextWindowBgAlpha(float alpha);                                          // set next window background color alpha. helper to easily modify ImGuiCol_WindowBg/ChildBg/PopupBg.
-<<<<<<< HEAD
     IMGUI_API void          SetNextWindowViewport(ImGuiID viewport_id);                                 // set next window viewport
-=======
     IMGUI_API void          SetNextWindowDock(ImGuiID dock_id, ImGuiCond cond = 0);                     // set next window dock id (FIXME-DOCK)
->>>>>>> 49533bc8
     IMGUI_API void          SetWindowPos(const ImVec2& pos, ImGuiCond cond = 0);                        // (not recommended) set current window position - call within Begin()/End(). prefer using SetNextWindowPos(), as this may incur tearing and side-effects.
     IMGUI_API void          SetWindowSize(const ImVec2& size, ImGuiCond cond = 0);                      // (not recommended) set current window size - call within Begin()/End(). set to ImVec2(0,0) to force an auto-fit. prefer using SetNextWindowSize(), as this may incur tearing and minor side-effects.
     IMGUI_API void          SetWindowCollapsed(bool collapsed, ImGuiCond cond = 0);                     // (not recommended) set current window collapsed state. prefer using SetNextWindowCollapsed().
@@ -520,7 +509,6 @@
     IMGUI_API int           GetColumnsCount();
 
     // Tabs
-    // [BETA API] API may evolve.
     // Note: Tabs are automatically created by the docking system. Use this to create tab bars/tabs yourself without docking being involved.
     IMGUI_API bool          BeginTabBar(const char* str_id, ImGuiTabBarFlags flags = 0);        // create and append into a TabBar
     IMGUI_API void          EndTabBar();
@@ -936,17 +924,15 @@
     ImGuiConfigFlags_NoMouse                = 1 << 4,   // Instruct imgui to clear mouse position/buttons in NewFrame(). This allows ignoring the mouse information set by the back-end.
     ImGuiConfigFlags_NoMouseCursorChange    = 1 << 5,   // Instruct back-end to not alter mouse cursor shape and visibility. Use if the back-end cursor changes are interfering with yours and you don't want to use SetMouseCursor() to change mouse cursor. You may want to honor requests from imgui by reading GetMouseCursor() yourself instead.
 
-<<<<<<< HEAD
+    // [BETA] Docking
+    ImGuiConfigFlags_DockingEnable          = 1 << 6,   // Docking enable flags. Use SHIFT to dock window into another (or without SHIFT if io.ConfigDockingWithKeyMod = false).
+
     // [BETA] Viewports
     ImGuiConfigFlags_ViewportsEnable        = 1 << 10,  // Viewport enable flags (require both ImGuiConfigFlags_PlatformHasViewports + ImGuiConfigFlags_RendererHasViewports set by the respective back-ends)
     ImGuiConfigFlags_ViewportsNoTaskBarIcons= 1 << 11,  // Disable task bars icons for all secondary viewports (will set ImGuiViewportFlags_NoTaskBarIcon on them)
     ImGuiConfigFlags_ViewportsNoMerge       = 1 << 12,  // All floating windows will always create their own viewport and platform window.
     ImGuiConfigFlags_DpiEnableScaleViewports= 1 << 13,  // FIXME-DPI: Reposition and resize imgui windows when the DpiScale of a viewport changed (mostly useful for the main viewport hosting other window). Note that resizing the main window itself is up to your application.
     ImGuiConfigFlags_DpiEnableScaleFonts    = 1 << 14,  // FIXME-DPI: Request bitmap-scaled fonts to match DpiScale. This is a very low-quality workaround. The correct way to handle DPI is _currently_ to replace the atlas and/or fonts in the Platform_OnChangedViewport callback, but this is all early work in progress.
-=======
-    // [BETA] Docking
-    ImGuiConfigFlags_DockingEnable          = 1 << 6,   // Docking enable flags. Use SHIFT to dock window into another (or without SHIFT if io.ConfigDockingWithKeyMod = false).
->>>>>>> 49533bc8
 
     // User storage (to allow your back-end/engine to communicate to code that may be shared between multiple projects. Those flags are not used by core ImGui)
     ImGuiConfigFlags_IsSRGB                 = 1 << 20,  // Application is SRGB-aware.

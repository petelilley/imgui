--- conflicted
+++ resolved
@@ -1651,16 +1651,7 @@
     IMGUI_API bool      Begin(const char* name, bool* p_open, const ImVec2& size_on_first_use, float bg_alpha_override = -1.0f, ImGuiWindowFlags flags = 0); // Use SetNextWindowSize(size, ImGuiCond_FirstUseEver) + SetNextWindowBgAlpha() instead.
     static inline bool  IsRootWindowOrAnyChildHovered()       { return IsWindowHovered(ImGuiHoveredFlags_RootAndChildWindows); }
     static inline void  AlignFirstTextHeightToWidgets()       { AlignTextToFramePadding(); }
-<<<<<<< HEAD
     void                SetNextWindowPosCenter(ImGuiCond cond);
-    // OBSOLETED in 1.51 (between Jun 2017 and Aug 2017)
-    static inline bool  IsItemHoveredRect()                   { return IsItemHovered(ImGuiHoveredFlags_RectOnly); }
-    static inline bool  IsPosHoveringAnyWindow(const ImVec2&) { IM_ASSERT(0); return false; } // This was misleading and partly broken. You probably want to use the ImGui::GetIO().WantCaptureMouse flag instead.
-    static inline bool  IsMouseHoveringAnyWindow()            { return IsWindowHovered(ImGuiHoveredFlags_AnyWindow); }
-    static inline bool  IsMouseHoveringWindow()               { return IsWindowHovered(ImGuiHoveredFlags_AllowWhenBlockedByPopup | ImGuiHoveredFlags_AllowWhenBlockedByActiveItem); }
-=======
-    static inline void  SetNextWindowPosCenter(ImGuiCond c=0) { ImGuiIO& io = GetIO(); SetNextWindowPos(ImVec2(io.DisplaySize.x * 0.5f, io.DisplaySize.y * 0.5f), c, ImVec2(0.5f, 0.5f)); }
->>>>>>> b82e99c0
 }
 typedef ImGuiInputTextCallback      ImGuiTextEditCallback;    // OBSOLETED in 1.63 (from Aug 2018): made the names consistent
 typedef ImGuiInputTextCallbackData  ImGuiTextEditCallbackData;

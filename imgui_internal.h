--- conflicted
+++ resolved
@@ -910,76 +910,6 @@
     ImGuiPlotType_Histogram
 };
 
-<<<<<<< HEAD
-enum ImGuiInputEventType
-{
-    ImGuiInputEventType_None = 0,
-    ImGuiInputEventType_MousePos,
-    ImGuiInputEventType_MouseWheel,
-    ImGuiInputEventType_MouseButton,
-    ImGuiInputEventType_MouseViewport,
-    ImGuiInputEventType_Key,
-    ImGuiInputEventType_KeyMods,
-    ImGuiInputEventType_Char,
-    ImGuiInputEventType_Focus,
-    ImGuiInputEventType_COUNT
-};
-
-enum ImGuiInputSource
-{
-    ImGuiInputSource_None = 0,
-    ImGuiInputSource_Mouse,
-    ImGuiInputSource_Keyboard,
-    ImGuiInputSource_Gamepad,
-    ImGuiInputSource_Clipboard,     // Currently only used by InputText()
-    ImGuiInputSource_Nav,           // Stored in g.ActiveIdSource only
-    ImGuiInputSource_COUNT
-};
-
-// FIXME: Structures in the union below need to be declared as anonymous unions appears to be an extension?
-// Using ImVec2() would fail on Clang 'union member 'MousePos' has a non-trivial default constructor'
-struct ImGuiInputEventMousePos      { float PosX, PosY; };
-struct ImGuiInputEventMouseWheel    { float WheelX, WheelY; };
-struct ImGuiInputEventMouseButton   { int Button; bool Down; };
-struct ImGuiInputEventMouseViewport { ImGuiID HoveredViewportID; };
-struct ImGuiInputEventKey           { ImGuiKey Key; bool Down; float AnalogValue; };
-struct ImGuiInputEventKeyMods       { ImGuiKeyModFlags Mods; };
-struct ImGuiInputEventText          { unsigned int Char; };
-struct ImGuiInputEventAppFocused    { bool Focused; };
-
-struct ImGuiInputEvent
-{
-    ImGuiInputEventType             Type;
-    ImGuiInputSource                Source;
-    union
-    {
-        ImGuiInputEventMousePos     MousePos;       // if Type == ImGuiInputEventType_MousePos
-        ImGuiInputEventMouseWheel   MouseWheel;     // if Type == ImGuiInputEventType_MouseWheel
-        ImGuiInputEventMouseButton  MouseButton;    // if Type == ImGuiInputEventType_MouseButton
-        ImGuiInputEventMouseViewport MouseViewport; // if Type == ImGuiInputEventType_MouseViewport
-        ImGuiInputEventKey          Key;            // if Type == ImGuiInputEventType_Key
-        ImGuiInputEventKeyMods      KeyMods;        // if Type == ImGuiInputEventType_Modifiers
-        ImGuiInputEventText         Text;           // if Type == ImGuiInputEventType_Text
-        ImGuiInputEventAppFocused   AppFocused;     // if Type == ImGuiInputEventType_Focus
-    };
-    bool                            AddedByTestEngine;
-
-    ImGuiInputEvent() { memset(this, 0, sizeof(*this)); }
-};
-
-// FIXME-NAV: Clarify/expose various repeat delay/rate
-enum ImGuiInputReadMode
-{
-    ImGuiInputReadMode_Down,
-    ImGuiInputReadMode_Pressed,
-    ImGuiInputReadMode_Released,
-    ImGuiInputReadMode_Repeat,
-    ImGuiInputReadMode_RepeatSlow,
-    ImGuiInputReadMode_RepeatFast
-};
-
-=======
->>>>>>> 9def2b04
 enum ImGuiPopupPositionPolicy
 {
     ImGuiPopupPositionPolicy_Default,
@@ -1270,6 +1200,7 @@
     ImGuiInputEventType_MousePos,
     ImGuiInputEventType_MouseWheel,
     ImGuiInputEventType_MouseButton,
+    ImGuiInputEventType_MouseViewport,
     ImGuiInputEventType_Key,
     ImGuiInputEventType_Char,
     ImGuiInputEventType_Focus,
@@ -1292,6 +1223,7 @@
 struct ImGuiInputEventMousePos      { float PosX, PosY; };
 struct ImGuiInputEventMouseWheel    { float WheelX, WheelY; };
 struct ImGuiInputEventMouseButton   { int Button; bool Down; };
+struct ImGuiInputEventMouseViewport { ImGuiID HoveredViewportID; };
 struct ImGuiInputEventKey           { ImGuiKey Key; bool Down; float AnalogValue; };
 struct ImGuiInputEventText          { unsigned int Char; };
 struct ImGuiInputEventAppFocused    { bool Focused; };
@@ -1305,6 +1237,7 @@
         ImGuiInputEventMousePos     MousePos;       // if Type == ImGuiInputEventType_MousePos
         ImGuiInputEventMouseWheel   MouseWheel;     // if Type == ImGuiInputEventType_MouseWheel
         ImGuiInputEventMouseButton  MouseButton;    // if Type == ImGuiInputEventType_MouseButton
+        ImGuiInputEventMouseViewport MouseViewport; // if Type == ImGuiInputEventType_MouseViewport
         ImGuiInputEventKey          Key;            // if Type == ImGuiInputEventType_Key
         ImGuiInputEventText         Text;           // if Type == ImGuiInputEventType_Text
         ImGuiInputEventAppFocused   AppFocused;     // if Type == ImGuiInputEventType_Focus

--- conflicted
+++ resolved
@@ -1,8 +1,4 @@
-<<<<<<< HEAD
 // ImGui library v1.30 wip
-=======
-// ImGui library v1.21 wip
->>>>>>> f61e8e6e
 // See ImGui::ShowTestWindow() for sample code.
 // Read 'Programmer guide' below for notes on how to setup ImGui in your codebase.
 // Get latest version at https://github.com/ocornut/imgui

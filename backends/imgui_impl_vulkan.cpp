--- conflicted
+++ resolved
@@ -527,17 +527,11 @@
     if (pipeline == VK_NULL_HANDLE)
         pipeline = bd->Pipeline;
 
-<<<<<<< HEAD
     // Allocate array to store enough vertex/index buffers. Each unique viewport gets its own storage.
     ImGui_ImplVulkan_ViewportData* viewport_renderer_data = (ImGui_ImplVulkan_ViewportData*)draw_data->OwnerViewport->RendererUserData;
     IM_ASSERT(viewport_renderer_data != nullptr);
     ImGui_ImplVulkan_WindowRenderBuffers* wrb = &viewport_renderer_data->RenderBuffers;
-    if (wrb->FrameRenderBuffers == nullptr)
-=======
-    // Allocate array to store enough vertex/index buffers
-    ImGui_ImplVulkan_WindowRenderBuffers* wrb = &bd->MainWindowRenderBuffers;
     if (wrb->FrameRenderBuffers.Size == 0)
->>>>>>> 0f33d718
     {
         wrb->Index = 0;
         wrb->Count = v->ImageCount;
@@ -1685,16 +1679,8 @@
         ImGui_ImplVulkanH_DestroyFrame(device, &wd->Frames[i], allocator);
     for (uint32_t i = 0; i < wd->SemaphoreCount; i++)
         ImGui_ImplVulkanH_DestroyFrameSemaphores(device, &wd->FrameSemaphores[i], allocator);
-<<<<<<< HEAD
-    IM_FREE(wd->Frames);
-    IM_FREE(wd->FrameSemaphores);
-    wd->Frames = nullptr;
-    wd->FrameSemaphores = nullptr;
-=======
     wd->Frames.clear();
     wd->FrameSemaphores.clear();
-    vkDestroyPipeline(device, wd->Pipeline, allocator);
->>>>>>> 0f33d718
     vkDestroyRenderPass(device, wd->RenderPass, allocator);
     vkDestroySwapchainKHR(device, wd->Swapchain, allocator);
     vkDestroySurfaceKHR(instance, wd->Surface, allocator);

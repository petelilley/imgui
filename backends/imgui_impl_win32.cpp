// dear imgui: Platform Backend for Windows (standard windows API for 32 and 64 bits applications)
// This needs to be used along with a Renderer (e.g. DirectX11, OpenGL3, Vulkan..)

// Implemented features:
//  [X] Platform: Clipboard support (for Win32 this is actually part of core dear imgui)
//  [X] Platform: Keyboard support. Since 1.87 we are using the io.AddKeyEvent() function. Pass ImGuiKey values to all key functions e.g. ImGui::IsKeyPressed(ImGuiKey_Space). [Legacy VK_* values will also be supported unless IMGUI_DISABLE_OBSOLETE_KEYIO is set]
//  [X] Platform: Gamepad support. Enabled with 'io.ConfigFlags |= ImGuiConfigFlags_NavEnableGamepad'.
//  [X] Platform: Mouse cursor shape and visibility. Disable with 'io.ConfigFlags |= ImGuiConfigFlags_NoMouseCursorChange'.
//  [X] Platform: Multi-viewport support (multiple windows). Enable with 'io.ConfigFlags |= ImGuiConfigFlags_ViewportsEnable'.

// You can use unmodified imgui_impl_* files in your project. See examples/ folder for examples of using this.
// Prefer including the entire imgui/ repository into your project (either as a copy or as a submodule), and only build the backends you need.
// If you are new to Dear ImGui, read documentation from the docs/ folder + read the top of imgui.cpp.
// Read online: https://github.com/ocornut/imgui/tree/master/docs

#include "imgui.h"
#include "imgui_impl_win32.h"
#ifndef WIN32_LEAN_AND_MEAN
#define WIN32_LEAN_AND_MEAN
#endif
#include <windows.h>
#include <windowsx.h> // GET_X_LPARAM(), GET_Y_LPARAM()
#include <tchar.h>
#include <dwmapi.h>

// Configuration flags to add in your imconfig.h file:
//#define IMGUI_IMPL_WIN32_DISABLE_GAMEPAD              // Disable gamepad support. This was meaningful before <1.81 but we now load XInput dynamically so the option is now less relevant.

// Using XInput for gamepad (will load DLL dynamically)
#ifndef IMGUI_IMPL_WIN32_DISABLE_GAMEPAD
#include <xinput.h>
typedef DWORD (WINAPI *PFN_XInputGetCapabilities)(DWORD, DWORD, XINPUT_CAPABILITIES*);
typedef DWORD (WINAPI *PFN_XInputGetState)(DWORD, XINPUT_STATE*);
#endif

// CHANGELOG
// (minor and older changes stripped away, please see git history for details)
<<<<<<< HEAD
//  2022-XX-XX: Platform: Added support for multiple windows via the ImGuiPlatformIO interface.
//  2022-01-26: Inputs: replaced short-lived io.AddKeyModsEvent() (added two weeks ago)with io.AddKeyEvent() using ImGuiKey_ModXXX flags. Sorry for the confusion.
=======
//  2022-09-26: Inputs: Renamed ImGuiKey_ModXXX introduced in 1.87 to ImGuiMod_XXX (old names still supported).
//  2022-01-26: Inputs: replaced short-lived io.AddKeyModsEvent() (added two weeks ago) with io.AddKeyEvent() using ImGuiKey_ModXXX flags. Sorry for the confusion.
>>>>>>> 83a0030c
//  2021-01-20: Inputs: calling new io.AddKeyAnalogEvent() for gamepad support, instead of writing directly to io.NavInputs[].
//  2022-01-17: Inputs: calling new io.AddMousePosEvent(), io.AddMouseButtonEvent(), io.AddMouseWheelEvent() API (1.87+).
//  2022-01-17: Inputs: always update key mods next and before a key event (not in NewFrame) to fix input queue with very low framerates.
//  2022-01-12: Inputs: Update mouse inputs using WM_MOUSEMOVE/WM_MOUSELEAVE + fallback to provide it when focused but not hovered/captured. More standard and will allow us to pass it to future input queue API.
//  2022-01-12: Inputs: Maintain our own copy of MouseButtonsDown mask instead of using ImGui::IsAnyMouseDown() which will be obsoleted.
//  2022-01-10: Inputs: calling new io.AddKeyEvent(), io.AddKeyModsEvent() + io.SetKeyEventNativeData() API (1.87+). Support for full ImGuiKey range.
//  2021-12-16: Inputs: Fill VK_LCONTROL/VK_RCONTROL/VK_LSHIFT/VK_RSHIFT/VK_LMENU/VK_RMENU for completeness.
//  2021-08-17: Calling io.AddFocusEvent() on WM_SETFOCUS/WM_KILLFOCUS messages.
//  2021-08-02: Inputs: Fixed keyboard modifiers being reported when host window doesn't have focus.
//  2021-07-29: Inputs: MousePos is correctly reported when the host platform window is hovered but not focused (using TrackMouseEvent() to receive WM_MOUSELEAVE events).
//  2021-06-29: Reorganized backend to pull data from a single structure to facilitate usage with multiple-contexts (all g_XXXX access changed to bd->XXXX).
//  2021-06-08: Fixed ImGui_ImplWin32_EnableDpiAwareness() and ImGui_ImplWin32_GetDpiScaleForMonitor() to handle Windows 8.1/10 features without a manifest (per-monitor DPI, and properly calls SetProcessDpiAwareness() on 8.1).
//  2021-03-23: Inputs: Clearing keyboard down array when losing focus (WM_KILLFOCUS).
//  2021-02-18: Added ImGui_ImplWin32_EnableAlphaCompositing(). Non Visual Studio users will need to link with dwmapi.lib (MinGW/gcc: use -ldwmapi).
//  2021-02-17: Fixed ImGui_ImplWin32_EnableDpiAwareness() attempting to get SetProcessDpiAwareness from shcore.dll on Windows 8 whereas it is only supported on Windows 8.1.
//  2021-01-25: Inputs: Dynamically loading XInput DLL.
//  2020-12-04: Misc: Fixed setting of io.DisplaySize to invalid/uninitialized data when after hwnd has been closed.
//  2020-03-03: Inputs: Calling AddInputCharacterUTF16() to support surrogate pairs leading to codepoint >= 0x10000 (for more complete CJK inputs)
//  2020-02-17: Added ImGui_ImplWin32_EnableDpiAwareness(), ImGui_ImplWin32_GetDpiScaleForHwnd(), ImGui_ImplWin32_GetDpiScaleForMonitor() helper functions.
//  2020-01-14: Inputs: Added support for #define IMGUI_IMPL_WIN32_DISABLE_GAMEPAD/IMGUI_IMPL_WIN32_DISABLE_LINKING_XINPUT.
//  2019-12-05: Inputs: Added support for ImGuiMouseCursor_NotAllowed mouse cursor.
//  2019-05-11: Inputs: Don't filter value from WM_CHAR before calling AddInputCharacter().
//  2019-01-17: Misc: Using GetForegroundWindow()+IsChild() instead of GetActiveWindow() to be compatible with windows created in a different thread or parent.
//  2019-01-17: Inputs: Added support for mouse buttons 4 and 5 via WM_XBUTTON* messages.
//  2019-01-15: Inputs: Added support for XInput gamepads (if ImGuiConfigFlags_NavEnableGamepad is set by user application).
//  2018-11-30: Misc: Setting up io.BackendPlatformName so it can be displayed in the About Window.
//  2018-06-29: Inputs: Added support for the ImGuiMouseCursor_Hand cursor.
//  2018-06-10: Inputs: Fixed handling of mouse wheel messages to support fine position messages (typically sent by track-pads).
//  2018-06-08: Misc: Extracted imgui_impl_win32.cpp/.h away from the old combined DX9/DX10/DX11/DX12 examples.
//  2018-03-20: Misc: Setup io.BackendFlags ImGuiBackendFlags_HasMouseCursors and ImGuiBackendFlags_HasSetMousePos flags + honor ImGuiConfigFlags_NoMouseCursorChange flag.
//  2018-02-20: Inputs: Added support for mouse cursors (ImGui::GetMouseCursor() value and WM_SETCURSOR message handling).
//  2018-02-06: Inputs: Added mapping for ImGuiKey_Space.
//  2018-02-06: Inputs: Honoring the io.WantSetMousePos by repositioning the mouse (when using navigation and ImGuiConfigFlags_NavMoveMouse is set).
//  2018-02-06: Misc: Removed call to ImGui::Shutdown() which is not available from 1.60 WIP, user needs to call CreateContext/DestroyContext themselves.
//  2018-01-20: Inputs: Added Horizontal Mouse Wheel support.
//  2018-01-08: Inputs: Added mapping for ImGuiKey_Insert.
//  2018-01-05: Inputs: Added WM_LBUTTONDBLCLK double-click handlers for window classes with the CS_DBLCLKS flag.
//  2017-10-23: Inputs: Added WM_SYSKEYDOWN / WM_SYSKEYUP handlers so e.g. the VK_MENU key can be read.
//  2017-10-23: Inputs: Using Win32 ::SetCapture/::GetCapture() to retrieve mouse positions outside the client area when dragging.
//  2016-11-12: Inputs: Only call Win32 ::SetCursor(NULL) when io.MouseDrawCursor is set.

// Forward Declarations
static void ImGui_ImplWin32_InitPlatformInterface();
static void ImGui_ImplWin32_ShutdownPlatformInterface();
static void ImGui_ImplWin32_UpdateMonitors();

struct ImGui_ImplWin32_Data
{
    HWND                        hWnd;
    HWND                        MouseHwnd;
    bool                        MouseTracked;
    int                         MouseButtonsDown;
    INT64                       Time;
    INT64                       TicksPerSecond;
    ImGuiMouseCursor            LastMouseCursor;
    bool                        HasGamepad;
    bool                        WantUpdateHasGamepad;
    bool                        WantUpdateMonitors;

#ifndef IMGUI_IMPL_WIN32_DISABLE_GAMEPAD
    HMODULE                     XInputDLL;
    PFN_XInputGetCapabilities   XInputGetCapabilities;
    PFN_XInputGetState          XInputGetState;
#endif

    ImGui_ImplWin32_Data()      { memset((void*)this, 0, sizeof(*this)); }
};

// Backend data stored in io.BackendPlatformUserData to allow support for multiple Dear ImGui contexts
// It is STRONGLY preferred that you use docking branch with multi-viewports (== single Dear ImGui context + multiple windows) instead of multiple Dear ImGui contexts.
// FIXME: multi-context support is not well tested and probably dysfunctional in this backend.
// FIXME: some shared resources (mouse cursor shape, gamepad) are mishandled when using multi-context.
static ImGui_ImplWin32_Data* ImGui_ImplWin32_GetBackendData()
{
    return ImGui::GetCurrentContext() ? (ImGui_ImplWin32_Data*)ImGui::GetIO().BackendPlatformUserData : NULL;
}

// Functions
bool    ImGui_ImplWin32_Init(void* hwnd)
{
    ImGuiIO& io = ImGui::GetIO();
    IM_ASSERT(io.BackendPlatformUserData == NULL && "Already initialized a platform backend!");

    INT64 perf_frequency, perf_counter;
    if (!::QueryPerformanceFrequency((LARGE_INTEGER*)&perf_frequency))
        return false;
    if (!::QueryPerformanceCounter((LARGE_INTEGER*)&perf_counter))
        return false;

    // Setup backend capabilities flags
    ImGui_ImplWin32_Data* bd = IM_NEW(ImGui_ImplWin32_Data)();
    io.BackendPlatformUserData = (void*)bd;
    io.BackendPlatformName = "imgui_impl_win32";
    io.BackendFlags |= ImGuiBackendFlags_HasMouseCursors;         // We can honor GetMouseCursor() values (optional)
    io.BackendFlags |= ImGuiBackendFlags_HasSetMousePos;          // We can honor io.WantSetMousePos requests (optional, rarely used)
    io.BackendFlags |= ImGuiBackendFlags_PlatformHasViewports;    // We can create multi-viewports on the Platform side (optional)
    io.BackendFlags |= ImGuiBackendFlags_HasMouseHoveredViewport; // We can call io.AddMouseViewportEvent() with correct data (optional)

    bd->hWnd = (HWND)hwnd;
    bd->WantUpdateHasGamepad = true;
    bd->WantUpdateMonitors = true;
    bd->TicksPerSecond = perf_frequency;
    bd->Time = perf_counter;
    bd->LastMouseCursor = ImGuiMouseCursor_COUNT;

    // Our mouse update function expect PlatformHandle to be filled for the main viewport
    ImGuiViewport* main_viewport = ImGui::GetMainViewport();
    main_viewport->PlatformHandle = main_viewport->PlatformHandleRaw = (void*)bd->hWnd;
    if (io.ConfigFlags & ImGuiConfigFlags_ViewportsEnable)
        ImGui_ImplWin32_InitPlatformInterface();

    // Dynamically load XInput library
#ifndef IMGUI_IMPL_WIN32_DISABLE_GAMEPAD
    const char* xinput_dll_names[] =
    {
        "xinput1_4.dll",   // Windows 8+
        "xinput1_3.dll",   // DirectX SDK
        "xinput9_1_0.dll", // Windows Vista, Windows 7
        "xinput1_2.dll",   // DirectX SDK
        "xinput1_1.dll"    // DirectX SDK
    };
    for (int n = 0; n < IM_ARRAYSIZE(xinput_dll_names); n++)
        if (HMODULE dll = ::LoadLibraryA(xinput_dll_names[n]))
        {
            bd->XInputDLL = dll;
            bd->XInputGetCapabilities = (PFN_XInputGetCapabilities)::GetProcAddress(dll, "XInputGetCapabilities");
            bd->XInputGetState = (PFN_XInputGetState)::GetProcAddress(dll, "XInputGetState");
            break;
        }
#endif // IMGUI_IMPL_WIN32_DISABLE_GAMEPAD

    return true;
}

void    ImGui_ImplWin32_Shutdown()
{
    ImGui_ImplWin32_Data* bd = ImGui_ImplWin32_GetBackendData();
    IM_ASSERT(bd != NULL && "No platform backend to shutdown, or already shutdown?");
    ImGuiIO& io = ImGui::GetIO();

    ImGui_ImplWin32_ShutdownPlatformInterface();

    // Unload XInput library
#ifndef IMGUI_IMPL_WIN32_DISABLE_GAMEPAD
    if (bd->XInputDLL)
        ::FreeLibrary(bd->XInputDLL);
#endif // IMGUI_IMPL_WIN32_DISABLE_GAMEPAD

    io.BackendPlatformName = NULL;
    io.BackendPlatformUserData = NULL;
    IM_DELETE(bd);
}

static bool ImGui_ImplWin32_UpdateMouseCursor()
{
    ImGuiIO& io = ImGui::GetIO();
    if (io.ConfigFlags & ImGuiConfigFlags_NoMouseCursorChange)
        return false;

    ImGuiMouseCursor imgui_cursor = ImGui::GetMouseCursor();
    if (imgui_cursor == ImGuiMouseCursor_None || io.MouseDrawCursor)
    {
        // Hide OS mouse cursor if imgui is drawing it or if it wants no cursor
        ::SetCursor(NULL);
    }
    else
    {
        // Show OS mouse cursor
        LPTSTR win32_cursor = IDC_ARROW;
        switch (imgui_cursor)
        {
        case ImGuiMouseCursor_Arrow:        win32_cursor = IDC_ARROW; break;
        case ImGuiMouseCursor_TextInput:    win32_cursor = IDC_IBEAM; break;
        case ImGuiMouseCursor_ResizeAll:    win32_cursor = IDC_SIZEALL; break;
        case ImGuiMouseCursor_ResizeEW:     win32_cursor = IDC_SIZEWE; break;
        case ImGuiMouseCursor_ResizeNS:     win32_cursor = IDC_SIZENS; break;
        case ImGuiMouseCursor_ResizeNESW:   win32_cursor = IDC_SIZENESW; break;
        case ImGuiMouseCursor_ResizeNWSE:   win32_cursor = IDC_SIZENWSE; break;
        case ImGuiMouseCursor_Hand:         win32_cursor = IDC_HAND; break;
        case ImGuiMouseCursor_NotAllowed:   win32_cursor = IDC_NO; break;
        }
        ::SetCursor(::LoadCursor(NULL, win32_cursor));
    }
    return true;
}

static bool IsVkDown(int vk)
{
    return (::GetKeyState(vk) & 0x8000) != 0;
}

static void ImGui_ImplWin32_AddKeyEvent(ImGuiKey key, bool down, int native_keycode, int native_scancode = -1)
{
    ImGuiIO& io = ImGui::GetIO();
    io.AddKeyEvent(key, down);
    io.SetKeyEventNativeData(key, native_keycode, native_scancode); // To support legacy indexing (<1.87 user code)
    IM_UNUSED(native_scancode);
}

static void ImGui_ImplWin32_ProcessKeyEventsWorkarounds()
{
    // Left & right Shift keys: when both are pressed together, Windows tend to not generate the WM_KEYUP event for the first released one.
    if (ImGui::IsKeyDown(ImGuiKey_LeftShift) && !IsVkDown(VK_LSHIFT))
        ImGui_ImplWin32_AddKeyEvent(ImGuiKey_LeftShift, false, VK_LSHIFT);
    if (ImGui::IsKeyDown(ImGuiKey_RightShift) && !IsVkDown(VK_RSHIFT))
        ImGui_ImplWin32_AddKeyEvent(ImGuiKey_RightShift, false, VK_RSHIFT);

    // Sometimes WM_KEYUP for Win key is not passed down to the app (e.g. for Win+V on some setups, according to GLFW).
    if (ImGui::IsKeyDown(ImGuiKey_LeftSuper) && !IsVkDown(VK_LWIN))
        ImGui_ImplWin32_AddKeyEvent(ImGuiKey_LeftSuper, false, VK_LWIN);
    if (ImGui::IsKeyDown(ImGuiKey_RightSuper) && !IsVkDown(VK_RWIN))
        ImGui_ImplWin32_AddKeyEvent(ImGuiKey_RightSuper, false, VK_RWIN);
}

static void ImGui_ImplWin32_UpdateKeyModifiers()
{
    ImGuiIO& io = ImGui::GetIO();
    io.AddKeyEvent(ImGuiMod_Ctrl, IsVkDown(VK_CONTROL));
    io.AddKeyEvent(ImGuiMod_Shift, IsVkDown(VK_SHIFT));
    io.AddKeyEvent(ImGuiMod_Alt, IsVkDown(VK_MENU));
    io.AddKeyEvent(ImGuiMod_Super, IsVkDown(VK_APPS));
}

// This code supports multi-viewports (multiple OS Windows mapped into different Dear ImGui viewports)
// Because of that, it is a little more complicated than your typical single-viewport binding code!
static void ImGui_ImplWin32_UpdateMouseData()
{
    ImGui_ImplWin32_Data* bd = ImGui_ImplWin32_GetBackendData();
    ImGuiIO& io = ImGui::GetIO();
    IM_ASSERT(bd->hWnd != 0);

    POINT mouse_screen_pos;
    bool has_mouse_screen_pos = ::GetCursorPos(&mouse_screen_pos) != 0;

    HWND focused_window = ::GetForegroundWindow();
    const bool is_app_focused = (focused_window && (focused_window == bd->hWnd || ::IsChild(focused_window, bd->hWnd) || ImGui::FindViewportByPlatformHandle((void*)focused_window)));
    if (is_app_focused)
    {
        // (Optional) Set OS mouse position from Dear ImGui if requested (rarely used, only when ImGuiConfigFlags_NavEnableSetMousePos is enabled by user)
        // When multi-viewports are enabled, all Dear ImGui positions are same as OS positions.
        if (io.WantSetMousePos)
        {
            POINT pos = { (int)io.MousePos.x, (int)io.MousePos.y };
            if ((io.ConfigFlags & ImGuiConfigFlags_ViewportsEnable) == 0)
                ::ClientToScreen(focused_window, &pos);
            ::SetCursorPos(pos.x, pos.y);
        }

        // (Optional) Fallback to provide mouse position when focused (WM_MOUSEMOVE already provides this when hovered or captured)
        if (!io.WantSetMousePos && !bd->MouseTracked && has_mouse_screen_pos)
        {
            // Single viewport mode: mouse position in client window coordinates (io.MousePos is (0,0) when the mouse is on the upper-left corner of the app window)
            // (This is the position you can get with ::GetCursorPos() + ::ScreenToClient() or WM_MOUSEMOVE.)
            // Multi-viewport mode: mouse position in OS absolute coordinates (io.MousePos is (0,0) when the mouse is on the upper-left of the primary monitor)
            // (This is the position you can get with ::GetCursorPos() or WM_MOUSEMOVE + ::ClientToScreen(). In theory adding viewport->Pos to a client position would also be the same.)
            POINT mouse_pos = mouse_screen_pos;
            if (!(io.ConfigFlags & ImGuiConfigFlags_ViewportsEnable))
                ::ScreenToClient(bd->hWnd, &mouse_pos);
            io.AddMousePosEvent((float)mouse_pos.x, (float)mouse_pos.y);
        }
    }

    // (Optional) When using multiple viewports: call io.AddMouseViewportEvent() with the viewport the OS mouse cursor is hovering.
    // If ImGuiBackendFlags_HasMouseHoveredViewport is not set by the backend, Dear imGui will ignore this field and infer the information using its flawed heuristic.
    // - [X] Win32 backend correctly ignore viewports with the _NoInputs flag (here using ::WindowFromPoint with WM_NCHITTEST + HTTRANSPARENT in WndProc does that)
    //       Some backend are not able to handle that correctly. If a backend report an hovered viewport that has the _NoInputs flag (e.g. when dragging a window
    //       for docking, the viewport has the _NoInputs flag in order to allow us to find the viewport under), then Dear ImGui is forced to ignore the value reported
    //       by the backend, and use its flawed heuristic to guess the viewport behind.
    // - [X] Win32 backend correctly reports this regardless of another viewport behind focused and dragged from (we need this to find a useful drag and drop target).
    ImGuiID mouse_viewport_id = 0;
    if (has_mouse_screen_pos)
        if (HWND hovered_hwnd = ::WindowFromPoint(mouse_screen_pos))
            if (ImGuiViewport* viewport = ImGui::FindViewportByPlatformHandle((void*)hovered_hwnd))
                mouse_viewport_id = viewport->ID;
    io.AddMouseViewportEvent(mouse_viewport_id);
}

// Gamepad navigation mapping
static void ImGui_ImplWin32_UpdateGamepads()
{
#ifndef IMGUI_IMPL_WIN32_DISABLE_GAMEPAD
    ImGuiIO& io = ImGui::GetIO();
    ImGui_ImplWin32_Data* bd = ImGui_ImplWin32_GetBackendData();
    //if ((io.ConfigFlags & ImGuiConfigFlags_NavEnableGamepad) == 0) // FIXME: Technically feeding gamepad shouldn't depend on this now that they are regular inputs.
    //    return;

    // Calling XInputGetState() every frame on disconnected gamepads is unfortunately too slow.
    // Instead we refresh gamepad availability by calling XInputGetCapabilities() _only_ after receiving WM_DEVICECHANGE.
    if (bd->WantUpdateHasGamepad)
    {
        XINPUT_CAPABILITIES caps = {};
        bd->HasGamepad = bd->XInputGetCapabilities ? (bd->XInputGetCapabilities(0, XINPUT_FLAG_GAMEPAD, &caps) == ERROR_SUCCESS) : false;
        bd->WantUpdateHasGamepad = false;
    }

    io.BackendFlags &= ~ImGuiBackendFlags_HasGamepad;
    XINPUT_STATE xinput_state;
    XINPUT_GAMEPAD& gamepad = xinput_state.Gamepad;
    if (!bd->HasGamepad || bd->XInputGetState == NULL || bd->XInputGetState(0, &xinput_state) != ERROR_SUCCESS)
        return;
    io.BackendFlags |= ImGuiBackendFlags_HasGamepad;

    #define IM_SATURATE(V)                      (V < 0.0f ? 0.0f : V > 1.0f ? 1.0f : V)
    #define MAP_BUTTON(KEY_NO, BUTTON_ENUM)     { io.AddKeyEvent(KEY_NO, (gamepad.wButtons & BUTTON_ENUM) != 0); }
    #define MAP_ANALOG(KEY_NO, VALUE, V0, V1)   { float vn = (float)(VALUE - V0) / (float)(V1 - V0); io.AddKeyAnalogEvent(KEY_NO, vn > 0.10f, IM_SATURATE(vn)); }
    MAP_BUTTON(ImGuiKey_GamepadStart,           XINPUT_GAMEPAD_START);
    MAP_BUTTON(ImGuiKey_GamepadBack,            XINPUT_GAMEPAD_BACK);
    MAP_BUTTON(ImGuiKey_GamepadFaceLeft,        XINPUT_GAMEPAD_X);
    MAP_BUTTON(ImGuiKey_GamepadFaceRight,       XINPUT_GAMEPAD_B);
    MAP_BUTTON(ImGuiKey_GamepadFaceUp,          XINPUT_GAMEPAD_Y);
    MAP_BUTTON(ImGuiKey_GamepadFaceDown,        XINPUT_GAMEPAD_A);
    MAP_BUTTON(ImGuiKey_GamepadDpadLeft,        XINPUT_GAMEPAD_DPAD_LEFT);
    MAP_BUTTON(ImGuiKey_GamepadDpadRight,       XINPUT_GAMEPAD_DPAD_RIGHT);
    MAP_BUTTON(ImGuiKey_GamepadDpadUp,          XINPUT_GAMEPAD_DPAD_UP);
    MAP_BUTTON(ImGuiKey_GamepadDpadDown,        XINPUT_GAMEPAD_DPAD_DOWN);
    MAP_BUTTON(ImGuiKey_GamepadL1,              XINPUT_GAMEPAD_LEFT_SHOULDER);
    MAP_BUTTON(ImGuiKey_GamepadR1,              XINPUT_GAMEPAD_RIGHT_SHOULDER);
    MAP_ANALOG(ImGuiKey_GamepadL2,              gamepad.bLeftTrigger, XINPUT_GAMEPAD_TRIGGER_THRESHOLD, 255);
    MAP_ANALOG(ImGuiKey_GamepadR2,              gamepad.bRightTrigger, XINPUT_GAMEPAD_TRIGGER_THRESHOLD, 255);
    MAP_BUTTON(ImGuiKey_GamepadL3,              XINPUT_GAMEPAD_LEFT_THUMB);
    MAP_BUTTON(ImGuiKey_GamepadR3,              XINPUT_GAMEPAD_RIGHT_THUMB);
    MAP_ANALOG(ImGuiKey_GamepadLStickLeft,      gamepad.sThumbLX, -XINPUT_GAMEPAD_LEFT_THUMB_DEADZONE, -32768);
    MAP_ANALOG(ImGuiKey_GamepadLStickRight,     gamepad.sThumbLX, +XINPUT_GAMEPAD_LEFT_THUMB_DEADZONE, +32767);
    MAP_ANALOG(ImGuiKey_GamepadLStickUp,        gamepad.sThumbLY, +XINPUT_GAMEPAD_LEFT_THUMB_DEADZONE, +32767);
    MAP_ANALOG(ImGuiKey_GamepadLStickDown,      gamepad.sThumbLY, -XINPUT_GAMEPAD_LEFT_THUMB_DEADZONE, -32768);
    MAP_ANALOG(ImGuiKey_GamepadRStickLeft,      gamepad.sThumbRX, -XINPUT_GAMEPAD_LEFT_THUMB_DEADZONE, -32768);
    MAP_ANALOG(ImGuiKey_GamepadRStickRight,     gamepad.sThumbRX, +XINPUT_GAMEPAD_LEFT_THUMB_DEADZONE, +32767);
    MAP_ANALOG(ImGuiKey_GamepadRStickUp,        gamepad.sThumbRY, +XINPUT_GAMEPAD_LEFT_THUMB_DEADZONE, +32767);
    MAP_ANALOG(ImGuiKey_GamepadRStickDown,      gamepad.sThumbRY, -XINPUT_GAMEPAD_LEFT_THUMB_DEADZONE, -32768);
    #undef MAP_BUTTON
    #undef MAP_ANALOG
#endif // #ifndef IMGUI_IMPL_WIN32_DISABLE_GAMEPAD
}

static BOOL CALLBACK ImGui_ImplWin32_UpdateMonitors_EnumFunc(HMONITOR monitor, HDC, LPRECT, LPARAM)
{
    MONITORINFO info = {};
    info.cbSize = sizeof(MONITORINFO);
    if (!::GetMonitorInfo(monitor, &info))
        return TRUE;
    ImGuiPlatformMonitor imgui_monitor;
    imgui_monitor.MainPos = ImVec2((float)info.rcMonitor.left, (float)info.rcMonitor.top);
    imgui_monitor.MainSize = ImVec2((float)(info.rcMonitor.right - info.rcMonitor.left), (float)(info.rcMonitor.bottom - info.rcMonitor.top));
    imgui_monitor.WorkPos = ImVec2((float)info.rcWork.left, (float)info.rcWork.top);
    imgui_monitor.WorkSize = ImVec2((float)(info.rcWork.right - info.rcWork.left), (float)(info.rcWork.bottom - info.rcWork.top));
    imgui_monitor.DpiScale = ImGui_ImplWin32_GetDpiScaleForMonitor(monitor);
    ImGuiPlatformIO& io = ImGui::GetPlatformIO();
    if (info.dwFlags & MONITORINFOF_PRIMARY)
        io.Monitors.push_front(imgui_monitor);
    else
        io.Monitors.push_back(imgui_monitor);
    return TRUE;
}

static void ImGui_ImplWin32_UpdateMonitors()
{
    ImGui_ImplWin32_Data* bd = ImGui_ImplWin32_GetBackendData();
    ImGui::GetPlatformIO().Monitors.resize(0);
    ::EnumDisplayMonitors(NULL, NULL, ImGui_ImplWin32_UpdateMonitors_EnumFunc, 0);
    bd->WantUpdateMonitors = false;
}

void    ImGui_ImplWin32_NewFrame()
{
    ImGuiIO& io = ImGui::GetIO();
    ImGui_ImplWin32_Data* bd = ImGui_ImplWin32_GetBackendData();
    IM_ASSERT(bd != NULL && "Did you call ImGui_ImplWin32_Init()?");

    // Setup display size (every frame to accommodate for window resizing)
    RECT rect = { 0, 0, 0, 0 };
    ::GetClientRect(bd->hWnd, &rect);
    io.DisplaySize = ImVec2((float)(rect.right - rect.left), (float)(rect.bottom - rect.top));
    if (bd->WantUpdateMonitors)
        ImGui_ImplWin32_UpdateMonitors();

    // Setup time step
    INT64 current_time = 0;
    ::QueryPerformanceCounter((LARGE_INTEGER*)&current_time);
    io.DeltaTime = (float)(current_time - bd->Time) / bd->TicksPerSecond;
    bd->Time = current_time;

    // Update OS mouse position
    ImGui_ImplWin32_UpdateMouseData();

    // Process workarounds for known Windows key handling issues
    ImGui_ImplWin32_ProcessKeyEventsWorkarounds();

    // Update OS mouse cursor with the cursor requested by imgui
    ImGuiMouseCursor mouse_cursor = io.MouseDrawCursor ? ImGuiMouseCursor_None : ImGui::GetMouseCursor();
    if (bd->LastMouseCursor != mouse_cursor)
    {
        bd->LastMouseCursor = mouse_cursor;
        ImGui_ImplWin32_UpdateMouseCursor();
    }

    // Update game controllers (if enabled and available)
    ImGui_ImplWin32_UpdateGamepads();
}

// There is no distinct VK_xxx for keypad enter, instead it is VK_RETURN + KF_EXTENDED, we assign it an arbitrary value to make code more readable (VK_ codes go up to 255)
#define IM_VK_KEYPAD_ENTER      (VK_RETURN + 256)

// Map VK_xxx to ImGuiKey_xxx.
static ImGuiKey ImGui_ImplWin32_VirtualKeyToImGuiKey(WPARAM wParam)
{
    switch (wParam)
    {
        case VK_TAB: return ImGuiKey_Tab;
        case VK_LEFT: return ImGuiKey_LeftArrow;
        case VK_RIGHT: return ImGuiKey_RightArrow;
        case VK_UP: return ImGuiKey_UpArrow;
        case VK_DOWN: return ImGuiKey_DownArrow;
        case VK_PRIOR: return ImGuiKey_PageUp;
        case VK_NEXT: return ImGuiKey_PageDown;
        case VK_HOME: return ImGuiKey_Home;
        case VK_END: return ImGuiKey_End;
        case VK_INSERT: return ImGuiKey_Insert;
        case VK_DELETE: return ImGuiKey_Delete;
        case VK_BACK: return ImGuiKey_Backspace;
        case VK_SPACE: return ImGuiKey_Space;
        case VK_RETURN: return ImGuiKey_Enter;
        case VK_ESCAPE: return ImGuiKey_Escape;
        case VK_OEM_7: return ImGuiKey_Apostrophe;
        case VK_OEM_COMMA: return ImGuiKey_Comma;
        case VK_OEM_MINUS: return ImGuiKey_Minus;
        case VK_OEM_PERIOD: return ImGuiKey_Period;
        case VK_OEM_2: return ImGuiKey_Slash;
        case VK_OEM_1: return ImGuiKey_Semicolon;
        case VK_OEM_PLUS: return ImGuiKey_Equal;
        case VK_OEM_4: return ImGuiKey_LeftBracket;
        case VK_OEM_5: return ImGuiKey_Backslash;
        case VK_OEM_6: return ImGuiKey_RightBracket;
        case VK_OEM_3: return ImGuiKey_GraveAccent;
        case VK_CAPITAL: return ImGuiKey_CapsLock;
        case VK_SCROLL: return ImGuiKey_ScrollLock;
        case VK_NUMLOCK: return ImGuiKey_NumLock;
        case VK_SNAPSHOT: return ImGuiKey_PrintScreen;
        case VK_PAUSE: return ImGuiKey_Pause;
        case VK_NUMPAD0: return ImGuiKey_Keypad0;
        case VK_NUMPAD1: return ImGuiKey_Keypad1;
        case VK_NUMPAD2: return ImGuiKey_Keypad2;
        case VK_NUMPAD3: return ImGuiKey_Keypad3;
        case VK_NUMPAD4: return ImGuiKey_Keypad4;
        case VK_NUMPAD5: return ImGuiKey_Keypad5;
        case VK_NUMPAD6: return ImGuiKey_Keypad6;
        case VK_NUMPAD7: return ImGuiKey_Keypad7;
        case VK_NUMPAD8: return ImGuiKey_Keypad8;
        case VK_NUMPAD9: return ImGuiKey_Keypad9;
        case VK_DECIMAL: return ImGuiKey_KeypadDecimal;
        case VK_DIVIDE: return ImGuiKey_KeypadDivide;
        case VK_MULTIPLY: return ImGuiKey_KeypadMultiply;
        case VK_SUBTRACT: return ImGuiKey_KeypadSubtract;
        case VK_ADD: return ImGuiKey_KeypadAdd;
        case IM_VK_KEYPAD_ENTER: return ImGuiKey_KeypadEnter;
        case VK_LSHIFT: return ImGuiKey_LeftShift;
        case VK_LCONTROL: return ImGuiKey_LeftCtrl;
        case VK_LMENU: return ImGuiKey_LeftAlt;
        case VK_LWIN: return ImGuiKey_LeftSuper;
        case VK_RSHIFT: return ImGuiKey_RightShift;
        case VK_RCONTROL: return ImGuiKey_RightCtrl;
        case VK_RMENU: return ImGuiKey_RightAlt;
        case VK_RWIN: return ImGuiKey_RightSuper;
        case VK_APPS: return ImGuiKey_Menu;
        case '0': return ImGuiKey_0;
        case '1': return ImGuiKey_1;
        case '2': return ImGuiKey_2;
        case '3': return ImGuiKey_3;
        case '4': return ImGuiKey_4;
        case '5': return ImGuiKey_5;
        case '6': return ImGuiKey_6;
        case '7': return ImGuiKey_7;
        case '8': return ImGuiKey_8;
        case '9': return ImGuiKey_9;
        case 'A': return ImGuiKey_A;
        case 'B': return ImGuiKey_B;
        case 'C': return ImGuiKey_C;
        case 'D': return ImGuiKey_D;
        case 'E': return ImGuiKey_E;
        case 'F': return ImGuiKey_F;
        case 'G': return ImGuiKey_G;
        case 'H': return ImGuiKey_H;
        case 'I': return ImGuiKey_I;
        case 'J': return ImGuiKey_J;
        case 'K': return ImGuiKey_K;
        case 'L': return ImGuiKey_L;
        case 'M': return ImGuiKey_M;
        case 'N': return ImGuiKey_N;
        case 'O': return ImGuiKey_O;
        case 'P': return ImGuiKey_P;
        case 'Q': return ImGuiKey_Q;
        case 'R': return ImGuiKey_R;
        case 'S': return ImGuiKey_S;
        case 'T': return ImGuiKey_T;
        case 'U': return ImGuiKey_U;
        case 'V': return ImGuiKey_V;
        case 'W': return ImGuiKey_W;
        case 'X': return ImGuiKey_X;
        case 'Y': return ImGuiKey_Y;
        case 'Z': return ImGuiKey_Z;
        case VK_F1: return ImGuiKey_F1;
        case VK_F2: return ImGuiKey_F2;
        case VK_F3: return ImGuiKey_F3;
        case VK_F4: return ImGuiKey_F4;
        case VK_F5: return ImGuiKey_F5;
        case VK_F6: return ImGuiKey_F6;
        case VK_F7: return ImGuiKey_F7;
        case VK_F8: return ImGuiKey_F8;
        case VK_F9: return ImGuiKey_F9;
        case VK_F10: return ImGuiKey_F10;
        case VK_F11: return ImGuiKey_F11;
        case VK_F12: return ImGuiKey_F12;
        default: return ImGuiKey_None;
    }
}

// Allow compilation with old Windows SDK. MinGW doesn't have default _WIN32_WINNT/WINVER versions.
#ifndef WM_MOUSEHWHEEL
#define WM_MOUSEHWHEEL 0x020E
#endif
#ifndef DBT_DEVNODES_CHANGED
#define DBT_DEVNODES_CHANGED 0x0007
#endif

// Win32 message handler (process Win32 mouse/keyboard inputs, etc.)
// Call from your application's message handler. Keep calling your message handler unless this function returns TRUE.
// When implementing your own backend, you can read the io.WantCaptureMouse, io.WantCaptureKeyboard flags to tell if Dear ImGui wants to use your inputs.
// - When io.WantCaptureMouse is true, do not dispatch mouse input data to your main application, or clear/overwrite your copy of the mouse data.
// - When io.WantCaptureKeyboard is true, do not dispatch keyboard input data to your main application, or clear/overwrite your copy of the keyboard data.
// Generally you may always pass all inputs to Dear ImGui, and hide them from your application based on those two flags.
// PS: In this Win32 handler, we use the capture API (GetCapture/SetCapture/ReleaseCapture) to be able to read mouse coordinates when dragging mouse outside of our window bounds.
// PS: We treat DBLCLK messages as regular mouse down messages, so this code will work on windows classes that have the CS_DBLCLKS flag set. Our own example app code doesn't set this flag.
#if 0
// Copy this line into your .cpp file to forward declare the function.
extern IMGUI_IMPL_API LRESULT ImGui_ImplWin32_WndProcHandler(HWND hWnd, UINT msg, WPARAM wParam, LPARAM lParam);
#endif
IMGUI_IMPL_API LRESULT ImGui_ImplWin32_WndProcHandler(HWND hwnd, UINT msg, WPARAM wParam, LPARAM lParam)
{
    if (ImGui::GetCurrentContext() == NULL)
        return 0;

    ImGuiIO& io = ImGui::GetIO();
    ImGui_ImplWin32_Data* bd = ImGui_ImplWin32_GetBackendData();

    switch (msg)
    {
    case WM_MOUSEMOVE:
    {
        // We need to call TrackMouseEvent in order to receive WM_MOUSELEAVE events
        bd->MouseHwnd = hwnd;
        if (!bd->MouseTracked)
        {
            TRACKMOUSEEVENT tme = { sizeof(tme), TME_LEAVE, hwnd, 0 };
            ::TrackMouseEvent(&tme);
            bd->MouseTracked = true;
        }
        POINT mouse_pos = { (LONG)GET_X_LPARAM(lParam), (LONG)GET_Y_LPARAM(lParam) };
        if (io.ConfigFlags & ImGuiConfigFlags_ViewportsEnable)
            ::ClientToScreen(hwnd, &mouse_pos);
        io.AddMousePosEvent((float)mouse_pos.x, (float)mouse_pos.y);
        break;
    }
    case WM_MOUSELEAVE:
        if (bd->MouseHwnd == hwnd)
            bd->MouseHwnd = NULL;
        bd->MouseTracked = false;
        io.AddMousePosEvent(-FLT_MAX, -FLT_MAX);
        break;
    case WM_LBUTTONDOWN: case WM_LBUTTONDBLCLK:
    case WM_RBUTTONDOWN: case WM_RBUTTONDBLCLK:
    case WM_MBUTTONDOWN: case WM_MBUTTONDBLCLK:
    case WM_XBUTTONDOWN: case WM_XBUTTONDBLCLK:
    {
        int button = 0;
        if (msg == WM_LBUTTONDOWN || msg == WM_LBUTTONDBLCLK) { button = 0; }
        if (msg == WM_RBUTTONDOWN || msg == WM_RBUTTONDBLCLK) { button = 1; }
        if (msg == WM_MBUTTONDOWN || msg == WM_MBUTTONDBLCLK) { button = 2; }
        if (msg == WM_XBUTTONDOWN || msg == WM_XBUTTONDBLCLK) { button = (GET_XBUTTON_WPARAM(wParam) == XBUTTON1) ? 3 : 4; }
        if (bd->MouseButtonsDown == 0 && ::GetCapture() == NULL)
            ::SetCapture(hwnd);
        bd->MouseButtonsDown |= 1 << button;
        io.AddMouseButtonEvent(button, true);
        return 0;
    }
    case WM_LBUTTONUP:
    case WM_RBUTTONUP:
    case WM_MBUTTONUP:
    case WM_XBUTTONUP:
    {
        int button = 0;
        if (msg == WM_LBUTTONUP) { button = 0; }
        if (msg == WM_RBUTTONUP) { button = 1; }
        if (msg == WM_MBUTTONUP) { button = 2; }
        if (msg == WM_XBUTTONUP) { button = (GET_XBUTTON_WPARAM(wParam) == XBUTTON1) ? 3 : 4; }
        bd->MouseButtonsDown &= ~(1 << button);
        if (bd->MouseButtonsDown == 0 && ::GetCapture() == hwnd)
            ::ReleaseCapture();
        io.AddMouseButtonEvent(button, false);
        return 0;
    }
    case WM_MOUSEWHEEL:
        io.AddMouseWheelEvent(0.0f, (float)GET_WHEEL_DELTA_WPARAM(wParam) / (float)WHEEL_DELTA);
        return 0;
    case WM_MOUSEHWHEEL:
        io.AddMouseWheelEvent((float)GET_WHEEL_DELTA_WPARAM(wParam) / (float)WHEEL_DELTA, 0.0f);
        return 0;
    case WM_KEYDOWN:
    case WM_KEYUP:
    case WM_SYSKEYDOWN:
    case WM_SYSKEYUP:
    {
        const bool is_key_down = (msg == WM_KEYDOWN || msg == WM_SYSKEYDOWN);
        if (wParam < 256)
        {
            // Submit modifiers
            ImGui_ImplWin32_UpdateKeyModifiers();

            // Obtain virtual key code
            // (keypad enter doesn't have its own... VK_RETURN with KF_EXTENDED flag means keypad enter, see IM_VK_KEYPAD_ENTER definition for details, it is mapped to ImGuiKey_KeyPadEnter.)
            int vk = (int)wParam;
            if ((wParam == VK_RETURN) && (HIWORD(lParam) & KF_EXTENDED))
                vk = IM_VK_KEYPAD_ENTER;

            // Submit key event
            const ImGuiKey key = ImGui_ImplWin32_VirtualKeyToImGuiKey(vk);
            const int scancode = (int)LOBYTE(HIWORD(lParam));
            if (key != ImGuiKey_None)
                ImGui_ImplWin32_AddKeyEvent(key, is_key_down, vk, scancode);

            // Submit individual left/right modifier events
            if (vk == VK_SHIFT)
            {
                // Important: Shift keys tend to get stuck when pressed together, missing key-up events are corrected in ImGui_ImplWin32_ProcessKeyEventsWorkarounds()
                if (IsVkDown(VK_LSHIFT) == is_key_down) { ImGui_ImplWin32_AddKeyEvent(ImGuiKey_LeftShift, is_key_down, VK_LSHIFT, scancode); }
                if (IsVkDown(VK_RSHIFT) == is_key_down) { ImGui_ImplWin32_AddKeyEvent(ImGuiKey_RightShift, is_key_down, VK_RSHIFT, scancode); }
            }
            else if (vk == VK_CONTROL)
            {
                if (IsVkDown(VK_LCONTROL) == is_key_down) { ImGui_ImplWin32_AddKeyEvent(ImGuiKey_LeftCtrl, is_key_down, VK_LCONTROL, scancode); }
                if (IsVkDown(VK_RCONTROL) == is_key_down) { ImGui_ImplWin32_AddKeyEvent(ImGuiKey_RightCtrl, is_key_down, VK_RCONTROL, scancode); }
            }
            else if (vk == VK_MENU)
            {
                if (IsVkDown(VK_LMENU) == is_key_down) { ImGui_ImplWin32_AddKeyEvent(ImGuiKey_LeftAlt, is_key_down, VK_LMENU, scancode); }
                if (IsVkDown(VK_RMENU) == is_key_down) { ImGui_ImplWin32_AddKeyEvent(ImGuiKey_RightAlt, is_key_down, VK_RMENU, scancode); }
            }
        }
        return 0;
    }
    case WM_SETFOCUS:
    case WM_KILLFOCUS:
        io.AddFocusEvent(msg == WM_SETFOCUS);
        return 0;
    case WM_CHAR:
        // You can also use ToAscii()+GetKeyboardState() to retrieve characters.
        if (wParam > 0 && wParam < 0x10000)
            io.AddInputCharacterUTF16((unsigned short)wParam);
        return 0;
    case WM_SETCURSOR:
        // This is required to restore cursor when transitioning from e.g resize borders to client area.
        if (LOWORD(lParam) == HTCLIENT && ImGui_ImplWin32_UpdateMouseCursor())
            return 1;
        return 0;
    case WM_DEVICECHANGE:
        if ((UINT)wParam == DBT_DEVNODES_CHANGED)
            bd->WantUpdateHasGamepad = true;
        return 0;
    case WM_DISPLAYCHANGE:
        bd->WantUpdateMonitors = true;
        return 0;
    }
    return 0;
}


//--------------------------------------------------------------------------------------------------------
// DPI-related helpers (optional)
//--------------------------------------------------------------------------------------------------------
// - Use to enable DPI awareness without having to create an application manifest.
// - Your own app may already do this via a manifest or explicit calls. This is mostly useful for our examples/ apps.
// - In theory we could call simple functions from Windows SDK such as SetProcessDPIAware(), SetProcessDpiAwareness(), etc.
//   but most of the functions provided by Microsoft require Windows 8.1/10+ SDK at compile time and Windows 8/10+ at runtime,
//   neither we want to require the user to have. So we dynamically select and load those functions to avoid dependencies.
//---------------------------------------------------------------------------------------------------------
// This is the scheme successfully used by GLFW (from which we borrowed some of the code) and other apps aiming to be highly portable.
// ImGui_ImplWin32_EnableDpiAwareness() is just a helper called by main.cpp, we don't call it automatically.
// If you are trying to implement your own backend for your own engine, you may ignore that noise.
//---------------------------------------------------------------------------------------------------------

// Perform our own check with RtlVerifyVersionInfo() instead of using functions from <VersionHelpers.h> as they
// require a manifest to be functional for checks above 8.1. See https://github.com/ocornut/imgui/issues/4200
static BOOL _IsWindowsVersionOrGreater(WORD major, WORD minor, WORD)
{
    typedef LONG(WINAPI* PFN_RtlVerifyVersionInfo)(OSVERSIONINFOEXW*, ULONG, ULONGLONG);
    static PFN_RtlVerifyVersionInfo RtlVerifyVersionInfoFn = NULL;
	if (RtlVerifyVersionInfoFn == NULL)
		if (HMODULE ntdllModule = ::GetModuleHandleA("ntdll.dll"))
			RtlVerifyVersionInfoFn = (PFN_RtlVerifyVersionInfo)GetProcAddress(ntdllModule, "RtlVerifyVersionInfo");
    if (RtlVerifyVersionInfoFn == NULL)
        return FALSE;

    RTL_OSVERSIONINFOEXW versionInfo = { };
    ULONGLONG conditionMask = 0;
    versionInfo.dwOSVersionInfoSize = sizeof(RTL_OSVERSIONINFOEXW);
    versionInfo.dwMajorVersion = major;
	versionInfo.dwMinorVersion = minor;
	VER_SET_CONDITION(conditionMask, VER_MAJORVERSION, VER_GREATER_EQUAL);
	VER_SET_CONDITION(conditionMask, VER_MINORVERSION, VER_GREATER_EQUAL);
	return (RtlVerifyVersionInfoFn(&versionInfo, VER_MAJORVERSION | VER_MINORVERSION, conditionMask) == 0) ? TRUE : FALSE;
}

#define _IsWindowsVistaOrGreater()   _IsWindowsVersionOrGreater(HIBYTE(0x0600), LOBYTE(0x0600), 0) // _WIN32_WINNT_VISTA
#define _IsWindows8OrGreater()       _IsWindowsVersionOrGreater(HIBYTE(0x0602), LOBYTE(0x0602), 0) // _WIN32_WINNT_WIN8
#define _IsWindows8Point1OrGreater() _IsWindowsVersionOrGreater(HIBYTE(0x0603), LOBYTE(0x0603), 0) // _WIN32_WINNT_WINBLUE
#define _IsWindows10OrGreater()      _IsWindowsVersionOrGreater(HIBYTE(0x0A00), LOBYTE(0x0A00), 0) // _WIN32_WINNT_WINTHRESHOLD / _WIN32_WINNT_WIN10

#ifndef DPI_ENUMS_DECLARED
typedef enum { PROCESS_DPI_UNAWARE = 0, PROCESS_SYSTEM_DPI_AWARE = 1, PROCESS_PER_MONITOR_DPI_AWARE = 2 } PROCESS_DPI_AWARENESS;
typedef enum { MDT_EFFECTIVE_DPI = 0, MDT_ANGULAR_DPI = 1, MDT_RAW_DPI = 2, MDT_DEFAULT = MDT_EFFECTIVE_DPI } MONITOR_DPI_TYPE;
#endif
#ifndef _DPI_AWARENESS_CONTEXTS_
DECLARE_HANDLE(DPI_AWARENESS_CONTEXT);
#define DPI_AWARENESS_CONTEXT_PER_MONITOR_AWARE    (DPI_AWARENESS_CONTEXT)-3
#endif
#ifndef DPI_AWARENESS_CONTEXT_PER_MONITOR_AWARE_V2
#define DPI_AWARENESS_CONTEXT_PER_MONITOR_AWARE_V2 (DPI_AWARENESS_CONTEXT)-4
#endif
typedef HRESULT(WINAPI* PFN_SetProcessDpiAwareness)(PROCESS_DPI_AWARENESS);                     // Shcore.lib + dll, Windows 8.1+
typedef HRESULT(WINAPI* PFN_GetDpiForMonitor)(HMONITOR, MONITOR_DPI_TYPE, UINT*, UINT*);        // Shcore.lib + dll, Windows 8.1+
typedef DPI_AWARENESS_CONTEXT(WINAPI* PFN_SetThreadDpiAwarenessContext)(DPI_AWARENESS_CONTEXT); // User32.lib + dll, Windows 10 v1607+ (Creators Update)

// Helper function to enable DPI awareness without setting up a manifest
void ImGui_ImplWin32_EnableDpiAwareness()
{
    // Make sure monitors will be updated with latest correct scaling
    if (ImGui_ImplWin32_Data* bd = ImGui_ImplWin32_GetBackendData())
        bd->WantUpdateMonitors = true;

    if (_IsWindows10OrGreater())
    {
        static HINSTANCE user32_dll = ::LoadLibraryA("user32.dll"); // Reference counted per-process
        if (PFN_SetThreadDpiAwarenessContext SetThreadDpiAwarenessContextFn = (PFN_SetThreadDpiAwarenessContext)::GetProcAddress(user32_dll, "SetThreadDpiAwarenessContext"))
        {
            SetThreadDpiAwarenessContextFn(DPI_AWARENESS_CONTEXT_PER_MONITOR_AWARE_V2);
            return;
        }
    }
    if (_IsWindows8Point1OrGreater())
    {
        static HINSTANCE shcore_dll = ::LoadLibraryA("shcore.dll"); // Reference counted per-process
        if (PFN_SetProcessDpiAwareness SetProcessDpiAwarenessFn = (PFN_SetProcessDpiAwareness)::GetProcAddress(shcore_dll, "SetProcessDpiAwareness"))
        {
            SetProcessDpiAwarenessFn(PROCESS_PER_MONITOR_DPI_AWARE);
            return;
        }
    }
#if _WIN32_WINNT >= 0x0600
    ::SetProcessDPIAware();
#endif
}

#if defined(_MSC_VER) && !defined(NOGDI)
#pragma comment(lib, "gdi32")   // Link with gdi32.lib for GetDeviceCaps(). MinGW will require linking with '-lgdi32'
#endif

float ImGui_ImplWin32_GetDpiScaleForMonitor(void* monitor)
{
    UINT xdpi = 96, ydpi = 96;
    if (_IsWindows8Point1OrGreater())
    {
		static HINSTANCE shcore_dll = ::LoadLibraryA("shcore.dll"); // Reference counted per-process
		static PFN_GetDpiForMonitor GetDpiForMonitorFn = NULL;
		if (GetDpiForMonitorFn == NULL && shcore_dll != NULL)
            GetDpiForMonitorFn = (PFN_GetDpiForMonitor)::GetProcAddress(shcore_dll, "GetDpiForMonitor");
		if (GetDpiForMonitorFn != NULL)
		{
			GetDpiForMonitorFn((HMONITOR)monitor, MDT_EFFECTIVE_DPI, &xdpi, &ydpi);
            IM_ASSERT(xdpi == ydpi); // Please contact me if you hit this assert!
			return xdpi / 96.0f;
		}
    }
#ifndef NOGDI
    const HDC dc = ::GetDC(NULL);
    xdpi = ::GetDeviceCaps(dc, LOGPIXELSX);
    ydpi = ::GetDeviceCaps(dc, LOGPIXELSY);
    IM_ASSERT(xdpi == ydpi); // Please contact me if you hit this assert!
    ::ReleaseDC(NULL, dc);
#endif
    return xdpi / 96.0f;
}

float ImGui_ImplWin32_GetDpiScaleForHwnd(void* hwnd)
{
    HMONITOR monitor = ::MonitorFromWindow((HWND)hwnd, MONITOR_DEFAULTTONEAREST);
    return ImGui_ImplWin32_GetDpiScaleForMonitor(monitor);
}

//--------------------------------------------------------------------------------------------------------
// MULTI-VIEWPORT / PLATFORM INTERFACE SUPPORT
// This is an _advanced_ and _optional_ feature, allowing the backend to create and handle multiple viewports simultaneously.
// If you are new to dear imgui or creating a new binding for dear imgui, it is recommended that you completely ignore this section first..
//--------------------------------------------------------------------------------------------------------

// Helper structure we store in the void* RenderUserData field of each ImGuiViewport to easily retrieve our backend data.
struct ImGui_ImplWin32_ViewportData
{
    HWND    Hwnd;
    bool    HwndOwned;
    DWORD   DwStyle;
    DWORD   DwExStyle;

    ImGui_ImplWin32_ViewportData() { Hwnd = NULL; HwndOwned = false;  DwStyle = DwExStyle = 0; }
    ~ImGui_ImplWin32_ViewportData() { IM_ASSERT(Hwnd == NULL); }
};

static void ImGui_ImplWin32_GetWin32StyleFromViewportFlags(ImGuiViewportFlags flags, DWORD* out_style, DWORD* out_ex_style)
{
    if (flags & ImGuiViewportFlags_NoDecoration)
        *out_style = WS_POPUP;
    else
        *out_style = WS_OVERLAPPEDWINDOW;

    if (flags & ImGuiViewportFlags_NoTaskBarIcon)
        *out_ex_style = WS_EX_TOOLWINDOW;
    else
        *out_ex_style = WS_EX_APPWINDOW;

    if (flags & ImGuiViewportFlags_TopMost)
        *out_ex_style |= WS_EX_TOPMOST;
}

static void ImGui_ImplWin32_CreateWindow(ImGuiViewport* viewport)
{
    ImGui_ImplWin32_ViewportData* vd = IM_NEW(ImGui_ImplWin32_ViewportData)();
    viewport->PlatformUserData = vd;

    // Select style and parent window
    ImGui_ImplWin32_GetWin32StyleFromViewportFlags(viewport->Flags, &vd->DwStyle, &vd->DwExStyle);
    HWND parent_window = NULL;
    if (viewport->ParentViewportId != 0)
        if (ImGuiViewport* parent_viewport = ImGui::FindViewportByID(viewport->ParentViewportId))
            parent_window = (HWND)parent_viewport->PlatformHandle;

    // Create window
    RECT rect = { (LONG)viewport->Pos.x, (LONG)viewport->Pos.y, (LONG)(viewport->Pos.x + viewport->Size.x), (LONG)(viewport->Pos.y + viewport->Size.y) };
    ::AdjustWindowRectEx(&rect, vd->DwStyle, FALSE, vd->DwExStyle);
    vd->Hwnd = ::CreateWindowEx(
        vd->DwExStyle, _T("ImGui Platform"), _T("Untitled"), vd->DwStyle,   // Style, class name, window name
        rect.left, rect.top, rect.right - rect.left, rect.bottom - rect.top,    // Window area
        parent_window, NULL, ::GetModuleHandle(NULL), NULL);                    // Parent window, Menu, Instance, Param
    vd->HwndOwned = true;
    viewport->PlatformRequestResize = false;
    viewport->PlatformHandle = viewport->PlatformHandleRaw = vd->Hwnd;
}

static void ImGui_ImplWin32_DestroyWindow(ImGuiViewport* viewport)
{
    ImGui_ImplWin32_Data* bd = ImGui_ImplWin32_GetBackendData();
    if (ImGui_ImplWin32_ViewportData* vd = (ImGui_ImplWin32_ViewportData*)viewport->PlatformUserData)
    {
        if (::GetCapture() == vd->Hwnd)
        {
            // Transfer capture so if we started dragging from a window that later disappears, we'll still receive the MOUSEUP event.
            ::ReleaseCapture();
            ::SetCapture(bd->hWnd);
        }
        if (vd->Hwnd && vd->HwndOwned)
            ::DestroyWindow(vd->Hwnd);
        vd->Hwnd = NULL;
        IM_DELETE(vd);
    }
    viewport->PlatformUserData = viewport->PlatformHandle = NULL;
}

static void ImGui_ImplWin32_ShowWindow(ImGuiViewport* viewport)
{
    ImGui_ImplWin32_ViewportData* vd = (ImGui_ImplWin32_ViewportData*)viewport->PlatformUserData;
    IM_ASSERT(vd->Hwnd != 0);
    if (viewport->Flags & ImGuiViewportFlags_NoFocusOnAppearing)
        ::ShowWindow(vd->Hwnd, SW_SHOWNA);
    else
        ::ShowWindow(vd->Hwnd, SW_SHOW);
}

static void ImGui_ImplWin32_UpdateWindow(ImGuiViewport* viewport)
{
    // (Optional) Update Win32 style if it changed _after_ creation.
    // Generally they won't change unless configuration flags are changed, but advanced uses (such as manually rewriting viewport flags) make this useful.
    ImGui_ImplWin32_ViewportData* vd = (ImGui_ImplWin32_ViewportData*)viewport->PlatformUserData;
    IM_ASSERT(vd->Hwnd != 0);
    DWORD new_style;
    DWORD new_ex_style;
    ImGui_ImplWin32_GetWin32StyleFromViewportFlags(viewport->Flags, &new_style, &new_ex_style);

    // Only reapply the flags that have been changed from our point of view (as other flags are being modified by Windows)
    if (vd->DwStyle != new_style || vd->DwExStyle != new_ex_style)
    {
        // (Optional) Update TopMost state if it changed _after_ creation
        bool top_most_changed = (vd->DwExStyle & WS_EX_TOPMOST) != (new_ex_style & WS_EX_TOPMOST);
        HWND insert_after = top_most_changed ? ((viewport->Flags & ImGuiViewportFlags_TopMost) ? HWND_TOPMOST : HWND_NOTOPMOST) : 0;
        UINT swp_flag = top_most_changed ? 0 : SWP_NOZORDER;

        // Apply flags and position (since it is affected by flags)
        vd->DwStyle = new_style;
        vd->DwExStyle = new_ex_style;
        ::SetWindowLong(vd->Hwnd, GWL_STYLE, vd->DwStyle);
        ::SetWindowLong(vd->Hwnd, GWL_EXSTYLE, vd->DwExStyle);
        RECT rect = { (LONG)viewport->Pos.x, (LONG)viewport->Pos.y, (LONG)(viewport->Pos.x + viewport->Size.x), (LONG)(viewport->Pos.y + viewport->Size.y) };
        ::AdjustWindowRectEx(&rect, vd->DwStyle, FALSE, vd->DwExStyle); // Client to Screen
        ::SetWindowPos(vd->Hwnd, insert_after, rect.left, rect.top, rect.right - rect.left, rect.bottom - rect.top, swp_flag | SWP_NOACTIVATE | SWP_FRAMECHANGED);
        ::ShowWindow(vd->Hwnd, SW_SHOWNA); // This is necessary when we alter the style
        viewport->PlatformRequestMove = viewport->PlatformRequestResize = true;
    }
}

static ImVec2 ImGui_ImplWin32_GetWindowPos(ImGuiViewport* viewport)
{
    ImGui_ImplWin32_ViewportData* vd = (ImGui_ImplWin32_ViewportData*)viewport->PlatformUserData;
    IM_ASSERT(vd->Hwnd != 0);
    POINT pos = { 0, 0 };
    ::ClientToScreen(vd->Hwnd, &pos);
    return ImVec2((float)pos.x, (float)pos.y);
}

static void ImGui_ImplWin32_SetWindowPos(ImGuiViewport* viewport, ImVec2 pos)
{
    ImGui_ImplWin32_ViewportData* vd = (ImGui_ImplWin32_ViewportData*)viewport->PlatformUserData;
    IM_ASSERT(vd->Hwnd != 0);
    RECT rect = { (LONG)pos.x, (LONG)pos.y, (LONG)pos.x, (LONG)pos.y };
    ::AdjustWindowRectEx(&rect, vd->DwStyle, FALSE, vd->DwExStyle);
    ::SetWindowPos(vd->Hwnd, NULL, rect.left, rect.top, 0, 0, SWP_NOZORDER | SWP_NOSIZE | SWP_NOACTIVATE);
}

static ImVec2 ImGui_ImplWin32_GetWindowSize(ImGuiViewport* viewport)
{
    ImGui_ImplWin32_ViewportData* vd = (ImGui_ImplWin32_ViewportData*)viewport->PlatformUserData;
    IM_ASSERT(vd->Hwnd != 0);
    RECT rect;
    ::GetClientRect(vd->Hwnd, &rect);
    return ImVec2(float(rect.right - rect.left), float(rect.bottom - rect.top));
}

static void ImGui_ImplWin32_SetWindowSize(ImGuiViewport* viewport, ImVec2 size)
{
    ImGui_ImplWin32_ViewportData* vd = (ImGui_ImplWin32_ViewportData*)viewport->PlatformUserData;
    IM_ASSERT(vd->Hwnd != 0);
    RECT rect = { 0, 0, (LONG)size.x, (LONG)size.y };
    ::AdjustWindowRectEx(&rect, vd->DwStyle, FALSE, vd->DwExStyle); // Client to Screen
    ::SetWindowPos(vd->Hwnd, NULL, 0, 0, rect.right - rect.left, rect.bottom - rect.top, SWP_NOZORDER | SWP_NOMOVE | SWP_NOACTIVATE);
}

static void ImGui_ImplWin32_SetWindowFocus(ImGuiViewport* viewport)
{
    ImGui_ImplWin32_ViewportData* vd = (ImGui_ImplWin32_ViewportData*)viewport->PlatformUserData;
    IM_ASSERT(vd->Hwnd != 0);
    ::BringWindowToTop(vd->Hwnd);
    ::SetForegroundWindow(vd->Hwnd);
    ::SetFocus(vd->Hwnd);
}

static bool ImGui_ImplWin32_GetWindowFocus(ImGuiViewport* viewport)
{
    ImGui_ImplWin32_ViewportData* vd = (ImGui_ImplWin32_ViewportData*)viewport->PlatformUserData;
    IM_ASSERT(vd->Hwnd != 0);
    return ::GetForegroundWindow() == vd->Hwnd;
}

static bool ImGui_ImplWin32_GetWindowMinimized(ImGuiViewport* viewport)
{
    ImGui_ImplWin32_ViewportData* vd = (ImGui_ImplWin32_ViewportData*)viewport->PlatformUserData;
    IM_ASSERT(vd->Hwnd != 0);
    return ::IsIconic(vd->Hwnd) != 0;
}

static void ImGui_ImplWin32_SetWindowTitle(ImGuiViewport* viewport, const char* title)
{
    // ::SetWindowTextA() doesn't properly handle UTF-8 so we explicitely convert our string.
    ImGui_ImplWin32_ViewportData* vd = (ImGui_ImplWin32_ViewportData*)viewport->PlatformUserData;
    IM_ASSERT(vd->Hwnd != 0);
    int n = ::MultiByteToWideChar(CP_UTF8, 0, title, -1, NULL, 0);
    ImVector<wchar_t> title_w;
    title_w.resize(n);
    ::MultiByteToWideChar(CP_UTF8, 0, title, -1, title_w.Data, n);
    ::SetWindowTextW(vd->Hwnd, title_w.Data);
}

static void ImGui_ImplWin32_SetWindowAlpha(ImGuiViewport* viewport, float alpha)
{
    ImGui_ImplWin32_ViewportData* vd = (ImGui_ImplWin32_ViewportData*)viewport->PlatformUserData;
    IM_ASSERT(vd->Hwnd != 0);
    IM_ASSERT(alpha >= 0.0f && alpha <= 1.0f);
    if (alpha < 1.0f)
    {
        DWORD style = ::GetWindowLongW(vd->Hwnd, GWL_EXSTYLE) | WS_EX_LAYERED;
        ::SetWindowLongW(vd->Hwnd, GWL_EXSTYLE, style);
        ::SetLayeredWindowAttributes(vd->Hwnd, 0, (BYTE)(255 * alpha), LWA_ALPHA);
    }
    else
    {
        DWORD style = ::GetWindowLongW(vd->Hwnd, GWL_EXSTYLE) & ~WS_EX_LAYERED;
        ::SetWindowLongW(vd->Hwnd, GWL_EXSTYLE, style);
    }
}

static float ImGui_ImplWin32_GetWindowDpiScale(ImGuiViewport* viewport)
{
    ImGui_ImplWin32_ViewportData* vd = (ImGui_ImplWin32_ViewportData*)viewport->PlatformUserData;
    IM_ASSERT(vd->Hwnd != 0);
    return ImGui_ImplWin32_GetDpiScaleForHwnd(vd->Hwnd);
}

// FIXME-DPI: Testing DPI related ideas
static void ImGui_ImplWin32_OnChangedViewport(ImGuiViewport* viewport)
{
    (void)viewport;
#if 0
    ImGuiStyle default_style;
    //default_style.WindowPadding = ImVec2(0, 0);
    //default_style.WindowBorderSize = 0.0f;
    //default_style.ItemSpacing.y = 3.0f;
    //default_style.FramePadding = ImVec2(0, 0);
    default_style.ScaleAllSizes(viewport->DpiScale);
    ImGuiStyle& style = ImGui::GetStyle();
    style = default_style;
#endif
}

static LRESULT CALLBACK ImGui_ImplWin32_WndProcHandler_PlatformWindow(HWND hWnd, UINT msg, WPARAM wParam, LPARAM lParam)
{
    if (ImGui_ImplWin32_WndProcHandler(hWnd, msg, wParam, lParam))
        return true;

    if (ImGuiViewport* viewport = ImGui::FindViewportByPlatformHandle((void*)hWnd))
    {
        switch (msg)
        {
        case WM_CLOSE:
            viewport->PlatformRequestClose = true;
            return 0;
        case WM_MOVE:
            viewport->PlatformRequestMove = true;
            break;
        case WM_SIZE:
            viewport->PlatformRequestResize = true;
            break;
        case WM_MOUSEACTIVATE:
            if (viewport->Flags & ImGuiViewportFlags_NoFocusOnClick)
                return MA_NOACTIVATE;
            break;
        case WM_NCHITTEST:
            // Let mouse pass-through the window. This will allow the backend to call io.AddMouseViewportEvent() correctly. (which is optional).
            // The ImGuiViewportFlags_NoInputs flag is set while dragging a viewport, as want to detect the window behind the one we are dragging.
            // If you cannot easily access those viewport flags from your windowing/event code: you may manually synchronize its state e.g. in
            // your main loop after calling UpdatePlatformWindows(). Iterate all viewports/platform windows and pass the flag to your windowing system.
            if (viewport->Flags & ImGuiViewportFlags_NoInputs)
                return HTTRANSPARENT;
            break;
        }
    }

    return DefWindowProc(hWnd, msg, wParam, lParam);
}

static void ImGui_ImplWin32_InitPlatformInterface()
{
    WNDCLASSEX wcex;
    wcex.cbSize = sizeof(WNDCLASSEX);
    wcex.style = CS_HREDRAW | CS_VREDRAW;
    wcex.lpfnWndProc = ImGui_ImplWin32_WndProcHandler_PlatformWindow;
    wcex.cbClsExtra = 0;
    wcex.cbWndExtra = 0;
    wcex.hInstance = ::GetModuleHandle(NULL);
    wcex.hIcon = NULL;
    wcex.hCursor = NULL;
    wcex.hbrBackground = (HBRUSH)(COLOR_BACKGROUND + 1);
    wcex.lpszMenuName = NULL;
    wcex.lpszClassName = _T("ImGui Platform");
    wcex.hIconSm = NULL;
    ::RegisterClassEx(&wcex);

    ImGui_ImplWin32_UpdateMonitors();

    // Register platform interface (will be coupled with a renderer interface)
    ImGuiPlatformIO& platform_io = ImGui::GetPlatformIO();
    platform_io.Platform_CreateWindow = ImGui_ImplWin32_CreateWindow;
    platform_io.Platform_DestroyWindow = ImGui_ImplWin32_DestroyWindow;
    platform_io.Platform_ShowWindow = ImGui_ImplWin32_ShowWindow;
    platform_io.Platform_SetWindowPos = ImGui_ImplWin32_SetWindowPos;
    platform_io.Platform_GetWindowPos = ImGui_ImplWin32_GetWindowPos;
    platform_io.Platform_SetWindowSize = ImGui_ImplWin32_SetWindowSize;
    platform_io.Platform_GetWindowSize = ImGui_ImplWin32_GetWindowSize;
    platform_io.Platform_SetWindowFocus = ImGui_ImplWin32_SetWindowFocus;
    platform_io.Platform_GetWindowFocus = ImGui_ImplWin32_GetWindowFocus;
    platform_io.Platform_GetWindowMinimized = ImGui_ImplWin32_GetWindowMinimized;
    platform_io.Platform_SetWindowTitle = ImGui_ImplWin32_SetWindowTitle;
    platform_io.Platform_SetWindowAlpha = ImGui_ImplWin32_SetWindowAlpha;
    platform_io.Platform_UpdateWindow = ImGui_ImplWin32_UpdateWindow;
    platform_io.Platform_GetWindowDpiScale = ImGui_ImplWin32_GetWindowDpiScale; // FIXME-DPI
    platform_io.Platform_OnChangedViewport = ImGui_ImplWin32_OnChangedViewport; // FIXME-DPI

    // Register main window handle (which is owned by the main application, not by us)
    // This is mostly for simplicity and consistency, so that our code (e.g. mouse handling etc.) can use same logic for main and secondary viewports.
    ImGuiViewport* main_viewport = ImGui::GetMainViewport();
    ImGui_ImplWin32_Data* bd = ImGui_ImplWin32_GetBackendData();
    ImGui_ImplWin32_ViewportData* vd = IM_NEW(ImGui_ImplWin32_ViewportData)();
    vd->Hwnd = bd->hWnd;
    vd->HwndOwned = false;
    main_viewport->PlatformUserData = vd;
    main_viewport->PlatformHandle = (void*)bd->hWnd;
}

static void ImGui_ImplWin32_ShutdownPlatformInterface()
{
    ::UnregisterClass(_T("ImGui Platform"), ::GetModuleHandle(NULL));
    ImGui::DestroyPlatformWindows();
}

//---------------------------------------------------------------------------------------------------------
// Transparency related helpers (optional)
//--------------------------------------------------------------------------------------------------------

#if defined(_MSC_VER)
#pragma comment(lib, "dwmapi")  // Link with dwmapi.lib. MinGW will require linking with '-ldwmapi'
#endif

// [experimental]
// Borrowed from GLFW's function updateFramebufferTransparency() in src/win32_window.c
// (the Dwm* functions are Vista era functions but we are borrowing logic from GLFW)
void ImGui_ImplWin32_EnableAlphaCompositing(void* hwnd)
{
    if (!_IsWindowsVistaOrGreater())
        return;

    BOOL composition;
    if (FAILED(::DwmIsCompositionEnabled(&composition)) || !composition)
        return;

    BOOL opaque;
    DWORD color;
    if (_IsWindows8OrGreater() || (SUCCEEDED(::DwmGetColorizationColor(&color, &opaque)) && !opaque))
    {
        HRGN region = ::CreateRectRgn(0, 0, -1, -1);
        DWM_BLURBEHIND bb = {};
        bb.dwFlags = DWM_BB_ENABLE | DWM_BB_BLURREGION;
        bb.hRgnBlur = region;
        bb.fEnable = TRUE;
        ::DwmEnableBlurBehindWindow((HWND)hwnd, &bb);
        ::DeleteObject(region);
    }
    else
    {
        DWM_BLURBEHIND bb = {};
        bb.dwFlags = DWM_BB_ENABLE;
        ::DwmEnableBlurBehindWindow((HWND)hwnd, &bb);
    }
}

//---------------------------------------------------------------------------------------------------------<|MERGE_RESOLUTION|>--- conflicted
+++ resolved
@@ -35,13 +35,9 @@
 
 // CHANGELOG
 // (minor and older changes stripped away, please see git history for details)
-<<<<<<< HEAD
 //  2022-XX-XX: Platform: Added support for multiple windows via the ImGuiPlatformIO interface.
-//  2022-01-26: Inputs: replaced short-lived io.AddKeyModsEvent() (added two weeks ago)with io.AddKeyEvent() using ImGuiKey_ModXXX flags. Sorry for the confusion.
-=======
 //  2022-09-26: Inputs: Renamed ImGuiKey_ModXXX introduced in 1.87 to ImGuiMod_XXX (old names still supported).
 //  2022-01-26: Inputs: replaced short-lived io.AddKeyModsEvent() (added two weeks ago) with io.AddKeyEvent() using ImGuiKey_ModXXX flags. Sorry for the confusion.
->>>>>>> 83a0030c
 //  2021-01-20: Inputs: calling new io.AddKeyAnalogEvent() for gamepad support, instead of writing directly to io.NavInputs[].
 //  2022-01-17: Inputs: calling new io.AddMousePosEvent(), io.AddMouseButtonEvent(), io.AddMouseWheelEvent() API (1.87+).
 //  2022-01-17: Inputs: always update key mods next and before a key event (not in NewFrame) to fix input queue with very low framerates.

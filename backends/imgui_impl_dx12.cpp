// dear imgui: Renderer Backend for DirectX12
// This needs to be used along with a Platform Backend (e.g. Win32)

// Implemented features:
//  [X] Renderer: User texture binding. Use 'D3D12_GPU_DESCRIPTOR_HANDLE' as ImTextureID. Read the FAQ about ImTextureID!
//  [X] Renderer: Multi-viewport support. Enable with 'io.ConfigFlags |= ImGuiConfigFlags_ViewportsEnable'.
//      FIXME: The transition from removing a viewport and moving the window in an existing hosted viewport tends to flicker.
//  [X] Renderer: Support for large meshes (64k+ vertices) with 16-bit indices.

// Important: to compile on 32-bit systems, this backend requires code to be compiled with '#define ImTextureID ImU64'.
// This is because we need ImTextureID to carry a 64-bit value and by default ImTextureID is defined as void*.
// To build this on 32-bit systems:
// - [Solution 1] IDE/msbuild: in "Properties/C++/Preprocessor Definitions" add 'ImTextureID=ImU64' (this is what we do in the 'example_win32_direct12/example_win32_direct12.vcxproj' project file)
// - [Solution 2] IDE/msbuild: in "Properties/C++/Preprocessor Definitions" add 'IMGUI_USER_CONFIG="my_imgui_config.h"' and inside 'my_imgui_config.h' add '#define ImTextureID ImU64' and as many other options as you like.
// - [Solution 3] IDE/msbuild: edit imconfig.h and add '#define ImTextureID ImU64' (prefer solution 2 to create your own config file!)
// - [Solution 4] command-line: add '/D ImTextureID=ImU64' to your cl.exe command-line (this is what we do in the example_win32_direct12/build_win32.bat file)

// You can use unmodified imgui_impl_* files in your project. See examples/ folder for examples of using this.
// Prefer including the entire imgui/ repository into your project (either as a copy or as a submodule), and only build the backends you need.
// If you are new to Dear ImGui, read documentation from the docs/ folder + read the top of imgui.cpp.
// Read online: https://github.com/ocornut/imgui/tree/master/docs

// CHANGELOG
// (minor and older changes stripped away, please see git history for details)
//  2021-XX-XX: Platform: Added support for multiple windows via the ImGuiPlatformIO interface.
//  2021-06-29: Reorganized backend to pull data from a single structure to facilitate usage with multiple-contexts (all g_XXXX access changed to bd->XXXX).
//  2021-05-19: DirectX12: Replaced direct access to ImDrawCmd::TextureId with a call to ImDrawCmd::GetTexID(). (will become a requirement)
//  2021-02-18: DirectX12: Change blending equation to preserve alpha in output buffer.
//  2021-01-11: DirectX12: Improve Windows 7 compatibility (for D3D12On7) by loading d3d12.dll dynamically.
//  2020-09-16: DirectX12: Avoid rendering calls with zero-sized scissor rectangle since it generates a validation layer warning.
//  2020-09-08: DirectX12: Clarified support for building on 32-bit systems by redefining ImTextureID.
//  2019-10-18: DirectX12: *BREAKING CHANGE* Added extra ID3D12DescriptorHeap parameter to ImGui_ImplDX12_Init() function.
//  2019-05-29: DirectX12: Added support for large mesh (64K+ vertices), enable ImGuiBackendFlags_RendererHasVtxOffset flag.
//  2019-04-30: DirectX12: Added support for special ImDrawCallback_ResetRenderState callback to reset render state.
//  2019-03-29: Misc: Various minor tidying up.
//  2018-12-03: Misc: Added #pragma comment statement to automatically link with d3dcompiler.lib when using D3DCompile().
//  2018-11-30: Misc: Setting up io.BackendRendererName so it can be displayed in the About Window.
//  2018-06-12: DirectX12: Moved the ID3D12GraphicsCommandList* parameter from NewFrame() to RenderDrawData().
//  2018-06-08: Misc: Extracted imgui_impl_dx12.cpp/.h away from the old combined DX12+Win32 example.
//  2018-06-08: DirectX12: Use draw_data->DisplayPos and draw_data->DisplaySize to setup projection matrix and clipping rectangle (to ease support for future multi-viewport).
//  2018-02-22: Merged into master with all Win32 code synchronized to other examples.

#include "imgui.h"
#include "imgui_impl_dx12.h"

// DirectX
#include <d3d12.h>
#include <dxgi1_4.h>
#include <d3dcompiler.h>
#ifdef _MSC_VER
#pragma comment(lib, "d3dcompiler") // Automatically link with d3dcompiler.lib as we are using D3DCompile() below.
#endif

// DirectX data
<<<<<<< HEAD
struct ImGui_ImplDX12_Data
{
    ID3D12Device*               pd3dDevice;
    ID3D12RootSignature*        pRootSignature;
    ID3D12PipelineState*        pPipelineState;
    DXGI_FORMAT                 RTVFormat;
    ID3D12Resource*             pFontTextureResource;
    D3D12_CPU_DESCRIPTOR_HANDLE hFontSrvCpuDescHandle;
    D3D12_GPU_DESCRIPTOR_HANDLE hFontSrvGpuDescHandle;
    ID3D12DescriptorHeap*       pd3dSrvDescHeap;
    UINT                        numFramesInFlight;

    ImGui_ImplDX12_Data()       { memset(this, 0, sizeof(*this)); }
};

// Wrapping access to backend data (to facilitate multiple-contexts stored in io.BackendPlatformUserData)
static ImGui_ImplDX12_Data* g_Data;
static ImGui_ImplDX12_Data* ImGui_ImplDX12_CreateBackendData()  { IM_ASSERT(g_Data == NULL); g_Data = IM_NEW(ImGui_ImplDX12_Data); return g_Data; }
static ImGui_ImplDX12_Data* ImGui_ImplDX12_GetBackendData()     { return ImGui::GetCurrentContext() != NULL ? g_Data : NULL; }
static void                 ImGui_ImplDX12_DestroyBackendData() { IM_DELETE(g_Data); g_Data = NULL; }

// Buffers used during the rendering of a frame
struct ImGui_ImplDX12_RenderBuffers
{
    ID3D12Resource*     IndexBuffer;
    ID3D12Resource*     VertexBuffer;
    int                 IndexBufferSize;
    int                 VertexBufferSize;
};

// Buffers used for secondary viewports created by the multi-viewports systems
struct ImGui_ImplDX12_FrameContext
{
    ID3D12CommandAllocator*         CommandAllocator;
    ID3D12Resource*                 RenderTarget;
    D3D12_CPU_DESCRIPTOR_HANDLE     RenderTargetCpuDescriptors;
};

// Helper structure we store in the void* RendererUserData field of each ImGuiViewport to easily retrieve our backend data.
// Main viewport created by application will only use the Resources field.
// Secondary viewports created by this backend will use all the fields (including Window fields),
struct ImGui_ImplDX12_ViewportData
{
    // Window
    ID3D12CommandQueue*             CommandQueue;
    ID3D12GraphicsCommandList*      CommandList;
    ID3D12DescriptorHeap*           RtvDescHeap;
    IDXGISwapChain3*                SwapChain;
    ID3D12Fence*                    Fence;
    UINT64                          FenceSignaledValue;
    HANDLE                          FenceEvent;
    UINT                            NumFramesInFlight;
    ImGui_ImplDX12_FrameContext*    FrameCtx;

    // Render buffers
    UINT                            FrameIndex;
    ImGui_ImplDX12_RenderBuffers*   FrameRenderBuffers;

    ImGui_ImplDX12_ViewportData(UINT num_frames_in_flight)
    {
        CommandQueue = NULL;
        CommandList = NULL;
        RtvDescHeap = NULL;
        SwapChain = NULL;
        Fence = NULL;
        FenceSignaledValue = 0;
        FenceEvent = NULL;
        NumFramesInFlight = num_frames_in_flight;
        FrameCtx = new ImGui_ImplDX12_FrameContext[NumFramesInFlight];
        FrameIndex = UINT_MAX;
        FrameRenderBuffers = new ImGui_ImplDX12_RenderBuffers[NumFramesInFlight];

        for (UINT i = 0; i < NumFramesInFlight; ++i)
        {
            FrameCtx[i].CommandAllocator = NULL;
            FrameCtx[i].RenderTarget = NULL;

            // Create buffers with a default size (they will later be grown as needed)
            FrameRenderBuffers[i].IndexBuffer = NULL;
            FrameRenderBuffers[i].VertexBuffer = NULL;
            FrameRenderBuffers[i].VertexBufferSize = 5000;
            FrameRenderBuffers[i].IndexBufferSize = 10000;
        }
    }
    ~ImGui_ImplDX12_ViewportData()
    {
        IM_ASSERT(CommandQueue == NULL && CommandList == NULL);
        IM_ASSERT(RtvDescHeap == NULL);
        IM_ASSERT(SwapChain == NULL);
        IM_ASSERT(Fence == NULL);
        IM_ASSERT(FenceEvent == NULL);

        for (UINT i = 0; i < NumFramesInFlight; ++i)
        {
            IM_ASSERT(FrameCtx[i].CommandAllocator == NULL && FrameCtx[i].RenderTarget == NULL);
            IM_ASSERT(FrameRenderBuffers[i].IndexBuffer == NULL && FrameRenderBuffers[i].VertexBuffer == NULL);
        }

        delete[] FrameCtx; FrameCtx = NULL;
        delete[] FrameRenderBuffers; FrameRenderBuffers = NULL;
    }
};

template<typename T>
static void SafeRelease(T*& res)
{
    if (res)
        res->Release();
    res = NULL;
}

static void ImGui_ImplDX12_DestroyRenderBuffers(ImGui_ImplDX12_RenderBuffers* render_buffers)
{
    SafeRelease(render_buffers->IndexBuffer);
    SafeRelease(render_buffers->VertexBuffer);
    render_buffers->IndexBufferSize = render_buffers->VertexBufferSize = 0;
}

=======
struct ImGui_ImplDX12_RenderBuffers
{
    ID3D12Resource*     IndexBuffer;
    ID3D12Resource*     VertexBuffer;
    int                 IndexBufferSize;
    int                 VertexBufferSize;
};

struct ImGui_ImplDX12_Data
{
    ID3D12Device*                   pd3dDevice;
    ID3D12RootSignature*            pRootSignature;
    ID3D12PipelineState*            pPipelineState;
    DXGI_FORMAT                     RTVFormat;
    ID3D12Resource*                 pFontTextureResource;
    D3D12_CPU_DESCRIPTOR_HANDLE     hFontSrvCpuDescHandle;
    D3D12_GPU_DESCRIPTOR_HANDLE     hFontSrvGpuDescHandle;

    ImGui_ImplDX12_RenderBuffers*   pFrameResources;
    UINT                            numFramesInFlight;
    UINT                            frameIndex;

    ImGui_ImplDX12_Data()           { memset(this, 0, sizeof(*this)); frameIndex = UINT_MAX; }
};

>>>>>>> 5dd1e38b
struct VERTEX_CONSTANT_BUFFER
{
    float   mvp[4][4];
};

<<<<<<< HEAD
// Forward Declarations
static void ImGui_ImplDX12_InitPlatformInterface();
static void ImGui_ImplDX12_ShutdownPlatformInterface();
=======
// Backend data stored in io.BackendRendererUserData to allow support for multiple Dear ImGui contexts
// It is STRONGLY preferred that you use docking branch with multi-viewports (== single Dear ImGui context + multiple windows) instead of multiple Dear ImGui contexts.
static ImGui_ImplDX12_Data* ImGui_ImplDX12_GetBackendData()
{
    return ImGui::GetCurrentContext() ? (ImGui_ImplDX12_Data*)ImGui::GetIO().BackendRendererUserData : NULL;
}
>>>>>>> 5dd1e38b

// Functions
static void ImGui_ImplDX12_SetupRenderState(ImDrawData* draw_data, ID3D12GraphicsCommandList* ctx, ImGui_ImplDX12_RenderBuffers* fr)
{
    ImGui_ImplDX12_Data* bd = ImGui_ImplDX12_GetBackendData();

    // Setup orthographic projection matrix into our constant buffer
    // Our visible imgui space lies from draw_data->DisplayPos (top left) to draw_data->DisplayPos+data_data->DisplaySize (bottom right).
    VERTEX_CONSTANT_BUFFER vertex_constant_buffer;
    {
        float L = draw_data->DisplayPos.x;
        float R = draw_data->DisplayPos.x + draw_data->DisplaySize.x;
        float T = draw_data->DisplayPos.y;
        float B = draw_data->DisplayPos.y + draw_data->DisplaySize.y;
        float mvp[4][4] =
        {
            { 2.0f/(R-L),   0.0f,           0.0f,       0.0f },
            { 0.0f,         2.0f/(T-B),     0.0f,       0.0f },
            { 0.0f,         0.0f,           0.5f,       0.0f },
            { (R+L)/(L-R),  (T+B)/(B-T),    0.5f,       1.0f },
        };
        memcpy(&vertex_constant_buffer.mvp, mvp, sizeof(mvp));
    }

    // Setup viewport
    D3D12_VIEWPORT vp;
    memset(&vp, 0, sizeof(D3D12_VIEWPORT));
    vp.Width = draw_data->DisplaySize.x;
    vp.Height = draw_data->DisplaySize.y;
    vp.MinDepth = 0.0f;
    vp.MaxDepth = 1.0f;
    vp.TopLeftX = vp.TopLeftY = 0.0f;
    ctx->RSSetViewports(1, &vp);

    // Bind shader and vertex buffers
    unsigned int stride = sizeof(ImDrawVert);
    unsigned int offset = 0;
    D3D12_VERTEX_BUFFER_VIEW vbv;
    memset(&vbv, 0, sizeof(D3D12_VERTEX_BUFFER_VIEW));
    vbv.BufferLocation = fr->VertexBuffer->GetGPUVirtualAddress() + offset;
    vbv.SizeInBytes = fr->VertexBufferSize * stride;
    vbv.StrideInBytes = stride;
    ctx->IASetVertexBuffers(0, 1, &vbv);
    D3D12_INDEX_BUFFER_VIEW ibv;
    memset(&ibv, 0, sizeof(D3D12_INDEX_BUFFER_VIEW));
    ibv.BufferLocation = fr->IndexBuffer->GetGPUVirtualAddress();
    ibv.SizeInBytes = fr->IndexBufferSize * sizeof(ImDrawIdx);
    ibv.Format = sizeof(ImDrawIdx) == 2 ? DXGI_FORMAT_R16_UINT : DXGI_FORMAT_R32_UINT;
    ctx->IASetIndexBuffer(&ibv);
    ctx->IASetPrimitiveTopology(D3D_PRIMITIVE_TOPOLOGY_TRIANGLELIST);
    ctx->SetPipelineState(bd->pPipelineState);
    ctx->SetGraphicsRootSignature(bd->pRootSignature);
    ctx->SetGraphicsRoot32BitConstants(0, 16, &vertex_constant_buffer, 0);

    // Setup blend factor
    const float blend_factor[4] = { 0.f, 0.f, 0.f, 0.f };
    ctx->OMSetBlendFactor(blend_factor);
}

template<typename T>
static inline void SafeRelease(T*& res)
{
    if (res)
        res->Release();
    res = NULL;
}

// Render function
void ImGui_ImplDX12_RenderDrawData(ImDrawData* draw_data, ID3D12GraphicsCommandList* ctx)
{
    // Avoid rendering when minimized
    if (draw_data->DisplaySize.x <= 0.0f || draw_data->DisplaySize.y <= 0.0f)
        return;

    ImGui_ImplDX12_Data* bd = ImGui_ImplDX12_GetBackendData();
<<<<<<< HEAD
    ImGui_ImplDX12_ViewportData* vd = (ImGui_ImplDX12_ViewportData*)draw_data->OwnerViewport->RendererUserData;
    vd->FrameIndex++;
    ImGui_ImplDX12_RenderBuffers* fr = &vd->FrameRenderBuffers[vd->FrameIndex % bd->numFramesInFlight];
=======
    bd->frameIndex = bd->frameIndex + 1;
    ImGui_ImplDX12_RenderBuffers* fr = &bd->pFrameResources[bd->frameIndex % bd->numFramesInFlight];
>>>>>>> 5dd1e38b

    // Create and grow vertex/index buffers if needed
    if (fr->VertexBuffer == NULL || fr->VertexBufferSize < draw_data->TotalVtxCount)
    {
        SafeRelease(fr->VertexBuffer);
        fr->VertexBufferSize = draw_data->TotalVtxCount + 5000;
        D3D12_HEAP_PROPERTIES props;
        memset(&props, 0, sizeof(D3D12_HEAP_PROPERTIES));
        props.Type = D3D12_HEAP_TYPE_UPLOAD;
        props.CPUPageProperty = D3D12_CPU_PAGE_PROPERTY_UNKNOWN;
        props.MemoryPoolPreference = D3D12_MEMORY_POOL_UNKNOWN;
        D3D12_RESOURCE_DESC desc;
        memset(&desc, 0, sizeof(D3D12_RESOURCE_DESC));
        desc.Dimension = D3D12_RESOURCE_DIMENSION_BUFFER;
        desc.Width = fr->VertexBufferSize * sizeof(ImDrawVert);
        desc.Height = 1;
        desc.DepthOrArraySize = 1;
        desc.MipLevels = 1;
        desc.Format = DXGI_FORMAT_UNKNOWN;
        desc.SampleDesc.Count = 1;
        desc.Layout = D3D12_TEXTURE_LAYOUT_ROW_MAJOR;
        desc.Flags = D3D12_RESOURCE_FLAG_NONE;
        if (bd->pd3dDevice->CreateCommittedResource(&props, D3D12_HEAP_FLAG_NONE, &desc, D3D12_RESOURCE_STATE_GENERIC_READ, NULL, IID_PPV_ARGS(&fr->VertexBuffer)) < 0)
            return;
    }
    if (fr->IndexBuffer == NULL || fr->IndexBufferSize < draw_data->TotalIdxCount)
    {
        SafeRelease(fr->IndexBuffer);
        fr->IndexBufferSize = draw_data->TotalIdxCount + 10000;
        D3D12_HEAP_PROPERTIES props;
        memset(&props, 0, sizeof(D3D12_HEAP_PROPERTIES));
        props.Type = D3D12_HEAP_TYPE_UPLOAD;
        props.CPUPageProperty = D3D12_CPU_PAGE_PROPERTY_UNKNOWN;
        props.MemoryPoolPreference = D3D12_MEMORY_POOL_UNKNOWN;
        D3D12_RESOURCE_DESC desc;
        memset(&desc, 0, sizeof(D3D12_RESOURCE_DESC));
        desc.Dimension = D3D12_RESOURCE_DIMENSION_BUFFER;
        desc.Width = fr->IndexBufferSize * sizeof(ImDrawIdx);
        desc.Height = 1;
        desc.DepthOrArraySize = 1;
        desc.MipLevels = 1;
        desc.Format = DXGI_FORMAT_UNKNOWN;
        desc.SampleDesc.Count = 1;
        desc.Layout = D3D12_TEXTURE_LAYOUT_ROW_MAJOR;
        desc.Flags = D3D12_RESOURCE_FLAG_NONE;
        if (bd->pd3dDevice->CreateCommittedResource(&props, D3D12_HEAP_FLAG_NONE, &desc, D3D12_RESOURCE_STATE_GENERIC_READ, NULL, IID_PPV_ARGS(&fr->IndexBuffer)) < 0)
            return;
    }

    // Upload vertex/index data into a single contiguous GPU buffer
    void* vtx_resource, *idx_resource;
    D3D12_RANGE range;
    memset(&range, 0, sizeof(D3D12_RANGE));
    if (fr->VertexBuffer->Map(0, &range, &vtx_resource) != S_OK)
        return;
    if (fr->IndexBuffer->Map(0, &range, &idx_resource) != S_OK)
        return;
    ImDrawVert* vtx_dst = (ImDrawVert*)vtx_resource;
    ImDrawIdx* idx_dst = (ImDrawIdx*)idx_resource;
    for (int n = 0; n < draw_data->CmdListsCount; n++)
    {
        const ImDrawList* cmd_list = draw_data->CmdLists[n];
        memcpy(vtx_dst, cmd_list->VtxBuffer.Data, cmd_list->VtxBuffer.Size * sizeof(ImDrawVert));
        memcpy(idx_dst, cmd_list->IdxBuffer.Data, cmd_list->IdxBuffer.Size * sizeof(ImDrawIdx));
        vtx_dst += cmd_list->VtxBuffer.Size;
        idx_dst += cmd_list->IdxBuffer.Size;
    }
    fr->VertexBuffer->Unmap(0, &range);
    fr->IndexBuffer->Unmap(0, &range);

    // Setup desired DX state
    ImGui_ImplDX12_SetupRenderState(draw_data, ctx, fr);

    // Render command lists
    // (Because we merged all buffers into a single one, we maintain our own offset into them)
    int global_vtx_offset = 0;
    int global_idx_offset = 0;
    ImVec2 clip_off = draw_data->DisplayPos;
    for (int n = 0; n < draw_data->CmdListsCount; n++)
    {
        const ImDrawList* cmd_list = draw_data->CmdLists[n];
        for (int cmd_i = 0; cmd_i < cmd_list->CmdBuffer.Size; cmd_i++)
        {
            const ImDrawCmd* pcmd = &cmd_list->CmdBuffer[cmd_i];
            if (pcmd->UserCallback != NULL)
            {
                // User callback, registered via ImDrawList::AddCallback()
                // (ImDrawCallback_ResetRenderState is a special callback value used by the user to request the renderer to reset render state.)
                if (pcmd->UserCallback == ImDrawCallback_ResetRenderState)
                    ImGui_ImplDX12_SetupRenderState(draw_data, ctx, fr);
                else
                    pcmd->UserCallback(cmd_list, pcmd);
            }
            else
            {
                // Apply Scissor, Bind texture, Draw
                const D3D12_RECT r = { (LONG)(pcmd->ClipRect.x - clip_off.x), (LONG)(pcmd->ClipRect.y - clip_off.y), (LONG)(pcmd->ClipRect.z - clip_off.x), (LONG)(pcmd->ClipRect.w - clip_off.y) };
                if (r.right > r.left && r.bottom > r.top)
                {
                    D3D12_GPU_DESCRIPTOR_HANDLE texture_handle = {};
                    texture_handle.ptr = (UINT64)pcmd->GetTexID();
                    ctx->SetGraphicsRootDescriptorTable(1, texture_handle);
                    ctx->RSSetScissorRects(1, &r);
                    ctx->DrawIndexedInstanced(pcmd->ElemCount, 1, pcmd->IdxOffset + global_idx_offset, pcmd->VtxOffset + global_vtx_offset, 0);
                }
            }
        }
        global_idx_offset += cmd_list->IdxBuffer.Size;
        global_vtx_offset += cmd_list->VtxBuffer.Size;
    }
}

static void ImGui_ImplDX12_CreateFontsTexture()
{
    // Build texture atlas
    ImGuiIO& io = ImGui::GetIO();
    ImGui_ImplDX12_Data* bd = ImGui_ImplDX12_GetBackendData();
    unsigned char* pixels;
    int width, height;
    io.Fonts->GetTexDataAsRGBA32(&pixels, &width, &height);

    // Upload texture to graphics system
    {
        D3D12_HEAP_PROPERTIES props;
        memset(&props, 0, sizeof(D3D12_HEAP_PROPERTIES));
        props.Type = D3D12_HEAP_TYPE_DEFAULT;
        props.CPUPageProperty = D3D12_CPU_PAGE_PROPERTY_UNKNOWN;
        props.MemoryPoolPreference = D3D12_MEMORY_POOL_UNKNOWN;

        D3D12_RESOURCE_DESC desc;
        ZeroMemory(&desc, sizeof(desc));
        desc.Dimension = D3D12_RESOURCE_DIMENSION_TEXTURE2D;
        desc.Alignment = 0;
        desc.Width = width;
        desc.Height = height;
        desc.DepthOrArraySize = 1;
        desc.MipLevels = 1;
        desc.Format = DXGI_FORMAT_R8G8B8A8_UNORM;
        desc.SampleDesc.Count = 1;
        desc.SampleDesc.Quality = 0;
        desc.Layout = D3D12_TEXTURE_LAYOUT_UNKNOWN;
        desc.Flags = D3D12_RESOURCE_FLAG_NONE;

        ID3D12Resource* pTexture = NULL;
        bd->pd3dDevice->CreateCommittedResource(&props, D3D12_HEAP_FLAG_NONE, &desc,
            D3D12_RESOURCE_STATE_COPY_DEST, NULL, IID_PPV_ARGS(&pTexture));

        UINT uploadPitch = (width * 4 + D3D12_TEXTURE_DATA_PITCH_ALIGNMENT - 1u) & ~(D3D12_TEXTURE_DATA_PITCH_ALIGNMENT - 1u);
        UINT uploadSize = height * uploadPitch;
        desc.Dimension = D3D12_RESOURCE_DIMENSION_BUFFER;
        desc.Alignment = 0;
        desc.Width = uploadSize;
        desc.Height = 1;
        desc.DepthOrArraySize = 1;
        desc.MipLevels = 1;
        desc.Format = DXGI_FORMAT_UNKNOWN;
        desc.SampleDesc.Count = 1;
        desc.SampleDesc.Quality = 0;
        desc.Layout = D3D12_TEXTURE_LAYOUT_ROW_MAJOR;
        desc.Flags = D3D12_RESOURCE_FLAG_NONE;

        props.Type = D3D12_HEAP_TYPE_UPLOAD;
        props.CPUPageProperty = D3D12_CPU_PAGE_PROPERTY_UNKNOWN;
        props.MemoryPoolPreference = D3D12_MEMORY_POOL_UNKNOWN;

        ID3D12Resource* uploadBuffer = NULL;
        HRESULT hr = bd->pd3dDevice->CreateCommittedResource(&props, D3D12_HEAP_FLAG_NONE, &desc,
            D3D12_RESOURCE_STATE_GENERIC_READ, NULL, IID_PPV_ARGS(&uploadBuffer));
        IM_ASSERT(SUCCEEDED(hr));

        void* mapped = NULL;
        D3D12_RANGE range = { 0, uploadSize };
        hr = uploadBuffer->Map(0, &range, &mapped);
        IM_ASSERT(SUCCEEDED(hr));
        for (int y = 0; y < height; y++)
            memcpy((void*) ((uintptr_t) mapped + y * uploadPitch), pixels + y * width * 4, width * 4);
        uploadBuffer->Unmap(0, &range);

        D3D12_TEXTURE_COPY_LOCATION srcLocation = {};
        srcLocation.pResource = uploadBuffer;
        srcLocation.Type = D3D12_TEXTURE_COPY_TYPE_PLACED_FOOTPRINT;
        srcLocation.PlacedFootprint.Footprint.Format = DXGI_FORMAT_R8G8B8A8_UNORM;
        srcLocation.PlacedFootprint.Footprint.Width = width;
        srcLocation.PlacedFootprint.Footprint.Height = height;
        srcLocation.PlacedFootprint.Footprint.Depth = 1;
        srcLocation.PlacedFootprint.Footprint.RowPitch = uploadPitch;

        D3D12_TEXTURE_COPY_LOCATION dstLocation = {};
        dstLocation.pResource = pTexture;
        dstLocation.Type = D3D12_TEXTURE_COPY_TYPE_SUBRESOURCE_INDEX;
        dstLocation.SubresourceIndex = 0;

        D3D12_RESOURCE_BARRIER barrier = {};
        barrier.Type = D3D12_RESOURCE_BARRIER_TYPE_TRANSITION;
        barrier.Flags = D3D12_RESOURCE_BARRIER_FLAG_NONE;
        barrier.Transition.pResource   = pTexture;
        barrier.Transition.Subresource = D3D12_RESOURCE_BARRIER_ALL_SUBRESOURCES;
        barrier.Transition.StateBefore = D3D12_RESOURCE_STATE_COPY_DEST;
        barrier.Transition.StateAfter  = D3D12_RESOURCE_STATE_PIXEL_SHADER_RESOURCE;

        ID3D12Fence* fence = NULL;
        hr = bd->pd3dDevice->CreateFence(0, D3D12_FENCE_FLAG_NONE, IID_PPV_ARGS(&fence));
        IM_ASSERT(SUCCEEDED(hr));

        HANDLE event = CreateEvent(0, 0, 0, 0);
        IM_ASSERT(event != NULL);

        D3D12_COMMAND_QUEUE_DESC queueDesc = {};
        queueDesc.Type     = D3D12_COMMAND_LIST_TYPE_DIRECT;
        queueDesc.Flags    = D3D12_COMMAND_QUEUE_FLAG_NONE;
        queueDesc.NodeMask = 1;

        ID3D12CommandQueue* cmdQueue = NULL;
        hr = bd->pd3dDevice->CreateCommandQueue(&queueDesc, IID_PPV_ARGS(&cmdQueue));
        IM_ASSERT(SUCCEEDED(hr));

        ID3D12CommandAllocator* cmdAlloc = NULL;
        hr = bd->pd3dDevice->CreateCommandAllocator(D3D12_COMMAND_LIST_TYPE_DIRECT, IID_PPV_ARGS(&cmdAlloc));
        IM_ASSERT(SUCCEEDED(hr));

        ID3D12GraphicsCommandList* cmdList = NULL;
        hr = bd->pd3dDevice->CreateCommandList(0, D3D12_COMMAND_LIST_TYPE_DIRECT, cmdAlloc, NULL, IID_PPV_ARGS(&cmdList));
        IM_ASSERT(SUCCEEDED(hr));

        cmdList->CopyTextureRegion(&dstLocation, 0, 0, 0, &srcLocation, NULL);
        cmdList->ResourceBarrier(1, &barrier);

        hr = cmdList->Close();
        IM_ASSERT(SUCCEEDED(hr));

        cmdQueue->ExecuteCommandLists(1, (ID3D12CommandList* const*)&cmdList);
        hr = cmdQueue->Signal(fence, 1);
        IM_ASSERT(SUCCEEDED(hr));

        fence->SetEventOnCompletion(1, event);
        WaitForSingleObject(event, INFINITE);

        cmdList->Release();
        cmdAlloc->Release();
        cmdQueue->Release();
        CloseHandle(event);
        fence->Release();
        uploadBuffer->Release();

        // Create texture view
        D3D12_SHADER_RESOURCE_VIEW_DESC srvDesc;
        ZeroMemory(&srvDesc, sizeof(srvDesc));
        srvDesc.Format = DXGI_FORMAT_R8G8B8A8_UNORM;
        srvDesc.ViewDimension = D3D12_SRV_DIMENSION_TEXTURE2D;
        srvDesc.Texture2D.MipLevels = desc.MipLevels;
        srvDesc.Texture2D.MostDetailedMip = 0;
        srvDesc.Shader4ComponentMapping = D3D12_DEFAULT_SHADER_4_COMPONENT_MAPPING;
        bd->pd3dDevice->CreateShaderResourceView(pTexture, &srvDesc, bd->hFontSrvCpuDescHandle);
        SafeRelease(bd->pFontTextureResource);
        bd->pFontTextureResource = pTexture;
    }

    // Store our identifier
    // READ THIS IF THE STATIC_ASSERT() TRIGGERS:
    // - Important: to compile on 32-bit systems, this backend requires code to be compiled with '#define ImTextureID ImU64'.
    // - This is because we need ImTextureID to carry a 64-bit value and by default ImTextureID is defined as void*.
    // [Solution 1] IDE/msbuild: in "Properties/C++/Preprocessor Definitions" add 'ImTextureID=ImU64' (this is what we do in the 'example_win32_direct12/example_win32_direct12.vcxproj' project file)
    // [Solution 2] IDE/msbuild: in "Properties/C++/Preprocessor Definitions" add 'IMGUI_USER_CONFIG="my_imgui_config.h"' and inside 'my_imgui_config.h' add '#define ImTextureID ImU64' and as many other options as you like.
    // [Solution 3] IDE/msbuild: edit imconfig.h and add '#define ImTextureID ImU64' (prefer solution 2 to create your own config file!)
    // [Solution 4] command-line: add '/D ImTextureID=ImU64' to your cl.exe command-line (this is what we do in the example_win32_direct12/build_win32.bat file)
    static_assert(sizeof(ImTextureID) >= sizeof(bd->hFontSrvGpuDescHandle.ptr), "Can't pack descriptor handle into TexID, 32-bit not supported yet.");
    io.Fonts->SetTexID((ImTextureID)bd->hFontSrvGpuDescHandle.ptr);
}

bool    ImGui_ImplDX12_CreateDeviceObjects()
{
    ImGui_ImplDX12_Data* bd = ImGui_ImplDX12_GetBackendData();
    if (!bd || !bd->pd3dDevice)
        return false;
    if (bd->pPipelineState)
        ImGui_ImplDX12_InvalidateDeviceObjects();

    // Create the root signature
    {
        D3D12_DESCRIPTOR_RANGE descRange = {};
        descRange.RangeType = D3D12_DESCRIPTOR_RANGE_TYPE_SRV;
        descRange.NumDescriptors = 1;
        descRange.BaseShaderRegister = 0;
        descRange.RegisterSpace = 0;
        descRange.OffsetInDescriptorsFromTableStart = 0;

        D3D12_ROOT_PARAMETER param[2] = {};

        param[0].ParameterType = D3D12_ROOT_PARAMETER_TYPE_32BIT_CONSTANTS;
        param[0].Constants.ShaderRegister = 0;
        param[0].Constants.RegisterSpace = 0;
        param[0].Constants.Num32BitValues = 16;
        param[0].ShaderVisibility = D3D12_SHADER_VISIBILITY_VERTEX;

        param[1].ParameterType = D3D12_ROOT_PARAMETER_TYPE_DESCRIPTOR_TABLE;
        param[1].DescriptorTable.NumDescriptorRanges = 1;
        param[1].DescriptorTable.pDescriptorRanges = &descRange;
        param[1].ShaderVisibility = D3D12_SHADER_VISIBILITY_PIXEL;

        D3D12_STATIC_SAMPLER_DESC staticSampler = {};
        staticSampler.Filter = D3D12_FILTER_MIN_MAG_MIP_LINEAR;
        staticSampler.AddressU = D3D12_TEXTURE_ADDRESS_MODE_WRAP;
        staticSampler.AddressV = D3D12_TEXTURE_ADDRESS_MODE_WRAP;
        staticSampler.AddressW = D3D12_TEXTURE_ADDRESS_MODE_WRAP;
        staticSampler.MipLODBias = 0.f;
        staticSampler.MaxAnisotropy = 0;
        staticSampler.ComparisonFunc = D3D12_COMPARISON_FUNC_ALWAYS;
        staticSampler.BorderColor = D3D12_STATIC_BORDER_COLOR_TRANSPARENT_BLACK;
        staticSampler.MinLOD = 0.f;
        staticSampler.MaxLOD = 0.f;
        staticSampler.ShaderRegister = 0;
        staticSampler.RegisterSpace = 0;
        staticSampler.ShaderVisibility = D3D12_SHADER_VISIBILITY_PIXEL;

        D3D12_ROOT_SIGNATURE_DESC desc = {};
        desc.NumParameters = _countof(param);
        desc.pParameters = param;
        desc.NumStaticSamplers = 1;
        desc.pStaticSamplers = &staticSampler;
        desc.Flags =
            D3D12_ROOT_SIGNATURE_FLAG_ALLOW_INPUT_ASSEMBLER_INPUT_LAYOUT |
            D3D12_ROOT_SIGNATURE_FLAG_DENY_HULL_SHADER_ROOT_ACCESS |
            D3D12_ROOT_SIGNATURE_FLAG_DENY_DOMAIN_SHADER_ROOT_ACCESS |
            D3D12_ROOT_SIGNATURE_FLAG_DENY_GEOMETRY_SHADER_ROOT_ACCESS;

        // Load d3d12.dll and D3D12SerializeRootSignature() function address dynamically to facilitate using with D3D12On7.
        // See if any version of d3d12.dll is already loaded in the process. If so, give preference to that.
        static HINSTANCE d3d12_dll = ::GetModuleHandleA("d3d12.dll");
        if (d3d12_dll == NULL)
        {
            // Attempt to load d3d12.dll from local directories. This will only succeed if
            // (1) the current OS is Windows 7, and
            // (2) there exists a version of d3d12.dll for Windows 7 (D3D12On7) in one of the following directories.
            // See https://github.com/ocornut/imgui/pull/3696 for details.
            const char* localD3d12Paths[] = { ".\\d3d12.dll", ".\\d3d12on7\\d3d12.dll", ".\\12on7\\d3d12.dll" }; // A. current directory, B. used by some games, C. used in Microsoft D3D12On7 sample
            for (int i = 0; i < IM_ARRAYSIZE(localD3d12Paths); i++)
                if ((d3d12_dll = ::LoadLibraryA(localD3d12Paths[i])) != NULL)
                    break;

            // If failed, we are on Windows >= 10.
            if (d3d12_dll == NULL)
                d3d12_dll = ::LoadLibraryA("d3d12.dll");

            if (d3d12_dll == NULL)
                return false;
        }

        PFN_D3D12_SERIALIZE_ROOT_SIGNATURE D3D12SerializeRootSignatureFn = (PFN_D3D12_SERIALIZE_ROOT_SIGNATURE)::GetProcAddress(d3d12_dll, "D3D12SerializeRootSignature");
        if (D3D12SerializeRootSignatureFn == NULL)
            return false;

        ID3DBlob* blob = NULL;
        if (D3D12SerializeRootSignatureFn(&desc, D3D_ROOT_SIGNATURE_VERSION_1, &blob, NULL) != S_OK)
            return false;

        bd->pd3dDevice->CreateRootSignature(0, blob->GetBufferPointer(), blob->GetBufferSize(), IID_PPV_ARGS(&bd->pRootSignature));
        blob->Release();
    }

    // By using D3DCompile() from <d3dcompiler.h> / d3dcompiler.lib, we introduce a dependency to a given version of d3dcompiler_XX.dll (see D3DCOMPILER_DLL_A)
    // If you would like to use this DX12 sample code but remove this dependency you can:
    //  1) compile once, save the compiled shader blobs into a file or source code and pass them to CreateVertexShader()/CreatePixelShader() [preferred solution]
    //  2) use code to detect any version of the DLL and grab a pointer to D3DCompile from the DLL.
    // See https://github.com/ocornut/imgui/pull/638 for sources and details.

    D3D12_GRAPHICS_PIPELINE_STATE_DESC psoDesc;
    memset(&psoDesc, 0, sizeof(D3D12_GRAPHICS_PIPELINE_STATE_DESC));
    psoDesc.NodeMask = 1;
    psoDesc.PrimitiveTopologyType = D3D12_PRIMITIVE_TOPOLOGY_TYPE_TRIANGLE;
    psoDesc.pRootSignature = bd->pRootSignature;
    psoDesc.SampleMask = UINT_MAX;
    psoDesc.NumRenderTargets = 1;
    psoDesc.RTVFormats[0] = bd->RTVFormat;
    psoDesc.SampleDesc.Count = 1;
    psoDesc.Flags = D3D12_PIPELINE_STATE_FLAG_NONE;

    ID3DBlob* vertexShaderBlob;
    ID3DBlob* pixelShaderBlob;

    // Create the vertex shader
    {
        static const char* vertexShader =
            "cbuffer vertexBuffer : register(b0) \
            {\
              float4x4 ProjectionMatrix; \
            };\
            struct VS_INPUT\
            {\
              float2 pos : POSITION;\
              float4 col : COLOR0;\
              float2 uv  : TEXCOORD0;\
            };\
            \
            struct PS_INPUT\
            {\
              float4 pos : SV_POSITION;\
              float4 col : COLOR0;\
              float2 uv  : TEXCOORD0;\
            };\
            \
            PS_INPUT main(VS_INPUT input)\
            {\
              PS_INPUT output;\
              output.pos = mul( ProjectionMatrix, float4(input.pos.xy, 0.f, 1.f));\
              output.col = input.col;\
              output.uv  = input.uv;\
              return output;\
            }";

        if (FAILED(D3DCompile(vertexShader, strlen(vertexShader), NULL, NULL, NULL, "main", "vs_5_0", 0, 0, &vertexShaderBlob, NULL)))
            return false; // NB: Pass ID3D10Blob* pErrorBlob to D3DCompile() to get error showing in (const char*)pErrorBlob->GetBufferPointer(). Make sure to Release() the blob!
        psoDesc.VS = { vertexShaderBlob->GetBufferPointer(), vertexShaderBlob->GetBufferSize() };

        // Create the input layout
        static D3D12_INPUT_ELEMENT_DESC local_layout[] =
        {
            { "POSITION", 0, DXGI_FORMAT_R32G32_FLOAT,   0, (UINT)IM_OFFSETOF(ImDrawVert, pos), D3D12_INPUT_CLASSIFICATION_PER_VERTEX_DATA, 0 },
            { "TEXCOORD", 0, DXGI_FORMAT_R32G32_FLOAT,   0, (UINT)IM_OFFSETOF(ImDrawVert, uv),  D3D12_INPUT_CLASSIFICATION_PER_VERTEX_DATA, 0 },
            { "COLOR",    0, DXGI_FORMAT_R8G8B8A8_UNORM, 0, (UINT)IM_OFFSETOF(ImDrawVert, col), D3D12_INPUT_CLASSIFICATION_PER_VERTEX_DATA, 0 },
        };
        psoDesc.InputLayout = { local_layout, 3 };
    }

    // Create the pixel shader
    {
        static const char* pixelShader =
            "struct PS_INPUT\
            {\
              float4 pos : SV_POSITION;\
              float4 col : COLOR0;\
              float2 uv  : TEXCOORD0;\
            };\
            SamplerState sampler0 : register(s0);\
            Texture2D texture0 : register(t0);\
            \
            float4 main(PS_INPUT input) : SV_Target\
            {\
              float4 out_col = input.col * texture0.Sample(sampler0, input.uv); \
              return out_col; \
            }";

        if (FAILED(D3DCompile(pixelShader, strlen(pixelShader), NULL, NULL, NULL, "main", "ps_5_0", 0, 0, &pixelShaderBlob, NULL)))
        {
            vertexShaderBlob->Release();
            return false; // NB: Pass ID3D10Blob* pErrorBlob to D3DCompile() to get error showing in (const char*)pErrorBlob->GetBufferPointer(). Make sure to Release() the blob!
        }
        psoDesc.PS = { pixelShaderBlob->GetBufferPointer(), pixelShaderBlob->GetBufferSize() };
    }

    // Create the blending setup
    {
        D3D12_BLEND_DESC& desc = psoDesc.BlendState;
        desc.AlphaToCoverageEnable = false;
        desc.RenderTarget[0].BlendEnable = true;
        desc.RenderTarget[0].SrcBlend = D3D12_BLEND_SRC_ALPHA;
        desc.RenderTarget[0].DestBlend = D3D12_BLEND_INV_SRC_ALPHA;
        desc.RenderTarget[0].BlendOp = D3D12_BLEND_OP_ADD;
        desc.RenderTarget[0].SrcBlendAlpha = D3D12_BLEND_ONE;
        desc.RenderTarget[0].DestBlendAlpha = D3D12_BLEND_INV_SRC_ALPHA;
        desc.RenderTarget[0].BlendOpAlpha = D3D12_BLEND_OP_ADD;
        desc.RenderTarget[0].RenderTargetWriteMask = D3D12_COLOR_WRITE_ENABLE_ALL;
    }

    // Create the rasterizer state
    {
        D3D12_RASTERIZER_DESC& desc = psoDesc.RasterizerState;
        desc.FillMode = D3D12_FILL_MODE_SOLID;
        desc.CullMode = D3D12_CULL_MODE_NONE;
        desc.FrontCounterClockwise = FALSE;
        desc.DepthBias = D3D12_DEFAULT_DEPTH_BIAS;
        desc.DepthBiasClamp = D3D12_DEFAULT_DEPTH_BIAS_CLAMP;
        desc.SlopeScaledDepthBias = D3D12_DEFAULT_SLOPE_SCALED_DEPTH_BIAS;
        desc.DepthClipEnable = true;
        desc.MultisampleEnable = FALSE;
        desc.AntialiasedLineEnable = FALSE;
        desc.ForcedSampleCount = 0;
        desc.ConservativeRaster = D3D12_CONSERVATIVE_RASTERIZATION_MODE_OFF;
    }

    // Create depth-stencil State
    {
        D3D12_DEPTH_STENCIL_DESC& desc = psoDesc.DepthStencilState;
        desc.DepthEnable = false;
        desc.DepthWriteMask = D3D12_DEPTH_WRITE_MASK_ALL;
        desc.DepthFunc = D3D12_COMPARISON_FUNC_ALWAYS;
        desc.StencilEnable = false;
        desc.FrontFace.StencilFailOp = desc.FrontFace.StencilDepthFailOp = desc.FrontFace.StencilPassOp = D3D12_STENCIL_OP_KEEP;
        desc.FrontFace.StencilFunc = D3D12_COMPARISON_FUNC_ALWAYS;
        desc.BackFace = desc.FrontFace;
    }

    HRESULT result_pipeline_state = bd->pd3dDevice->CreateGraphicsPipelineState(&psoDesc, IID_PPV_ARGS(&bd->pPipelineState));
    vertexShaderBlob->Release();
    pixelShaderBlob->Release();
    if (result_pipeline_state != S_OK)
        return false;

    ImGui_ImplDX12_CreateFontsTexture();

    return true;
}

void    ImGui_ImplDX12_InvalidateDeviceObjects()
{
    ImGui_ImplDX12_Data* bd = ImGui_ImplDX12_GetBackendData();
    if (!bd || !bd->pd3dDevice)
        return;
    ImGuiIO& io = ImGui::GetIO();

    ImGuiIO& io = ImGui::GetIO();
    SafeRelease(bd->pRootSignature);
    SafeRelease(bd->pPipelineState);
    SafeRelease(bd->pFontTextureResource);
    io.Fonts->SetTexID(NULL); // We copied bd->pFontTextureView to io.Fonts->TexID so let's clear that as well.
<<<<<<< HEAD
=======

    for (UINT i = 0; i < bd->numFramesInFlight; i++)
    {
        ImGui_ImplDX12_RenderBuffers* fr = &bd->pFrameResources[i];
        SafeRelease(fr->IndexBuffer);
        SafeRelease(fr->VertexBuffer);
    }
>>>>>>> 5dd1e38b
}

bool ImGui_ImplDX12_Init(ID3D12Device* device, int num_frames_in_flight, DXGI_FORMAT rtv_format, ID3D12DescriptorHeap* cbv_srv_heap,
                         D3D12_CPU_DESCRIPTOR_HANDLE font_srv_cpu_desc_handle, D3D12_GPU_DESCRIPTOR_HANDLE font_srv_gpu_desc_handle)
{
    ImGuiIO& io = ImGui::GetIO();
    IM_ASSERT(io.BackendRendererUserData == NULL && "Already initialized a renderer backend!");

<<<<<<< HEAD
    ImGui_ImplDX12_Data* bd = ImGui_ImplDX12_CreateBackendData();
=======
    // Setup backend capabilities flags
    ImGui_ImplDX12_Data* bd = IM_NEW(ImGui_ImplDX12_Data)();
    io.BackendRendererUserData = (void*)bd;
    io.BackendRendererName = "imgui_impl_dx12";
    io.BackendFlags |= ImGuiBackendFlags_RendererHasVtxOffset;  // We can honor the ImDrawCmd::VtxOffset field, allowing for large meshes.

>>>>>>> 5dd1e38b
    bd->pd3dDevice = device;
    bd->RTVFormat = rtv_format;
    bd->hFontSrvCpuDescHandle = font_srv_cpu_desc_handle;
    bd->hFontSrvGpuDescHandle = font_srv_gpu_desc_handle;
<<<<<<< HEAD
=======
    bd->pFrameResources = new ImGui_ImplDX12_RenderBuffers[num_frames_in_flight];
>>>>>>> 5dd1e38b
    bd->numFramesInFlight = num_frames_in_flight;
    bd->pd3dSrvDescHeap = cbv_srv_heap;

<<<<<<< HEAD
    // Setup backend capabilities flags
    io.BackendRendererUserData = (void*)bd;
    io.BackendRendererName = "imgui_impl_dx12";
    io.BackendFlags |= ImGuiBackendFlags_RendererHasVtxOffset;  // We can honor the ImDrawCmd::VtxOffset field, allowing for large meshes.
    io.BackendFlags |= ImGuiBackendFlags_RendererHasViewports;  // We can create multi-viewports on the Renderer side (optional)
    if (io.ConfigFlags & ImGuiConfigFlags_ViewportsEnable)
        ImGui_ImplDX12_InitPlatformInterface();

    // Create a dummy ImGui_ImplDX12_ViewportData holder for the main viewport,
    // Since this is created and managed by the application, we will only use the ->Resources[] fields.
    ImGuiViewport* main_viewport = ImGui::GetMainViewport();
    main_viewport->RendererUserData = IM_NEW(ImGui_ImplDX12_ViewportData)(bd->numFramesInFlight);
=======
    // Create buffers with a default size (they will later be grown as needed)
    for (int i = 0; i < num_frames_in_flight; i++)
    {
        ImGui_ImplDX12_RenderBuffers* fr = &bd->pFrameResources[i];
        fr->IndexBuffer = NULL;
        fr->VertexBuffer = NULL;
        fr->IndexBufferSize = 10000;
        fr->VertexBufferSize = 5000;
    }
>>>>>>> 5dd1e38b

    return true;
}

void ImGui_ImplDX12_Shutdown()
{
    ImGuiIO& io = ImGui::GetIO();
    ImGui_ImplDX12_Data* bd = ImGui_ImplDX12_GetBackendData();

    // Manually delete main viewport render resources in-case we haven't initialized for viewports
    ImGuiViewport* main_viewport = ImGui::GetMainViewport();
    if (ImGui_ImplDX12_ViewportData* vd = (ImGui_ImplDX12_ViewportData*)main_viewport->RendererUserData)
    {
        // We could just call ImGui_ImplDX12_DestroyWindow(main_viewport) as a convenience but that would be misleading since we only use data->Resources[]
        for (UINT i = 0; i < bd->numFramesInFlight; i++)
            ImGui_ImplDX12_DestroyRenderBuffers(&vd->FrameRenderBuffers[i]);
        IM_DELETE(vd);
        main_viewport->RendererUserData = NULL;
    }

    // Clean up windows and device objects
    ImGui_ImplDX12_ShutdownPlatformInterface();
    ImGui_ImplDX12_InvalidateDeviceObjects();
<<<<<<< HEAD

=======
    delete[] bd->pFrameResources;
>>>>>>> 5dd1e38b
    io.BackendRendererName = NULL;
    io.BackendRendererUserData = NULL;
    IM_DELETE(bd);
}

void ImGui_ImplDX12_NewFrame()
{
    ImGui_ImplDX12_Data* bd = ImGui_ImplDX12_GetBackendData();
    IM_ASSERT(bd != NULL && "Did you call ImGui_ImplDX12_Init()?");

    if (!bd->pPipelineState)
        ImGui_ImplDX12_CreateDeviceObjects();
}

//--------------------------------------------------------------------------------------------------------
// MULTI-VIEWPORT / PLATFORM INTERFACE SUPPORT
// This is an _advanced_ and _optional_ feature, allowing the backend to create and handle multiple viewports simultaneously.
// If you are new to dear imgui or creating a new binding for dear imgui, it is recommended that you completely ignore this section first..
//--------------------------------------------------------------------------------------------------------

static void ImGui_ImplDX12_CreateWindow(ImGuiViewport* viewport)
{
    ImGui_ImplDX12_Data* bd = ImGui_ImplDX12_GetBackendData();
    ImGui_ImplDX12_ViewportData* vd = IM_NEW(ImGui_ImplDX12_ViewportData)(bd->numFramesInFlight);
    viewport->RendererUserData = vd;

    // PlatformHandleRaw should always be a HWND, whereas PlatformHandle might be a higher-level handle (e.g. GLFWWindow*, SDL_Window*).
    // Some backends will leave PlatformHandleRaw NULL, in which case we assume PlatformHandle will contain the HWND.
    HWND hwnd = viewport->PlatformHandleRaw ? (HWND)viewport->PlatformHandleRaw : (HWND)viewport->PlatformHandle;
    IM_ASSERT(hwnd != 0);

    vd->FrameIndex = UINT_MAX;

    // Create command queue.
    D3D12_COMMAND_QUEUE_DESC queue_desc = {};
    queue_desc.Flags = D3D12_COMMAND_QUEUE_FLAG_NONE;
    queue_desc.Type = D3D12_COMMAND_LIST_TYPE_DIRECT;

    HRESULT res = S_OK;
    res = bd->pd3dDevice->CreateCommandQueue(&queue_desc, IID_PPV_ARGS(&vd->CommandQueue));
    IM_ASSERT(res == S_OK);

    // Create command allocator.
    for (UINT i = 0; i < bd->numFramesInFlight; ++i)
    {
        res = bd->pd3dDevice->CreateCommandAllocator(D3D12_COMMAND_LIST_TYPE_DIRECT, IID_PPV_ARGS(&vd->FrameCtx[i].CommandAllocator));
        IM_ASSERT(res == S_OK);
    }

    // Create command list.
    res = bd->pd3dDevice->CreateCommandList(0, D3D12_COMMAND_LIST_TYPE_DIRECT, vd->FrameCtx[0].CommandAllocator, NULL, IID_PPV_ARGS(&vd->CommandList));
    IM_ASSERT(res == S_OK);
    vd->CommandList->Close();

    // Create fence.
    res = bd->pd3dDevice->CreateFence(0, D3D12_FENCE_FLAG_NONE, IID_PPV_ARGS(&vd->Fence));
    IM_ASSERT(res == S_OK);

    vd->FenceEvent = CreateEvent(NULL, FALSE, FALSE, NULL);
    IM_ASSERT(vd->FenceEvent != NULL);

    // Create swap chain
    // FIXME-VIEWPORT: May want to copy/inherit swap chain settings from the user/application.
    DXGI_SWAP_CHAIN_DESC1 sd1;
    ZeroMemory(&sd1, sizeof(sd1));
    sd1.BufferCount = bd->numFramesInFlight;
    sd1.Width = (UINT)viewport->Size.x;
    sd1.Height = (UINT)viewport->Size.y;
    sd1.Format = bd->RTVFormat;
    sd1.BufferUsage = DXGI_USAGE_RENDER_TARGET_OUTPUT;
    sd1.SampleDesc.Count = 1;
    sd1.SampleDesc.Quality = 0;
    sd1.SwapEffect = DXGI_SWAP_EFFECT_FLIP_DISCARD;
    sd1.AlphaMode = DXGI_ALPHA_MODE_UNSPECIFIED;
    sd1.Scaling = DXGI_SCALING_STRETCH;
    sd1.Stereo = FALSE;

    IDXGIFactory4* dxgi_factory = NULL;
    res = ::CreateDXGIFactory1(IID_PPV_ARGS(&dxgi_factory));
    IM_ASSERT(res == S_OK);

    IDXGISwapChain1* swap_chain = NULL;
    res = dxgi_factory->CreateSwapChainForHwnd(vd->CommandQueue, hwnd, &sd1, NULL, NULL, &swap_chain);
    IM_ASSERT(res == S_OK);

    dxgi_factory->Release();

    // Or swapChain.As(&mSwapChain)
    IM_ASSERT(vd->SwapChain == NULL);
    swap_chain->QueryInterface(IID_PPV_ARGS(&vd->SwapChain));
    swap_chain->Release();

    // Create the render targets
    if (vd->SwapChain)
    {
        D3D12_DESCRIPTOR_HEAP_DESC desc = {};
        desc.Type = D3D12_DESCRIPTOR_HEAP_TYPE_RTV;
        desc.NumDescriptors = bd->numFramesInFlight;
        desc.Flags = D3D12_DESCRIPTOR_HEAP_FLAG_NONE;
        desc.NodeMask = 1;

        HRESULT hr = bd->pd3dDevice->CreateDescriptorHeap(&desc, IID_PPV_ARGS(&vd->RtvDescHeap));
        IM_ASSERT(hr == S_OK);

        SIZE_T rtv_descriptor_size = bd->pd3dDevice->GetDescriptorHandleIncrementSize(D3D12_DESCRIPTOR_HEAP_TYPE_RTV);
        D3D12_CPU_DESCRIPTOR_HANDLE rtv_handle = vd->RtvDescHeap->GetCPUDescriptorHandleForHeapStart();
        for (UINT i = 0; i < bd->numFramesInFlight; i++)
        {
            vd->FrameCtx[i].RenderTargetCpuDescriptors = rtv_handle;
            rtv_handle.ptr += rtv_descriptor_size;
        }

        ID3D12Resource* back_buffer;
        for (UINT i = 0; i < bd->numFramesInFlight; i++)
        {
            IM_ASSERT(vd->FrameCtx[i].RenderTarget == NULL);
            vd->SwapChain->GetBuffer(i, IID_PPV_ARGS(&back_buffer));
            bd->pd3dDevice->CreateRenderTargetView(back_buffer, NULL, vd->FrameCtx[i].RenderTargetCpuDescriptors);
            vd->FrameCtx[i].RenderTarget = back_buffer;
        }
    }

    for (UINT i = 0; i < bd->numFramesInFlight; i++)
        ImGui_ImplDX12_DestroyRenderBuffers(&vd->FrameRenderBuffers[i]);
}

static void ImGui_WaitForPendingOperations(ImGui_ImplDX12_ViewportData* vd)
{
    HRESULT hr = S_FALSE;
    if (vd && vd->CommandQueue && vd->Fence && vd->FenceEvent)
    {
        hr = vd->CommandQueue->Signal(vd->Fence, ++vd->FenceSignaledValue);
        IM_ASSERT(hr == S_OK);
        ::WaitForSingleObject(vd->FenceEvent, 0); // Reset any forgotten waits
        hr = vd->Fence->SetEventOnCompletion(vd->FenceSignaledValue, vd->FenceEvent);
        IM_ASSERT(hr == S_OK);
        ::WaitForSingleObject(vd->FenceEvent, INFINITE);
    }
}

static void ImGui_ImplDX12_DestroyWindow(ImGuiViewport* viewport)
{
    // The main viewport (owned by the application) will always have RendererUserData == NULL since we didn't create the data for it.
    ImGui_ImplDX12_Data* bd = ImGui_ImplDX12_GetBackendData();
    if (ImGui_ImplDX12_ViewportData* vd = (ImGui_ImplDX12_ViewportData*)viewport->RendererUserData)
    {
        ImGui_WaitForPendingOperations(vd);

        SafeRelease(vd->CommandQueue);
        SafeRelease(vd->CommandList);
        SafeRelease(vd->SwapChain);
        SafeRelease(vd->RtvDescHeap);
        SafeRelease(vd->Fence);
        ::CloseHandle(vd->FenceEvent);
        vd->FenceEvent = NULL;

        for (UINT i = 0; i < bd->numFramesInFlight; i++)
        {
            SafeRelease(vd->FrameCtx[i].RenderTarget);
            SafeRelease(vd->FrameCtx[i].CommandAllocator);
            ImGui_ImplDX12_DestroyRenderBuffers(&vd->FrameRenderBuffers[i]);
        }
        IM_DELETE(vd);
    }
    viewport->RendererUserData = NULL;
}

static void ImGui_ImplDX12_SetWindowSize(ImGuiViewport* viewport, ImVec2 size)
{
    ImGui_ImplDX12_Data* bd = ImGui_ImplDX12_GetBackendData();
    ImGui_ImplDX12_ViewportData* vd = (ImGui_ImplDX12_ViewportData*)viewport->RendererUserData;

    ImGui_WaitForPendingOperations(vd);

    for (UINT i = 0; i < bd->numFramesInFlight; i++)
        SafeRelease(vd->FrameCtx[i].RenderTarget);

    if (vd->SwapChain)
    {
        ID3D12Resource* back_buffer = NULL;
        vd->SwapChain->ResizeBuffers(0, (UINT)size.x, (UINT)size.y, DXGI_FORMAT_UNKNOWN, 0);
        for (UINT i = 0; i < bd->numFramesInFlight; i++)
        {
            vd->SwapChain->GetBuffer(i, IID_PPV_ARGS(&back_buffer));
            bd->pd3dDevice->CreateRenderTargetView(back_buffer, NULL, vd->FrameCtx[i].RenderTargetCpuDescriptors);
            vd->FrameCtx[i].RenderTarget = back_buffer;
        }
    }
}

static void ImGui_ImplDX12_RenderWindow(ImGuiViewport* viewport, void*)
{
    ImGui_ImplDX12_Data* bd = ImGui_ImplDX12_GetBackendData();
    ImGui_ImplDX12_ViewportData* vd = (ImGui_ImplDX12_ViewportData*)viewport->RendererUserData;

    ImGui_ImplDX12_FrameContext* frame_context = &vd->FrameCtx[vd->FrameIndex % bd->numFramesInFlight];
    UINT back_buffer_idx = vd->SwapChain->GetCurrentBackBufferIndex();

    const ImVec4 clear_color = ImVec4(0.0f, 0.0f, 0.0f, 1.0f);
    D3D12_RESOURCE_BARRIER barrier = {};
    barrier.Type = D3D12_RESOURCE_BARRIER_TYPE_TRANSITION;
    barrier.Flags = D3D12_RESOURCE_BARRIER_FLAG_NONE;
    barrier.Transition.pResource = vd->FrameCtx[back_buffer_idx].RenderTarget;
    barrier.Transition.Subresource = D3D12_RESOURCE_BARRIER_ALL_SUBRESOURCES;
    barrier.Transition.StateBefore = D3D12_RESOURCE_STATE_PRESENT;
    barrier.Transition.StateAfter = D3D12_RESOURCE_STATE_RENDER_TARGET;

    // Draw
    ID3D12GraphicsCommandList* cmd_list = vd->CommandList;

    frame_context->CommandAllocator->Reset();
    cmd_list->Reset(frame_context->CommandAllocator, NULL);
    cmd_list->ResourceBarrier(1, &barrier);
    cmd_list->OMSetRenderTargets(1, &vd->FrameCtx[back_buffer_idx].RenderTargetCpuDescriptors, FALSE, NULL);
    if (!(viewport->Flags & ImGuiViewportFlags_NoRendererClear))
        cmd_list->ClearRenderTargetView(vd->FrameCtx[back_buffer_idx].RenderTargetCpuDescriptors, (float*)&clear_color, 0, NULL);
    cmd_list->SetDescriptorHeaps(1, &bd->pd3dSrvDescHeap);

    ImGui_ImplDX12_RenderDrawData(viewport->DrawData, cmd_list);

    barrier.Transition.StateBefore = D3D12_RESOURCE_STATE_RENDER_TARGET;
    barrier.Transition.StateAfter = D3D12_RESOURCE_STATE_PRESENT;
    cmd_list->ResourceBarrier(1, &barrier);
    cmd_list->Close();

    vd->CommandQueue->Wait(vd->Fence, vd->FenceSignaledValue);
    vd->CommandQueue->ExecuteCommandLists(1, (ID3D12CommandList* const*)&cmd_list);
    vd->CommandQueue->Signal(vd->Fence, ++vd->FenceSignaledValue);
}

static void ImGui_ImplDX12_SwapBuffers(ImGuiViewport* viewport, void*)
{
    ImGui_ImplDX12_ViewportData* vd = (ImGui_ImplDX12_ViewportData*)viewport->RendererUserData;

    vd->SwapChain->Present(0, 0);
    while (vd->Fence->GetCompletedValue() < vd->FenceSignaledValue)
        ::SwitchToThread();
}

void ImGui_ImplDX12_InitPlatformInterface()
{
    ImGuiPlatformIO& platform_io = ImGui::GetPlatformIO();
    platform_io.Renderer_CreateWindow = ImGui_ImplDX12_CreateWindow;
    platform_io.Renderer_DestroyWindow = ImGui_ImplDX12_DestroyWindow;
    platform_io.Renderer_SetWindowSize = ImGui_ImplDX12_SetWindowSize;
    platform_io.Renderer_RenderWindow = ImGui_ImplDX12_RenderWindow;
    platform_io.Renderer_SwapBuffers = ImGui_ImplDX12_SwapBuffers;
}

void ImGui_ImplDX12_ShutdownPlatformInterface()
{
    ImGui::DestroyPlatformWindows();
}<|MERGE_RESOLUTION|>--- conflicted
+++ resolved
@@ -52,7 +52,6 @@
 #endif
 
 // DirectX data
-<<<<<<< HEAD
 struct ImGui_ImplDX12_Data
 {
     ID3D12Device*               pd3dDevice;
@@ -68,11 +67,12 @@
     ImGui_ImplDX12_Data()       { memset(this, 0, sizeof(*this)); }
 };
 
-// Wrapping access to backend data (to facilitate multiple-contexts stored in io.BackendPlatformUserData)
-static ImGui_ImplDX12_Data* g_Data;
-static ImGui_ImplDX12_Data* ImGui_ImplDX12_CreateBackendData()  { IM_ASSERT(g_Data == NULL); g_Data = IM_NEW(ImGui_ImplDX12_Data); return g_Data; }
-static ImGui_ImplDX12_Data* ImGui_ImplDX12_GetBackendData()     { return ImGui::GetCurrentContext() != NULL ? g_Data : NULL; }
-static void                 ImGui_ImplDX12_DestroyBackendData() { IM_DELETE(g_Data); g_Data = NULL; }
+// Backend data stored in io.BackendRendererUserData to allow support for multiple Dear ImGui contexts
+// It is STRONGLY preferred that you use docking branch with multi-viewports (== single Dear ImGui context + multiple windows) instead of multiple Dear ImGui contexts.
+static ImGui_ImplDX12_Data* ImGui_ImplDX12_GetBackendData()
+{
+    return ImGui::GetCurrentContext() ? (ImGui_ImplDX12_Data*)ImGui::GetIO().BackendRendererUserData : NULL;
+}
 
 // Buffers used during the rendering of a frame
 struct ImGui_ImplDX12_RenderBuffers
@@ -156,65 +156,14 @@
     }
 };
 
-template<typename T>
-static void SafeRelease(T*& res)
-{
-    if (res)
-        res->Release();
-    res = NULL;
-}
-
-static void ImGui_ImplDX12_DestroyRenderBuffers(ImGui_ImplDX12_RenderBuffers* render_buffers)
-{
-    SafeRelease(render_buffers->IndexBuffer);
-    SafeRelease(render_buffers->VertexBuffer);
-    render_buffers->IndexBufferSize = render_buffers->VertexBufferSize = 0;
-}
-
-=======
-struct ImGui_ImplDX12_RenderBuffers
-{
-    ID3D12Resource*     IndexBuffer;
-    ID3D12Resource*     VertexBuffer;
-    int                 IndexBufferSize;
-    int                 VertexBufferSize;
-};
-
-struct ImGui_ImplDX12_Data
-{
-    ID3D12Device*                   pd3dDevice;
-    ID3D12RootSignature*            pRootSignature;
-    ID3D12PipelineState*            pPipelineState;
-    DXGI_FORMAT                     RTVFormat;
-    ID3D12Resource*                 pFontTextureResource;
-    D3D12_CPU_DESCRIPTOR_HANDLE     hFontSrvCpuDescHandle;
-    D3D12_GPU_DESCRIPTOR_HANDLE     hFontSrvGpuDescHandle;
-
-    ImGui_ImplDX12_RenderBuffers*   pFrameResources;
-    UINT                            numFramesInFlight;
-    UINT                            frameIndex;
-
-    ImGui_ImplDX12_Data()           { memset(this, 0, sizeof(*this)); frameIndex = UINT_MAX; }
-};
-
->>>>>>> 5dd1e38b
 struct VERTEX_CONSTANT_BUFFER
 {
     float   mvp[4][4];
 };
 
-<<<<<<< HEAD
 // Forward Declarations
 static void ImGui_ImplDX12_InitPlatformInterface();
 static void ImGui_ImplDX12_ShutdownPlatformInterface();
-=======
-// Backend data stored in io.BackendRendererUserData to allow support for multiple Dear ImGui contexts
-// It is STRONGLY preferred that you use docking branch with multi-viewports (== single Dear ImGui context + multiple windows) instead of multiple Dear ImGui contexts.
-static ImGui_ImplDX12_Data* ImGui_ImplDX12_GetBackendData()
-{
-    return ImGui::GetCurrentContext() ? (ImGui_ImplDX12_Data*)ImGui::GetIO().BackendRendererUserData : NULL;
-}
->>>>>>> 5dd1e38b
 
 // Functions
 static void ImGui_ImplDX12_SetupRenderState(ImDrawData* draw_data, ID3D12GraphicsCommandList* ctx, ImGui_ImplDX12_RenderBuffers* fr)
@@ -290,14 +239,9 @@
         return;
 
     ImGui_ImplDX12_Data* bd = ImGui_ImplDX12_GetBackendData();
-<<<<<<< HEAD
     ImGui_ImplDX12_ViewportData* vd = (ImGui_ImplDX12_ViewportData*)draw_data->OwnerViewport->RendererUserData;
     vd->FrameIndex++;
     ImGui_ImplDX12_RenderBuffers* fr = &vd->FrameRenderBuffers[vd->FrameIndex % bd->numFramesInFlight];
-=======
-    bd->frameIndex = bd->frameIndex + 1;
-    ImGui_ImplDX12_RenderBuffers* fr = &bd->pFrameResources[bd->frameIndex % bd->numFramesInFlight];
->>>>>>> 5dd1e38b
 
     // Create and grow vertex/index buffers if needed
     if (fr->VertexBuffer == NULL || fr->VertexBufferSize < draw_data->TotalVtxCount)
@@ -800,28 +744,24 @@
     return true;
 }
 
+static void ImGui_ImplDX12_DestroyRenderBuffers(ImGui_ImplDX12_RenderBuffers* render_buffers)
+{
+    SafeRelease(render_buffers->IndexBuffer);
+    SafeRelease(render_buffers->VertexBuffer);
+    render_buffers->IndexBufferSize = render_buffers->VertexBufferSize = 0;
+}
+
 void    ImGui_ImplDX12_InvalidateDeviceObjects()
 {
     ImGui_ImplDX12_Data* bd = ImGui_ImplDX12_GetBackendData();
     if (!bd || !bd->pd3dDevice)
         return;
-    ImGuiIO& io = ImGui::GetIO();
 
     ImGuiIO& io = ImGui::GetIO();
     SafeRelease(bd->pRootSignature);
     SafeRelease(bd->pPipelineState);
     SafeRelease(bd->pFontTextureResource);
     io.Fonts->SetTexID(NULL); // We copied bd->pFontTextureView to io.Fonts->TexID so let's clear that as well.
-<<<<<<< HEAD
-=======
-
-    for (UINT i = 0; i < bd->numFramesInFlight; i++)
-    {
-        ImGui_ImplDX12_RenderBuffers* fr = &bd->pFrameResources[i];
-        SafeRelease(fr->IndexBuffer);
-        SafeRelease(fr->VertexBuffer);
-    }
->>>>>>> 5dd1e38b
 }
 
 bool ImGui_ImplDX12_Init(ID3D12Device* device, int num_frames_in_flight, DXGI_FORMAT rtv_format, ID3D12DescriptorHeap* cbv_srv_heap,
@@ -830,29 +770,8 @@
     ImGuiIO& io = ImGui::GetIO();
     IM_ASSERT(io.BackendRendererUserData == NULL && "Already initialized a renderer backend!");
 
-<<<<<<< HEAD
-    ImGui_ImplDX12_Data* bd = ImGui_ImplDX12_CreateBackendData();
-=======
     // Setup backend capabilities flags
     ImGui_ImplDX12_Data* bd = IM_NEW(ImGui_ImplDX12_Data)();
-    io.BackendRendererUserData = (void*)bd;
-    io.BackendRendererName = "imgui_impl_dx12";
-    io.BackendFlags |= ImGuiBackendFlags_RendererHasVtxOffset;  // We can honor the ImDrawCmd::VtxOffset field, allowing for large meshes.
-
->>>>>>> 5dd1e38b
-    bd->pd3dDevice = device;
-    bd->RTVFormat = rtv_format;
-    bd->hFontSrvCpuDescHandle = font_srv_cpu_desc_handle;
-    bd->hFontSrvGpuDescHandle = font_srv_gpu_desc_handle;
-<<<<<<< HEAD
-=======
-    bd->pFrameResources = new ImGui_ImplDX12_RenderBuffers[num_frames_in_flight];
->>>>>>> 5dd1e38b
-    bd->numFramesInFlight = num_frames_in_flight;
-    bd->pd3dSrvDescHeap = cbv_srv_heap;
-
-<<<<<<< HEAD
-    // Setup backend capabilities flags
     io.BackendRendererUserData = (void*)bd;
     io.BackendRendererName = "imgui_impl_dx12";
     io.BackendFlags |= ImGuiBackendFlags_RendererHasVtxOffset;  // We can honor the ImDrawCmd::VtxOffset field, allowing for large meshes.
@@ -860,21 +779,17 @@
     if (io.ConfigFlags & ImGuiConfigFlags_ViewportsEnable)
         ImGui_ImplDX12_InitPlatformInterface();
 
+    bd->pd3dDevice = device;
+    bd->RTVFormat = rtv_format;
+    bd->hFontSrvCpuDescHandle = font_srv_cpu_desc_handle;
+    bd->hFontSrvGpuDescHandle = font_srv_gpu_desc_handle;
+    bd->numFramesInFlight = num_frames_in_flight;
+    bd->pd3dSrvDescHeap = cbv_srv_heap;
+
     // Create a dummy ImGui_ImplDX12_ViewportData holder for the main viewport,
     // Since this is created and managed by the application, we will only use the ->Resources[] fields.
     ImGuiViewport* main_viewport = ImGui::GetMainViewport();
     main_viewport->RendererUserData = IM_NEW(ImGui_ImplDX12_ViewportData)(bd->numFramesInFlight);
-=======
-    // Create buffers with a default size (they will later be grown as needed)
-    for (int i = 0; i < num_frames_in_flight; i++)
-    {
-        ImGui_ImplDX12_RenderBuffers* fr = &bd->pFrameResources[i];
-        fr->IndexBuffer = NULL;
-        fr->VertexBuffer = NULL;
-        fr->IndexBufferSize = 10000;
-        fr->VertexBufferSize = 5000;
-    }
->>>>>>> 5dd1e38b
 
     return true;
 }
@@ -898,11 +813,7 @@
     // Clean up windows and device objects
     ImGui_ImplDX12_ShutdownPlatformInterface();
     ImGui_ImplDX12_InvalidateDeviceObjects();
-<<<<<<< HEAD
-
-=======
-    delete[] bd->pFrameResources;
->>>>>>> 5dd1e38b
+
     io.BackendRendererName = NULL;
     io.BackendRendererUserData = NULL;
     IM_DELETE(bd);

--- conflicted
+++ resolved
@@ -1312,11 +1312,7 @@
     ImGuiFocusedFlags_ChildWindows                  = 1 << 0,   // Return true if any children of the window is focused
     ImGuiFocusedFlags_RootWindow                    = 1 << 1,   // Test from root window (top most parent of the current hierarchy)
     ImGuiFocusedFlags_AnyWindow                     = 1 << 2,   // Return true if any window is focused. Important: If you are trying to tell how to dispatch your low-level inputs, do NOT use this. Use 'io.WantCaptureMouse' instead! Please read the FAQ!
-<<<<<<< HEAD
     ImGuiFocusedFlags_DockHierarchy                 = 1 << 3,   // Consider docking hierarchy (treat dockspace host as parent of docked window)
-=======
-    //ImGuiFocusedFlags_DockHierarchy               = 1 << 3,   // Consider docking hierarchy (treat dockspace host as parent of docked window)
->>>>>>> 7b8bc864
     ImGuiFocusedFlags_RootAndChildWindows           = ImGuiFocusedFlags_RootWindow | ImGuiFocusedFlags_ChildWindows
 };
 
@@ -1329,11 +1325,7 @@
     ImGuiHoveredFlags_ChildWindows                  = 1 << 0,   // IsWindowHovered() only: Return true if any children of the window is hovered
     ImGuiHoveredFlags_RootWindow                    = 1 << 1,   // IsWindowHovered() only: Test from root window (top most parent of the current hierarchy)
     ImGuiHoveredFlags_AnyWindow                     = 1 << 2,   // IsWindowHovered() only: Return true if any window is hovered
-<<<<<<< HEAD
     ImGuiHoveredFlags_DockHierarchy                 = 1 << 3,   // IsWindowHovered() only: Consider docking hierarchy (treat dockspace host as parent of docked window)
-=======
-    //ImGuiHoveredFlags_DockHierarchy               = 1 << 3,   // IsWindowHovered() only: Consider docking hierarchy (treat dockspace host as parent of docked window)
->>>>>>> 7b8bc864
     ImGuiHoveredFlags_AllowWhenBlockedByPopup       = 1 << 4,   // Return true even if a popup window is normally blocking access to this item/window
     //ImGuiHoveredFlags_AllowWhenBlockedByModal     = 1 << 4,   // Return true even if a modal popup window is normally blocking access to this item/window. FIXME-TODO: Unavailable yet.
     ImGuiHoveredFlags_AllowWhenBlockedByActiveItem  = 1 << 5,   // Return true even if an active item is blocking access to this item/window. Useful for Drag and Drop patterns.

--- conflicted
+++ resolved
@@ -2,13 +2,8 @@
 // This needs to be used along with a Platform Backend (e.g. GLFW, SDL, Win32, custom..)
 
 // Implemented features:
-<<<<<<< HEAD
-//  [x] Renderer: User texture binding. Use 'VkDescriptorSet' as ImTextureID. Read the FAQ about ImTextureID! See https://github.com/ocornut/imgui/pull/914 for discussions.
-//  [X] Renderer: Large meshes support (64k+ vertices) with 16-bit indices.
-=======
 //  [!] Renderer: User texture binding. Use 'VkDescriptorSet' as ImTextureID. Call ImGui_ImplVulkan_AddTexture() to register one. Read the FAQ about ImTextureID! See https://github.com/ocornut/imgui/pull/914 for discussions.
 //  [X] Renderer: Large meshes support (64k+ vertices) even with 16-bit indices (ImGuiBackendFlags_RendererHasVtxOffset).
->>>>>>> c3ffd4c5
 //  [X] Renderer: Expose selected render state for draw callbacks to use. Access in '(ImGui_ImplXXXX_RenderState*)GetPlatformIO().Renderer_RenderState'.
 //  [x] Renderer: Multi-viewport / platform windows. With issues (flickering when creating a new viewport).
 

--- conflicted
+++ resolved
@@ -35,11 +35,7 @@
 // [SECTION] Drawing API (ImDrawCallback, ImDrawCmd, ImDrawIdx, ImDrawVert, ImDrawChannel, ImDrawListSplitter, ImDrawFlags, ImDrawListFlags, ImDrawList, ImDrawData)
 // [SECTION] Font API (ImFontConfig, ImFontGlyph, ImFontGlyphRangesBuilder, ImFontAtlasFlags, ImFontAtlas, ImFont)
 // [SECTION] Viewports (ImGuiViewportFlags, ImGuiViewport)
-<<<<<<< HEAD
-// [SECTION] Platform interface for multi-viewport support (ImGuiPlatformIO, ImGuiPlatformMonitor)
-=======
-// [SECTION] Platform Dependent Interfaces (ImGuiPlatformImeData)
->>>>>>> de36ff04
+// [SECTION] Platform Dependent Interfaces (ImGuiPlatformIO, ImGuiPlatformMonitor, ImGuiPlatformImeData)
 // [SECTION] Obsolete functions and types
 
 */
@@ -161,12 +157,9 @@
 struct ImGuiListClipper;            // Helper to manually clip large list of items
 struct ImGuiOnceUponAFrame;         // Helper for running a block of code not more than once a frame
 struct ImGuiPayload;                // User data payload for drag and drop operations
-<<<<<<< HEAD
 struct ImGuiPlatformIO;             // Multi-viewport support: interface for Platform/Renderer backends + viewports to render
 struct ImGuiPlatformMonitor;        // Multi-viewport support: user-provided bounds for each connected monitor/display. Used when positioning popups and tooltips to avoid them straddling monitors
-=======
 struct ImGuiPlatformImeData;        // Platform IME data for io.SetPlatformImeDataFn() function.
->>>>>>> de36ff04
 struct ImGuiSizeCallbackData;       // Callback data when using SetNextWindowSizeConstraints() (rare/advanced use)
 struct ImGuiStorage;                // Helper for key->value storage
 struct ImGuiStyle;                  // Runtime data for styling/colors
@@ -1965,8 +1958,6 @@
     void        (*SetClipboardTextFn)(void* user_data, const char* text);
     void*       ClipboardUserData;
 
-<<<<<<< HEAD
-=======
     // Optional: Notify OS Input Method Editor of the screen position of your cursor for text input position (e.g. when using Japanese/Chinese IME on Windows)
     // (default to use native imm32 api on Windows)
     void        (*SetPlatformImeDataFn)(ImGuiViewport* viewport, ImGuiPlatformImeData* data);
@@ -1976,7 +1967,6 @@
     void*       _UnusedPadding;                                     // Unused field to keep data structure the same size.
 #endif
 
->>>>>>> de36ff04
     //------------------------------------------------------------------
     // Input - Fill before calling NewFrame()
     //------------------------------------------------------------------
@@ -1985,18 +1975,11 @@
     bool        MouseDown[5];                   // Mouse buttons: 0=left, 1=right, 2=middle + extras (ImGuiMouseButton_COUNT == 5). Dear ImGui mostly uses left and right buttons. Others buttons allows us to track if the mouse is being used by your application + available to user as a convenience via IsMouse** API.
     float       MouseWheel;                     // Mouse wheel Vertical: 1 unit scrolls about 5 lines text.
     float       MouseWheelH;                    // Mouse wheel Horizontal. Most users don't have a mouse with an horizontal wheel, may not be filled by all backends.
-<<<<<<< HEAD
     ImGuiID     MouseHoveredViewport;           // (Optional) When using multiple viewports: viewport the OS mouse cursor is hovering _IGNORING_ viewports with the ImGuiViewportFlags_NoInputs flag, and _REGARDLESS_ of whether another viewport is focused. Set io.BackendFlags |= ImGuiBackendFlags_HasMouseHoveredViewport if you can provide this info. If you don't imgui will infer the value using the rectangles and last focused time of the viewports it knows about (ignoring other OS windows).
-    bool        KeyCtrl;                        // Keyboard modifier pressed: Control
-    bool        KeyShift;                       // Keyboard modifier pressed: Shift
-    bool        KeyAlt;                         // Keyboard modifier pressed: Alt
-    bool        KeySuper;                       // Keyboard modifier pressed: Cmd/Super/Windows
-=======
     bool        KeyCtrl;                        // Keyboard modifier down: Control
     bool        KeyShift;                       // Keyboard modifier down: Shift
     bool        KeyAlt;                         // Keyboard modifier down: Alt
     bool        KeySuper;                       // Keyboard modifier down: Cmd/Super/Windows
->>>>>>> de36ff04
     bool        KeysDown[512];                  // Keyboard keys that are pressed (ideally left in the "native" order your engine has access to keyboard keys, so you can use your own defines/enums for keys).
     float       NavInputs[ImGuiNavInput_COUNT]; // Gamepad inputs. Cleared back to zero by EndFrame(). Keyboard keys will be auto-mapped and be written here by NewFrame().
 
@@ -2051,6 +2034,7 @@
     bool        MouseDownOwnedUnlessPopupClose[5];  //Track if button was clicked inside a dear imgui window.
     float       MouseDownDuration[5];               // Duration the mouse button has been down (0.0f == just clicked)
     float       MouseDownDurationPrev[5];           // Previous time the mouse button has been down
+    ImVec2      MouseDragMaxDistanceAbs[5];         // Maximum distance, absolute, on each axis, of how much mouse has traveled from the clicking point
     float       MouseDragMaxDistanceSqr[5];         // Squared maximum distance of how much mouse has traveled from the clicking point (used for moving thresholds)
     float       NavInputsDownDuration[ImGuiNavInput_COUNT];
     float       NavInputsDownDurationPrev[ImGuiNavInput_COUNT];
@@ -2959,6 +2943,7 @@
     ImGuiID             ParentViewportId;       // (Advanced) 0: no parent. Instruct the platform backend to setup a parent/child relationship between platform windows.
     ImDrawData*         DrawData;               // The ImDrawData corresponding to this viewport. Valid after Render() and until the next call to NewFrame().
 
+    // Platform/Backend Dependent Data
     // Our design separate the Renderer and Platform backends to facilitate combining default backends with each others.
     // When our create your own backend for a custom engine, it is possible that both Renderer and Platform will be handled
     // by the same system and you may not need to use all the UserData/Handle fields.
@@ -2966,14 +2951,11 @@
     void*               RendererUserData;       // void* to hold custom data structure for the renderer (e.g. swap chain, framebuffers etc.). generally set by your Renderer_CreateWindow function.
     void*               PlatformUserData;       // void* to hold custom data structure for the OS / platform (e.g. windowing info, render context). generally set by your Platform_CreateWindow function.
     void*               PlatformHandle;         // void* for FindViewportByPlatformHandle(). (e.g. suggested to use natural platform handle such as HWND, GLFWWindow*, SDL_Window*)
-    void*               PlatformHandleRaw;      // void* to hold lower-level, platform-native window handle (e.g. the HWND) when using an abstraction layer like GLFW or SDL (where PlatformHandle would be a SDL_Window*)
+    void*               PlatformHandleRaw;      // void* to hold lower-level, platform-native window handle (under Win32 this is expected to be a HWND, unused for other platforms), when using an abstraction layer like GLFW or SDL (where PlatformHandle would be a SDL_Window*)
     bool                PlatformRequestMove;    // Platform window requested move (e.g. window was moved by the OS / host window manager, authoritative position will be OS window position)
     bool                PlatformRequestResize;  // Platform window requested resize (e.g. window was resized by the OS / host window manager, authoritative size will be OS window size)
     bool                PlatformRequestClose;   // Platform window requested closure (e.g. window was moved by the OS / host window manager, e.g. pressing ALT-F4)
 
-    // Platform/Backend Dependent Data
-    void*               PlatformHandleRaw;      // void* to hold lower-level, platform-native window handle (under Win32 this is expected to be a HWND, unused for other platforms)
-
     ImGuiViewport()     { memset(this, 0, sizeof(*this)); }
     ~ImGuiViewport()    { IM_ASSERT(PlatformUserData == NULL && RendererUserData == NULL); }
 
@@ -2983,8 +2965,7 @@
 };
 
 //-----------------------------------------------------------------------------
-<<<<<<< HEAD
-// [SECTION] Platform interface for multi-viewport support
+// [SECTION] Platform Dependent Interfaces (for e.g. multi-viewport support)
 //-----------------------------------------------------------------------------
 // [BETA] (Optional) This is completely optional, for advanced users!
 // If you are new to Dear ImGui and trying to integrate it into your engine, you can probably ignore this for now.
@@ -3070,7 +3051,6 @@
     void    (*Platform_SwapBuffers)(ImGuiViewport* vp, void* render_arg);   // . . . R .  // (Optional) Call Present/SwapBuffers (platform side! This is often unused!). 'render_arg' is the value passed to RenderPlatformWindowsDefault().
     float   (*Platform_GetWindowDpiScale)(ImGuiViewport* vp);               // N . . . .  // (Optional) [BETA] FIXME-DPI: DPI handling: Return DPI scale for this viewport. 1.0f = 96 DPI.
     void    (*Platform_OnChangedViewport)(ImGuiViewport* vp);               // . F . . .  // (Optional) [BETA] FIXME-DPI: DPI handling: Called during Begin() every time the viewport we are outputting into changes, so backend has a chance to swap fonts to adjust style.
-    void    (*Platform_SetImeInputPos)(ImGuiViewport* vp, ImVec2 pos);      // . F . . .  // (Optional) Set IME (Input Method Editor, e.g. for Asian languages) input position, so text preview appears over the imgui input box. FIXME: The call timing of this is inconsistent because we want to support without multi-viewports.
     int     (*Platform_CreateVkSurface)(ImGuiViewport* vp, ImU64 vk_inst, const void* vk_allocators, ImU64* out_vk_surface); // (Optional) For a Vulkan Renderer to call into Platform code (since the surface creation needs to tie them both).
 
     // (Optional) Renderer functions (e.g. DirectX, OpenGL, Vulkan)
@@ -3103,9 +3083,7 @@
     ImVec2  WorkPos, WorkSize;      // Coordinates without task bars / side bars / menu bars. Used to avoid positioning popups/tooltips inside this region. If you don't have this info, please copy the value for MainPos/MainSize.
     float   DpiScale;               // 1.0f = 96 DPI
     ImGuiPlatformMonitor()          { MainPos = MainSize = WorkPos = WorkSize = ImVec2(0, 0); DpiScale = 1.0f; }
-=======
-// [SECTION] Platform Dependent Interfaces
-//-----------------------------------------------------------------------------
+};
 
 // (Optional) Support for IME (Input Method Editor) via the io.SetPlatformImeDataFn() function.
 struct ImGuiPlatformImeData
@@ -3115,7 +3093,6 @@
     float   InputLineHeight;    // Line height
 
     ImGuiPlatformImeData() { memset(this, 0, sizeof(*this)); }
->>>>>>> de36ff04
 };
 
 //-----------------------------------------------------------------------------

// dear imgui, v1.51 WIP
// (headers)

// See imgui.cpp file for documentation.
// See ImGui::ShowTestWindow() in imgui_demo.cpp for demo code.
// Read 'Programmer guide' in imgui.cpp for notes on how to setup ImGui in your codebase.
// Get latest version at https://github.com/ocornut/imgui

#pragma once

#if !defined(IMGUI_DISABLE_INCLUDE_IMCONFIG_H) || defined(IMGUI_INCLUDE_IMCONFIG_H)
#include "imconfig.h"       // User-editable configuration file
#endif
#include <float.h>          // FLT_MAX
#include <stdarg.h>         // va_list
#include <stddef.h>         // ptrdiff_t, NULL
#include <string.h>         // memset, memmove, memcpy, strlen, strchr, strcpy, strcmp

#define IMGUI_VERSION       "1.51 WIP"

// Define attributes of all API symbols declarations, e.g. for DLL under Windows.
#ifndef IMGUI_API
#define IMGUI_API
#endif

// Define assertion handler.
#ifndef IM_ASSERT
#include <assert.h>
#define IM_ASSERT(_EXPR)    assert(_EXPR)
#endif

// Some compilers support applying printf-style warnings to user functions.
#if defined(__clang__) || defined(__GNUC__)
#define IM_PRINTFARGS(FMT) __attribute__((format(printf, FMT, (FMT+1))))
#else
#define IM_PRINTFARGS(FMT)
#endif

#if defined(__clang__)
#pragma clang diagnostic push
#pragma clang diagnostic ignored "-Wold-style-cast"
#endif

// Forward declarations
struct ImDrawChannel;               // Temporary storage for outputting drawing commands out of order, used by ImDrawList::ChannelsSplit()
struct ImDrawCmd;                   // A single draw command within a parent ImDrawList (generally maps to 1 GPU draw call)
struct ImDrawData;                  // All draw command lists required to render the frame
struct ImDrawList;                  // A single draw command list (generally one per window)
struct ImDrawVert;                  // A single vertex (20 bytes by default, override layout with IMGUI_OVERRIDE_DRAWVERT_STRUCT_LAYOUT)
struct ImFont;                      // Runtime data for a single font within a parent ImFontAtlas
struct ImFontAtlas;                 // Runtime data for multiple fonts, bake multiple fonts into a single texture, TTF/OTF font loader
struct ImFontConfig;                // Configuration data when adding a font or merging fonts
struct ImColor;                     // Helper functions to create a color that can be converted to either u32 or float4
struct ImGuiIO;                     // Main configuration and I/O between your application and ImGui
struct ImGuiOnceUponAFrame;         // Simple helper for running a block of code not more than once a frame, used by IMGUI_ONCE_UPON_A_FRAME macro
struct ImGuiStorage;                // Simple custom key value storage
struct ImGuiStyle;                  // Runtime data for styling/colors
struct ImGuiTextFilter;             // Parse and apply text filters. In format "aaaaa[,bbbb][,ccccc]"
struct ImGuiTextBuffer;             // Text buffer for logging/accumulating text
struct ImGuiTextEditCallbackData;   // Shared state of ImGui::InputText() when using custom ImGuiTextEditCallback (rare/advanced use)
struct ImGuiSizeConstraintCallbackData;// Structure used to constraint window size in custom ways when using custom ImGuiSizeConstraintCallback (rare/advanced use)
struct ImGuiListClipper;            // Helper to manually clip large list of items
struct ImGuiContext;                // ImGui context (opaque)

// Typedefs and Enumerations (declared as int for compatibility and to not pollute the top of this file)
typedef unsigned int ImU32;         // 32-bit unsigned integer (typically used to store packed colors)
typedef unsigned int ImGuiID;       // unique ID used by widgets (typically hashed from a stack of string)
typedef unsigned short ImWchar;     // character for keyboard input/display
typedef void* ImTextureID;          // user data to identify a texture (this is whatever to you want it to be! read the FAQ about ImTextureID in imgui.cpp)
typedef int ImGuiCol;               // a color identifier for styling       // enum ImGuiCol_
typedef int ImGuiStyleVar;          // a variable identifier for styling    // enum ImGuiStyleVar_
typedef int ImGuiKey;               // a key identifier (ImGui-side enum)   // enum ImGuiKey_
typedef int ImGuiColorEditFlags;    // color edit flags for Color*()        // enum ImGuiColorEditFlags_
typedef int ImGuiMouseCursor;       // a mouse cursor identifier            // enum ImGuiMouseCursor_
typedef int ImGuiWindowFlags;       // window flags for Begin*()            // enum ImGuiWindowFlags_
<<<<<<< HEAD
typedef int ImGuiCond;              // condition flags for Set*()           // enum ImGuiCond_
=======
typedef int ImGuiColumnsFlags;       // column flags for Columns()           // enum ImGuiColumnsFlags_
typedef int ImGuiSetCond;           // condition flags for Set*()           // enum ImGuiSetCond_
>>>>>>> 66c42812
typedef int ImGuiInputTextFlags;    // flags for InputText*()               // enum ImGuiInputTextFlags_
typedef int ImGuiSelectableFlags;   // flags for Selectable()               // enum ImGuiSelectableFlags_
typedef int ImGuiTreeNodeFlags;     // flags for TreeNode*(), Collapsing*() // enum ImGuiTreeNodeFlags_
typedef int (*ImGuiTextEditCallback)(ImGuiTextEditCallbackData *data);
typedef void (*ImGuiSizeConstraintCallback)(ImGuiSizeConstraintCallbackData* data);
#ifdef _MSC_VER
typedef unsigned __int64 ImU64;     // 64-bit unsigned integer
#else
typedef unsigned long long ImU64;   // 64-bit unsigned integer
#endif 

// Others helpers at bottom of the file:
// class ImVector<>                 // Lightweight std::vector like class.
// IMGUI_ONCE_UPON_A_FRAME          // Execute a block of code once per frame only (convenient for creating UI within deep-nested code that runs multiple times)

struct ImVec2
{
    float x, y;
    ImVec2() { x = y = 0.0f; }
    ImVec2(float _x, float _y) { x = _x; y = _y; }
#ifdef IM_VEC2_CLASS_EXTRA          // Define constructor and implicit cast operators in imconfig.h to convert back<>forth from your math types and ImVec2.
    IM_VEC2_CLASS_EXTRA
#endif
};

struct ImVec4
{
    float x, y, z, w;
    ImVec4() { x = y = z = w = 0.0f; }
    ImVec4(float _x, float _y, float _z, float _w) { x = _x; y = _y; z = _z; w = _w; }
#ifdef IM_VEC4_CLASS_EXTRA          // Define constructor and implicit cast operators in imconfig.h to convert back<>forth from your math types and ImVec4.
    IM_VEC4_CLASS_EXTRA
#endif
};

// ImGui end-user API
// In a namespace so that user can add extra functions in a separate file (e.g. Value() helpers for your vector or common types)
namespace ImGui
{
    // Main
    IMGUI_API ImGuiIO&      GetIO();
    IMGUI_API ImGuiStyle&   GetStyle();
    IMGUI_API ImDrawData*   GetDrawData();                              // same value as passed to your io.RenderDrawListsFn() function. valid after Render() and until the next call to NewFrame()
    IMGUI_API void          NewFrame();                                 // start a new ImGui frame, you can submit any command from this point until NewFrame()/Render().
    IMGUI_API void          Render();                                   // ends the ImGui frame, finalize rendering data, then call your io.RenderDrawListsFn() function if set.
    IMGUI_API void          Shutdown();

    // Demo/Debug/Info
    IMGUI_API void          ShowTestWindow(bool* p_open = NULL);        // create demo/test window. demonstrate most ImGui features. call this to learn about the library! try to make it always available in your application!
    IMGUI_API void          ShowMetricsWindow(bool* p_open = NULL);     // create metrics window. display ImGui internals: browse window list, draw commands, individual vertices, basic internal state, etc.
    IMGUI_API void          ShowStyleEditor(ImGuiStyle* ref = NULL);    // add style editor block (not a window). you can pass in a reference ImGuiStyle structure to compare to, revert to and save to (else it uses the default style)
    IMGUI_API void          ShowUserGuide();                            // add basic help/info block (not a window): how to manipulate ImGui as a end-user (mouse/keyboard controls).

    // Window
    IMGUI_API bool          Begin(const char* name, bool* p_open = NULL, ImGuiWindowFlags flags = 0);                                                   // push window to the stack and start appending to it. see .cpp for details. return false when window is collapsed, so you can early out in your code. 'bool* p_open' creates a widget on the upper-right to close the window (which sets your bool to false).
    IMGUI_API bool          Begin(const char* name, bool* p_open, const ImVec2& size_on_first_use, float bg_alpha = -1.0f, ImGuiWindowFlags flags = 0); // OBSOLETE. this is the older/longer API. the extra parameters aren't very relevant. call SetNextWindowSize() instead if you want to set a window size. For regular windows, 'size_on_first_use' only applies to the first time EVER the window is created and probably not what you want! might obsolete this API eventually.
    IMGUI_API void          End();                                                                                                                      // finish appending to current window, pop it off the window stack.
    IMGUI_API bool          BeginChild(const char* str_id, const ImVec2& size = ImVec2(0,0), bool border = false, ImGuiWindowFlags extra_flags = 0);    // begin a scrolling region. size==0.0f: use remaining window size, size<0.0f: use remaining window size minus abs(size). size>0.0f: fixed size. each axis can use a different mode, e.g. ImVec2(0,400).
    IMGUI_API bool          BeginChild(ImGuiID id, const ImVec2& size = ImVec2(0,0), bool border = false, ImGuiWindowFlags extra_flags = 0);            // "
    IMGUI_API void          EndChild();
    IMGUI_API ImVec2        GetContentRegionMax();                                              // current content boundaries (typically window boundaries including scrolling, or current column boundaries), in windows coordinates
    IMGUI_API ImVec2        GetContentRegionAvail();                                            // == GetContentRegionMax() - GetCursorPos()
    IMGUI_API float         GetContentRegionAvailWidth();                                       //
    IMGUI_API ImVec2        GetWindowContentRegionMin();                                        // content boundaries min (roughly (0,0)-Scroll), in window coordinates
    IMGUI_API ImVec2        GetWindowContentRegionMax();                                        // content boundaries max (roughly (0,0)+Size-Scroll) where Size can be override with SetNextWindowContentSize(), in window coordinates
    IMGUI_API float         GetWindowContentRegionWidth();                                      //
    IMGUI_API ImDrawList*   GetWindowDrawList();                                                // get rendering command-list if you want to append your own draw primitives
    IMGUI_API ImVec2        GetWindowPos();                                                     // get current window position in screen space (useful if you want to do your own drawing via the DrawList api)
    IMGUI_API ImVec2        GetWindowSize();                                                    // get current window size
    IMGUI_API float         GetWindowWidth();
    IMGUI_API float         GetWindowHeight();
    IMGUI_API bool          IsWindowCollapsed();
    IMGUI_API void          SetWindowFontScale(float scale);                                    // per-window font scale. Adjust IO.FontGlobalScale if you want to scale all windows

    IMGUI_API void          SetNextWindowPos(const ImVec2& pos, ImGuiCond cond = 0);            // set next window position. call before Begin()
    IMGUI_API void          SetNextWindowPosCenter(ImGuiCond cond = 0);                         // set next window position to be centered on screen. call before Begin()
    IMGUI_API void          SetNextWindowSize(const ImVec2& size, ImGuiCond cond = 0);          // set next window size. set axis to 0.0f to force an auto-fit on this axis. call before Begin()
    IMGUI_API void          SetNextWindowSizeConstraints(const ImVec2& size_min, const ImVec2& size_max, ImGuiSizeConstraintCallback custom_callback = NULL, void* custom_callback_data = NULL); // set next window size limits. use -1,-1 on either X/Y axis to preserve the current size. Use callback to apply non-trivial programmatic constraints.
    IMGUI_API void          SetNextWindowContentSize(const ImVec2& size);                       // set next window content size (enforce the range of scrollbars). set axis to 0.0f to leave it automatic. call before Begin()
    IMGUI_API void          SetNextWindowContentWidth(float width);                             // set next window content width (enforce the range of horizontal scrollbar). call before Begin()
    IMGUI_API void          SetNextWindowCollapsed(bool collapsed, ImGuiCond cond = 0);         // set next window collapsed state. call before Begin()
    IMGUI_API void          SetNextWindowFocus();                                               // set next window to be focused / front-most. call before Begin()
    IMGUI_API void          SetWindowPos(const ImVec2& pos, ImGuiCond cond = 0);                // (not recommended) set current window position - call within Begin()/End(). prefer using SetNextWindowPos(), as this may incur tearing and side-effects.
    IMGUI_API void          SetWindowSize(const ImVec2& size, ImGuiCond cond = 0);              // (not recommended) set current window size - call within Begin()/End(). set to ImVec2(0,0) to force an auto-fit. prefer using SetNextWindowSize(), as this may incur tearing and minor side-effects.    
    IMGUI_API void          SetWindowCollapsed(bool collapsed, ImGuiCond cond = 0);             // (not recommended) set current window collapsed state. prefer using SetNextWindowCollapsed().
    IMGUI_API void          SetWindowFocus();                                                   // (not recommended) set current window to be focused / front-most. prefer using SetNextWindowFocus().
    IMGUI_API void          SetWindowPos(const char* name, const ImVec2& pos, ImGuiCond cond = 0);      // set named window position.
    IMGUI_API void          SetWindowSize(const char* name, const ImVec2& size, ImGuiCond cond = 0);    // set named window size. set axis to 0.0f to force an auto-fit on this axis.
    IMGUI_API void          SetWindowCollapsed(const char* name, bool collapsed, ImGuiCond cond = 0);   // set named window collapsed state
    IMGUI_API void          SetWindowFocus(const char* name);                                           // set named window to be focused / front-most. use NULL to remove focus.

    IMGUI_API float         GetScrollX();                                                       // get scrolling amount [0..GetScrollMaxX()]
    IMGUI_API float         GetScrollY();                                                       // get scrolling amount [0..GetScrollMaxY()]
    IMGUI_API float         GetScrollMaxX();                                                    // get maximum scrolling amount ~~ ContentSize.X - WindowSize.X
    IMGUI_API float         GetScrollMaxY();                                                    // get maximum scrolling amount ~~ ContentSize.Y - WindowSize.Y
    IMGUI_API void          SetScrollX(float scroll_x);                                         // set scrolling amount [0..GetScrollMaxX()]
    IMGUI_API void          SetScrollY(float scroll_y);                                         // set scrolling amount [0..GetScrollMaxY()]
    IMGUI_API void          SetScrollHere(float center_y_ratio = 0.5f);                         // adjust scrolling amount to make current cursor position visible. center_y_ratio=0.0: top, 0.5: center, 1.0: bottom.
    IMGUI_API void          SetScrollFromPosY(float pos_y, float center_y_ratio = 0.5f);        // adjust scrolling amount to make given position valid. use GetCursorPos() or GetCursorStartPos()+offset to get valid positions.
    IMGUI_API void          SetKeyboardFocusHere(int offset = 0);                               // focus keyboard on the next widget. Use positive 'offset' to access sub components of a multiple component widget. Use negative 'offset' to access previous widgets.
    IMGUI_API void          SetStateStorage(ImGuiStorage* tree);                                // replace tree state storage with our own (if you want to manipulate it yourself, typically clear subsection of it)
    IMGUI_API ImGuiStorage* GetStateStorage();

    // Parameters stacks (shared)
    IMGUI_API void          PushFont(ImFont* font);                                             // use NULL as a shortcut to push default font
    IMGUI_API void          PopFont();
    IMGUI_API void          PushStyleColor(ImGuiCol idx, ImU32 col);
    IMGUI_API void          PushStyleColor(ImGuiCol idx, const ImVec4& col);
    IMGUI_API void          PopStyleColor(int count = 1);
    IMGUI_API void          PushStyleVar(ImGuiStyleVar idx, float val);
    IMGUI_API void          PushStyleVar(ImGuiStyleVar idx, const ImVec2& val);
    IMGUI_API void          PopStyleVar(int count = 1);
    IMGUI_API const ImVec4& GetStyleColorVec4(ImGuiCol idx);                                    // retrieve style color as stored in ImGuiStyle structure. use to feed back into PushStyleColor(), otherwhise use GetColorU32() to get style color + style alpha.
    IMGUI_API ImFont*       GetFont();                                                          // get current font
    IMGUI_API float         GetFontSize();                                                      // get current font size (= height in pixels) of current font with current scale applied
    IMGUI_API ImVec2        GetFontTexUvWhitePixel();                                           // get UV coordinate for a while pixel, useful to draw custom shapes via the ImDrawList API
    IMGUI_API ImU32         GetColorU32(ImGuiCol idx, float alpha_mul = 1.0f);                  // retrieve given style color with style alpha applied and optional extra alpha multiplier
    IMGUI_API ImU32         GetColorU32(const ImVec4& col);                                     // retrieve given color with style alpha applied
    IMGUI_API ImU32         GetColorU32(ImU32 col);                                             // retrieve given color with style alpha applied

    // Parameters stacks (current window)
    IMGUI_API void          PushItemWidth(float item_width);                                    // width of items for the common item+label case, pixels. 0.0f = default to ~2/3 of windows width, >0.0f: width in pixels, <0.0f align xx pixels to the right of window (so -1.0f always align width to the right side)
    IMGUI_API void          PopItemWidth();
    IMGUI_API float         CalcItemWidth();                                                    // width of item given pushed settings and current cursor position
    IMGUI_API void          PushTextWrapPos(float wrap_pos_x = 0.0f);                           // word-wrapping for Text*() commands. < 0.0f: no wrapping; 0.0f: wrap to end of window (or column); > 0.0f: wrap at 'wrap_pos_x' position in window local space
    IMGUI_API void          PopTextWrapPos();
    IMGUI_API void          PushAllowKeyboardFocus(bool v);                                     // allow focusing using TAB/Shift-TAB, enabled by default but you can disable it for certain widgets
    IMGUI_API void          PopAllowKeyboardFocus();
    IMGUI_API void          PushButtonRepeat(bool repeat);                                      // in 'repeat' mode, Button*() functions return repeated true in a typematic manner (uses io.KeyRepeatDelay/io.KeyRepeatRate for now). Note that you can call IsItemActive() after any Button() to tell if the button is held in the current frame.
    IMGUI_API void          PopButtonRepeat();

    // Cursor / Layout
    IMGUI_API void          Separator();                                                        // horizontal line
    IMGUI_API void          SameLine(float pos_x = 0.0f, float spacing_w = -1.0f);              // call between widgets or groups to layout them horizontally
    IMGUI_API void          NewLine();                                                          // undo a SameLine()
    IMGUI_API void          Spacing();                                                          // add vertical spacing
    IMGUI_API void          Dummy(const ImVec2& size);                                          // add a dummy item of given size
    IMGUI_API void          Indent(float indent_w = 0.0f);                                      // move content position toward the right, by style.IndentSpacing or indent_w if >0
    IMGUI_API void          Unindent(float indent_w = 0.0f);                                    // move content position back to the left, by style.IndentSpacing or indent_w if >0
    IMGUI_API void          BeginGroup();                                                       // lock horizontal starting position + capture group bounding box into one "item" (so you can use IsItemHovered() or layout primitives such as SameLine() on whole group, etc.)
    IMGUI_API void          EndGroup();
    IMGUI_API ImVec2        GetCursorPos();                                                     // cursor position is relative to window position
    IMGUI_API float         GetCursorPosX();                                                    // "
    IMGUI_API float         GetCursorPosY();                                                    // "
    IMGUI_API void          SetCursorPos(const ImVec2& local_pos);                              // "
    IMGUI_API void          SetCursorPosX(float x);                                             // "
    IMGUI_API void          SetCursorPosY(float y);                                             // "
    IMGUI_API ImVec2        GetCursorStartPos();                                                // initial cursor position
    IMGUI_API ImVec2        GetCursorScreenPos();                                               // cursor position in absolute screen coordinates [0..io.DisplaySize] (useful to work with ImDrawList API)
    IMGUI_API void          SetCursorScreenPos(const ImVec2& pos);                              // cursor position in absolute screen coordinates [0..io.DisplaySize]
    IMGUI_API void          AlignFirstTextHeightToWidgets();                                    // call once if the first item on the line is a Text() item and you want to vertically lower it to match subsequent (bigger) widgets
    IMGUI_API float         GetTextLineHeight();                                                // height of font == GetWindowFontSize()
    IMGUI_API float         GetTextLineHeightWithSpacing();                                     // distance (in pixels) between 2 consecutive lines of text == GetWindowFontSize() + GetStyle().ItemSpacing.y
    IMGUI_API float         GetItemsLineHeightWithSpacing();                                    // distance (in pixels) between 2 consecutive lines of standard height widgets == GetWindowFontSize() + GetStyle().FramePadding.y*2 + GetStyle().ItemSpacing.y

    // Columns
    // You can also use SameLine(pos_x) for simplified columning. The columns API is still work-in-progress and rather lacking.
    IMGUI_API void          BeginColumns(const char* id, int count, ImGuiColumnsFlags flags = 0); // setup number of columns. use an identifier to distinguish multiple column sets. close with EndColumns().
    IMGUI_API void          EndColumns();                                                        // close columns
    IMGUI_API void          NextColumn();                                                        // next column, defaults to current row or next row if the current row is finished
    IMGUI_API int           GetColumnIndex();                                                    // get current column index
    IMGUI_API float         GetColumnWidth(int column_index = -1);                               // get column width (in pixels). pass -1 to use current column
    IMGUI_API void          SetColumnWidth(int column_index, float width);                       // set column width (in pixels). pass -1 to use current column
    IMGUI_API float         GetColumnOffset(int column_index = -1);                              // get position of column line (in pixels, from the left side of the contents region). pass -1 to use current column, otherwise 0..GetColumnsCount() inclusive. column 0 is usually 0.0f and not resizable unless you call this
    IMGUI_API void          SetColumnOffset(int column_index, float offset_x);                   // set position of column line (in pixels, from the left side of the contents region). pass -1 to use current column
    IMGUI_API int           GetColumnsCount();
    IMGUI_API void          Columns(int count = 1, const char* id = NULL, bool border = true);

    // ID scopes
    // If you are creating widgets in a loop you most likely want to push a unique identifier so ImGui can differentiate them.
    // You can also use the "##foobar" syntax within widget label to distinguish them from each others. Read "A primer on the use of labels/IDs" in the FAQ for more details.
    IMGUI_API void          PushID(const char* str_id);                                         // push identifier into the ID stack. IDs are hash of the *entire* stack!
    IMGUI_API void          PushID(const char* str_id_begin, const char* str_id_end);
    IMGUI_API void          PushID(const void* ptr_id);
    IMGUI_API void          PushID(int int_id);
    IMGUI_API void          PopID();
    IMGUI_API ImGuiID       GetID(const char* str_id);                                          // calculate unique ID (hash of whole ID stack + given parameter). useful if you want to query into ImGuiStorage yourself
    IMGUI_API ImGuiID       GetID(const char* str_id_begin, const char* str_id_end);
    IMGUI_API ImGuiID       GetID(const void* ptr_id);

    // Widgets
    IMGUI_API void          Text(const char* fmt, ...) IM_PRINTFARGS(1);
    IMGUI_API void          TextV(const char* fmt, va_list args);
    IMGUI_API void          TextColored(const ImVec4& col, const char* fmt, ...) IM_PRINTFARGS(2);  // shortcut for PushStyleColor(ImGuiCol_Text, col); Text(fmt, ...); PopStyleColor();
    IMGUI_API void          TextColoredV(const ImVec4& col, const char* fmt, va_list args);
    IMGUI_API void          TextDisabled(const char* fmt, ...) IM_PRINTFARGS(1);                    // shortcut for PushStyleColor(ImGuiCol_Text, style.Colors[ImGuiCol_TextDisabled]); Text(fmt, ...); PopStyleColor();
    IMGUI_API void          TextDisabledV(const char* fmt, va_list args);
    IMGUI_API void          TextWrapped(const char* fmt, ...) IM_PRINTFARGS(1);                     // shortcut for PushTextWrapPos(0.0f); Text(fmt, ...); PopTextWrapPos();. Note that this won't work on an auto-resizing window if there's no other widgets to extend the window width, yoy may need to set a size using SetNextWindowSize().
    IMGUI_API void          TextWrappedV(const char* fmt, va_list args);
    IMGUI_API void          TextUnformatted(const char* text, const char* text_end = NULL);         // doesn't require null terminated string if 'text_end' is specified. no copy done to any bounded stack buffer, recommended for long chunks of text
    IMGUI_API void          LabelText(const char* label, const char* fmt, ...) IM_PRINTFARGS(2);    // display text+label aligned the same way as value+label widgets
    IMGUI_API void          LabelTextV(const char* label, const char* fmt, va_list args);
    IMGUI_API void          Bullet();                                                               // draw a small circle and keep the cursor on the same line. advance cursor x position by GetTreeNodeToLabelSpacing(), same distance that TreeNode() uses
    IMGUI_API void          BulletText(const char* fmt, ...) IM_PRINTFARGS(1);                      // shortcut for Bullet()+Text()
    IMGUI_API void          BulletTextV(const char* fmt, va_list args);
    IMGUI_API bool          Button(const char* label, const ImVec2& size = ImVec2(0,0));            // button
    IMGUI_API bool          SmallButton(const char* label);                                         // button with FramePadding=(0,0) to easily embed in text
    IMGUI_API bool          InvisibleButton(const char* str_id, const ImVec2& size);
    IMGUI_API void          Image(ImTextureID user_texture_id, const ImVec2& size, const ImVec2& uv0 = ImVec2(0,0), const ImVec2& uv1 = ImVec2(1,1), const ImVec4& tint_col = ImVec4(1,1,1,1), const ImVec4& border_col = ImVec4(0,0,0,0));
    IMGUI_API bool          ImageButton(ImTextureID user_texture_id, const ImVec2& size, const ImVec2& uv0 = ImVec2(0,0),  const ImVec2& uv1 = ImVec2(1,1), int frame_padding = -1, const ImVec4& bg_col = ImVec4(0,0,0,0), const ImVec4& tint_col = ImVec4(1,1,1,1));    // <0 frame_padding uses default frame padding settings. 0 for no padding
    IMGUI_API bool          Checkbox(const char* label, bool* v);
    IMGUI_API bool          CheckboxFlags(const char* label, unsigned int* flags, unsigned int flags_value);
    IMGUI_API bool          RadioButton(const char* label, bool active);
    IMGUI_API bool          RadioButton(const char* label, int* v, int v_button);
    IMGUI_API bool          Combo(const char* label, int* current_item, const char* const* items, int items_count, int height_in_items = -1);
    IMGUI_API bool          Combo(const char* label, int* current_item, const char* items_separated_by_zeros, int height_in_items = -1);    // separate items with \0, end item-list with \0\0
    IMGUI_API bool          Combo(const char* label, int* current_item, bool (*items_getter)(void* data, int idx, const char** out_text), void* data, int items_count, int height_in_items = -1);
    IMGUI_API void          PlotLines(const char* label, const float* values, int values_count, int values_offset = 0, const char* overlay_text = NULL, float scale_min = FLT_MAX, float scale_max = FLT_MAX, ImVec2 graph_size = ImVec2(0,0), int stride = sizeof(float));
    IMGUI_API void          PlotLines(const char* label, float (*values_getter)(void* data, int idx), void* data, int values_count, int values_offset = 0, const char* overlay_text = NULL, float scale_min = FLT_MAX, float scale_max = FLT_MAX, ImVec2 graph_size = ImVec2(0,0));
    IMGUI_API void          PlotHistogram(const char* label, const float* values, int values_count, int values_offset = 0, const char* overlay_text = NULL, float scale_min = FLT_MAX, float scale_max = FLT_MAX, ImVec2 graph_size = ImVec2(0,0), int stride = sizeof(float));
    IMGUI_API void          PlotHistogram(const char* label, float (*values_getter)(void* data, int idx), void* data, int values_count, int values_offset = 0, const char* overlay_text = NULL, float scale_min = FLT_MAX, float scale_max = FLT_MAX, ImVec2 graph_size = ImVec2(0,0));
    IMGUI_API void          ProgressBar(float fraction, const ImVec2& size_arg = ImVec2(-1,0), const char* overlay = NULL);

    // Widgets: Drags (tip: ctrl+click on a drag box to input with keyboard. manually input values aren't clamped, can go off-bounds)
    // For all the Float2/Float3/Float4/Int2/Int3/Int4 versions of every functions, note that a 'float v[X]' function argument is the same as 'float* v', the array syntax is just a way to document the number of elements that are expected to be accessible. You can pass address of your first element out of a contiguous set, e.g. &myvector.x
    IMGUI_API bool          DragFloat(const char* label, float* v, float v_speed = 1.0f, float v_min = 0.0f, float v_max = 0.0f, const char* display_format = "%.3f", float power = 1.0f);     // If v_min >= v_max we have no bound
    IMGUI_API bool          DragFloat2(const char* label, float v[2], float v_speed = 1.0f, float v_min = 0.0f, float v_max = 0.0f, const char* display_format = "%.3f", float power = 1.0f);
    IMGUI_API bool          DragFloat3(const char* label, float v[3], float v_speed = 1.0f, float v_min = 0.0f, float v_max = 0.0f, const char* display_format = "%.3f", float power = 1.0f);
    IMGUI_API bool          DragFloat4(const char* label, float v[4], float v_speed = 1.0f, float v_min = 0.0f, float v_max = 0.0f, const char* display_format = "%.3f", float power = 1.0f);
    IMGUI_API bool          DragFloatRange2(const char* label, float* v_current_min, float* v_current_max, float v_speed = 1.0f, float v_min = 0.0f, float v_max = 0.0f, const char* display_format = "%.3f", const char* display_format_max = NULL, float power = 1.0f);
    IMGUI_API bool          DragInt(const char* label, int* v, float v_speed = 1.0f, int v_min = 0, int v_max = 0, const char* display_format = "%.0f");                                       // If v_min >= v_max we have no bound
    IMGUI_API bool          DragInt2(const char* label, int v[2], float v_speed = 1.0f, int v_min = 0, int v_max = 0, const char* display_format = "%.0f");
    IMGUI_API bool          DragInt3(const char* label, int v[3], float v_speed = 1.0f, int v_min = 0, int v_max = 0, const char* display_format = "%.0f");
    IMGUI_API bool          DragInt4(const char* label, int v[4], float v_speed = 1.0f, int v_min = 0, int v_max = 0, const char* display_format = "%.0f");
    IMGUI_API bool          DragIntRange2(const char* label, int* v_current_min, int* v_current_max, float v_speed = 1.0f, int v_min = 0, int v_max = 0, const char* display_format = "%.0f", const char* display_format_max = NULL);

    // Widgets: Input with Keyboard
    IMGUI_API bool          InputText(const char* label, char* buf, size_t buf_size, ImGuiInputTextFlags flags = 0, ImGuiTextEditCallback callback = NULL, void* user_data = NULL);
    IMGUI_API bool          InputTextMultiline(const char* label, char* buf, size_t buf_size, const ImVec2& size = ImVec2(0,0), ImGuiInputTextFlags flags = 0, ImGuiTextEditCallback callback = NULL, void* user_data = NULL);
    IMGUI_API bool          InputFloat(const char* label, float* v, float step = 0.0f, float step_fast = 0.0f, int decimal_precision = -1, ImGuiInputTextFlags extra_flags = 0);
    IMGUI_API bool          InputFloat2(const char* label, float v[2], int decimal_precision = -1, ImGuiInputTextFlags extra_flags = 0);
    IMGUI_API bool          InputFloat3(const char* label, float v[3], int decimal_precision = -1, ImGuiInputTextFlags extra_flags = 0);
    IMGUI_API bool          InputFloat4(const char* label, float v[4], int decimal_precision = -1, ImGuiInputTextFlags extra_flags = 0);
    IMGUI_API bool          InputInt(const char* label, int* v, int step = 1, int step_fast = 100, ImGuiInputTextFlags extra_flags = 0);
    IMGUI_API bool          InputInt2(const char* label, int v[2], ImGuiInputTextFlags extra_flags = 0);
    IMGUI_API bool          InputInt3(const char* label, int v[3], ImGuiInputTextFlags extra_flags = 0);
    IMGUI_API bool          InputInt4(const char* label, int v[4], ImGuiInputTextFlags extra_flags = 0);

    // Widgets: Sliders (tip: ctrl+click on a slider to input with keyboard. manually input values aren't clamped, can go off-bounds)
    IMGUI_API bool          SliderFloat(const char* label, float* v, float v_min, float v_max, const char* display_format = "%.3f", float power = 1.0f);     // adjust display_format to decorate the value with a prefix or a suffix for in-slider labels or unit display. Use power!=1.0 for logarithmic sliders
    IMGUI_API bool          SliderFloat2(const char* label, float v[2], float v_min, float v_max, const char* display_format = "%.3f", float power = 1.0f);
    IMGUI_API bool          SliderFloat3(const char* label, float v[3], float v_min, float v_max, const char* display_format = "%.3f", float power = 1.0f);
    IMGUI_API bool          SliderFloat4(const char* label, float v[4], float v_min, float v_max, const char* display_format = "%.3f", float power = 1.0f);
    IMGUI_API bool          SliderAngle(const char* label, float* v_rad, float v_degrees_min = -360.0f, float v_degrees_max = +360.0f);
    IMGUI_API bool          SliderInt(const char* label, int* v, int v_min, int v_max, const char* display_format = "%.0f");
    IMGUI_API bool          SliderInt2(const char* label, int v[2], int v_min, int v_max, const char* display_format = "%.0f");
    IMGUI_API bool          SliderInt3(const char* label, int v[3], int v_min, int v_max, const char* display_format = "%.0f");
    IMGUI_API bool          SliderInt4(const char* label, int v[4], int v_min, int v_max, const char* display_format = "%.0f");
    IMGUI_API bool          VSliderFloat(const char* label, const ImVec2& size, float* v, float v_min, float v_max, const char* display_format = "%.3f", float power = 1.0f);
    IMGUI_API bool          VSliderInt(const char* label, const ImVec2& size, int* v, int v_min, int v_max, const char* display_format = "%.0f");

    // Widgets: Color Editor/Picker (tip: the ColorEdit* functions have a little colored preview square that can be left-clicked to open a picker, and right-clicked to open an option menu.)
    // Note that a 'float v[X]' function argument is the same as 'float* v', the array syntax is just a way to document the number of elements that are expected to be accessible. You can the pass the address of a first float element out of a contiguous structure, e.g. &myvector.x
    IMGUI_API bool          ColorEdit3(const char* label, float col[3], ImGuiColorEditFlags flags = 0);
    IMGUI_API bool          ColorEdit4(const char* label, float col[4], ImGuiColorEditFlags flags = 0);
    IMGUI_API bool          ColorPicker3(const char* label, float col[3], ImGuiColorEditFlags flags = 0);
    IMGUI_API bool          ColorPicker4(const char* label, float col[4], ImGuiColorEditFlags flags = 0, const float* ref_col = NULL);
    IMGUI_API bool          ColorButton(const char* desc_id, const ImVec4& col, ImGuiColorEditFlags flags = 0, ImVec2 size = ImVec2(0,0));  // display a colored square/button, hover for details, return true when pressed.
    IMGUI_API void          SetColorEditOptions(ImGuiColorEditFlags flags);                         // initialize current options (generally on application startup) if you want to select a default format, picker type, etc. User will be able to change many settings, unless you pass the _NoOptions flag to your calls.

    // Widgets: Trees
    IMGUI_API bool          TreeNode(const char* label);                                            // if returning 'true' the node is open and the tree id is pushed into the id stack. user is responsible for calling TreePop().
    IMGUI_API bool          TreeNode(const char* str_id, const char* fmt, ...) IM_PRINTFARGS(2);    // read the FAQ about why and how to use ID. to align arbitrary text at the same level as a TreeNode() you can use Bullet().
    IMGUI_API bool          TreeNode(const void* ptr_id, const char* fmt, ...) IM_PRINTFARGS(2);    // "
    IMGUI_API bool          TreeNodeV(const char* str_id, const char* fmt, va_list args);           // "
    IMGUI_API bool          TreeNodeV(const void* ptr_id, const char* fmt, va_list args);           // "
    IMGUI_API bool          TreeNodeEx(const char* label, ImGuiTreeNodeFlags flags = 0);
    IMGUI_API bool          TreeNodeEx(const char* str_id, ImGuiTreeNodeFlags flags, const char* fmt, ...) IM_PRINTFARGS(3);
    IMGUI_API bool          TreeNodeEx(const void* ptr_id, ImGuiTreeNodeFlags flags, const char* fmt, ...) IM_PRINTFARGS(3);
    IMGUI_API bool          TreeNodeExV(const char* str_id, ImGuiTreeNodeFlags flags, const char* fmt, va_list args);
    IMGUI_API bool          TreeNodeExV(const void* ptr_id, ImGuiTreeNodeFlags flags, const char* fmt, va_list args);
    IMGUI_API void          TreePush(const char* str_id = NULL);                                    // ~ Indent()+PushId(). Already called by TreeNode() when returning true, but you can call Push/Pop yourself for layout purpose
    IMGUI_API void          TreePush(const void* ptr_id = NULL);                                    // "
    IMGUI_API void          TreePop();                                                              // ~ Unindent()+PopId()
    IMGUI_API void          TreeAdvanceToLabelPos();                                                // advance cursor x position by GetTreeNodeToLabelSpacing()
    IMGUI_API float         GetTreeNodeToLabelSpacing();                                            // horizontal distance preceding label when using TreeNode*() or Bullet() == (g.FontSize + style.FramePadding.x*2) for a regular unframed TreeNode
    IMGUI_API void          SetNextTreeNodeOpen(bool is_open, ImGuiCond cond = 0);               // set next TreeNode/CollapsingHeader open state.
    IMGUI_API bool          CollapsingHeader(const char* label, ImGuiTreeNodeFlags flags = 0);      // if returning 'true' the header is open. doesn't indent nor push on ID stack. user doesn't have to call TreePop().
    IMGUI_API bool          CollapsingHeader(const char* label, bool* p_open, ImGuiTreeNodeFlags flags = 0); // when 'p_open' isn't NULL, display an additional small close button on upper right of the header

    // Widgets: Selectable / Lists
    IMGUI_API bool          Selectable(const char* label, bool selected = false, ImGuiSelectableFlags flags = 0, const ImVec2& size = ImVec2(0,0));  // size.x==0.0: use remaining width, size.x>0.0: specify width. size.y==0.0: use label height, size.y>0.0: specify height
    IMGUI_API bool          Selectable(const char* label, bool* p_selected, ImGuiSelectableFlags flags = 0, const ImVec2& size = ImVec2(0,0));
    IMGUI_API bool          ListBox(const char* label, int* current_item, const char* const* items, int items_count, int height_in_items = -1);
    IMGUI_API bool          ListBox(const char* label, int* current_item, bool (*items_getter)(void* data, int idx, const char** out_text), void* data, int items_count, int height_in_items = -1);
    IMGUI_API bool          ListBoxHeader(const char* label, const ImVec2& size = ImVec2(0,0)); // use if you want to reimplement ListBox() will custom data or interactions. make sure to call ListBoxFooter() afterwards.
    IMGUI_API bool          ListBoxHeader(const char* label, int items_count, int height_in_items = -1); // "
    IMGUI_API void          ListBoxFooter();                                                    // terminate the scrolling region

    // Widgets: Value() Helpers. Output single value in "name: value" format (tip: freely declare more in your code to handle your types. you can add functions to the ImGui namespace)
    IMGUI_API void          Value(const char* prefix, bool b);
    IMGUI_API void          Value(const char* prefix, int v);
    IMGUI_API void          Value(const char* prefix, unsigned int v);
    IMGUI_API void          Value(const char* prefix, float v, const char* float_format = NULL);

    // Tooltips
    IMGUI_API void          SetTooltip(const char* fmt, ...) IM_PRINTFARGS(1);                  // set text tooltip under mouse-cursor, typically use with ImGui::IsItemHovered(). overidde any previous call to SetTooltip().
    IMGUI_API void          SetTooltipV(const char* fmt, va_list args);
    IMGUI_API void          BeginTooltip();                                                     // begin/append a tooltip window. to create full-featured tooltip (with any kind of contents).
    IMGUI_API void          EndTooltip();

    // Menus
    IMGUI_API bool          BeginMainMenuBar();                                                 // create and append to a full screen menu-bar. only call EndMainMenuBar() if this returns true!
    IMGUI_API void          EndMainMenuBar();
    IMGUI_API bool          BeginMenuBar();                                                     // append to menu-bar of current window (requires ImGuiWindowFlags_MenuBar flag set). only call EndMenuBar() if this returns true!
    IMGUI_API void          EndMenuBar();
    IMGUI_API bool          BeginMenu(const char* label, bool enabled = true);                  // create a sub-menu entry. only call EndMenu() if this returns true!
    IMGUI_API void          EndMenu();
    IMGUI_API bool          MenuItem(const char* label, const char* shortcut = NULL, bool selected = false, bool enabled = true);  // return true when activated. shortcuts are displayed for convenience but not processed by ImGui at the moment
    IMGUI_API bool          MenuItem(const char* label, const char* shortcut, bool* p_selected, bool enabled = true);              // return true when activated + toggle (*p_selected) if p_selected != NULL

    // Popups
    IMGUI_API void          OpenPopup(const char* str_id);                                      // call to mark popup as open (don't call every frame!). popups are closed when user click outside, or if CloseCurrentPopup() is called within a BeginPopup()/EndPopup() block. By default, Selectable()/MenuItem() are calling CloseCurrentPopup(). Popup identifiers are relative to the current ID-stack (so OpenPopup and BeginPopup needs to be at the same level).
    IMGUI_API bool          BeginPopup(const char* str_id);                                     // return true if the popup is open, and you can start outputting to it. only call EndPopup() if BeginPopup() returned true!
    IMGUI_API bool          BeginPopupModal(const char* name, bool* p_open = NULL, ImGuiWindowFlags extra_flags = 0);               // modal dialog (block interactions behind the modal window, can't close the modal window by clicking outside)
    IMGUI_API bool          BeginPopupContextItem(const char* str_id, int mouse_button = 1);                                        // helper to open and begin popup when clicked on last item. read comments in .cpp!
    IMGUI_API bool          BeginPopupContextWindow(const char* str_id = NULL, int mouse_button = 1, bool also_over_items = true);  // helper to open and begin popup when clicked on current window.
    IMGUI_API bool          BeginPopupContextVoid(const char* str_id = NULL, int mouse_button = 1);                                 // helper to open and begin popup when clicked in void (no window).
    IMGUI_API void          EndPopup();
    IMGUI_API bool          IsPopupOpen(const char* str_id);                                    // return true if the popup is open
    IMGUI_API void          CloseCurrentPopup();                                                // close the popup we have begin-ed into. clicking on a MenuItem or Selectable automatically close the current popup.

    // Logging: all text output from interface is redirected to tty/file/clipboard. By default, tree nodes are automatically opened during logging.
    IMGUI_API void          LogToTTY(int max_depth = -1);                                       // start logging to tty
    IMGUI_API void          LogToFile(int max_depth = -1, const char* filename = NULL);         // start logging to file
    IMGUI_API void          LogToClipboard(int max_depth = -1);                                 // start logging to OS clipboard
    IMGUI_API void          LogFinish();                                                        // stop logging (close file, etc.)
    IMGUI_API void          LogButtons();                                                       // helper to display buttons for logging to tty/file/clipboard
    IMGUI_API void          LogText(const char* fmt, ...) IM_PRINTFARGS(1);                     // pass text data straight to log (without being displayed)

    // Clipping
    IMGUI_API void          PushClipRect(const ImVec2& clip_rect_min, const ImVec2& clip_rect_max, bool intersect_with_current_clip_rect);
    IMGUI_API void          PopClipRect();

    // Utilities
    IMGUI_API bool          IsItemHovered();                                                    // was the last item hovered by mouse?
    IMGUI_API bool          IsItemHoveredRect();                                                // was the last item hovered by mouse? even if another item is active or window is blocked by popup while we are hovering this
    IMGUI_API bool          IsItemActive();                                                     // was the last item active? (e.g. button being held, text field being edited- items that don't interact will always return false)
    IMGUI_API bool          IsItemClicked(int mouse_button = 0);                                // was the last item clicked? (e.g. button/node just clicked on)
    IMGUI_API bool          IsItemVisible();                                                    // was the last item visible? (aka not out of sight due to clipping/scrolling.)
    IMGUI_API bool          IsAnyItemHovered();
    IMGUI_API bool          IsAnyItemActive();
    IMGUI_API ImVec2        GetItemRectMin();                                                   // get bounding rect of last item in screen space
    IMGUI_API ImVec2        GetItemRectMax();                                                   // "
    IMGUI_API ImVec2        GetItemRectSize();                                                  // "
    IMGUI_API void          SetItemAllowOverlap();                                              // allow last item to be overlapped by a subsequent item. sometimes useful with invisible buttons, selectables, etc. to catch unused area.
    IMGUI_API bool          IsWindowHovered();                                                  // is current window hovered and hoverable (not blocked by a popup) (differentiate child windows from each others)
    IMGUI_API bool          IsWindowFocused();                                                  // is current window focused
    IMGUI_API bool          IsRootWindowFocused();                                              // is current root window focused (root = top-most parent of a child, otherwise self)
    IMGUI_API bool          IsRootWindowOrAnyChildFocused();                                    // is current root window or any of its child (including current window) focused
    IMGUI_API bool          IsRootWindowOrAnyChildHovered();                                    // is current root window or any of its child (including current window) hovered and hoverable (not blocked by a popup)
    IMGUI_API bool          IsRectVisible(const ImVec2& size);                                  // test if rectangle (of given size, starting from cursor position) is visible / not clipped.
    IMGUI_API bool          IsRectVisible(const ImVec2& rect_min, const ImVec2& rect_max);      // test if rectangle (in screen space) is visible / not clipped. to perform coarse clipping on user's side.
    IMGUI_API float         GetTime();
    IMGUI_API int           GetFrameCount();
    IMGUI_API const char*   GetStyleColorName(ImGuiCol idx);
    IMGUI_API ImVec2        CalcItemRectClosestPoint(const ImVec2& pos, bool on_edge = false, float outward = +0.0f);   // utility to find the closest point the last item bounding rectangle edge. useful to visually link items
    IMGUI_API ImVec2        CalcTextSize(const char* text, const char* text_end = NULL, bool hide_text_after_double_hash = false, float wrap_width = -1.0f);
    IMGUI_API void          CalcListClipping(int items_count, float items_height, int* out_items_display_start, int* out_items_display_end);    // calculate coarse clipping for large list of evenly sized items. Prefer using the ImGuiListClipper higher-level helper if you can.

    IMGUI_API bool          BeginChildFrame(ImGuiID id, const ImVec2& size, ImGuiWindowFlags extra_flags = 0);    // helper to create a child window / scrolling region that looks like a normal widget frame
    IMGUI_API void          EndChildFrame();

    IMGUI_API ImVec4        ColorConvertU32ToFloat4(ImU32 in);
    IMGUI_API ImU32         ColorConvertFloat4ToU32(const ImVec4& in);
    IMGUI_API void          ColorConvertRGBtoHSV(float r, float g, float b, float& out_h, float& out_s, float& out_v);
    IMGUI_API void          ColorConvertHSVtoRGB(float h, float s, float v, float& out_r, float& out_g, float& out_b);

    // Inputs
    IMGUI_API int           GetKeyIndex(ImGuiKey imgui_key);                                    // map ImGuiKey_* values into user's key index. == io.KeyMap[key]
    IMGUI_API bool          IsKeyDown(int user_key_index);                                      // is key being held. == io.KeysDown[user_key_index]. note that imgui doesn't know the semantic of each entry of io.KeyDown[]. Use your own indices/enums according to how your backend/engine stored them into KeyDown[]!
    IMGUI_API bool          IsKeyPressed(int user_key_index, bool repeat = true);               // was key pressed (went from !Down to Down). if repeat=true, uses io.KeyRepeatDelay / KeyRepeatRate
    IMGUI_API bool          IsKeyReleased(int user_key_index);                                  // was key released (went from Down to !Down)..
    IMGUI_API bool          IsMouseDown(int button);                                            // is mouse button held
    IMGUI_API bool          IsMouseClicked(int button, bool repeat = false);                    // did mouse button clicked (went from !Down to Down)
    IMGUI_API bool          IsMouseDoubleClicked(int button);                                   // did mouse button double-clicked. a double-click returns false in IsMouseClicked(). uses io.MouseDoubleClickTime.
    IMGUI_API bool          IsMouseReleased(int button);                                        // did mouse button released (went from Down to !Down)
    IMGUI_API bool          IsMouseHoveringWindow();                                            // is mouse hovering current window ("window" in API names always refer to current window). disregarding of any consideration of being blocked by a popup. (unlike IsWindowHovered() this will return true even if the window is blocked because of a popup)
    IMGUI_API bool          IsMouseHoveringAnyWindow();                                         // is mouse hovering any visible window
    IMGUI_API bool          IsMouseHoveringRect(const ImVec2& r_min, const ImVec2& r_max, bool clip = true);  // is mouse hovering given bounding rect (in screen space). clipped by current clipping settings. disregarding of consideration of focus/window ordering/blocked by a popup.
    IMGUI_API bool          IsMouseDragging(int button = 0, float lock_threshold = -1.0f);      // is mouse dragging. if lock_threshold < -1.0f uses io.MouseDraggingThreshold
    IMGUI_API ImVec2        GetMousePos();                                                      // shortcut to ImGui::GetIO().MousePos provided by user, to be consistent with other calls
    IMGUI_API ImVec2        GetMousePosOnOpeningCurrentPopup();                                 // retrieve backup of mouse positioning at the time of opening popup we have BeginPopup() into
    IMGUI_API ImVec2        GetMouseDragDelta(int button = 0, float lock_threshold = -1.0f);    // dragging amount since clicking. if lock_threshold < -1.0f uses io.MouseDraggingThreshold
    IMGUI_API void          ResetMouseDragDelta(int button = 0);                                //
    IMGUI_API ImGuiMouseCursor GetMouseCursor();                                                // get desired cursor type, reset in ImGui::NewFrame(), this is updated during the frame. valid before Render(). If you use software rendering by setting io.MouseDrawCursor ImGui will render those for you
    IMGUI_API void          SetMouseCursor(ImGuiMouseCursor type);                              // set desired cursor type
    IMGUI_API void          CaptureKeyboardFromApp(bool capture = true);                        // manually override io.WantCaptureKeyboard flag next frame (said flag is entirely left for your application handle). e.g. force capture keyboard when your widget is being hovered.
    IMGUI_API void          CaptureMouseFromApp(bool capture = true);                           // manually override io.WantCaptureMouse flag next frame (said flag is entirely left for your application handle).

    // Helpers functions to access functions pointers in ImGui::GetIO()
    IMGUI_API void*         MemAlloc(size_t sz);
    IMGUI_API void          MemFree(void* ptr);
    IMGUI_API const char*   GetClipboardText();
    IMGUI_API void          SetClipboardText(const char* text);

    // Internal context access - if you want to use multiple context, share context between modules (e.g. DLL). There is a default context created and active by default.
    // All contexts share a same ImFontAtlas by default. If you want different font atlas, you can new() them and overwrite the GetIO().Fonts variable of an ImGui context.
    IMGUI_API const char*   GetVersion();
    IMGUI_API ImGuiContext* CreateContext(void* (*malloc_fn)(size_t) = NULL, void (*free_fn)(void*) = NULL);
    IMGUI_API void          DestroyContext(ImGuiContext* ctx);
    IMGUI_API ImGuiContext* GetCurrentContext();
    IMGUI_API void          SetCurrentContext(ImGuiContext* ctx);

    // Obsolete functions (Will be removed! Also see 'API BREAKING CHANGES' section in imgui.cpp)
#ifndef IMGUI_DISABLE_OBSOLETE_FUNCTIONS
    static inline bool      IsPosHoveringAnyWindow(const ImVec2&) { IM_ASSERT(0); return false; } // OBSOLETE 1.51+. This was partly broken. You probably wanted to use ImGui::GetIO().WantCaptureMouse instead.
    static inline bool      CollapsingHeader(const char* label, const char* str_id, bool framed = true, bool default_open = false) { (void)str_id; (void)framed; ImGuiTreeNodeFlags default_open_flags = 1<<5; return CollapsingHeader(label, (default_open ? default_open_flags : 0)); } // OBSOLETE 1.49+
    static inline ImFont*   GetWindowFont() { return GetFont(); }                              // OBSOLETE 1.48+
    static inline float     GetWindowFontSize() { return GetFontSize(); }                      // OBSOLETE 1.48+
    static inline void      SetScrollPosHere() { SetScrollHere(); }                            // OBSOLETE 1.42+
    static inline bool      GetWindowCollapsed() { return ImGui::IsWindowCollapsed(); }        // OBSOLETE 1.39+
    static inline bool      IsRectClipped(const ImVec2& size) { return !IsRectVisible(size); } // OBSOLETE 1.39+
#endif

} // namespace ImGui

// Flags for ImGui::Begin()
enum ImGuiWindowFlags_
{
    // Default: 0
    ImGuiWindowFlags_NoTitleBar             = 1 << 0,   // Disable title-bar
    ImGuiWindowFlags_NoResize               = 1 << 1,   // Disable user resizing with the lower-right grip
    ImGuiWindowFlags_NoMove                 = 1 << 2,   // Disable user moving the window
    ImGuiWindowFlags_NoScrollbar            = 1 << 3,   // Disable scrollbars (window can still scroll with mouse or programatically)
    ImGuiWindowFlags_NoScrollWithMouse      = 1 << 4,   // Disable user vertically scrolling with mouse wheel
    ImGuiWindowFlags_NoCollapse             = 1 << 5,   // Disable user collapsing window by double-clicking on it
    ImGuiWindowFlags_AlwaysAutoResize       = 1 << 6,   // Resize every window to its content every frame
    ImGuiWindowFlags_ShowBorders            = 1 << 7,   // Show borders around windows and items
    ImGuiWindowFlags_NoSavedSettings        = 1 << 8,   // Never load/save settings in .ini file
    ImGuiWindowFlags_NoInputs               = 1 << 9,   // Disable catching mouse or keyboard inputs
    ImGuiWindowFlags_MenuBar                = 1 << 10,  // Has a menu-bar
    ImGuiWindowFlags_HorizontalScrollbar    = 1 << 11,  // Allow horizontal scrollbar to appear (off by default). You may use SetNextWindowContentSize(ImVec2(width,0.0f)); prior to calling Begin() to specify width. Read code in imgui_demo in the "Horizontal Scrolling" section.
    ImGuiWindowFlags_NoFocusOnAppearing     = 1 << 12,  // Disable taking focus when transitioning from hidden to visible state
    ImGuiWindowFlags_NoBringToFrontOnFocus  = 1 << 13,  // Disable bringing window to front when taking focus (e.g. clicking on it or programatically giving it focus)
    ImGuiWindowFlags_AlwaysVerticalScrollbar= 1 << 14,  // Always show vertical scrollbar (even if ContentSize.y < Size.y)
    ImGuiWindowFlags_AlwaysHorizontalScrollbar=1<< 15,  // Always show horizontal scrollbar (even if ContentSize.x < Size.x)
    ImGuiWindowFlags_AlwaysUseWindowPadding = 1 << 16,  // Ensure child windows without border uses style.WindowPadding (ignored by default for non-bordered child windows, because more convenient)
    // [Internal]
    ImGuiWindowFlags_ChildWindow            = 1 << 20,  // Don't use! For internal use by BeginChild()
    ImGuiWindowFlags_ChildWindowAutoFitX    = 1 << 21,  // Don't use! For internal use by BeginChild()
    ImGuiWindowFlags_ChildWindowAutoFitY    = 1 << 22,  // Don't use! For internal use by BeginChild()
    ImGuiWindowFlags_ComboBox               = 1 << 23,  // Don't use! For internal use by ComboBox()
    ImGuiWindowFlags_Tooltip                = 1 << 24,  // Don't use! For internal use by BeginTooltip()
    ImGuiWindowFlags_Popup                  = 1 << 25,  // Don't use! For internal use by BeginPopup()
    ImGuiWindowFlags_Modal                  = 1 << 26,  // Don't use! For internal use by BeginPopupModal()
    ImGuiWindowFlags_ChildMenu              = 1 << 27   // Don't use! For internal use by BeginMenu()
};

// Flags for ImGui::Columns()
enum ImGuiColumnsFlags_
{
    // Default: 0
    ImGuiColumnsFlags_NoBorder               = 1 << 0,   // Disable column dividers
    ImGuiColumnsFlags_NoPreserveWidths       = 1 << 1,   // Disable column width preservation when adjusting columns
    ImGuiColumnsFlags_NoForceWithinWindow    = 1 << 2    // Disable forcing columns to fit within window
};

// Flags for ImGui::InputText()
enum ImGuiInputTextFlags_
{
    // Default: 0
    ImGuiInputTextFlags_CharsDecimal        = 1 << 0,   // Allow 0123456789.+-*/
    ImGuiInputTextFlags_CharsHexadecimal    = 1 << 1,   // Allow 0123456789ABCDEFabcdef
    ImGuiInputTextFlags_CharsUppercase      = 1 << 2,   // Turn a..z into A..Z
    ImGuiInputTextFlags_CharsNoBlank        = 1 << 3,   // Filter out spaces, tabs
    ImGuiInputTextFlags_AutoSelectAll       = 1 << 4,   // Select entire text when first taking mouse focus
    ImGuiInputTextFlags_EnterReturnsTrue    = 1 << 5,   // Return 'true' when Enter is pressed (as opposed to when the value was modified)
    ImGuiInputTextFlags_CallbackCompletion  = 1 << 6,   // Call user function on pressing TAB (for completion handling)
    ImGuiInputTextFlags_CallbackHistory     = 1 << 7,   // Call user function on pressing Up/Down arrows (for history handling)
    ImGuiInputTextFlags_CallbackAlways      = 1 << 8,   // Call user function every time. User code may query cursor position, modify text buffer.
    ImGuiInputTextFlags_CallbackCharFilter  = 1 << 9,   // Call user function to filter character. Modify data->EventChar to replace/filter input, or return 1 to discard character.
    ImGuiInputTextFlags_AllowTabInput       = 1 << 10,  // Pressing TAB input a '\t' character into the text field
    ImGuiInputTextFlags_CtrlEnterForNewLine = 1 << 11,  // In multi-line mode, unfocus with Enter, add new line with Ctrl+Enter (default is opposite: unfocus with Ctrl+Enter, add line with Enter).
    ImGuiInputTextFlags_NoHorizontalScroll  = 1 << 12,  // Disable following the cursor horizontally
    ImGuiInputTextFlags_AlwaysInsertMode    = 1 << 13,  // Insert mode
    ImGuiInputTextFlags_ReadOnly            = 1 << 14,  // Read-only mode
    ImGuiInputTextFlags_Password            = 1 << 15,  // Password mode, display all characters as '*'
    // [Internal]
    ImGuiInputTextFlags_Multiline           = 1 << 20   // For internal use by InputTextMultiline()
};

// Flags for ImGui::TreeNodeEx(), ImGui::CollapsingHeader*()
enum ImGuiTreeNodeFlags_
{
    ImGuiTreeNodeFlags_Selected             = 1 << 0,   // Draw as selected
    ImGuiTreeNodeFlags_Framed               = 1 << 1,   // Full colored frame (e.g. for CollapsingHeader)
    ImGuiTreeNodeFlags_AllowOverlapMode     = 1 << 2,   // Hit testing to allow subsequent widgets to overlap this one
    ImGuiTreeNodeFlags_NoTreePushOnOpen     = 1 << 3,   // Don't do a TreePush() when open (e.g. for CollapsingHeader) = no extra indent nor pushing on ID stack
    ImGuiTreeNodeFlags_NoAutoOpenOnLog      = 1 << 4,   // Don't automatically and temporarily open node when Logging is active (by default logging will automatically open tree nodes)
    ImGuiTreeNodeFlags_DefaultOpen          = 1 << 5,   // Default node to be open
    ImGuiTreeNodeFlags_OpenOnDoubleClick    = 1 << 6,   // Need double-click to open node
    ImGuiTreeNodeFlags_OpenOnArrow          = 1 << 7,   // Only open when clicking on the arrow part. If ImGuiTreeNodeFlags_OpenOnDoubleClick is also set, single-click arrow or double-click all box to open.
    ImGuiTreeNodeFlags_Leaf                 = 1 << 8,   // No collapsing, no arrow (use as a convenience for leaf nodes). 
    ImGuiTreeNodeFlags_Bullet               = 1 << 9,   // Display a bullet instead of arrow
    //ImGuITreeNodeFlags_SpanAllAvailWidth  = 1 << 10,  // FIXME: TODO: Extend hit box horizontally even if not framed
    //ImGuiTreeNodeFlags_NoScrollOnOpen     = 1 << 11,  // FIXME: TODO: Disable automatic scroll on TreePop() if node got just open and contents is not visible
    ImGuiTreeNodeFlags_CollapsingHeader     = ImGuiTreeNodeFlags_Framed | ImGuiTreeNodeFlags_NoAutoOpenOnLog
};

// Flags for ImGui::Selectable()
enum ImGuiSelectableFlags_
{
    // Default: 0
    ImGuiSelectableFlags_DontClosePopups    = 1 << 0,   // Clicking this don't close parent popup window
    ImGuiSelectableFlags_SpanAllColumns     = 1 << 1,   // Selectable frame can span all columns (text will still fit in current column)
    ImGuiSelectableFlags_AllowDoubleClick   = 1 << 2    // Generate press events on double clicks too
};

// User fill ImGuiIO.KeyMap[] array with indices into the ImGuiIO.KeysDown[512] array
enum ImGuiKey_
{
    ImGuiKey_Tab,       // for tabbing through fields
    ImGuiKey_LeftArrow, // for text edit
    ImGuiKey_RightArrow,// for text edit
    ImGuiKey_UpArrow,   // for text edit
    ImGuiKey_DownArrow, // for text edit
    ImGuiKey_PageUp,
    ImGuiKey_PageDown,
    ImGuiKey_Home,      // for text edit
    ImGuiKey_End,       // for text edit
    ImGuiKey_Delete,    // for text edit
    ImGuiKey_Backspace, // for text edit
    ImGuiKey_Enter,     // for text edit
    ImGuiKey_Escape,    // for text edit
    ImGuiKey_A,         // for text edit CTRL+A: select all
    ImGuiKey_C,         // for text edit CTRL+C: copy
    ImGuiKey_V,         // for text edit CTRL+V: paste
    ImGuiKey_X,         // for text edit CTRL+X: cut
    ImGuiKey_Y,         // for text edit CTRL+Y: redo
    ImGuiKey_Z,         // for text edit CTRL+Z: undo
    ImGuiKey_COUNT
};

// Enumeration for PushStyleColor() / PopStyleColor()
enum ImGuiCol_
{
    ImGuiCol_Text,
    ImGuiCol_TextDisabled,
    ImGuiCol_WindowBg,              // Background of normal windows
    ImGuiCol_ChildWindowBg,         // Background of child windows
    ImGuiCol_PopupBg,               // Background of popups, menus, tooltips windows
    ImGuiCol_Border,
    ImGuiCol_BorderShadow,
    ImGuiCol_FrameBg,               // Background of checkbox, radio button, plot, slider, text input
    ImGuiCol_FrameBgHovered,
    ImGuiCol_FrameBgActive,
    ImGuiCol_TitleBg,
    ImGuiCol_TitleBgCollapsed,
    ImGuiCol_TitleBgActive,
    ImGuiCol_MenuBarBg,
    ImGuiCol_ScrollbarBg,
    ImGuiCol_ScrollbarGrab,
    ImGuiCol_ScrollbarGrabHovered,
    ImGuiCol_ScrollbarGrabActive,
    ImGuiCol_ComboBg,
    ImGuiCol_CheckMark,
    ImGuiCol_SliderGrab,
    ImGuiCol_SliderGrabActive,
    ImGuiCol_Button,
    ImGuiCol_ButtonHovered,
    ImGuiCol_ButtonActive,
    ImGuiCol_Header,
    ImGuiCol_HeaderHovered,
    ImGuiCol_HeaderActive,
    ImGuiCol_Separator,
    ImGuiCol_SeparatorHovered,
    ImGuiCol_SeparatorActive,
    ImGuiCol_ResizeGrip,
    ImGuiCol_ResizeGripHovered,
    ImGuiCol_ResizeGripActive,
    ImGuiCol_CloseButton,
    ImGuiCol_CloseButtonHovered,
    ImGuiCol_CloseButtonActive,
    ImGuiCol_PlotLines,
    ImGuiCol_PlotLinesHovered,
    ImGuiCol_PlotHistogram,
    ImGuiCol_PlotHistogramHovered,
    ImGuiCol_TextSelectedBg,
    ImGuiCol_ModalWindowDarkening,  // darken entire screen when a modal window is active
    ImGuiCol_COUNT
};

// Enumeration for PushStyleVar() / PopStyleVar() to temporarily modify the ImGuiStyle structure.
// NB: the enum only refers to fields of ImGuiStyle which makes sense to be pushed/poped inside UI code. During initialization, feel free to just poke into ImGuiStyle directly.
// NB: if changing this enum, you need to update the associated internal table GStyleVarInfo[] accordingly. This is where we link enum values to members offset/type.
enum ImGuiStyleVar_
{
    // Enum name ......................// Member in ImGuiStyle structure (see ImGuiStyle for descriptions)
    ImGuiStyleVar_Alpha,               // float     Alpha
    ImGuiStyleVar_WindowPadding,       // ImVec2    WindowPadding
    ImGuiStyleVar_WindowRounding,      // float     WindowRounding
    ImGuiStyleVar_WindowMinSize,       // ImVec2    WindowMinSize
    ImGuiStyleVar_ChildWindowRounding, // float     ChildWindowRounding
    ImGuiStyleVar_FramePadding,        // ImVec2    FramePadding
    ImGuiStyleVar_FrameRounding,       // float     FrameRounding
    ImGuiStyleVar_ItemSpacing,         // ImVec2    ItemSpacing
    ImGuiStyleVar_ItemInnerSpacing,    // ImVec2    ItemInnerSpacing
    ImGuiStyleVar_IndentSpacing,       // float     IndentSpacing
    ImGuiStyleVar_GrabMinSize,         // float     GrabMinSize
    ImGuiStyleVar_ButtonTextAlign,     // ImVec2    ButtonTextAlign
    ImGuiStyleVar_Count_
};

// Enumeration for ColorEdit3() / ColorEdit4() / ColorPicker3() / ColorPicker4() / ColorButton()
enum ImGuiColorEditFlags_
{
    ImGuiColorEditFlags_NoAlpha         = 1 << 1,   //              // ColorEdit, ColorPicker, ColorButton: ignore Alpha component (read 3 components from the input pointer).
    ImGuiColorEditFlags_NoPicker        = 1 << 2,   //              // ColorEdit: disable picker when clicking on colored square.
    ImGuiColorEditFlags_NoOptions       = 1 << 3,   //              // ColorEdit: disable toggling options menu when right-clicking on inputs/small preview.
    ImGuiColorEditFlags_NoSmallPreview  = 1 << 4,   //              // ColorEdit, ColorPicker: disable colored square preview next to the inputs. (e.g. to show only the inputs)
    ImGuiColorEditFlags_NoInputs        = 1 << 5,   //              // ColorEdit, ColorPicker: disable inputs sliders/text widgets (e.g. to show only the small preview colored square).
    ImGuiColorEditFlags_NoTooltip       = 1 << 6,   //              // ColorEdit, ColorPicker, ColorButton: disable tooltip when hovering the preview.
    ImGuiColorEditFlags_NoLabel         = 1 << 7,   //              // ColorEdit, ColorPicker: disable display of inline text label (the label is still forwarded to the tooltip and picker).
    ImGuiColorEditFlags_NoSidePreview   = 1 << 8,   //              // ColorPicker: disable bigger color preview on right side of the picker, use small colored square preview instead.
    // User Options (right-click on widget to change some of them). You can set application defaults using SetColorEditOptions(). The idea is that you probably don't want to override them in most of your calls, let the user choose and/or call SetColorEditOptions() during startup.
    ImGuiColorEditFlags_AlphaBar        = 1 << 9,   //              // ColorEdit, ColorPicker: show vertical alpha bar/gradient in picker.
    ImGuiColorEditFlags_AlphaPreview    = 1 << 10,  //              // ColorEdit, ColorPicker, ColorButton: display preview as a transparent color over a checkerboard, instead of opaque.
    ImGuiColorEditFlags_AlphaPreviewHalf= 1 << 11,  //              // ColorEdit, ColorPicker, ColorButton: display half opaque / half checkerboard, instead of opaque.
    ImGuiColorEditFlags_HDR             = 1 << 12,  //              // (WIP) ColorEdit: Currently only disable 0.0f..1.0f limits in RGBA edition (note: you probably want to use ImGuiColorEditFlags_Float flag as well).
    ImGuiColorEditFlags_RGB             = 1 << 13,  // [Inputs]     // ColorEdit: choose one among RGB/HSV/HEX. ColorPicker: choose any combination using RGB/HSV/HEX.
    ImGuiColorEditFlags_HSV             = 1 << 14,  // [Inputs]     // "
    ImGuiColorEditFlags_HEX             = 1 << 15,  // [Inputs]     // "
    ImGuiColorEditFlags_Uint8           = 1 << 16,  // [DataType]   // ColorEdit, ColorPicker, ColorButton: _display_ values formatted as 0..255. 
    ImGuiColorEditFlags_Float           = 1 << 17,  // [DataType]   // ColorEdit, ColorPicker, ColorButton: _display_ values formatted as 0.0f..1.0f floats instead of 0..255 integers. No round-trip of value via integers.
    ImGuiColorEditFlags_PickerHueBar    = 1 << 18,  // [PickerMode] // ColorPicker: bar for Hue, rectangle for Sat/Value.
    ImGuiColorEditFlags_PickerHueWheel  = 1 << 19,  // [PickerMode] // ColorPicker: wheel for Hue, triangle for Sat/Value.
    // Internals/Masks
    ImGuiColorEditFlags__InputsMask     = ImGuiColorEditFlags_RGB|ImGuiColorEditFlags_HSV|ImGuiColorEditFlags_HEX,
    ImGuiColorEditFlags__DataTypeMask   = ImGuiColorEditFlags_Uint8|ImGuiColorEditFlags_Float,
    ImGuiColorEditFlags__PickerMask     = ImGuiColorEditFlags_PickerHueWheel|ImGuiColorEditFlags_PickerHueBar,
    ImGuiColorEditFlags__OptionsDefault = ImGuiColorEditFlags_Uint8|ImGuiColorEditFlags_RGB|ImGuiColorEditFlags_PickerHueBar    // Change application default using SetColorEditOptions()
};

// Enumeration for GetMouseCursor()
enum ImGuiMouseCursor_
{
    ImGuiMouseCursor_None = -1,
    ImGuiMouseCursor_Arrow = 0,
    ImGuiMouseCursor_TextInput,         // When hovering over InputText, etc.
    ImGuiMouseCursor_Move,              // Unused
    ImGuiMouseCursor_ResizeNS,          // Unused
    ImGuiMouseCursor_ResizeEW,          // When hovering over a column
    ImGuiMouseCursor_ResizeNESW,        // Unused
    ImGuiMouseCursor_ResizeNWSE,        // When hovering over the bottom-right corner of a window
    ImGuiMouseCursor_Count_
};

// Condition flags for ImGui::SetWindow***(), SetNextWindow***(), SetNextTreeNode***() functions
// All those functions treat 0 as a shortcut to ImGuiCond_Always
enum ImGuiCond_
{
    ImGuiCond_Always        = 1 << 0, // Set the variable
    ImGuiCond_Once          = 1 << 1, // Set the variable once per runtime session (only the first call with succeed)
    ImGuiCond_FirstUseEver  = 1 << 2, // Set the variable if the window has no saved data (if doesn't exist in the .ini file)
    ImGuiCond_Appearing     = 1 << 3  // Set the variable if the window is appearing after being hidden/inactive (or the first time)

// Obsolete names (will be obsolete)
#ifndef IMGUI_DISABLE_OBSOLETE_FUNCTIONS
    , ImGuiSetCond_Always = ImGuiCond_Always, ImGuiSetCond_Once = ImGuiCond_Once, ImGuiSetCond_FirstUseEver = ImGuiCond_FirstUseEver, ImGuiSetCond_Appearing = ImGuiCond_Appearing
#endif
};

struct ImGuiStyle
{
    float       Alpha;                      // Global alpha applies to everything in ImGui
    ImVec2      WindowPadding;              // Padding within a window
    ImVec2      WindowMinSize;              // Minimum window size
    float       WindowRounding;             // Radius of window corners rounding. Set to 0.0f to have rectangular windows
    ImVec2      WindowTitleAlign;           // Alignment for title bar text. Defaults to (0.0f,0.5f) for left-aligned,vertically centered.
    float       ChildWindowRounding;        // Radius of child window corners rounding. Set to 0.0f to have rectangular windows
    ImVec2      FramePadding;               // Padding within a framed rectangle (used by most widgets)
    float       FrameRounding;              // Radius of frame corners rounding. Set to 0.0f to have rectangular frame (used by most widgets).
    ImVec2      ItemSpacing;                // Horizontal and vertical spacing between widgets/lines
    ImVec2      ItemInnerSpacing;           // Horizontal and vertical spacing between within elements of a composed widget (e.g. a slider and its label)
    ImVec2      TouchExtraPadding;          // Expand reactive bounding box for touch-based system where touch position is not accurate enough. Unfortunately we don't sort widgets so priority on overlap will always be given to the first widget. So don't grow this too much!
    float       IndentSpacing;              // Horizontal indentation when e.g. entering a tree node. Generally == (FontSize + FramePadding.x*2).
    float       ColumnsMinSpacing;          // Minimum horizontal spacing between two columns
    float       ScrollbarSize;              // Width of the vertical scrollbar, Height of the horizontal scrollbar
    float       ScrollbarRounding;          // Radius of grab corners for scrollbar
    float       GrabMinSize;                // Minimum width/height of a grab box for slider/scrollbar.
    float       GrabRounding;               // Radius of grabs corners rounding. Set to 0.0f to have rectangular slider grabs.
    ImVec2      ButtonTextAlign;            // Alignment of button text when button is larger than text. Defaults to (0.5f,0.5f) for horizontally+vertically centered.
    ImVec2      DisplayWindowPadding;       // Window positions are clamped to be visible within the display area by at least this amount. Only covers regular windows.
    ImVec2      DisplaySafeAreaPadding;     // If you cannot see the edge of your screen (e.g. on a TV) increase the safe area padding. Covers popups/tooltips as well regular windows.
    bool        AntiAliasedLines;           // Enable anti-aliasing on lines/borders. Disable if you are really tight on CPU/GPU.
    bool        AntiAliasedShapes;          // Enable anti-aliasing on filled shapes (rounded rectangles, circles, etc.)
    float       CurveTessellationTol;       // Tessellation tolerance. Decrease for highly tessellated curves (higher quality, more polygons), increase to reduce quality.
    ImVec4      Colors[ImGuiCol_COUNT];

    IMGUI_API ImGuiStyle();
};

// This is where your app communicate with ImGui. Access via ImGui::GetIO().
// Read 'Programmer guide' section in .cpp file for general usage.
struct ImGuiIO
{
    //------------------------------------------------------------------
    // Settings (fill once)                 // Default value:
    //------------------------------------------------------------------

    ImVec2        DisplaySize;              // <unset>              // Display size, in pixels. For clamping windows positions.
    float         DeltaTime;                // = 1.0f/60.0f         // Time elapsed since last frame, in seconds.
    float         IniSavingRate;            // = 5.0f               // Maximum time between saving positions/sizes to .ini file, in seconds.
    const char*   IniFilename;              // = "imgui.ini"        // Path to .ini file. NULL to disable .ini saving.
    const char*   LogFilename;              // = "imgui_log.txt"    // Path to .log file (default parameter to ImGui::LogToFile when no file is specified).
    float         MouseDoubleClickTime;     // = 0.30f              // Time for a double-click, in seconds.
    float         MouseDoubleClickMaxDist;  // = 6.0f               // Distance threshold to stay in to validate a double-click, in pixels.
    float         MouseDragThreshold;       // = 6.0f               // Distance threshold before considering we are dragging
    int           KeyMap[ImGuiKey_COUNT];   // <unset>              // Map of indices into the KeysDown[512] entries array
    float         KeyRepeatDelay;           // = 0.250f             // When holding a key/button, time before it starts repeating, in seconds (for buttons in Repeat mode, etc.).
    float         KeyRepeatRate;            // = 0.020f             // When holding a key/button, rate at which it repeats, in seconds.
    void*         UserData;                 // = NULL               // Store your own data for retrieval by callbacks.

    ImFontAtlas*  Fonts;                    // <auto>               // Load and assemble one or more fonts into a single tightly packed texture. Output to Fonts array.
    float         FontGlobalScale;          // = 1.0f               // Global scale all fonts
    bool          FontAllowUserScaling;     // = false              // Allow user scaling text of individual window with CTRL+Wheel.
    ImFont*       FontDefault;              // = NULL               // Font to use on NewFrame(). Use NULL to uses Fonts->Fonts[0].
    ImVec2        DisplayFramebufferScale;  // = (1.0f,1.0f)        // For retina display or other situations where window coordinates are different from framebuffer coordinates. User storage only, presently not used by ImGui.
    ImVec2        DisplayVisibleMin;        // <unset> (0.0f,0.0f)  // If you use DisplaySize as a virtual space larger than your screen, set DisplayVisibleMin/Max to the visible area.
    ImVec2        DisplayVisibleMax;        // <unset> (0.0f,0.0f)  // If the values are the same, we defaults to Min=(0.0f) and Max=DisplaySize

    // Advanced/subtle behaviors
    bool          OSXBehaviors;             // = defined(__APPLE__) // OS X style: Text editing cursor movement using Alt instead of Ctrl, Shortcuts using Cmd/Super instead of Ctrl, Line/Text Start and End using Cmd+Arrows instead of Home/End, Double click selects by word instead of selecting whole text, Multi-selection in lists uses Cmd/Super instead of Ctrl

    //------------------------------------------------------------------
    // Settings (User Functions)
    //------------------------------------------------------------------

    // Rendering function, will be called in Render().
    // Alternatively you can keep this to NULL and call GetDrawData() after Render() to get the same pointer.
    // See example applications if you are unsure of how to implement this.
    void        (*RenderDrawListsFn)(ImDrawData* data);

    // Optional: access OS clipboard
    // (default to use native Win32 clipboard on Windows, otherwise uses a private clipboard. Override to access OS clipboard on other architectures)
    const char* (*GetClipboardTextFn)(void* user_data);
    void        (*SetClipboardTextFn)(void* user_data, const char* text);
    void*       ClipboardUserData;

    // Optional: override memory allocations. MemFreeFn() may be called with a NULL pointer.
    // (default to posix malloc/free)
    void*       (*MemAllocFn)(size_t sz);
    void        (*MemFreeFn)(void* ptr);

    // Optional: notify OS Input Method Editor of the screen position of your cursor for text input position (e.g. when using Japanese/Chinese IME in Windows)
    // (default to use native imm32 api on Windows)
    void        (*ImeSetInputScreenPosFn)(int x, int y);
    void*       ImeWindowHandle;            // (Windows) Set this to your HWND to get automatic IME cursor positioning.

    //------------------------------------------------------------------
    // Input - Fill before calling NewFrame()
    //------------------------------------------------------------------

    ImVec2      MousePos;                   // Mouse position, in pixels (set to -1,-1 if no mouse / on another screen, etc.)
    bool        MouseDown[5];               // Mouse buttons: left, right, middle + extras. ImGui itself mostly only uses left button (BeginPopupContext** are using right button). Others buttons allows us to track if the mouse is being used by your application + available to user as a convenience via IsMouse** API.
    float       MouseWheel;                 // Mouse wheel: 1 unit scrolls about 5 lines text.
    bool        MouseDrawCursor;            // Request ImGui to draw a mouse cursor for you (if you are on a platform without a mouse cursor).
    bool        KeyCtrl;                    // Keyboard modifier pressed: Control
    bool        KeyShift;                   // Keyboard modifier pressed: Shift
    bool        KeyAlt;                     // Keyboard modifier pressed: Alt
    bool        KeySuper;                   // Keyboard modifier pressed: Cmd/Super/Windows
    bool        KeysDown[512];              // Keyboard keys that are pressed (in whatever storage order you naturally have access to keyboard data)
    ImWchar     InputCharacters[16+1];      // List of characters input (translated by user from keypress+keyboard state). Fill using AddInputCharacter() helper.

    // Functions
    IMGUI_API void AddInputCharacter(ImWchar c);                        // Add new character into InputCharacters[]
    IMGUI_API void AddInputCharactersUTF8(const char* utf8_chars);      // Add new characters into InputCharacters[] from an UTF-8 string
    inline void    ClearInputCharacters() { InputCharacters[0] = 0; }   // Clear the text input buffer manually

    //------------------------------------------------------------------
    // Output - Retrieve after calling NewFrame()
    //------------------------------------------------------------------

    bool        WantCaptureMouse;           // Mouse is hovering a window or widget is active (= ImGui will use your mouse input). Use to hide mouse from the rest of your application
    bool        WantCaptureKeyboard;        // Widget is active (= ImGui will use your keyboard input). Use to hide keyboard from the rest of your application
    bool        WantTextInput;              // Some text input widget is active, which will read input characters from the InputCharacters array. Use to activate on screen keyboard if your system needs one
    float       Framerate;                  // Application framerate estimation, in frame per second. Solely for convenience. Rolling average estimation based on IO.DeltaTime over 120 frames
    int         MetricsAllocs;              // Number of active memory allocations
    int         MetricsRenderVertices;      // Vertices output during last call to Render()
    int         MetricsRenderIndices;       // Indices output during last call to Render() = number of triangles * 3
    int         MetricsActiveWindows;       // Number of visible root windows (exclude child windows)
    ImVec2      MouseDelta;                 // Mouse delta. Note that this is zero if either current or previous position are negative, so a disappearing/reappearing mouse won't have a huge delta for one frame.

    //------------------------------------------------------------------
    // [Private] ImGui will maintain those fields. Forward compatibility not guaranteed!
    //------------------------------------------------------------------

    ImVec2      MousePosPrev;               // Previous mouse position temporary storage (nb: not for public use, set to MousePos in NewFrame())
    bool        MouseClicked[5];            // Mouse button went from !Down to Down
    ImVec2      MouseClickedPos[5];         // Position at time of clicking
    float       MouseClickedTime[5];        // Time of last click (used to figure out double-click)
    bool        MouseDoubleClicked[5];      // Has mouse button been double-clicked?
    bool        MouseReleased[5];           // Mouse button went from Down to !Down
    bool        MouseDownOwned[5];          // Track if button was clicked inside a window. We don't request mouse capture from the application if click started outside ImGui bounds.
    float       MouseDownDuration[5];       // Duration the mouse button has been down (0.0f == just clicked)
    float       MouseDownDurationPrev[5];   // Previous time the mouse button has been down
    float       MouseDragMaxDistanceSqr[5]; // Squared maximum distance of how much mouse has traveled from the click point
    float       KeysDownDuration[512];      // Duration the keyboard key has been down (0.0f == just pressed)
    float       KeysDownDurationPrev[512];  // Previous duration the key has been down

    IMGUI_API   ImGuiIO();
};

//-----------------------------------------------------------------------------
// Helpers
//-----------------------------------------------------------------------------

// Lightweight std::vector<> like class to avoid dragging dependencies (also: windows implementation of STL with debug enabled is absurdly slow, so let's bypass it so our code runs fast in debug).
// Our implementation does NOT call c++ constructors because we don't use them in ImGui. Don't use this class as a straight std::vector replacement in your code!
template<typename T>
class ImVector
{
public:
    int                         Size;
    int                         Capacity;
    T*                          Data;

    typedef T                   value_type;
    typedef value_type*         iterator;
    typedef const value_type*   const_iterator;

    ImVector()                  { Size = Capacity = 0; Data = NULL; }
    ~ImVector()                 { if (Data) ImGui::MemFree(Data); }

    inline bool                 empty() const                   { return Size == 0; }
    inline int                  size() const                    { return Size; }
    inline int                  capacity() const                { return Capacity; }

    inline value_type&          operator[](int i)               { IM_ASSERT(i < Size); return Data[i]; }
    inline const value_type&    operator[](int i) const         { IM_ASSERT(i < Size); return Data[i]; }

    inline void                 clear()                         { if (Data) { Size = Capacity = 0; ImGui::MemFree(Data); Data = NULL; } }
    inline iterator             begin()                         { return Data; }
    inline const_iterator       begin() const                   { return Data; }
    inline iterator             end()                           { return Data + Size; }
    inline const_iterator       end() const                     { return Data + Size; }
    inline value_type&          front()                         { IM_ASSERT(Size > 0); return Data[0]; }
    inline const value_type&    front() const                   { IM_ASSERT(Size > 0); return Data[0]; }
    inline value_type&          back()                          { IM_ASSERT(Size > 0); return Data[Size-1]; }
    inline const value_type&    back() const                    { IM_ASSERT(Size > 0); return Data[Size-1]; }
    inline void                 swap(ImVector<T>& rhs)          { int rhs_size = rhs.Size; rhs.Size = Size; Size = rhs_size; int rhs_cap = rhs.Capacity; rhs.Capacity = Capacity; Capacity = rhs_cap; value_type* rhs_data = rhs.Data; rhs.Data = Data; Data = rhs_data; }

    inline int                  _grow_capacity(int size) const  { int new_capacity = Capacity ? (Capacity + Capacity/2) : 8; return new_capacity > size ? new_capacity : size; }

    inline void                 resize(int new_size)            { if (new_size > Capacity) reserve(_grow_capacity(new_size)); Size = new_size; }
    inline void                 reserve(int new_capacity)
    {
        if (new_capacity <= Capacity) return;
        T* new_data = (value_type*)ImGui::MemAlloc((size_t)new_capacity * sizeof(value_type));
        if (Data)
            memcpy(new_data, Data, (size_t)Size * sizeof(value_type));
        ImGui::MemFree(Data);
        Data = new_data;
        Capacity = new_capacity;
    }

    inline void                 push_back(const value_type& v)  { if (Size == Capacity) reserve(_grow_capacity(Size+1)); Data[Size++] = v; }
    inline void                 pop_back()                      { IM_ASSERT(Size > 0); Size--; }

    inline iterator             erase(const_iterator it)        { IM_ASSERT(it >= Data && it < Data+Size); const ptrdiff_t off = it - Data; memmove(Data + off, Data + off + 1, ((size_t)Size - (size_t)off - 1) * sizeof(value_type)); Size--; return Data + off; }
    inline iterator             insert(const_iterator it, const value_type& v)  { IM_ASSERT(it >= Data && it <= Data+Size); const ptrdiff_t off = it - Data; if (Size == Capacity) reserve(Capacity ? Capacity * 2 : 4); if (off < (int)Size) memmove(Data + off + 1, Data + off, ((size_t)Size - (size_t)off) * sizeof(value_type)); Data[off] = v; Size++; return Data + off; }
};

// Helper: execute a block of code at maximum once a frame. Convenient if you want to quickly create an UI within deep-nested code that runs multiple times every frame.
// Usage:
//   static ImGuiOnceUponAFrame oaf;
//   if (oaf)
//       ImGui::Text("This will be called only once per frame");
struct ImGuiOnceUponAFrame
{
    ImGuiOnceUponAFrame() { RefFrame = -1; }
    mutable int RefFrame;
    operator bool() const { int current_frame = ImGui::GetFrameCount(); if (RefFrame == current_frame) return false; RefFrame = current_frame; return true; }
};

// Helper macro for ImGuiOnceUponAFrame. Attention: The macro expands into 2 statement so make sure you don't use it within e.g. an if() statement without curly braces.
#ifndef IMGUI_DISABLE_OBSOLETE_FUNCTIONS    // Will obsolete
#define IMGUI_ONCE_UPON_A_FRAME     static ImGuiOnceUponAFrame imgui_oaf; if (imgui_oaf)
#endif

// Helper: Parse and apply text filters. In format "aaaaa[,bbbb][,ccccc]"
struct ImGuiTextFilter
{
    struct TextRange
    {
        const char* b;
        const char* e;

        TextRange() { b = e = NULL; }
        TextRange(const char* _b, const char* _e) { b = _b; e = _e; }
        const char* begin() const { return b; }
        const char* end() const { return e; }
        bool empty() const { return b == e; }
        char front() const { return *b; }
        static bool is_blank(char c) { return c == ' ' || c == '\t'; }
        void trim_blanks() { while (b < e && is_blank(*b)) b++; while (e > b && is_blank(*(e-1))) e--; }
        IMGUI_API void split(char separator, ImVector<TextRange>& out);
    };

    char                InputBuf[256];
    ImVector<TextRange> Filters;
    int                 CountGrep;

    IMGUI_API           ImGuiTextFilter(const char* default_filter = "");
                        ~ImGuiTextFilter() {}
    void                Clear() { InputBuf[0] = 0; Build(); }
    IMGUI_API bool      Draw(const char* label = "Filter (inc,-exc)", float width = 0.0f);    // Helper calling InputText+Build
    IMGUI_API bool      PassFilter(const char* text, const char* text_end = NULL) const;
    bool                IsActive() const { return !Filters.empty(); }
    IMGUI_API void      Build();
};

// Helper: Text buffer for logging/accumulating text
struct ImGuiTextBuffer
{
    ImVector<char>      Buf;

    ImGuiTextBuffer()   { Buf.push_back(0); }
    inline char         operator[](int i) { return Buf.Data[i]; }
    const char*         begin() const { return &Buf.front(); }
    const char*         end() const { return &Buf.back(); }      // Buf is zero-terminated, so end() will point on the zero-terminator
    int                 size() const { return Buf.Size - 1; }
    bool                empty() { return Buf.Size <= 1; }
    void                clear() { Buf.clear(); Buf.push_back(0); }
    const char*         c_str() const { return Buf.Data; }
    IMGUI_API void      append(const char* fmt, ...) IM_PRINTFARGS(2);
    IMGUI_API void      appendv(const char* fmt, va_list args);
};

// Helper: Simple Key->value storage
// Typically you don't have to worry about this since a storage is held within each Window.
// We use it to e.g. store collapse state for a tree (Int 0/1), store color edit options. 
// This is optimized for efficient reading (dichotomy into a contiguous buffer), rare writing (typically tied to user interactions)
// You can use it as custom user storage for temporary values. Declare your own storage if, for example:
// - You want to manipulate the open/close state of a particular sub-tree in your interface (tree node uses Int 0/1 to store their state).
// - You want to store custom debug data easily without adding or editing structures in your code (probably not efficient, but convenient)
// Types are NOT stored, so it is up to you to make sure your Key don't collide with different types.
struct ImGuiStorage
{
    struct Pair
    {
        ImGuiID key;
        union { int val_i; float val_f; void* val_p; };
        Pair(ImGuiID _key, int _val_i) { key = _key; val_i = _val_i; }
        Pair(ImGuiID _key, float _val_f) { key = _key; val_f = _val_f; }
        Pair(ImGuiID _key, void* _val_p) { key = _key; val_p = _val_p; }
    };
    ImVector<Pair>      Data;

    // - Get***() functions find pair, never add/allocate. Pairs are sorted so a query is O(log N)
    // - Set***() functions find pair, insertion on demand if missing.
    // - Sorted insertion is costly, paid once. A typical frame shouldn't need to insert any new pair.
    IMGUI_API void      Clear();
    IMGUI_API int       GetInt(ImGuiID key, int default_val = 0) const;
    IMGUI_API void      SetInt(ImGuiID key, int val);
    IMGUI_API bool      GetBool(ImGuiID key, bool default_val = false) const;
    IMGUI_API void      SetBool(ImGuiID key, bool val);
    IMGUI_API float     GetFloat(ImGuiID key, float default_val = 0.0f) const;
    IMGUI_API void      SetFloat(ImGuiID key, float val);
    IMGUI_API void*     GetVoidPtr(ImGuiID key) const; // default_val is NULL
    IMGUI_API void      SetVoidPtr(ImGuiID key, void* val);

    // - Get***Ref() functions finds pair, insert on demand if missing, return pointer. Useful if you intend to do Get+Set.
    // - References are only valid until a new value is added to the storage. Calling a Set***() function or a Get***Ref() function invalidates the pointer.
    // - A typical use case where this is convenient for quick hacking (e.g. add storage during a live Edit&Continue session if you can't modify existing struct)
    //      float* pvar = ImGui::GetFloatRef(key); ImGui::SliderFloat("var", pvar, 0, 100.0f); some_var += *pvar;
    IMGUI_API int*      GetIntRef(ImGuiID key, int default_val = 0);
    IMGUI_API bool*     GetBoolRef(ImGuiID key, bool default_val = false);
    IMGUI_API float*    GetFloatRef(ImGuiID key, float default_val = 0.0f);
    IMGUI_API void**    GetVoidPtrRef(ImGuiID key, void* default_val = NULL);

    // Use on your own storage if you know only integer are being stored (open/close all tree nodes)
    IMGUI_API void      SetAllInt(int val);
};

// Shared state of InputText(), passed to callback when a ImGuiInputTextFlags_Callback* flag is used and the corresponding callback is triggered.
struct ImGuiTextEditCallbackData
{
    ImGuiInputTextFlags EventFlag;      // One of ImGuiInputTextFlags_Callback* // Read-only
    ImGuiInputTextFlags Flags;          // What user passed to InputText()      // Read-only
    void*               UserData;       // What user passed to InputText()      // Read-only
    bool                ReadOnly;       // Read-only mode                       // Read-only

    // CharFilter event:
    ImWchar             EventChar;      // Character input                      // Read-write (replace character or set to zero)

    // Completion,History,Always events:
    // If you modify the buffer contents make sure you update 'BufTextLen' and set 'BufDirty' to true.
    ImGuiKey            EventKey;       // Key pressed (Up/Down/TAB)            // Read-only
    char*               Buf;            // Current text buffer                  // Read-write (pointed data only, can't replace the actual pointer)
    int                 BufTextLen;     // Current text length in bytes         // Read-write
    int                 BufSize;        // Maximum text length in bytes         // Read-only
    bool                BufDirty;       // Set if you modify Buf/BufTextLen!!   // Write
    int                 CursorPos;      //                                      // Read-write
    int                 SelectionStart; //                                      // Read-write (== to SelectionEnd when no selection)
    int                 SelectionEnd;   //                                      // Read-write

    // NB: Helper functions for text manipulation. Calling those function loses selection.
    IMGUI_API void    DeleteChars(int pos, int bytes_count);
    IMGUI_API void    InsertChars(int pos, const char* text, const char* text_end = NULL);
    bool    HasSelection() const { return SelectionStart != SelectionEnd; }
};

// Resizing callback data to apply custom constraint. As enabled by SetNextWindowSizeConstraints(). Callback is called during the next Begin().
// NB: For basic min/max size constraint on each axis you don't need to use the callback! The SetNextWindowSizeConstraints() parameters are enough.
struct ImGuiSizeConstraintCallbackData
{
    void*   UserData;       // Read-only.   What user passed to SetNextWindowSizeConstraints()
    ImVec2  Pos;            // Read-only.    Window position, for reference.
    ImVec2  CurrentSize;    // Read-only.    Current window size.
    ImVec2  DesiredSize;    // Read-write.  Desired size, based on user's mouse position. Write to this field to restrain resizing.
};

// Helpers macros to generate 32-bits encoded colors
#ifdef IMGUI_USE_BGRA_PACKED_COLOR
#define IM_COL32_R_SHIFT    16
#define IM_COL32_G_SHIFT    8
#define IM_COL32_B_SHIFT    0
#define IM_COL32_A_SHIFT    24
#define IM_COL32_A_MASK     0xFF000000
#else
#define IM_COL32_R_SHIFT    0
#define IM_COL32_G_SHIFT    8
#define IM_COL32_B_SHIFT    16
#define IM_COL32_A_SHIFT    24
#define IM_COL32_A_MASK     0xFF000000
#endif
#define IM_COL32(R,G,B,A)    (((ImU32)(A)<<IM_COL32_A_SHIFT) | ((ImU32)(B)<<IM_COL32_B_SHIFT) | ((ImU32)(G)<<IM_COL32_G_SHIFT) | ((ImU32)(R)<<IM_COL32_R_SHIFT))
#define IM_COL32_WHITE       IM_COL32(255,255,255,255)  // Opaque white = 0xFFFFFFFF
#define IM_COL32_BLACK       IM_COL32(0,0,0,255)        // Opaque black
#define IM_COL32_BLACK_TRANS IM_COL32(0,0,0,0)          // Transparent black = 0x00000000

// ImColor() helper to implicity converts colors to either ImU32 (packed 4x1 byte) or ImVec4 (4x1 float)
// Prefer using IM_COL32() macros if you want a guaranteed compile-time ImU32 for usage with ImDrawList API.
// **Avoid storing ImColor! Store either u32 of ImVec4. This is not a full-featured color class. MAY OBSOLETE.
// **None of the ImGui API are using ImColor directly but you can use it as a convenience to pass colors in either ImU32 or ImVec4 formats. Explicitly cast to ImU32 or ImVec4 if needed.
struct ImColor
{
    ImVec4              Value;

    ImColor()                                                       { Value.x = Value.y = Value.z = Value.w = 0.0f; }
    ImColor(int r, int g, int b, int a = 255)                       { float sc = 1.0f/255.0f; Value.x = (float)r * sc; Value.y = (float)g * sc; Value.z = (float)b * sc; Value.w = (float)a * sc; }
    ImColor(ImU32 rgba)                                             { float sc = 1.0f/255.0f; Value.x = (float)((rgba>>IM_COL32_R_SHIFT)&0xFF) * sc; Value.y = (float)((rgba>>IM_COL32_G_SHIFT)&0xFF) * sc; Value.z = (float)((rgba>>IM_COL32_B_SHIFT)&0xFF) * sc; Value.w = (float)((rgba>>IM_COL32_A_SHIFT)&0xFF) * sc; }
    ImColor(float r, float g, float b, float a = 1.0f)              { Value.x = r; Value.y = g; Value.z = b; Value.w = a; }
    ImColor(const ImVec4& col)                                      { Value = col; }
    inline operator ImU32() const                                   { return ImGui::ColorConvertFloat4ToU32(Value); }
    inline operator ImVec4() const                                  { return Value; }

    // FIXME-OBSOLETE: May need to obsolete/cleanup those helpers.
    inline void    SetHSV(float h, float s, float v, float a = 1.0f){ ImGui::ColorConvertHSVtoRGB(h, s, v, Value.x, Value.y, Value.z); Value.w = a; }
    static ImColor HSV(float h, float s, float v, float a = 1.0f)   { float r,g,b; ImGui::ColorConvertHSVtoRGB(h, s, v, r, g, b); return ImColor(r,g,b,a); }
};

// Helper: Manually clip large list of items.
// If you are submitting lots of evenly spaced items and you have a random access to the list, you can perform coarse clipping based on visibility to save yourself from processing those items at all.
// The clipper calculates the range of visible items and advance the cursor to compensate for the non-visible items we have skipped. 
// ImGui already clip items based on their bounds but it needs to measure text size to do so. Coarse clipping before submission makes this cost and your own data fetching/submission cost null.
// Usage:
//     ImGuiListClipper clipper(1000);  // we have 1000 elements, evenly spaced.
//     while (clipper.Step())
//         for (int i = clipper.DisplayStart; i < clipper.DisplayEnd; i++)
//             ImGui::Text("line number %d", i);
// - Step 0: the clipper let you process the first element, regardless of it being visible or not, so we can measure the element height (step skipped if we passed a known height as second arg to constructor).
// - Step 1: the clipper infer height from first element, calculate the actual range of elements to display, and position the cursor before the first element.
// - (Step 2: dummy step only required if an explicit items_height was passed to constructor or Begin() and user call Step(). Does nothing and switch to Step 3.)
// - Step 3: the clipper validate that we have reached the expected Y position (corresponding to element DisplayEnd), advance the cursor to the end of the list and then returns 'false' to end the loop.
struct ImGuiListClipper
{
    float   StartPosY;
    float   ItemsHeight;
    int     ItemsCount, StepNo, DisplayStart, DisplayEnd;

    // items_count:  Use -1 to ignore (you can call Begin later). Use INT_MAX if you don't know how many items you have (in which case the cursor won't be advanced in the final step).
    // items_height: Use -1.0f to be calculated automatically on first step. Otherwise pass in the distance between your items, typically GetTextLineHeightWithSpacing() or GetItemsLineHeightWithSpacing().
    // If you don't specify an items_height, you NEED to call Step(). If you specify items_height you may call the old Begin()/End() api directly, but prefer calling Step().
    ImGuiListClipper(int items_count = -1, float items_height = -1.0f)  { Begin(items_count, items_height); } // NB: Begin() initialize every fields (as we allow user to call Begin/End multiple times on a same instance if they want).
    ~ImGuiListClipper()                                                 { IM_ASSERT(ItemsCount == -1); }      // Assert if user forgot to call End() or Step() until false.

    IMGUI_API bool Step();                                              // Call until it returns false. The DisplayStart/DisplayEnd fields will be set and you can process/draw those items.
    IMGUI_API void Begin(int items_count, float items_height = -1.0f);  // Automatically called by constructor if you passed 'items_count' or by Step() in Step 1.
    IMGUI_API void End();                                               // Automatically called on the last call of Step() that returns false.
};

//-----------------------------------------------------------------------------
// Draw List
// Hold a series of drawing commands. The user provides a renderer for ImDrawData which essentially contains an array of ImDrawList.
//-----------------------------------------------------------------------------

// Draw callbacks for advanced uses.
// NB- You most likely do NOT need to use draw callbacks just to create your own widget or customized UI rendering (you can poke into the draw list for that)
// Draw callback may be useful for example, A) Change your GPU render state, B) render a complex 3D scene inside a UI element (without an intermediate texture/render target), etc.
// The expected behavior from your rendering function is 'if (cmd.UserCallback != NULL) cmd.UserCallback(parent_list, cmd); else RenderTriangles()'
typedef void (*ImDrawCallback)(const ImDrawList* parent_list, const ImDrawCmd* cmd);

// Typically, 1 command = 1 gpu draw call (unless command is a callback)
struct ImDrawCmd
{
    unsigned int    ElemCount;              // Number of indices (multiple of 3) to be rendered as triangles. Vertices are stored in the callee ImDrawList's vtx_buffer[] array, indices in idx_buffer[].
    ImVec4          ClipRect;               // Clipping rectangle (x1, y1, x2, y2)
    ImTextureID     TextureId;              // User-provided texture ID. Set by user in ImfontAtlas::SetTexID() for fonts or passed to Image*() functions. Ignore if never using images or multiple fonts atlas.
    ImDrawCallback  UserCallback;           // If != NULL, call the function instead of rendering the vertices. clip_rect and texture_id will be set normally.
    void*           UserCallbackData;       // The draw callback code can access this.

    ImDrawCmd() { ElemCount = 0; ClipRect.x = ClipRect.y = -8192.0f; ClipRect.z = ClipRect.w = +8192.0f; TextureId = NULL; UserCallback = NULL; UserCallbackData = NULL; }
};

// Vertex index (override with '#define ImDrawIdx unsigned int' inside in imconfig.h)
#ifndef ImDrawIdx
typedef unsigned short ImDrawIdx;
#endif

// Vertex layout
#ifndef IMGUI_OVERRIDE_DRAWVERT_STRUCT_LAYOUT
struct ImDrawVert
{
    ImVec2  pos;
    ImVec2  uv;
    ImU32   col;
};
#else
// You can override the vertex format layout by defining IMGUI_OVERRIDE_DRAWVERT_STRUCT_LAYOUT in imconfig.h
// The code expect ImVec2 pos (8 bytes), ImVec2 uv (8 bytes), ImU32 col (4 bytes), but you can re-order them or add other fields as needed to simplify integration in your engine.
// The type has to be described within the macro (you can either declare the struct or use a typedef)
// NOTE: IMGUI DOESN'T CLEAR THE STRUCTURE AND DOESN'T CALL A CONSTRUCTOR SO ANY CUSTOM FIELD WILL BE UNINITIALIZED. IF YOU ADD EXTRA FIELDS (SUCH AS A 'Z' COORDINATES) YOU WILL NEED TO CLEAR THEM DURING RENDER OR TO IGNORE THEM. 
IMGUI_OVERRIDE_DRAWVERT_STRUCT_LAYOUT;
#endif

// Draw channels are used by the Columns API to "split" the render list into different channels while building, so items of each column can be batched together.
// You can also use them to simulate drawing layers and submit primitives in a different order than how they will be rendered.
struct ImDrawChannel
{
    ImVector<ImDrawCmd>     CmdBuffer;
    ImVector<ImDrawIdx>     IdxBuffer;
};

// Draw command list
// This is the low-level list of polygons that ImGui functions are filling. At the end of the frame, all command lists are passed to your ImGuiIO::RenderDrawListFn function for rendering.
// At the moment, each ImGui window contains its own ImDrawList but they could potentially be merged in the future.
// If you want to add custom rendering within a window, you can use ImGui::GetWindowDrawList() to access the current draw list and add your own primitives.
// You can interleave normal ImGui:: calls and adding primitives to the current draw list.
// All positions are generally in pixel coordinates (top-left at (0,0), bottom-right at io.DisplaySize), however you are totally free to apply whatever transformation matrix to want to the data (if you apply such transformation you'll want to apply it to ClipRect as well)
// Primitives are always added to the list and not culled (culling is done at higher-level by ImGui:: functions).
struct ImDrawList
{
    // This is what you have to render
    ImVector<ImDrawCmd>     CmdBuffer;          // Commands. Typically 1 command = 1 GPU draw call.
    ImVector<ImDrawIdx>     IdxBuffer;          // Index buffer. Each command consume ImDrawCmd::ElemCount of those
    ImVector<ImDrawVert>    VtxBuffer;          // Vertex buffer.

    // [Internal, used while building lists]
    const char*             _OwnerName;         // Pointer to owner window's name for debugging
    unsigned int            _VtxCurrentIdx;     // [Internal] == VtxBuffer.Size
    ImDrawVert*             _VtxWritePtr;       // [Internal] point within VtxBuffer.Data after each add command (to avoid using the ImVector<> operators too much)
    ImDrawIdx*              _IdxWritePtr;       // [Internal] point within IdxBuffer.Data after each add command (to avoid using the ImVector<> operators too much)
    ImVector<ImVec4>        _ClipRectStack;     // [Internal]
    ImVector<ImTextureID>   _TextureIdStack;    // [Internal]
    ImVector<ImVec2>        _Path;              // [Internal] current path building
    int                     _ChannelsCurrent;   // [Internal] current channel number (0)
    int                     _ChannelsCount;     // [Internal] number of active channels (1+)
    ImVector<ImDrawChannel> _Channels;          // [Internal] draw channels for columns API (not resized down so _ChannelsCount may be smaller than _Channels.Size)

    ImDrawList()  { _OwnerName = NULL; Clear(); }
    ~ImDrawList() { ClearFreeMemory(); }
    IMGUI_API void  PushClipRect(ImVec2 clip_rect_min, ImVec2 clip_rect_max, bool intersect_with_current_clip_rect = false);  // Render-level scissoring. This is passed down to your render function but not used for CPU-side coarse clipping. Prefer using higher-level ImGui::PushClipRect() to affect logic (hit-testing and widget culling)
    IMGUI_API void  PushClipRectFullScreen();
    IMGUI_API void  PopClipRect();
    IMGUI_API void  PushTextureID(const ImTextureID& texture_id);
    IMGUI_API void  PopTextureID();

    // Primitives
    IMGUI_API void  AddLine(const ImVec2& a, const ImVec2& b, ImU32 col, float thickness = 1.0f);
    IMGUI_API void  AddRect(const ImVec2& a, const ImVec2& b, ImU32 col, float rounding = 0.0f, int rounding_corners_flags = ~0, float thickness = 1.0f);   // a: upper-left, b: lower-right, rounding_corners_flags: 4-bits corresponding to which corner to round
    IMGUI_API void  AddRectFilled(const ImVec2& a, const ImVec2& b, ImU32 col, float rounding = 0.0f, int rounding_corners_flags = ~0);                     // a: upper-left, b: lower-right
    IMGUI_API void  AddRectFilledMultiColor(const ImVec2& a, const ImVec2& b, ImU32 col_upr_left, ImU32 col_upr_right, ImU32 col_bot_right, ImU32 col_bot_left);
    IMGUI_API void  AddQuad(const ImVec2& a, const ImVec2& b, const ImVec2& c, const ImVec2& d, ImU32 col, float thickness = 1.0f);
    IMGUI_API void  AddQuadFilled(const ImVec2& a, const ImVec2& b, const ImVec2& c, const ImVec2& d, ImU32 col);
    IMGUI_API void  AddTriangle(const ImVec2& a, const ImVec2& b, const ImVec2& c, ImU32 col, float thickness = 1.0f);
    IMGUI_API void  AddTriangleFilled(const ImVec2& a, const ImVec2& b, const ImVec2& c, ImU32 col);
    IMGUI_API void  AddCircle(const ImVec2& centre, float radius, ImU32 col, int num_segments = 12, float thickness = 1.0f);
    IMGUI_API void  AddCircleFilled(const ImVec2& centre, float radius, ImU32 col, int num_segments = 12);
    IMGUI_API void  AddText(const ImVec2& pos, ImU32 col, const char* text_begin, const char* text_end = NULL);
    IMGUI_API void  AddText(const ImFont* font, float font_size, const ImVec2& pos, ImU32 col, const char* text_begin, const char* text_end = NULL, float wrap_width = 0.0f, const ImVec4* cpu_fine_clip_rect = NULL);
    IMGUI_API void  AddImage(ImTextureID user_texture_id, const ImVec2& a, const ImVec2& b, const ImVec2& uv_a = ImVec2(0,0), const ImVec2& uv_b = ImVec2(1,1), ImU32 col = 0xFFFFFFFF);
    IMGUI_API void  AddImageQuad(ImTextureID user_texture_id, const ImVec2& a, const ImVec2& b, const ImVec2& c, const ImVec2& d, const ImVec2& uv_a = ImVec2(0,0), const ImVec2& uv_b = ImVec2(1,0), const ImVec2& uv_c = ImVec2(1,1), const ImVec2& uv_d = ImVec2(0,1), ImU32 col = 0xFFFFFFFF);
    IMGUI_API void  AddPolyline(const ImVec2* points, const int num_points, ImU32 col, bool closed, float thickness, bool anti_aliased);
    IMGUI_API void  AddConvexPolyFilled(const ImVec2* points, const int num_points, ImU32 col, bool anti_aliased);
    IMGUI_API void  AddBezierCurve(const ImVec2& pos0, const ImVec2& cp0, const ImVec2& cp1, const ImVec2& pos1, ImU32 col, float thickness, int num_segments = 0);

    // Stateful path API, add points then finish with PathFill() or PathStroke()
    inline    void  PathClear()                                                 { _Path.resize(0); }
    inline    void  PathLineTo(const ImVec2& pos)                               { _Path.push_back(pos); }
    inline    void  PathLineToMergeDuplicate(const ImVec2& pos)                 { if (_Path.Size == 0 || memcmp(&_Path[_Path.Size-1], &pos, 8) != 0) _Path.push_back(pos); }
    inline    void  PathFillConvex(ImU32 col)                                   { AddConvexPolyFilled(_Path.Data, _Path.Size, col, true); PathClear(); }
    inline    void  PathStroke(ImU32 col, bool closed, float thickness = 1.0f)  { AddPolyline(_Path.Data, _Path.Size, col, closed, thickness, true); PathClear(); }
    IMGUI_API void  PathArcTo(const ImVec2& centre, float radius, float a_min, float a_max, int num_segments = 10);
    IMGUI_API void  PathArcToFast(const ImVec2& centre, float radius, int a_min_of_12, int a_max_of_12);                                // Use precomputed angles for a 12 steps circle
    IMGUI_API void  PathBezierCurveTo(const ImVec2& p1, const ImVec2& p2, const ImVec2& p3, int num_segments = 0);
    IMGUI_API void  PathRect(const ImVec2& rect_min, const ImVec2& rect_max, float rounding = 0.0f, int rounding_corners_flags = ~0);   // rounding_corners_flags: 4-bits corresponding to which corner to round

    // Channels
    // - Use to simulate layers. By switching channels to can render out-of-order (e.g. submit foreground primitives before background primitives)
    // - Use to minimize draw calls (e.g. if going back-and-forth between multiple non-overlapping clipping rectangles, prefer to append into separate channels then merge at the end)
    IMGUI_API void  ChannelsSplit(int channels_count);
    IMGUI_API void  ChannelsMerge();
    IMGUI_API void  ChannelsSetCurrent(int channel_index);

    // Advanced
    IMGUI_API void  AddCallback(ImDrawCallback callback, void* callback_data);  // Your rendering function must check for 'UserCallback' in ImDrawCmd and call the function instead of rendering triangles.
    IMGUI_API void  AddDrawCmd();                                               // This is useful if you need to forcefully create a new draw call (to allow for dependent rendering / blending). Otherwise primitives are merged into the same draw-call as much as possible

    // Internal helpers
    // NB: all primitives needs to be reserved via PrimReserve() beforehand!
    IMGUI_API void  Clear();
    IMGUI_API void  ClearFreeMemory();
    IMGUI_API void  PrimReserve(int idx_count, int vtx_count);
    IMGUI_API void  PrimRect(const ImVec2& a, const ImVec2& b, ImU32 col);      // Axis aligned rectangle (composed of two triangles)
    IMGUI_API void  PrimRectUV(const ImVec2& a, const ImVec2& b, const ImVec2& uv_a, const ImVec2& uv_b, ImU32 col);
    IMGUI_API void  PrimQuadUV(const ImVec2& a, const ImVec2& b, const ImVec2& c, const ImVec2& d, const ImVec2& uv_a, const ImVec2& uv_b, const ImVec2& uv_c, const ImVec2& uv_d, ImU32 col);
    inline    void  PrimWriteVtx(const ImVec2& pos, const ImVec2& uv, ImU32 col){ _VtxWritePtr->pos = pos; _VtxWritePtr->uv = uv; _VtxWritePtr->col = col; _VtxWritePtr++; _VtxCurrentIdx++; }
    inline    void  PrimWriteIdx(ImDrawIdx idx)                                 { *_IdxWritePtr = idx; _IdxWritePtr++; }
    inline    void  PrimVtx(const ImVec2& pos, const ImVec2& uv, ImU32 col)     { PrimWriteIdx((ImDrawIdx)_VtxCurrentIdx); PrimWriteVtx(pos, uv, col); }
    IMGUI_API void  UpdateClipRect();
    IMGUI_API void  UpdateTextureID();
};

// All draw data to render an ImGui frame
struct ImDrawData
{
    bool            Valid;                  // Only valid after Render() is called and before the next NewFrame() is called.
    ImDrawList**    CmdLists;
    int             CmdListsCount;
    int             TotalVtxCount;          // For convenience, sum of all cmd_lists vtx_buffer.Size
    int             TotalIdxCount;          // For convenience, sum of all cmd_lists idx_buffer.Size

    // Functions
    ImDrawData() { Valid = false; CmdLists = NULL; CmdListsCount = TotalVtxCount = TotalIdxCount = 0; }
    IMGUI_API void DeIndexAllBuffers();               // For backward compatibility or convenience: convert all buffers from indexed to de-indexed, in case you cannot render indexed. Note: this is slow and most likely a waste of resources. Always prefer indexed rendering!
    IMGUI_API void ScaleClipRects(const ImVec2& sc);  // Helper to scale the ClipRect field of each ImDrawCmd. Use if your final output buffer is at a different scale than ImGui expects, or if there is a difference between your window resolution and framebuffer resolution.
};

struct ImFontConfig
{
    void*           FontData;                   //          // TTF/OTF data
    int             FontDataSize;               //          // TTF/OTF data size
    bool            FontDataOwnedByAtlas;       // true     // TTF/OTF data ownership taken by the container ImFontAtlas (will delete memory itself). Set to true
    int             FontNo;                     // 0        // Index of font within TTF/OTF file
    float           SizePixels;                 //          // Size in pixels for rasterizer
    int             OversampleH, OversampleV;   // 3, 1     // Rasterize at higher quality for sub-pixel positioning. We don't use sub-pixel positions on the Y axis.
    bool            PixelSnapH;                 // false    // Align every glyph to pixel boundary. Useful e.g. if you are merging a non-pixel aligned font with the default font. If enabled, you can set OversampleH/V to 1.
    ImVec2          GlyphExtraSpacing;          // 0, 0     // Extra spacing (in pixels) between glyphs. Only X axis is supported for now.
    ImVec2          GlyphOffset;                // 0, 0     // Offset all glyphs from this font input
    const ImWchar*  GlyphRanges;                //          // Pointer to a user-provided list of Unicode range (2 value per range, values are inclusive, zero-terminated list). THE ARRAY DATA NEEDS TO PERSIST AS LONG AS THE FONT IS ALIVE.
    bool            MergeMode;                  // false    // Merge into previous ImFont, so you can combine multiple inputs font into one ImFont (e.g. ASCII font + icons + Japanese glyphs). You may want to use GlyphOffset.y when merge font of different heights.

    // [Internal]
    char            Name[32];                               // Name (strictly to ease debugging)
    ImFont*         DstFont;

    IMGUI_API ImFontConfig();
};

// Load and rasterize multiple TTF/OTF fonts into a same texture.
// Sharing a texture for multiple fonts allows us to reduce the number of draw calls during rendering.
// We also add custom graphic data into the texture that serves for ImGui.
//  1. (Optional) Call AddFont*** functions. If you don't call any, the default font will be loaded for you.
//  2. Call GetTexDataAsAlpha8() or GetTexDataAsRGBA32() to build and retrieve pixels data.
//  3. Upload the pixels data into a texture within your graphics system.
//  4. Call SetTexID(my_tex_id); and pass the pointer/identifier to your texture. This value will be passed back to you during rendering to identify the texture.
// IMPORTANT: If you pass a 'glyph_ranges' array to AddFont*** functions, you need to make sure that your array persist up until the ImFont is build (when calling GetTextData*** or Build()). We only copy the pointer, not the data.
struct ImFontAtlas
{
    IMGUI_API ImFontAtlas();
    IMGUI_API ~ImFontAtlas();
    IMGUI_API ImFont*           AddFont(const ImFontConfig* font_cfg);
    IMGUI_API ImFont*           AddFontDefault(const ImFontConfig* font_cfg = NULL);
    IMGUI_API ImFont*           AddFontFromFileTTF(const char* filename, float size_pixels, const ImFontConfig* font_cfg = NULL, const ImWchar* glyph_ranges = NULL);
    IMGUI_API ImFont*           AddFontFromMemoryTTF(void* font_data, int font_size, float size_pixels, const ImFontConfig* font_cfg = NULL, const ImWchar* glyph_ranges = NULL);                                       // Transfer ownership of 'ttf_data' to ImFontAtlas, will be deleted after Build()
    IMGUI_API ImFont*           AddFontFromMemoryCompressedTTF(const void* compressed_font_data, int compressed_font_size, float size_pixels, const ImFontConfig* font_cfg = NULL, const ImWchar* glyph_ranges = NULL); // 'compressed_font_data' still owned by caller. Compress with binary_to_compressed_c.cpp
    IMGUI_API ImFont*           AddFontFromMemoryCompressedBase85TTF(const char* compressed_font_data_base85, float size_pixels, const ImFontConfig* font_cfg = NULL, const ImWchar* glyph_ranges = NULL);              // 'compressed_font_data_base85' still owned by caller. Compress with binary_to_compressed_c.cpp with -base85 paramaeter
    IMGUI_API void              ClearTexData();             // Clear the CPU-side texture data. Saves RAM once the texture has been copied to graphics memory.
    IMGUI_API void              ClearInputData();           // Clear the input TTF data (inc sizes, glyph ranges)
    IMGUI_API void              ClearFonts();               // Clear the ImGui-side font data (glyphs storage, UV coordinates)
    IMGUI_API void              Clear();                    // Clear all

    // Retrieve texture data
    // User is in charge of copying the pixels into graphics memory, then call SetTextureUserID()
    // After loading the texture into your graphic system, store your texture handle in 'TexID' (ignore if you aren't using multiple fonts nor images)
    // RGBA32 format is provided for convenience and high compatibility, but note that all RGB pixels are white, so 75% of the memory is wasted.
    // Pitch = Width * BytesPerPixels
    IMGUI_API void              GetTexDataAsAlpha8(unsigned char** out_pixels, int* out_width, int* out_height, int* out_bytes_per_pixel = NULL);  // 1 byte per-pixel
    IMGUI_API void              GetTexDataAsRGBA32(unsigned char** out_pixels, int* out_width, int* out_height, int* out_bytes_per_pixel = NULL);  // 4 bytes-per-pixel
    void                        SetTexID(ImTextureID id)  { TexID = id; }

    // Helpers to retrieve list of common Unicode ranges (2 value per range, values are inclusive, zero-terminated list)
    // NB: Make sure that your string are UTF-8 and NOT in your local code page. In C++11, you can create UTF-8 string literal using the u8"Hello world" syntax. See FAQ for details.
    IMGUI_API const ImWchar*    GetGlyphRangesDefault();    // Basic Latin, Extended Latin
    IMGUI_API const ImWchar*    GetGlyphRangesKorean();     // Default + Korean characters
    IMGUI_API const ImWchar*    GetGlyphRangesJapanese();   // Default + Hiragana, Katakana, Half-Width, Selection of 1946 Ideographs
    IMGUI_API const ImWchar*    GetGlyphRangesChinese();    // Japanese + full set of about 21000 CJK Unified Ideographs
    IMGUI_API const ImWchar*    GetGlyphRangesCyrillic();   // Default + about 400 Cyrillic characters
    IMGUI_API const ImWchar*    GetGlyphRangesThai();       // Default + Thai characters

    // Helpers to build glyph ranges from text data. Feed all your application strings/characters to it then call BuildRanges().
    struct GlyphRangesBuilder
    {
        ImVector<unsigned char> UsedChars;  // Store 1-bit per Unicode code point (0=unused, 1=used)
        GlyphRangesBuilder()                { UsedChars.resize(0x10000 / 8); memset(UsedChars.Data, 0, 0x10000 / 8); }
        bool           GetBit(int n)        { return (UsedChars[n >> 3] & (1 << (n & 7))) != 0; }
        void           SetBit(int n)        { UsedChars[n >> 3] |= 1 << (n & 7); }  // Set bit 'c' in the array
        void           AddChar(ImWchar c)   { SetBit(c); }                          // Add character
        IMGUI_API void AddText(const char* text, const char* text_end = NULL);      // Add string (each character of the UTF-8 string are added)
        IMGUI_API void AddRanges(const ImWchar* ranges);                            // Add ranges, e.g. builder.AddRanges(ImFontAtlas::GetGlyphRangesDefault) to force add all of ASCII/Latin+Ext
        IMGUI_API void BuildRanges(ImVector<ImWchar>* out_ranges);                  // Output new ranges
    };

    // Members
    // (Access texture data via GetTexData*() calls which will setup a default font for you.)
    ImTextureID                 TexID;              // User data to refer to the texture once it has been uploaded to user's graphic systems. It is passed back to you during rendering via the ImDrawCmd structure.
    unsigned char*              TexPixelsAlpha8;    // 1 component per pixel, each component is unsigned 8-bit. Total size = TexWidth * TexHeight
    unsigned int*               TexPixelsRGBA32;    // 4 component per pixel, each component is unsigned 8-bit. Total size = TexWidth * TexHeight * 4
    int                         TexWidth;           // Texture width calculated during Build().
    int                         TexHeight;          // Texture height calculated during Build().
    int                         TexDesiredWidth;    // Texture width desired by user before Build(). Must be a power-of-two. If have many glyphs your graphics API have texture size restrictions you may want to increase texture width to decrease height.
    int                         TexGlyphPadding;    // Padding between glyphs within texture in pixels. Defaults to 1.
    ImVec2                      TexUvWhitePixel;    // Texture coordinates to a white pixel
    ImVector<ImFont*>           Fonts;              // Hold all the fonts returned by AddFont*. Fonts[0] is the default font upon calling ImGui::NewFrame(), use ImGui::PushFont()/PopFont() to change the current font.

    // [Private] User rectangle for packing custom texture data into the atlas.
    struct CustomRect
    {
        unsigned int    ID;             // Input    // User ID. <0x10000 for font mapped data (WIP/UNSUPPORTED), >=0x10000 for other texture data
        unsigned short  Width, Height;  // Input    // Desired rectangle dimension
        unsigned short  X, Y;           // Output   // Packed position in Atlas
        CustomRect()            { ID = 0xFFFFFFFF; Width = Height = 0; X = Y = 0xFFFF; }
        bool IsPacked() const   { return X != 0xFFFF; }
    };

    // [Private] Members
    ImVector<CustomRect>        CustomRects;        // Rectangles for packing custom texture data into the atlas.
    ImVector<ImFontConfig>      ConfigData;         // Internal data
    IMGUI_API bool              Build();            // Build pixels data. This is automatically for you by the GetTexData*** functions.
    IMGUI_API int               CustomRectRegister(unsigned int id, int width, int height);
    IMGUI_API void              CustomRectCalcUV(const CustomRect* rect, ImVec2* out_uv_min, ImVec2* out_uv_max);
};

// Font runtime data and rendering
// ImFontAtlas automatically loads a default embedded font for you when you call GetTexDataAsAlpha8() or GetTexDataAsRGBA32().
struct ImFont
{
    struct Glyph
    {
        ImWchar                 Codepoint;
        float                   XAdvance;
        float                   X0, Y0, X1, Y1;
        float                   U0, V0, U1, V1;     // Texture coordinates
    };

    // Members: Hot ~62/78 bytes
    float                       FontSize;           // <user set>   // Height of characters, set during loading (don't change after loading)
    float                       Scale;              // = 1.f        // Base font scale, multiplied by the per-window font scale which you can adjust with SetFontScale()
    ImVec2                      DisplayOffset;      // = (0.f,1.f)  // Offset font rendering by xx pixels
    ImVector<Glyph>             Glyphs;             //              // All glyphs.
    ImVector<float>             IndexXAdvance;      //              // Sparse. Glyphs->XAdvance in a directly indexable way (more cache-friendly, for CalcTextSize functions which are often bottleneck in large UI).
    ImVector<unsigned short>    IndexLookup;        //              // Sparse. Index glyphs by Unicode code-point.
    const Glyph*                FallbackGlyph;      // == FindGlyph(FontFallbackChar)
    float                       FallbackXAdvance;   // == FallbackGlyph->XAdvance
    ImWchar                     FallbackChar;       // = '?'        // Replacement glyph if one isn't found. Only set via SetFallbackChar()

    // Members: Cold ~18/26 bytes
    short                       ConfigDataCount;    // ~ 1          // Number of ImFontConfig involved in creating this font. Bigger than 1 when merging multiple font sources into one ImFont.
    ImFontConfig*               ConfigData;         //              // Pointer within ContainerAtlas->ConfigData
    ImFontAtlas*                ContainerAtlas;     //              // What we has been loaded into
    float                       Ascent, Descent;    //              // Ascent: distance from top to bottom of e.g. 'A' [0..FontSize]
    int                         MetricsTotalSurface;//              // Total surface in pixels to get an idea of the font rasterization/texture cost (not exact, we approximate the cost of padding between glyphs)

    // Methods
    IMGUI_API ImFont();
    IMGUI_API ~ImFont();
    IMGUI_API void              Clear();
    IMGUI_API void              BuildLookupTable();
    IMGUI_API const Glyph*      FindGlyph(ImWchar c) const;
    IMGUI_API void              SetFallbackChar(ImWchar c);
    float                       GetCharAdvance(ImWchar c) const     { return ((int)c < IndexXAdvance.Size) ? IndexXAdvance[(int)c] : FallbackXAdvance; }
    bool                        IsLoaded() const                    { return ContainerAtlas != NULL; }

    // 'max_width' stops rendering after a certain width (could be turned into a 2d size). FLT_MAX to disable.
    // 'wrap_width' enable automatic word-wrapping across multiple lines to fit into given width. 0.0f to disable.
    IMGUI_API ImVec2            CalcTextSizeA(float size, float max_width, float wrap_width, const char* text_begin, const char* text_end = NULL, const char** remaining = NULL) const; // utf8
    IMGUI_API const char*       CalcWordWrapPositionA(float scale, const char* text, const char* text_end, float wrap_width) const;
    IMGUI_API void              RenderChar(ImDrawList* draw_list, float size, ImVec2 pos, ImU32 col, unsigned short c) const;
    IMGUI_API void              RenderText(ImDrawList* draw_list, float size, ImVec2 pos, ImU32 col, const ImVec4& clip_rect, const char* text_begin, const char* text_end, float wrap_width = 0.0f, bool cpu_fine_clip = false) const;

    // Private
    IMGUI_API void              GrowIndex(int new_size);
    IMGUI_API void              AddRemapChar(ImWchar dst, ImWchar src, bool overwrite_dst = true); // Makes 'dst' character/glyph points to 'src' character/glyph. Currently needs to be called AFTER fonts have been built.
};

#if defined(__clang__)
#pragma clang diagnostic pop
#endif

// Include imgui_user.h at the end of imgui.h (convenient for user to only explicitly include vanilla imgui.h)
#ifdef IMGUI_INCLUDE_IMGUI_USER_H
#include "imgui_user.h"
#endif<|MERGE_RESOLUTION|>--- conflicted
+++ resolved
@@ -73,12 +73,8 @@
 typedef int ImGuiColorEditFlags;    // color edit flags for Color*()        // enum ImGuiColorEditFlags_
 typedef int ImGuiMouseCursor;       // a mouse cursor identifier            // enum ImGuiMouseCursor_
 typedef int ImGuiWindowFlags;       // window flags for Begin*()            // enum ImGuiWindowFlags_
-<<<<<<< HEAD
 typedef int ImGuiCond;              // condition flags for Set*()           // enum ImGuiCond_
-=======
-typedef int ImGuiColumnsFlags;       // column flags for Columns()           // enum ImGuiColumnsFlags_
-typedef int ImGuiSetCond;           // condition flags for Set*()           // enum ImGuiSetCond_
->>>>>>> 66c42812
+typedef int ImGuiColumnsFlags;      // flags for *Columns*()                // enum ImGuiColumnsFlags_
 typedef int ImGuiInputTextFlags;    // flags for InputText*()               // enum ImGuiInputTextFlags_
 typedef int ImGuiSelectableFlags;   // flags for Selectable()               // enum ImGuiSelectableFlags_
 typedef int ImGuiTreeNodeFlags;     // flags for TreeNode*(), Collapsing*() // enum ImGuiTreeNodeFlags_

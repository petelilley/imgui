--- conflicted
+++ resolved
@@ -16,11 +16,8 @@
 
 // CHANGELOG
 // (minor and older changes stripped away, please see git history for details)
-<<<<<<< HEAD
 //  2018-XX-XX: Platform: Added support for multiple windows via the ImGuiPlatformIO interface.
-=======
 //  2018-08-01: Inputs: Workaround for Emscripten which doesn't seem to handle focus related calls.
->>>>>>> d69b2a1c
 //  2018-06-29: Inputs: Added support for the ImGuiMouseCursor_Hand cursor.
 //  2018-06-08: Misc: Extracted imgui_impl_sdl.cpp/.h away from the old combined SDL2+OpenGL/Vulkan examples.
 //  2018-06-08: Misc: ImGui_ImplSDL2_InitForOpenGL() now takes a SDL_GLContext parameter. 

--- conflicted
+++ resolved
@@ -1907,12 +1907,9 @@
 enum ImGuiTabItemFlagsPrivate_
 {
     ImGuiTabItemFlags_NoCloseButton             = 1 << 20,  // Track whether p_open was set or not (we'll need this info on the next frame to recompute ContentWidth during layout)
-<<<<<<< HEAD
-    ImGuiTabItemFlags_Unsorted                  = 1 << 21,  // [Docking] Trailing tabs with the _Unsorted flag will be sorted based on the DockOrder of their Window.
-    ImGuiTabItemFlags_Preview                   = 1 << 22   // [Docking] Display tab shape for docking preview (height is adjusted slightly to compensate for the yet missing tab bar)
-=======
-    ImGuiTabItemFlags_Button                    = 1 << 21   // Used by TabItemButton, change the tab item behavior to mimic a button
->>>>>>> 1ec464eb
+    ImGuiTabItemFlags_Button                    = 1 << 21,  // Used by TabItemButton, change the tab item behavior to mimic a button
+    ImGuiTabItemFlags_Unsorted                  = 1 << 22,  // [Docking] Trailing tabs with the _Unsorted flag will be sorted based on the DockOrder of their Window.
+    ImGuiTabItemFlags_Preview                   = 1 << 23   // [Docking] Display tab shape for docking preview (height is adjusted slightly to compensate for the yet missing tab bar)
 };
 
 // Storage for one active tab item (sizeof() 32~40 bytes)
@@ -1931,11 +1928,7 @@
     ImS8                IndexDuringLayout;      // Index only used during TabBarLayout()
     bool                WantClose;              // Marked as closed by SetTabItemClosed()
 
-<<<<<<< HEAD
-    ImGuiTabItem()      { ID = 0; Flags = ImGuiTabItemFlags_None; Window = NULL; LastFrameVisible = LastFrameSelected = -1; NameOffset = -1; Offset = Width = ContentWidth = 0.0f; BeginOrder = -1; WantClose = false; }
-=======
-    ImGuiTabItem()      { ID = 0; Flags = ImGuiTabItemFlags_None; LastFrameVisible = LastFrameSelected = -1; NameOffset = -1; Offset = Width = ContentWidth = 0.0f; BeginOrder = -1; IndexDuringLayout = -1; WantClose = false; }
->>>>>>> 1ec464eb
+    ImGuiTabItem()      { ID = 0; Flags = ImGuiTabItemFlags_None; Window = NULL; LastFrameVisible = LastFrameSelected = -1; NameOffset = -1; Offset = Width = ContentWidth = 0.0f; BeginOrder = -1; IndexDuringLayout = -1; WantClose = false; }
 };
 
 // Storage for a tab bar (sizeof() 92~96 bytes)

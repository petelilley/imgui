// dear imgui: Platform Backend for SDL2
// This needs to be used along with a Renderer (e.g. DirectX11, OpenGL3, Vulkan..)
// (Info: SDL2 is a cross-platform general purpose library for handling windows, inputs, graphics context creation, etc.)
// (Prefer SDL 2.0.5+ for full feature support.)

// Implemented features:
//  [X] Platform: Clipboard support.
//  [X] Platform: Keyboard support. Since 1.87 we are using the io.AddKeyEvent() function. Pass ImGuiKey values to all key functions e.g. ImGui::IsKeyPressed(ImGuiKey_Space). [Legacy SDL_SCANCODE_* values will also be supported unless IMGUI_DISABLE_OBSOLETE_KEYIO is set]
//  [X] Platform: Gamepad support. Enabled with 'io.ConfigFlags |= ImGuiConfigFlags_NavEnableGamepad'.
//  [X] Platform: Mouse cursor shape and visibility. Disable with 'io.ConfigFlags |= ImGuiConfigFlags_NoMouseCursorChange'.
//  [X] Platform: Multi-viewport support (multiple windows). Enable with 'io.ConfigFlags |= ImGuiConfigFlags_ViewportsEnable'.
// Missing features:
//  [ ] Platform: SDL2 handling of IME under Windows appears to be broken and it explicitly disable the regular Windows IME. You can restore Windows IME by compiling SDL with SDL_DISABLE_WINDOWS_IME.
//  [ ] Platform: Multi-viewport + Minimized windows seems to break mouse wheel events (at least under Windows).

// You can use unmodified imgui_impl_* files in your project. See examples/ folder for examples of using this.
// Prefer including the entire imgui/ repository into your project (either as a copy or as a submodule), and only build the backends you need.
// If you are new to Dear ImGui, read documentation from the docs/ folder + read the top of imgui.cpp.
// Read online: https://github.com/ocornut/imgui/tree/master/docs

// CHANGELOG
// (minor and older changes stripped away, please see git history for details)
<<<<<<< HEAD
//  2022-XX-XX: Platform: Added support for multiple windows via the ImGuiPlatformIO interface.
=======
//  2022-10-11: Using 'nullptr' instead of 'NULL' as per our switch to C++11.
>>>>>>> c54230d1
//  2022-09-26: Inputs: Disable SDL 2.0.22 new "auto capture" (SDL_HINT_MOUSE_AUTO_CAPTURE) which prevents drag and drop across windows for multi-viewport support + don't capture when drag and dropping. (#5710)
//  2022-09-26: Inputs: Renamed ImGuiKey_ModXXX introduced in 1.87 to ImGuiMod_XXX (old names still supported).
//  2022-03-22: Inputs: Fix mouse position issues when dragging outside of boundaries. SDL_CaptureMouse() erroneously still gives out LEAVE events when hovering OS decorations.
//  2022-03-22: Inputs: Added support for extra mouse buttons (SDL_BUTTON_X1/SDL_BUTTON_X2).
//  2022-02-04: Added SDL_Renderer* parameter to ImGui_ImplSDL2_InitForSDLRenderer(), so we can use SDL_GetRendererOutputSize() instead of SDL_GL_GetDrawableSize() when bound to a SDL_Renderer.
//  2022-01-26: Inputs: replaced short-lived io.AddKeyModsEvent() (added two weeks ago) with io.AddKeyEvent() using ImGuiKey_ModXXX flags. Sorry for the confusion.
//  2021-01-20: Inputs: calling new io.AddKeyAnalogEvent() for gamepad support, instead of writing directly to io.NavInputs[].
//  2022-01-17: Inputs: calling new io.AddMousePosEvent(), io.AddMouseButtonEvent(), io.AddMouseWheelEvent() API (1.87+).
//  2022-01-17: Inputs: always update key mods next and before key event (not in NewFrame) to fix input queue with very low framerates.
//  2022-01-12: Update mouse inputs using SDL_MOUSEMOTION/SDL_WINDOWEVENT_LEAVE + fallback to provide it when focused but not hovered/captured. More standard and will allow us to pass it to future input queue API.
//  2022-01-12: Maintain our own copy of MouseButtonsDown mask instead of using ImGui::IsAnyMouseDown() which will be obsoleted.
//  2022-01-10: Inputs: calling new io.AddKeyEvent(), io.AddKeyModsEvent() + io.SetKeyEventNativeData() API (1.87+). Support for full ImGuiKey range.
//  2021-08-17: Calling io.AddFocusEvent() on SDL_WINDOWEVENT_FOCUS_GAINED/SDL_WINDOWEVENT_FOCUS_LOST.
//  2021-07-29: Inputs: MousePos is correctly reported when the host platform window is hovered but not focused (using SDL_GetMouseFocus() + SDL_HINT_MOUSE_FOCUS_CLICKTHROUGH, requires SDL 2.0.5+)
//  2021-06:29: *BREAKING CHANGE* Removed 'SDL_Window* window' parameter to ImGui_ImplSDL2_NewFrame() which was unnecessary.
//  2021-06-29: Reorganized backend to pull data from a single structure to facilitate usage with multiple-contexts (all g_XXXX access changed to bd->XXXX).
//  2021-03-22: Rework global mouse pos availability check listing supported platforms explicitly, effectively fixing mouse access on Raspberry Pi. (#2837, #3950)
//  2020-05-25: Misc: Report a zero display-size when window is minimized, to be consistent with other backends.
//  2020-02-20: Inputs: Fixed mapping for ImGuiKey_KeyPadEnter (using SDL_SCANCODE_KP_ENTER instead of SDL_SCANCODE_RETURN2).
//  2019-12-17: Inputs: On Wayland, use SDL_GetMouseState (because there is no global mouse state).
//  2019-12-05: Inputs: Added support for ImGuiMouseCursor_NotAllowed mouse cursor.
//  2019-07-21: Inputs: Added mapping for ImGuiKey_KeyPadEnter.
//  2019-04-23: Inputs: Added support for SDL_GameController (if ImGuiConfigFlags_NavEnableGamepad is set by user application).
//  2019-03-12: Misc: Preserve DisplayFramebufferScale when main window is minimized.
//  2018-12-21: Inputs: Workaround for Android/iOS which don't seem to handle focus related calls.
//  2018-11-30: Misc: Setting up io.BackendPlatformName so it can be displayed in the About Window.
//  2018-11-14: Changed the signature of ImGui_ImplSDL2_ProcessEvent() to take a 'const SDL_Event*'.
//  2018-08-01: Inputs: Workaround for Emscripten which doesn't seem to handle focus related calls.
//  2018-06-29: Inputs: Added support for the ImGuiMouseCursor_Hand cursor.
//  2018-06-08: Misc: Extracted imgui_impl_sdl.cpp/.h away from the old combined SDL2+OpenGL/Vulkan examples.
//  2018-06-08: Misc: ImGui_ImplSDL2_InitForOpenGL() now takes a SDL_GLContext parameter.
//  2018-05-09: Misc: Fixed clipboard paste memory leak (we didn't call SDL_FreeMemory on the data returned by SDL_GetClipboardText).
//  2018-03-20: Misc: Setup io.BackendFlags ImGuiBackendFlags_HasMouseCursors flag + honor ImGuiConfigFlags_NoMouseCursorChange flag.
//  2018-02-16: Inputs: Added support for mouse cursors, honoring ImGui::GetMouseCursor() value.
//  2018-02-06: Misc: Removed call to ImGui::Shutdown() which is not available from 1.60 WIP, user needs to call CreateContext/DestroyContext themselves.
//  2018-02-06: Inputs: Added mapping for ImGuiKey_Space.
//  2018-02-05: Misc: Using SDL_GetPerformanceCounter() instead of SDL_GetTicks() to be able to handle very high framerate (1000+ FPS).
//  2018-02-05: Inputs: Keyboard mapping is using scancodes everywhere instead of a confusing mixture of keycodes and scancodes.
//  2018-01-20: Inputs: Added Horizontal Mouse Wheel support.
//  2018-01-19: Inputs: When available (SDL 2.0.4+) using SDL_CaptureMouse() to retrieve coordinates outside of client area when dragging. Otherwise (SDL 2.0.3 and before) testing for SDL_WINDOW_INPUT_FOCUS instead of SDL_WINDOW_MOUSE_FOCUS.
//  2018-01-18: Inputs: Added mapping for ImGuiKey_Insert.
//  2017-08-25: Inputs: MousePos set to -FLT_MAX,-FLT_MAX when mouse is unavailable/missing (instead of -1,-1).
//  2016-10-15: Misc: Added a void* user_data parameter to Clipboard function handlers.

#include "imgui.h"
#include "imgui_impl_sdl.h"

// SDL
// (the multi-viewports feature requires SDL features supported from SDL 2.0.4+. SDL 2.0.5+ is highly recommended)
#include <SDL.h>
#include <SDL_syswm.h>
#if defined(__APPLE__)
#include <TargetConditionals.h>
#endif

#if SDL_VERSION_ATLEAST(2,0,4) && !defined(__EMSCRIPTEN__) && !defined(__ANDROID__) && !(defined(__APPLE__) && TARGET_OS_IOS) && !defined(__amigaos4__)
#define SDL_HAS_CAPTURE_AND_GLOBAL_MOUSE    1
#else
#define SDL_HAS_CAPTURE_AND_GLOBAL_MOUSE    0
#endif
#define SDL_HAS_WINDOW_ALPHA                SDL_VERSION_ATLEAST(2,0,5)
#define SDL_HAS_ALWAYS_ON_TOP               SDL_VERSION_ATLEAST(2,0,5)
#define SDL_HAS_USABLE_DISPLAY_BOUNDS       SDL_VERSION_ATLEAST(2,0,5)
#define SDL_HAS_PER_MONITOR_DPI             SDL_VERSION_ATLEAST(2,0,4)
#define SDL_HAS_VULKAN                      SDL_VERSION_ATLEAST(2,0,6)
#if !SDL_HAS_VULKAN
static const Uint32 SDL_WINDOW_VULKAN = 0x10000000;
#endif

// SDL Data
struct ImGui_ImplSDL2_Data
{
    SDL_Window*     Window;
    SDL_Renderer*   Renderer;
    Uint64          Time;
    Uint32          MouseWindowID;
    int             MouseButtonsDown;
    SDL_Cursor*     MouseCursors[ImGuiMouseCursor_COUNT];
    int             PendingMouseLeaveFrame;
    char*           ClipboardTextData;
    bool            MouseCanUseGlobalState;
    bool            UseVulkan;

    ImGui_ImplSDL2_Data()   { memset((void*)this, 0, sizeof(*this)); }
};

// Backend data stored in io.BackendPlatformUserData to allow support for multiple Dear ImGui contexts
// It is STRONGLY preferred that you use docking branch with multi-viewports (== single Dear ImGui context + multiple windows) instead of multiple Dear ImGui contexts.
// FIXME: multi-context support is not well tested and probably dysfunctional in this backend.
// FIXME: some shared resources (mouse cursor shape, gamepad) are mishandled when using multi-context.
static ImGui_ImplSDL2_Data* ImGui_ImplSDL2_GetBackendData()
{
    return ImGui::GetCurrentContext() ? (ImGui_ImplSDL2_Data*)ImGui::GetIO().BackendPlatformUserData : nullptr;
}

// Forward Declarations
static void ImGui_ImplSDL2_UpdateMonitors();
static void ImGui_ImplSDL2_InitPlatformInterface(SDL_Window* window, void* sdl_gl_context);
static void ImGui_ImplSDL2_ShutdownPlatformInterface();

// Functions
static const char* ImGui_ImplSDL2_GetClipboardText(void*)
{
    ImGui_ImplSDL2_Data* bd = ImGui_ImplSDL2_GetBackendData();
    if (bd->ClipboardTextData)
        SDL_free(bd->ClipboardTextData);
    bd->ClipboardTextData = SDL_GetClipboardText();
    return bd->ClipboardTextData;
}

static void ImGui_ImplSDL2_SetClipboardText(void*, const char* text)
{
    SDL_SetClipboardText(text);
}

static ImGuiKey ImGui_ImplSDL2_KeycodeToImGuiKey(int keycode)
{
    switch (keycode)
    {
        case SDLK_TAB: return ImGuiKey_Tab;
        case SDLK_LEFT: return ImGuiKey_LeftArrow;
        case SDLK_RIGHT: return ImGuiKey_RightArrow;
        case SDLK_UP: return ImGuiKey_UpArrow;
        case SDLK_DOWN: return ImGuiKey_DownArrow;
        case SDLK_PAGEUP: return ImGuiKey_PageUp;
        case SDLK_PAGEDOWN: return ImGuiKey_PageDown;
        case SDLK_HOME: return ImGuiKey_Home;
        case SDLK_END: return ImGuiKey_End;
        case SDLK_INSERT: return ImGuiKey_Insert;
        case SDLK_DELETE: return ImGuiKey_Delete;
        case SDLK_BACKSPACE: return ImGuiKey_Backspace;
        case SDLK_SPACE: return ImGuiKey_Space;
        case SDLK_RETURN: return ImGuiKey_Enter;
        case SDLK_ESCAPE: return ImGuiKey_Escape;
        case SDLK_QUOTE: return ImGuiKey_Apostrophe;
        case SDLK_COMMA: return ImGuiKey_Comma;
        case SDLK_MINUS: return ImGuiKey_Minus;
        case SDLK_PERIOD: return ImGuiKey_Period;
        case SDLK_SLASH: return ImGuiKey_Slash;
        case SDLK_SEMICOLON: return ImGuiKey_Semicolon;
        case SDLK_EQUALS: return ImGuiKey_Equal;
        case SDLK_LEFTBRACKET: return ImGuiKey_LeftBracket;
        case SDLK_BACKSLASH: return ImGuiKey_Backslash;
        case SDLK_RIGHTBRACKET: return ImGuiKey_RightBracket;
        case SDLK_BACKQUOTE: return ImGuiKey_GraveAccent;
        case SDLK_CAPSLOCK: return ImGuiKey_CapsLock;
        case SDLK_SCROLLLOCK: return ImGuiKey_ScrollLock;
        case SDLK_NUMLOCKCLEAR: return ImGuiKey_NumLock;
        case SDLK_PRINTSCREEN: return ImGuiKey_PrintScreen;
        case SDLK_PAUSE: return ImGuiKey_Pause;
        case SDLK_KP_0: return ImGuiKey_Keypad0;
        case SDLK_KP_1: return ImGuiKey_Keypad1;
        case SDLK_KP_2: return ImGuiKey_Keypad2;
        case SDLK_KP_3: return ImGuiKey_Keypad3;
        case SDLK_KP_4: return ImGuiKey_Keypad4;
        case SDLK_KP_5: return ImGuiKey_Keypad5;
        case SDLK_KP_6: return ImGuiKey_Keypad6;
        case SDLK_KP_7: return ImGuiKey_Keypad7;
        case SDLK_KP_8: return ImGuiKey_Keypad8;
        case SDLK_KP_9: return ImGuiKey_Keypad9;
        case SDLK_KP_PERIOD: return ImGuiKey_KeypadDecimal;
        case SDLK_KP_DIVIDE: return ImGuiKey_KeypadDivide;
        case SDLK_KP_MULTIPLY: return ImGuiKey_KeypadMultiply;
        case SDLK_KP_MINUS: return ImGuiKey_KeypadSubtract;
        case SDLK_KP_PLUS: return ImGuiKey_KeypadAdd;
        case SDLK_KP_ENTER: return ImGuiKey_KeypadEnter;
        case SDLK_KP_EQUALS: return ImGuiKey_KeypadEqual;
        case SDLK_LCTRL: return ImGuiKey_LeftCtrl;
        case SDLK_LSHIFT: return ImGuiKey_LeftShift;
        case SDLK_LALT: return ImGuiKey_LeftAlt;
        case SDLK_LGUI: return ImGuiKey_LeftSuper;
        case SDLK_RCTRL: return ImGuiKey_RightCtrl;
        case SDLK_RSHIFT: return ImGuiKey_RightShift;
        case SDLK_RALT: return ImGuiKey_RightAlt;
        case SDLK_RGUI: return ImGuiKey_RightSuper;
        case SDLK_APPLICATION: return ImGuiKey_Menu;
        case SDLK_0: return ImGuiKey_0;
        case SDLK_1: return ImGuiKey_1;
        case SDLK_2: return ImGuiKey_2;
        case SDLK_3: return ImGuiKey_3;
        case SDLK_4: return ImGuiKey_4;
        case SDLK_5: return ImGuiKey_5;
        case SDLK_6: return ImGuiKey_6;
        case SDLK_7: return ImGuiKey_7;
        case SDLK_8: return ImGuiKey_8;
        case SDLK_9: return ImGuiKey_9;
        case SDLK_a: return ImGuiKey_A;
        case SDLK_b: return ImGuiKey_B;
        case SDLK_c: return ImGuiKey_C;
        case SDLK_d: return ImGuiKey_D;
        case SDLK_e: return ImGuiKey_E;
        case SDLK_f: return ImGuiKey_F;
        case SDLK_g: return ImGuiKey_G;
        case SDLK_h: return ImGuiKey_H;
        case SDLK_i: return ImGuiKey_I;
        case SDLK_j: return ImGuiKey_J;
        case SDLK_k: return ImGuiKey_K;
        case SDLK_l: return ImGuiKey_L;
        case SDLK_m: return ImGuiKey_M;
        case SDLK_n: return ImGuiKey_N;
        case SDLK_o: return ImGuiKey_O;
        case SDLK_p: return ImGuiKey_P;
        case SDLK_q: return ImGuiKey_Q;
        case SDLK_r: return ImGuiKey_R;
        case SDLK_s: return ImGuiKey_S;
        case SDLK_t: return ImGuiKey_T;
        case SDLK_u: return ImGuiKey_U;
        case SDLK_v: return ImGuiKey_V;
        case SDLK_w: return ImGuiKey_W;
        case SDLK_x: return ImGuiKey_X;
        case SDLK_y: return ImGuiKey_Y;
        case SDLK_z: return ImGuiKey_Z;
        case SDLK_F1: return ImGuiKey_F1;
        case SDLK_F2: return ImGuiKey_F2;
        case SDLK_F3: return ImGuiKey_F3;
        case SDLK_F4: return ImGuiKey_F4;
        case SDLK_F5: return ImGuiKey_F5;
        case SDLK_F6: return ImGuiKey_F6;
        case SDLK_F7: return ImGuiKey_F7;
        case SDLK_F8: return ImGuiKey_F8;
        case SDLK_F9: return ImGuiKey_F9;
        case SDLK_F10: return ImGuiKey_F10;
        case SDLK_F11: return ImGuiKey_F11;
        case SDLK_F12: return ImGuiKey_F12;
    }
    return ImGuiKey_None;
}

static void ImGui_ImplSDL2_UpdateKeyModifiers(SDL_Keymod sdl_key_mods)
{
    ImGuiIO& io = ImGui::GetIO();
    io.AddKeyEvent(ImGuiMod_Ctrl, (sdl_key_mods & KMOD_CTRL) != 0);
    io.AddKeyEvent(ImGuiMod_Shift, (sdl_key_mods & KMOD_SHIFT) != 0);
    io.AddKeyEvent(ImGuiMod_Alt, (sdl_key_mods & KMOD_ALT) != 0);
    io.AddKeyEvent(ImGuiMod_Super, (sdl_key_mods & KMOD_GUI) != 0);
}

// You can read the io.WantCaptureMouse, io.WantCaptureKeyboard flags to tell if dear imgui wants to use your inputs.
// - When io.WantCaptureMouse is true, do not dispatch mouse input data to your main application, or clear/overwrite your copy of the mouse data.
// - When io.WantCaptureKeyboard is true, do not dispatch keyboard input data to your main application, or clear/overwrite your copy of the keyboard data.
// Generally you may always pass all inputs to dear imgui, and hide them from your application based on those two flags.
// If you have multiple SDL events and some of them are not meant to be used by dear imgui, you may need to filter events based on their windowID field.
bool ImGui_ImplSDL2_ProcessEvent(const SDL_Event* event)
{
    ImGuiIO& io = ImGui::GetIO();
    ImGui_ImplSDL2_Data* bd = ImGui_ImplSDL2_GetBackendData();

    switch (event->type)
    {
        case SDL_MOUSEMOTION:
        {
            ImVec2 mouse_pos((float)event->motion.x, (float)event->motion.y);
            if (io.ConfigFlags & ImGuiConfigFlags_ViewportsEnable)
            {
                int window_x, window_y;
                SDL_GetWindowPosition(SDL_GetWindowFromID(event->motion.windowID), &window_x, &window_y);
                mouse_pos.x += window_x;
                mouse_pos.y += window_y;
            }
            io.AddMousePosEvent(mouse_pos.x, mouse_pos.y);
            return true;
        }
        case SDL_MOUSEWHEEL:
        {
            float wheel_x = (event->wheel.x > 0) ? 1.0f : (event->wheel.x < 0) ? -1.0f : 0.0f;
            float wheel_y = (event->wheel.y > 0) ? 1.0f : (event->wheel.y < 0) ? -1.0f : 0.0f;
            io.AddMouseWheelEvent(wheel_x, wheel_y);
            return true;
        }
        case SDL_MOUSEBUTTONDOWN:
        case SDL_MOUSEBUTTONUP:
        {
            int mouse_button = -1;
            if (event->button.button == SDL_BUTTON_LEFT) { mouse_button = 0; }
            if (event->button.button == SDL_BUTTON_RIGHT) { mouse_button = 1; }
            if (event->button.button == SDL_BUTTON_MIDDLE) { mouse_button = 2; }
            if (event->button.button == SDL_BUTTON_X1) { mouse_button = 3; }
            if (event->button.button == SDL_BUTTON_X2) { mouse_button = 4; }
            if (mouse_button == -1)
                break;
            io.AddMouseButtonEvent(mouse_button, (event->type == SDL_MOUSEBUTTONDOWN));
            bd->MouseButtonsDown = (event->type == SDL_MOUSEBUTTONDOWN) ? (bd->MouseButtonsDown | (1 << mouse_button)) : (bd->MouseButtonsDown & ~(1 << mouse_button));
            return true;
        }
        case SDL_TEXTINPUT:
        {
            io.AddInputCharactersUTF8(event->text.text);
            return true;
        }
        case SDL_KEYDOWN:
        case SDL_KEYUP:
        {
            ImGui_ImplSDL2_UpdateKeyModifiers((SDL_Keymod)event->key.keysym.mod);
            ImGuiKey key = ImGui_ImplSDL2_KeycodeToImGuiKey(event->key.keysym.sym);
            io.AddKeyEvent(key, (event->type == SDL_KEYDOWN));
            io.SetKeyEventNativeData(key, event->key.keysym.sym, event->key.keysym.scancode, event->key.keysym.scancode); // To support legacy indexing (<1.87 user code). Legacy backend uses SDLK_*** as indices to IsKeyXXX() functions.
            return true;
        }
        case SDL_WINDOWEVENT:
        {
            // - When capturing mouse, SDL will send a bunch of conflicting LEAVE/ENTER event on every mouse move, but the final ENTER tends to be right.
            // - However we won't get a correct LEAVE event for a captured window.
            // - In some cases, when detaching a window from main viewport SDL may send SDL_WINDOWEVENT_ENTER one frame too late,
            //   causing SDL_WINDOWEVENT_LEAVE on previous frame to interrupt drag operation by clear mouse position. This is why
            //   we delay process the SDL_WINDOWEVENT_LEAVE events by one frame. See issue #5012 for details.
            Uint8 window_event = event->window.event;
            if (window_event == SDL_WINDOWEVENT_ENTER)
            {
                bd->MouseWindowID = event->window.windowID;
                bd->PendingMouseLeaveFrame = 0;
            }
            if (window_event == SDL_WINDOWEVENT_LEAVE)
                bd->PendingMouseLeaveFrame = ImGui::GetFrameCount() + 1;
            if (window_event == SDL_WINDOWEVENT_FOCUS_GAINED)
                io.AddFocusEvent(true);
            else if (window_event == SDL_WINDOWEVENT_FOCUS_LOST)
                io.AddFocusEvent(false);
            if (window_event == SDL_WINDOWEVENT_CLOSE || window_event == SDL_WINDOWEVENT_MOVED || window_event == SDL_WINDOWEVENT_RESIZED)
                if (ImGuiViewport* viewport = ImGui::FindViewportByPlatformHandle((void*)SDL_GetWindowFromID(event->window.windowID)))
                {
                    if (window_event == SDL_WINDOWEVENT_CLOSE)
                        viewport->PlatformRequestClose = true;
                    if (window_event == SDL_WINDOWEVENT_MOVED)
                        viewport->PlatformRequestMove = true;
                    if (window_event == SDL_WINDOWEVENT_RESIZED)
                        viewport->PlatformRequestResize = true;
                    return true;
                }
            return true;
        }
    }
    return false;
}

static bool ImGui_ImplSDL2_Init(SDL_Window* window, SDL_Renderer* renderer, void* sdl_gl_context)
{
    ImGuiIO& io = ImGui::GetIO();
    IM_ASSERT(io.BackendPlatformUserData == nullptr && "Already initialized a platform backend!");

    // Check and store if we are on a SDL backend that supports global mouse position
    // ("wayland" and "rpi" don't support it, but we chose to use a white-list instead of a black-list)
    bool mouse_can_use_global_state = false;
#if SDL_HAS_CAPTURE_AND_GLOBAL_MOUSE
    const char* sdl_backend = SDL_GetCurrentVideoDriver();
    const char* global_mouse_whitelist[] = { "windows", "cocoa", "x11", "DIVE", "VMAN" };
    for (int n = 0; n < IM_ARRAYSIZE(global_mouse_whitelist); n++)
        if (strncmp(sdl_backend, global_mouse_whitelist[n], strlen(global_mouse_whitelist[n])) == 0)
            mouse_can_use_global_state = true;
#endif

    // Setup backend capabilities flags
    ImGui_ImplSDL2_Data* bd = IM_NEW(ImGui_ImplSDL2_Data)();
    io.BackendPlatformUserData = (void*)bd;
    io.BackendPlatformName = "imgui_impl_sdl";
    io.BackendFlags |= ImGuiBackendFlags_HasMouseCursors;           // We can honor GetMouseCursor() values (optional)
    io.BackendFlags |= ImGuiBackendFlags_HasSetMousePos;            // We can honor io.WantSetMousePos requests (optional, rarely used)
    if (mouse_can_use_global_state)
        io.BackendFlags |= ImGuiBackendFlags_PlatformHasViewports;  // We can create multi-viewports on the Platform side (optional)

    // SDL on Linux/OSX doesn't report events for unfocused windows (see https://github.com/ocornut/imgui/issues/4960)
#ifndef __APPLE__
    if (mouse_can_use_global_state)
        io.BackendFlags |= ImGuiBackendFlags_HasMouseHoveredViewport;// We can call io.AddMouseViewportEvent() with correct data (optional)
#endif

    bd->Window = window;
    bd->Renderer = renderer;
    bd->MouseCanUseGlobalState = mouse_can_use_global_state;

    io.SetClipboardTextFn = ImGui_ImplSDL2_SetClipboardText;
    io.GetClipboardTextFn = ImGui_ImplSDL2_GetClipboardText;
    io.ClipboardUserData = nullptr;

    // Load mouse cursors
    bd->MouseCursors[ImGuiMouseCursor_Arrow] = SDL_CreateSystemCursor(SDL_SYSTEM_CURSOR_ARROW);
    bd->MouseCursors[ImGuiMouseCursor_TextInput] = SDL_CreateSystemCursor(SDL_SYSTEM_CURSOR_IBEAM);
    bd->MouseCursors[ImGuiMouseCursor_ResizeAll] = SDL_CreateSystemCursor(SDL_SYSTEM_CURSOR_SIZEALL);
    bd->MouseCursors[ImGuiMouseCursor_ResizeNS] = SDL_CreateSystemCursor(SDL_SYSTEM_CURSOR_SIZENS);
    bd->MouseCursors[ImGuiMouseCursor_ResizeEW] = SDL_CreateSystemCursor(SDL_SYSTEM_CURSOR_SIZEWE);
    bd->MouseCursors[ImGuiMouseCursor_ResizeNESW] = SDL_CreateSystemCursor(SDL_SYSTEM_CURSOR_SIZENESW);
    bd->MouseCursors[ImGuiMouseCursor_ResizeNWSE] = SDL_CreateSystemCursor(SDL_SYSTEM_CURSOR_SIZENWSE);
    bd->MouseCursors[ImGuiMouseCursor_Hand] = SDL_CreateSystemCursor(SDL_SYSTEM_CURSOR_HAND);
    bd->MouseCursors[ImGuiMouseCursor_NotAllowed] = SDL_CreateSystemCursor(SDL_SYSTEM_CURSOR_NO);

    // Set platform dependent data in viewport
    // Our mouse update function expect PlatformHandle to be filled for the main viewport
    ImGuiViewport* main_viewport = ImGui::GetMainViewport();
    main_viewport->PlatformHandle = (void*)window;
    main_viewport->PlatformHandleRaw = NULL;
    SDL_SysWMinfo info;
    SDL_VERSION(&info.version);
    if (SDL_GetWindowWMInfo(window, &info))
    {
#ifdef _WIN32
        main_viewport->PlatformHandleRaw = (void*)info.info.win.window;
#elif defined(__APPLE__) && defined(SDL_VIDEO_DRIVER_COCOA)
        main_viewport->PlatformHandleRaw = (void*)info.info.cocoa.window;
#endif
    }

    // From 2.0.5: Set SDL hint to receive mouse click events on window focus, otherwise SDL doesn't emit the event.
    // Without this, when clicking to gain focus, our widgets wouldn't activate even though they showed as hovered.
    // (This is unfortunately a global SDL setting, so enabling it might have a side-effect on your application.
    // It is unlikely to make a difference, but if your app absolutely needs to ignore the initial on-focus click:
    // you can ignore SDL_MOUSEBUTTONDOWN events coming right after a SDL_WINDOWEVENT_FOCUS_GAINED)
#ifdef SDL_HINT_MOUSE_FOCUS_CLICKTHROUGH
    SDL_SetHint(SDL_HINT_MOUSE_FOCUS_CLICKTHROUGH, "1");
#endif

    // From 2.0.22: Disable auto-capture, this is preventing drag and drop across multiple windows (see #5710)
#ifdef SDL_HINT_MOUSE_AUTO_CAPTURE
    SDL_SetHint(SDL_HINT_MOUSE_AUTO_CAPTURE, "0");
#endif

    // Update monitors
    ImGui_ImplSDL2_UpdateMonitors();

    // We need SDL_CaptureMouse(), SDL_GetGlobalMouseState() from SDL 2.0.4+ to support multiple viewports.
    // We left the call to ImGui_ImplSDL2_InitPlatformInterface() outside of #ifdef to avoid unused-function warnings.
    if ((io.ConfigFlags & ImGuiConfigFlags_ViewportsEnable) && (io.BackendFlags & ImGuiBackendFlags_PlatformHasViewports))
        ImGui_ImplSDL2_InitPlatformInterface(window, sdl_gl_context);

    return true;
}

bool ImGui_ImplSDL2_InitForOpenGL(SDL_Window* window, void* sdl_gl_context)
{
<<<<<<< HEAD
    return ImGui_ImplSDL2_Init(window, NULL, sdl_gl_context);
=======
    IM_UNUSED(sdl_gl_context); // Viewport branch will need this.
    return ImGui_ImplSDL2_Init(window, nullptr);
>>>>>>> c54230d1
}

bool ImGui_ImplSDL2_InitForVulkan(SDL_Window* window)
{
#if !SDL_HAS_VULKAN
    IM_ASSERT(0 && "Unsupported");
#endif
<<<<<<< HEAD
    if (!ImGui_ImplSDL2_Init(window, NULL, NULL))
        return false;
    ImGui_ImplSDL2_Data* bd = ImGui_ImplSDL2_GetBackendData();
    bd->UseVulkan = true;
    return true;
=======
    return ImGui_ImplSDL2_Init(window, nullptr);
>>>>>>> c54230d1
}

bool ImGui_ImplSDL2_InitForD3D(SDL_Window* window)
{
#if !defined(_WIN32)
    IM_ASSERT(0 && "Unsupported");
#endif
<<<<<<< HEAD
    return ImGui_ImplSDL2_Init(window, NULL, NULL);
=======
    return ImGui_ImplSDL2_Init(window, nullptr);
>>>>>>> c54230d1
}

bool ImGui_ImplSDL2_InitForMetal(SDL_Window* window)
{
<<<<<<< HEAD
    return ImGui_ImplSDL2_Init(window, NULL, NULL);
=======
    return ImGui_ImplSDL2_Init(window, nullptr);
>>>>>>> c54230d1
}

bool ImGui_ImplSDL2_InitForSDLRenderer(SDL_Window* window, SDL_Renderer* renderer)
{
    return ImGui_ImplSDL2_Init(window, renderer, NULL);
}

void ImGui_ImplSDL2_Shutdown()
{
    ImGui_ImplSDL2_Data* bd = ImGui_ImplSDL2_GetBackendData();
    IM_ASSERT(bd != nullptr && "No platform backend to shutdown, or already shutdown?");
    ImGuiIO& io = ImGui::GetIO();

    ImGui_ImplSDL2_ShutdownPlatformInterface();

    if (bd->ClipboardTextData)
        SDL_free(bd->ClipboardTextData);
    for (ImGuiMouseCursor cursor_n = 0; cursor_n < ImGuiMouseCursor_COUNT; cursor_n++)
        SDL_FreeCursor(bd->MouseCursors[cursor_n]);

    io.BackendPlatformName = nullptr;
    io.BackendPlatformUserData = nullptr;
    IM_DELETE(bd);
}

// This code is incredibly messy because some of the functions we need for full viewport support are not available in SDL < 2.0.4.
static void ImGui_ImplSDL2_UpdateMouseData()
{
    ImGui_ImplSDL2_Data* bd = ImGui_ImplSDL2_GetBackendData();
    ImGuiIO& io = ImGui::GetIO();

    // We forward mouse input when hovered or captured (via SDL_MOUSEMOTION) or when focused (below)
#if SDL_HAS_CAPTURE_AND_GLOBAL_MOUSE
    // SDL_CaptureMouse() let the OS know e.g. that our imgui drag outside the SDL window boundaries shouldn't e.g. trigger other operations outside
    SDL_CaptureMouse((bd->MouseButtonsDown != 0 && ImGui::GetDragDropPayload() == nullptr) ? SDL_TRUE : SDL_FALSE);
    SDL_Window* focused_window = SDL_GetKeyboardFocus();
    const bool is_app_focused = (focused_window && (bd->Window == focused_window || ImGui::FindViewportByPlatformHandle((void*)focused_window)));
#else
    SDL_Window* focused_window = bd->Window;
    const bool is_app_focused = (SDL_GetWindowFlags(bd->Window) & SDL_WINDOW_INPUT_FOCUS) != 0; // SDL 2.0.3 and non-windowed systems: single-viewport only
#endif

    if (is_app_focused)
    {
        // (Optional) Set OS mouse position from Dear ImGui if requested (rarely used, only when ImGuiConfigFlags_NavEnableSetMousePos is enabled by user)
        if (io.WantSetMousePos)
        {
#if SDL_HAS_CAPTURE_AND_GLOBAL_MOUSE
            if (io.ConfigFlags & ImGuiConfigFlags_ViewportsEnable)
                SDL_WarpMouseGlobal((int)io.MousePos.x, (int)io.MousePos.y);
            else
#endif
                SDL_WarpMouseInWindow(bd->Window, (int)io.MousePos.x, (int)io.MousePos.y);
        }

        // (Optional) Fallback to provide mouse position when focused (SDL_MOUSEMOTION already provides this when hovered or captured)
        if (bd->MouseCanUseGlobalState && bd->MouseButtonsDown == 0)
        {
            // Single-viewport mode: mouse position in client window coordinates (io.MousePos is (0,0) when the mouse is on the upper-left corner of the app window)
            // Multi-viewport mode: mouse position in OS absolute coordinates (io.MousePos is (0,0) when the mouse is on the upper-left of the primary monitor)
            int mouse_x, mouse_y, window_x, window_y;
            SDL_GetGlobalMouseState(&mouse_x, &mouse_y);
            if (!(io.ConfigFlags & ImGuiConfigFlags_ViewportsEnable))
            {
                SDL_GetWindowPosition(focused_window, &window_x, &window_y);
                mouse_x -= window_x;
                mouse_y -= window_y;
            }
            io.AddMousePosEvent((float)mouse_x, (float)mouse_y);
        }
    }

    // (Optional) When using multiple viewports: call io.AddMouseViewportEvent() with the viewport the OS mouse cursor is hovering.
    // If ImGuiBackendFlags_HasMouseHoveredViewport is not set by the backend, Dear imGui will ignore this field and infer the information using its flawed heuristic.
    // - [!] SDL backend does NOT correctly ignore viewports with the _NoInputs flag.
    //       Some backend are not able to handle that correctly. If a backend report an hovered viewport that has the _NoInputs flag (e.g. when dragging a window
    //       for docking, the viewport has the _NoInputs flag in order to allow us to find the viewport under), then Dear ImGui is forced to ignore the value reported
    //       by the backend, and use its flawed heuristic to guess the viewport behind.
    // - [X] SDL backend correctly reports this regardless of another viewport behind focused and dragged from (we need this to find a useful drag and drop target).
    if (io.BackendFlags & ImGuiBackendFlags_HasMouseHoveredViewport)
    {
        ImGuiID mouse_viewport_id = 0;
        if (SDL_Window* sdl_mouse_window = SDL_GetWindowFromID(bd->MouseWindowID))
            if (ImGuiViewport* mouse_viewport = ImGui::FindViewportByPlatformHandle((void*)sdl_mouse_window))
                mouse_viewport_id = mouse_viewport->ID;
        io.AddMouseViewportEvent(mouse_viewport_id);
    }
}

static void ImGui_ImplSDL2_UpdateMouseCursor()
{
    ImGuiIO& io = ImGui::GetIO();
    if (io.ConfigFlags & ImGuiConfigFlags_NoMouseCursorChange)
        return;
    ImGui_ImplSDL2_Data* bd = ImGui_ImplSDL2_GetBackendData();

    ImGuiMouseCursor imgui_cursor = ImGui::GetMouseCursor();
    if (io.MouseDrawCursor || imgui_cursor == ImGuiMouseCursor_None)
    {
        // Hide OS mouse cursor if imgui is drawing it or if it wants no cursor
        SDL_ShowCursor(SDL_FALSE);
    }
    else
    {
        // Show OS mouse cursor
        SDL_SetCursor(bd->MouseCursors[imgui_cursor] ? bd->MouseCursors[imgui_cursor] : bd->MouseCursors[ImGuiMouseCursor_Arrow]);
        SDL_ShowCursor(SDL_TRUE);
    }
}

static void ImGui_ImplSDL2_UpdateGamepads()
{
    ImGuiIO& io = ImGui::GetIO();
    if ((io.ConfigFlags & ImGuiConfigFlags_NavEnableGamepad) == 0) // FIXME: Technically feeding gamepad shouldn't depend on this now that they are regular inputs.
        return;

    // Get gamepad
    io.BackendFlags &= ~ImGuiBackendFlags_HasGamepad;
    SDL_GameController* game_controller = SDL_GameControllerOpen(0);
    if (!game_controller)
        return;
    io.BackendFlags |= ImGuiBackendFlags_HasGamepad;

    // Update gamepad inputs
    #define IM_SATURATE(V)                      (V < 0.0f ? 0.0f : V > 1.0f ? 1.0f : V)
    #define MAP_BUTTON(KEY_NO, BUTTON_NO)       { io.AddKeyEvent(KEY_NO, SDL_GameControllerGetButton(game_controller, BUTTON_NO) != 0); }
    #define MAP_ANALOG(KEY_NO, AXIS_NO, V0, V1) { float vn = (float)(SDL_GameControllerGetAxis(game_controller, AXIS_NO) - V0) / (float)(V1 - V0); vn = IM_SATURATE(vn); io.AddKeyAnalogEvent(KEY_NO, vn > 0.1f, vn); }
    const int thumb_dead_zone = 8000;           // SDL_gamecontroller.h suggests using this value.
    MAP_BUTTON(ImGuiKey_GamepadStart,           SDL_CONTROLLER_BUTTON_START);
    MAP_BUTTON(ImGuiKey_GamepadBack,            SDL_CONTROLLER_BUTTON_BACK);
    MAP_BUTTON(ImGuiKey_GamepadFaceLeft,        SDL_CONTROLLER_BUTTON_X);              // Xbox X, PS Square
    MAP_BUTTON(ImGuiKey_GamepadFaceRight,       SDL_CONTROLLER_BUTTON_B);              // Xbox B, PS Circle
    MAP_BUTTON(ImGuiKey_GamepadFaceUp,          SDL_CONTROLLER_BUTTON_Y);              // Xbox Y, PS Triangle
    MAP_BUTTON(ImGuiKey_GamepadFaceDown,        SDL_CONTROLLER_BUTTON_A);              // Xbox A, PS Cross
    MAP_BUTTON(ImGuiKey_GamepadDpadLeft,        SDL_CONTROLLER_BUTTON_DPAD_LEFT);
    MAP_BUTTON(ImGuiKey_GamepadDpadRight,       SDL_CONTROLLER_BUTTON_DPAD_RIGHT);
    MAP_BUTTON(ImGuiKey_GamepadDpadUp,          SDL_CONTROLLER_BUTTON_DPAD_UP);
    MAP_BUTTON(ImGuiKey_GamepadDpadDown,        SDL_CONTROLLER_BUTTON_DPAD_DOWN);
    MAP_BUTTON(ImGuiKey_GamepadL1,              SDL_CONTROLLER_BUTTON_LEFTSHOULDER);
    MAP_BUTTON(ImGuiKey_GamepadR1,              SDL_CONTROLLER_BUTTON_RIGHTSHOULDER);
    MAP_ANALOG(ImGuiKey_GamepadL2,              SDL_CONTROLLER_AXIS_TRIGGERLEFT,  0.0f, 32767);
    MAP_ANALOG(ImGuiKey_GamepadR2,              SDL_CONTROLLER_AXIS_TRIGGERRIGHT, 0.0f, 32767);
    MAP_BUTTON(ImGuiKey_GamepadL3,              SDL_CONTROLLER_BUTTON_LEFTSTICK);
    MAP_BUTTON(ImGuiKey_GamepadR3,              SDL_CONTROLLER_BUTTON_RIGHTSTICK);
    MAP_ANALOG(ImGuiKey_GamepadLStickLeft,      SDL_CONTROLLER_AXIS_LEFTX,  -thumb_dead_zone, -32768);
    MAP_ANALOG(ImGuiKey_GamepadLStickRight,     SDL_CONTROLLER_AXIS_LEFTX,  +thumb_dead_zone, +32767);
    MAP_ANALOG(ImGuiKey_GamepadLStickUp,        SDL_CONTROLLER_AXIS_LEFTY,  -thumb_dead_zone, -32768);
    MAP_ANALOG(ImGuiKey_GamepadLStickDown,      SDL_CONTROLLER_AXIS_LEFTY,  +thumb_dead_zone, +32767);
    MAP_ANALOG(ImGuiKey_GamepadRStickLeft,      SDL_CONTROLLER_AXIS_RIGHTX, -thumb_dead_zone, -32768);
    MAP_ANALOG(ImGuiKey_GamepadRStickRight,     SDL_CONTROLLER_AXIS_RIGHTX, +thumb_dead_zone, +32767);
    MAP_ANALOG(ImGuiKey_GamepadRStickUp,        SDL_CONTROLLER_AXIS_RIGHTY, -thumb_dead_zone, -32768);
    MAP_ANALOG(ImGuiKey_GamepadRStickDown,      SDL_CONTROLLER_AXIS_RIGHTY, +thumb_dead_zone, +32767);
    #undef MAP_BUTTON
    #undef MAP_ANALOG
}

// FIXME-PLATFORM: SDL doesn't have an event to notify the application of display/monitor changes
static void ImGui_ImplSDL2_UpdateMonitors()
{
    ImGuiPlatformIO& platform_io = ImGui::GetPlatformIO();
    platform_io.Monitors.resize(0);
    int display_count = SDL_GetNumVideoDisplays();
    for (int n = 0; n < display_count; n++)
    {
        // Warning: the validity of monitor DPI information on Windows depends on the application DPI awareness settings, which generally needs to be set in the manifest or at runtime.
        ImGuiPlatformMonitor monitor;
        SDL_Rect r;
        SDL_GetDisplayBounds(n, &r);
        monitor.MainPos = monitor.WorkPos = ImVec2((float)r.x, (float)r.y);
        monitor.MainSize = monitor.WorkSize = ImVec2((float)r.w, (float)r.h);
#if SDL_HAS_USABLE_DISPLAY_BOUNDS
        SDL_GetDisplayUsableBounds(n, &r);
        monitor.WorkPos = ImVec2((float)r.x, (float)r.y);
        monitor.WorkSize = ImVec2((float)r.w, (float)r.h);
#endif
#if SDL_HAS_PER_MONITOR_DPI
        // FIXME-VIEWPORT: On MacOS SDL reports actual monitor DPI scale, ignoring OS configuration. We may want to set
        //  DpiScale to cocoa_window.backingScaleFactor here.
        float dpi = 0.0f;
        if (!SDL_GetDisplayDPI(n, &dpi, NULL, NULL))
            monitor.DpiScale = dpi / 96.0f;
#endif
        platform_io.Monitors.push_back(monitor);
    }
}

void ImGui_ImplSDL2_NewFrame()
{
    ImGui_ImplSDL2_Data* bd = ImGui_ImplSDL2_GetBackendData();
    IM_ASSERT(bd != nullptr && "Did you call ImGui_ImplSDL2_Init()?");
    ImGuiIO& io = ImGui::GetIO();

    // Setup display size (every frame to accommodate for window resizing)
    int w, h;
    int display_w, display_h;
    SDL_GetWindowSize(bd->Window, &w, &h);
    if (SDL_GetWindowFlags(bd->Window) & SDL_WINDOW_MINIMIZED)
        w = h = 0;
    if (bd->Renderer != nullptr)
        SDL_GetRendererOutputSize(bd->Renderer, &display_w, &display_h);
    else
        SDL_GL_GetDrawableSize(bd->Window, &display_w, &display_h);
    io.DisplaySize = ImVec2((float)w, (float)h);
    if (w > 0 && h > 0)
        io.DisplayFramebufferScale = ImVec2((float)display_w / w, (float)display_h / h);

    // Setup time step (we don't use SDL_GetTicks() because it is using millisecond resolution)
    static Uint64 frequency = SDL_GetPerformanceFrequency();
    Uint64 current_time = SDL_GetPerformanceCounter();
    io.DeltaTime = bd->Time > 0 ? (float)((double)(current_time - bd->Time) / frequency) : (float)(1.0f / 60.0f);
    bd->Time = current_time;

    if (bd->PendingMouseLeaveFrame && bd->PendingMouseLeaveFrame >= ImGui::GetFrameCount() && bd->MouseButtonsDown == 0)
    {
        bd->MouseWindowID = 0;
        bd->PendingMouseLeaveFrame = 0;
        io.AddMousePosEvent(-FLT_MAX, -FLT_MAX);
    }

    ImGui_ImplSDL2_UpdateMouseData();
    ImGui_ImplSDL2_UpdateMouseCursor();

    // Update game controllers (if enabled and available)
    ImGui_ImplSDL2_UpdateGamepads();
}

//--------------------------------------------------------------------------------------------------------
// MULTI-VIEWPORT / PLATFORM INTERFACE SUPPORT
// This is an _advanced_ and _optional_ feature, allowing the backend to create and handle multiple viewports simultaneously.
// If you are new to dear imgui or creating a new binding for dear imgui, it is recommended that you completely ignore this section first..
//--------------------------------------------------------------------------------------------------------

// Helper structure we store in the void* RenderUserData field of each ImGuiViewport to easily retrieve our backend data.
struct ImGui_ImplSDL2_ViewportData
{
    SDL_Window*     Window;
    Uint32          WindowID;
    bool            WindowOwned;
    SDL_GLContext   GLContext;

    ImGui_ImplSDL2_ViewportData() { Window = NULL; WindowID = 0; WindowOwned = false; GLContext = NULL; }
    ~ImGui_ImplSDL2_ViewportData() { IM_ASSERT(Window == NULL && GLContext == NULL); }
};

static void ImGui_ImplSDL2_CreateWindow(ImGuiViewport* viewport)
{
    ImGui_ImplSDL2_Data* bd = ImGui_ImplSDL2_GetBackendData();
    ImGui_ImplSDL2_ViewportData* vd = IM_NEW(ImGui_ImplSDL2_ViewportData)();
    viewport->PlatformUserData = vd;

    ImGuiViewport* main_viewport = ImGui::GetMainViewport();
    ImGui_ImplSDL2_ViewportData* main_viewport_data = (ImGui_ImplSDL2_ViewportData*)main_viewport->PlatformUserData;

    // Share GL resources with main context
    bool use_opengl = (main_viewport_data->GLContext != NULL);
    SDL_GLContext backup_context = NULL;
    if (use_opengl)
    {
        backup_context = SDL_GL_GetCurrentContext();
        SDL_GL_SetAttribute(SDL_GL_SHARE_WITH_CURRENT_CONTEXT, 1);
        SDL_GL_MakeCurrent(main_viewport_data->Window, main_viewport_data->GLContext);
    }

    Uint32 sdl_flags = 0;
    sdl_flags |= use_opengl ? SDL_WINDOW_OPENGL : (bd->UseVulkan ? SDL_WINDOW_VULKAN : 0);
    sdl_flags |= SDL_GetWindowFlags(bd->Window) & SDL_WINDOW_ALLOW_HIGHDPI;
    sdl_flags |= SDL_WINDOW_HIDDEN;
    sdl_flags |= (viewport->Flags & ImGuiViewportFlags_NoDecoration) ? SDL_WINDOW_BORDERLESS : 0;
    sdl_flags |= (viewport->Flags & ImGuiViewportFlags_NoDecoration) ? 0 : SDL_WINDOW_RESIZABLE;
#if !defined(_WIN32)
    // See SDL hack in ImGui_ImplSDL2_ShowWindow().
    sdl_flags |= (viewport->Flags & ImGuiViewportFlags_NoTaskBarIcon) ? SDL_WINDOW_SKIP_TASKBAR : 0;
#endif
#if SDL_HAS_ALWAYS_ON_TOP
    sdl_flags |= (viewport->Flags & ImGuiViewportFlags_TopMost) ? SDL_WINDOW_ALWAYS_ON_TOP : 0;
#endif
    vd->Window = SDL_CreateWindow("No Title Yet", (int)viewport->Pos.x, (int)viewport->Pos.y, (int)viewport->Size.x, (int)viewport->Size.y, sdl_flags);
    vd->WindowOwned = true;
    if (use_opengl)
    {
        vd->GLContext = SDL_GL_CreateContext(vd->Window);
        SDL_GL_SetSwapInterval(0);
    }
    if (use_opengl && backup_context)
        SDL_GL_MakeCurrent(vd->Window, backup_context);

    viewport->PlatformHandle = (void*)vd->Window;
    viewport->PlatformHandleRaw = NULL;
    SDL_SysWMinfo info;
    SDL_VERSION(&info.version);
    if (SDL_GetWindowWMInfo(vd->Window, &info))
    {
#if defined(_WIN32)
        viewport->PlatformHandleRaw = info.info.win.window;
#elif defined(__APPLE__) && defined(SDL_VIDEO_DRIVER_COCOA)
        viewport->PlatformHandleRaw = (void*)info.info.cocoa.window;
#endif
    }
}

static void ImGui_ImplSDL2_DestroyWindow(ImGuiViewport* viewport)
{
    if (ImGui_ImplSDL2_ViewportData* vd = (ImGui_ImplSDL2_ViewportData*)viewport->PlatformUserData)
    {
        if (vd->GLContext && vd->WindowOwned)
            SDL_GL_DeleteContext(vd->GLContext);
        if (vd->Window && vd->WindowOwned)
            SDL_DestroyWindow(vd->Window);
        vd->GLContext = NULL;
        vd->Window = NULL;
        IM_DELETE(vd);
    }
    viewport->PlatformUserData = viewport->PlatformHandle = NULL;
}

static void ImGui_ImplSDL2_ShowWindow(ImGuiViewport* viewport)
{
    ImGui_ImplSDL2_ViewportData* vd = (ImGui_ImplSDL2_ViewportData*)viewport->PlatformUserData;
#if defined(_WIN32)
    HWND hwnd = (HWND)viewport->PlatformHandleRaw;

    // SDL hack: Hide icon from task bar
    // Note: SDL 2.0.6+ has a SDL_WINDOW_SKIP_TASKBAR flag which is supported under Windows but the way it create the window breaks our seamless transition.
    if (viewport->Flags & ImGuiViewportFlags_NoTaskBarIcon)
    {
        LONG ex_style = ::GetWindowLong(hwnd, GWL_EXSTYLE);
        ex_style &= ~WS_EX_APPWINDOW;
        ex_style |= WS_EX_TOOLWINDOW;
        ::SetWindowLong(hwnd, GWL_EXSTYLE, ex_style);
    }

    // SDL hack: SDL always activate/focus windows :/
    if (viewport->Flags & ImGuiViewportFlags_NoFocusOnAppearing)
    {
        ::ShowWindow(hwnd, SW_SHOWNA);
        return;
    }
#endif

    SDL_ShowWindow(vd->Window);
}

static ImVec2 ImGui_ImplSDL2_GetWindowPos(ImGuiViewport* viewport)
{
    ImGui_ImplSDL2_ViewportData* vd = (ImGui_ImplSDL2_ViewportData*)viewport->PlatformUserData;
    int x = 0, y = 0;
    SDL_GetWindowPosition(vd->Window, &x, &y);
    return ImVec2((float)x, (float)y);
}

static void ImGui_ImplSDL2_SetWindowPos(ImGuiViewport* viewport, ImVec2 pos)
{
    ImGui_ImplSDL2_ViewportData* vd = (ImGui_ImplSDL2_ViewportData*)viewport->PlatformUserData;
    SDL_SetWindowPosition(vd->Window, (int)pos.x, (int)pos.y);
}

static ImVec2 ImGui_ImplSDL2_GetWindowSize(ImGuiViewport* viewport)
{
    ImGui_ImplSDL2_ViewportData* vd = (ImGui_ImplSDL2_ViewportData*)viewport->PlatformUserData;
    int w = 0, h = 0;
    SDL_GetWindowSize(vd->Window, &w, &h);
    return ImVec2((float)w, (float)h);
}

static void ImGui_ImplSDL2_SetWindowSize(ImGuiViewport* viewport, ImVec2 size)
{
    ImGui_ImplSDL2_ViewportData* vd = (ImGui_ImplSDL2_ViewportData*)viewport->PlatformUserData;
    SDL_SetWindowSize(vd->Window, (int)size.x, (int)size.y);
}

static void ImGui_ImplSDL2_SetWindowTitle(ImGuiViewport* viewport, const char* title)
{
    ImGui_ImplSDL2_ViewportData* vd = (ImGui_ImplSDL2_ViewportData*)viewport->PlatformUserData;
    SDL_SetWindowTitle(vd->Window, title);
}

#if SDL_HAS_WINDOW_ALPHA
static void ImGui_ImplSDL2_SetWindowAlpha(ImGuiViewport* viewport, float alpha)
{
    ImGui_ImplSDL2_ViewportData* vd = (ImGui_ImplSDL2_ViewportData*)viewport->PlatformUserData;
    SDL_SetWindowOpacity(vd->Window, alpha);
}
#endif

static void ImGui_ImplSDL2_SetWindowFocus(ImGuiViewport* viewport)
{
    ImGui_ImplSDL2_ViewportData* vd = (ImGui_ImplSDL2_ViewportData*)viewport->PlatformUserData;
    SDL_RaiseWindow(vd->Window);
}

static bool ImGui_ImplSDL2_GetWindowFocus(ImGuiViewport* viewport)
{
    ImGui_ImplSDL2_ViewportData* vd = (ImGui_ImplSDL2_ViewportData*)viewport->PlatformUserData;
    return (SDL_GetWindowFlags(vd->Window) & SDL_WINDOW_INPUT_FOCUS) != 0;
}

static bool ImGui_ImplSDL2_GetWindowMinimized(ImGuiViewport* viewport)
{
    ImGui_ImplSDL2_ViewportData* vd = (ImGui_ImplSDL2_ViewportData*)viewport->PlatformUserData;
    return (SDL_GetWindowFlags(vd->Window) & SDL_WINDOW_MINIMIZED) != 0;
}

static void ImGui_ImplSDL2_RenderWindow(ImGuiViewport* viewport, void*)
{
    ImGui_ImplSDL2_ViewportData* vd = (ImGui_ImplSDL2_ViewportData*)viewport->PlatformUserData;
    if (vd->GLContext)
        SDL_GL_MakeCurrent(vd->Window, vd->GLContext);
}

static void ImGui_ImplSDL2_SwapBuffers(ImGuiViewport* viewport, void*)
{
    ImGui_ImplSDL2_ViewportData* vd = (ImGui_ImplSDL2_ViewportData*)viewport->PlatformUserData;
    if (vd->GLContext)
    {
        SDL_GL_MakeCurrent(vd->Window, vd->GLContext);
        SDL_GL_SwapWindow(vd->Window);
    }
}

// Vulkan support (the Vulkan renderer needs to call a platform-side support function to create the surface)
// SDL is graceful enough to _not_ need <vulkan/vulkan.h> so we can safely include this.
#if SDL_HAS_VULKAN
#include <SDL_vulkan.h>
static int ImGui_ImplSDL2_CreateVkSurface(ImGuiViewport* viewport, ImU64 vk_instance, const void* vk_allocator, ImU64* out_vk_surface)
{
    ImGui_ImplSDL2_ViewportData* vd = (ImGui_ImplSDL2_ViewportData*)viewport->PlatformUserData;
    (void)vk_allocator;
    SDL_bool ret = SDL_Vulkan_CreateSurface(vd->Window, (VkInstance)vk_instance, (VkSurfaceKHR*)out_vk_surface);
    return ret ? 0 : 1; // ret ? VK_SUCCESS : VK_NOT_READY
}
#endif // SDL_HAS_VULKAN

static void ImGui_ImplSDL2_InitPlatformInterface(SDL_Window* window, void* sdl_gl_context)
{
    // Register platform interface (will be coupled with a renderer interface)
    ImGuiPlatformIO& platform_io = ImGui::GetPlatformIO();
    platform_io.Platform_CreateWindow = ImGui_ImplSDL2_CreateWindow;
    platform_io.Platform_DestroyWindow = ImGui_ImplSDL2_DestroyWindow;
    platform_io.Platform_ShowWindow = ImGui_ImplSDL2_ShowWindow;
    platform_io.Platform_SetWindowPos = ImGui_ImplSDL2_SetWindowPos;
    platform_io.Platform_GetWindowPos = ImGui_ImplSDL2_GetWindowPos;
    platform_io.Platform_SetWindowSize = ImGui_ImplSDL2_SetWindowSize;
    platform_io.Platform_GetWindowSize = ImGui_ImplSDL2_GetWindowSize;
    platform_io.Platform_SetWindowFocus = ImGui_ImplSDL2_SetWindowFocus;
    platform_io.Platform_GetWindowFocus = ImGui_ImplSDL2_GetWindowFocus;
    platform_io.Platform_GetWindowMinimized = ImGui_ImplSDL2_GetWindowMinimized;
    platform_io.Platform_SetWindowTitle = ImGui_ImplSDL2_SetWindowTitle;
    platform_io.Platform_RenderWindow = ImGui_ImplSDL2_RenderWindow;
    platform_io.Platform_SwapBuffers = ImGui_ImplSDL2_SwapBuffers;
#if SDL_HAS_WINDOW_ALPHA
    platform_io.Platform_SetWindowAlpha = ImGui_ImplSDL2_SetWindowAlpha;
#endif
#if SDL_HAS_VULKAN
    platform_io.Platform_CreateVkSurface = ImGui_ImplSDL2_CreateVkSurface;
#endif

    // Register main window handle (which is owned by the main application, not by us)
    // This is mostly for simplicity and consistency, so that our code (e.g. mouse handling etc.) can use same logic for main and secondary viewports.
    ImGuiViewport* main_viewport = ImGui::GetMainViewport();
    ImGui_ImplSDL2_ViewportData* vd = IM_NEW(ImGui_ImplSDL2_ViewportData)();
    vd->Window = window;
    vd->WindowID = SDL_GetWindowID(window);
    vd->WindowOwned = false;
    vd->GLContext = sdl_gl_context;
    main_viewport->PlatformUserData = vd;
    main_viewport->PlatformHandle = vd->Window;
}

static void ImGui_ImplSDL2_ShutdownPlatformInterface()
{
    ImGui::DestroyPlatformWindows();
}<|MERGE_RESOLUTION|>--- conflicted
+++ resolved
@@ -20,11 +20,8 @@
 
 // CHANGELOG
 // (minor and older changes stripped away, please see git history for details)
-<<<<<<< HEAD
 //  2022-XX-XX: Platform: Added support for multiple windows via the ImGuiPlatformIO interface.
-=======
 //  2022-10-11: Using 'nullptr' instead of 'NULL' as per our switch to C++11.
->>>>>>> c54230d1
 //  2022-09-26: Inputs: Disable SDL 2.0.22 new "auto capture" (SDL_HINT_MOUSE_AUTO_CAPTURE) which prevents drag and drop across windows for multi-viewport support + don't capture when drag and dropping. (#5710)
 //  2022-09-26: Inputs: Renamed ImGuiKey_ModXXX introduced in 1.87 to ImGuiMod_XXX (old names still supported).
 //  2022-03-22: Inputs: Fix mouse position issues when dragging outside of boundaries. SDL_CaptureMouse() erroneously still gives out LEAVE events when hovering OS decorations.
@@ -413,7 +410,7 @@
     // Our mouse update function expect PlatformHandle to be filled for the main viewport
     ImGuiViewport* main_viewport = ImGui::GetMainViewport();
     main_viewport->PlatformHandle = (void*)window;
-    main_viewport->PlatformHandleRaw = NULL;
+    main_viewport->PlatformHandleRaw = nullptr;
     SDL_SysWMinfo info;
     SDL_VERSION(&info.version);
     if (SDL_GetWindowWMInfo(window, &info))
@@ -452,12 +449,7 @@
 
 bool ImGui_ImplSDL2_InitForOpenGL(SDL_Window* window, void* sdl_gl_context)
 {
-<<<<<<< HEAD
-    return ImGui_ImplSDL2_Init(window, NULL, sdl_gl_context);
-=======
-    IM_UNUSED(sdl_gl_context); // Viewport branch will need this.
-    return ImGui_ImplSDL2_Init(window, nullptr);
->>>>>>> c54230d1
+    return ImGui_ImplSDL2_Init(window, nullptr, sdl_gl_context);
 }
 
 bool ImGui_ImplSDL2_InitForVulkan(SDL_Window* window)
@@ -465,15 +457,11 @@
 #if !SDL_HAS_VULKAN
     IM_ASSERT(0 && "Unsupported");
 #endif
-<<<<<<< HEAD
-    if (!ImGui_ImplSDL2_Init(window, NULL, NULL))
+    if (!ImGui_ImplSDL2_Init(window, nullptr, nullptr))
         return false;
     ImGui_ImplSDL2_Data* bd = ImGui_ImplSDL2_GetBackendData();
     bd->UseVulkan = true;
     return true;
-=======
-    return ImGui_ImplSDL2_Init(window, nullptr);
->>>>>>> c54230d1
 }
 
 bool ImGui_ImplSDL2_InitForD3D(SDL_Window* window)
@@ -481,25 +469,17 @@
 #if !defined(_WIN32)
     IM_ASSERT(0 && "Unsupported");
 #endif
-<<<<<<< HEAD
-    return ImGui_ImplSDL2_Init(window, NULL, NULL);
-=======
-    return ImGui_ImplSDL2_Init(window, nullptr);
->>>>>>> c54230d1
+    return ImGui_ImplSDL2_Init(window, nullptr, nullptr);
 }
 
 bool ImGui_ImplSDL2_InitForMetal(SDL_Window* window)
 {
-<<<<<<< HEAD
-    return ImGui_ImplSDL2_Init(window, NULL, NULL);
-=======
-    return ImGui_ImplSDL2_Init(window, nullptr);
->>>>>>> c54230d1
+    return ImGui_ImplSDL2_Init(window, nullptr, nullptr);
 }
 
 bool ImGui_ImplSDL2_InitForSDLRenderer(SDL_Window* window, SDL_Renderer* renderer)
 {
-    return ImGui_ImplSDL2_Init(window, renderer, NULL);
+    return ImGui_ImplSDL2_Init(window, renderer, nullptr);
 }
 
 void ImGui_ImplSDL2_Shutdown()
@@ -674,7 +654,7 @@
         // FIXME-VIEWPORT: On MacOS SDL reports actual monitor DPI scale, ignoring OS configuration. We may want to set
         //  DpiScale to cocoa_window.backingScaleFactor here.
         float dpi = 0.0f;
-        if (!SDL_GetDisplayDPI(n, &dpi, NULL, NULL))
+        if (!SDL_GetDisplayDPI(n, &dpi, nullptr, nullptr))
             monitor.DpiScale = dpi / 96.0f;
 #endif
         platform_io.Monitors.push_back(monitor);
@@ -735,8 +715,8 @@
     bool            WindowOwned;
     SDL_GLContext   GLContext;
 
-    ImGui_ImplSDL2_ViewportData() { Window = NULL; WindowID = 0; WindowOwned = false; GLContext = NULL; }
-    ~ImGui_ImplSDL2_ViewportData() { IM_ASSERT(Window == NULL && GLContext == NULL); }
+    ImGui_ImplSDL2_ViewportData() { Window = nullptr; WindowID = 0; WindowOwned = false; GLContext = nullptr; }
+    ~ImGui_ImplSDL2_ViewportData() { IM_ASSERT(Window == nullptr && GLContext == nullptr); }
 };
 
 static void ImGui_ImplSDL2_CreateWindow(ImGuiViewport* viewport)
@@ -749,8 +729,8 @@
     ImGui_ImplSDL2_ViewportData* main_viewport_data = (ImGui_ImplSDL2_ViewportData*)main_viewport->PlatformUserData;
 
     // Share GL resources with main context
-    bool use_opengl = (main_viewport_data->GLContext != NULL);
-    SDL_GLContext backup_context = NULL;
+    bool use_opengl = (main_viewport_data->GLContext != nullptr);
+    SDL_GLContext backup_context = nullptr;
     if (use_opengl)
     {
         backup_context = SDL_GL_GetCurrentContext();
@@ -782,7 +762,7 @@
         SDL_GL_MakeCurrent(vd->Window, backup_context);
 
     viewport->PlatformHandle = (void*)vd->Window;
-    viewport->PlatformHandleRaw = NULL;
+    viewport->PlatformHandleRaw = nullptr;
     SDL_SysWMinfo info;
     SDL_VERSION(&info.version);
     if (SDL_GetWindowWMInfo(vd->Window, &info))
@@ -803,11 +783,11 @@
             SDL_GL_DeleteContext(vd->GLContext);
         if (vd->Window && vd->WindowOwned)
             SDL_DestroyWindow(vd->Window);
-        vd->GLContext = NULL;
-        vd->Window = NULL;
+        vd->GLContext = nullptr;
+        vd->Window = nullptr;
         IM_DELETE(vd);
     }
-    viewport->PlatformUserData = viewport->PlatformHandle = NULL;
+    viewport->PlatformUserData = viewport->PlatformHandle = nullptr;
 }
 
 static void ImGui_ImplSDL2_ShowWindow(ImGuiViewport* viewport)

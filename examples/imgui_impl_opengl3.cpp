// dear imgui: Renderer for modern OpenGL with shaders / programmatic pipeline
// - Desktop GL: 2.x 3.x 4.x
// - Embedded GL: ES 2.0 (WebGL 1.0), ES 3.0 (WebGL 2.0)
// This needs to be used along with a Platform Binding (e.g. GLFW, SDL, Win32, custom..)

// Implemented features:
//  [X] Renderer: User texture binding. Use 'GLuint' OpenGL texture identifier as void*/ImTextureID. Read the FAQ about ImTextureID!
//  [X] Renderer: Multi-viewport support. Enable with 'io.ConfigFlags |= ImGuiConfigFlags_ViewportsEnable'.
//  [x] Renderer: Desktop GL only: Support for large meshes (64k+ vertices) with 16-bit indices.

// You can copy and use unmodified imgui_impl_* files in your project. See main.cpp for an example of using this.
// If you are new to dear imgui, read examples/README.txt and read the documentation at the top of imgui.cpp.
// https://github.com/ocornut/imgui

// CHANGELOG
// (minor and older changes stripped away, please see git history for details)
<<<<<<< HEAD
//  2020-XX-XX: Platform: Added support for multiple windows via the ImGuiPlatformIO interface.
=======
//  2020-07-10: OpenGL: Added support for glad2 OpenGL loader.
>>>>>>> eefae082
//  2020-05-08: OpenGL: Made default GLSL version 150 (instead of 130) on OSX.
//  2020-04-21: OpenGL: Fixed handling of glClipControl(GL_UPPER_LEFT) by inverting projection matrix.
//  2020-04-12: OpenGL: Fixed context version check mistakenly testing for 4.0+ instead of 3.2+ to enable ImGuiBackendFlags_RendererHasVtxOffset.
//  2020-03-24: OpenGL: Added support for glbinding 2.x OpenGL loader.
//  2020-01-07: OpenGL: Added support for glbinding 3.x OpenGL loader.
//  2019-10-25: OpenGL: Using a combination of GL define and runtime GL version to decide whether to use glDrawElementsBaseVertex(). Fix building with pre-3.2 GL loaders.
//  2019-09-22: OpenGL: Detect default GL loader using __has_include compiler facility.
//  2019-09-16: OpenGL: Tweak initialization code to allow application calling ImGui_ImplOpenGL3_CreateFontsTexture() before the first NewFrame() call.
//  2019-05-29: OpenGL: Desktop GL only: Added support for large mesh (64K+ vertices), enable ImGuiBackendFlags_RendererHasVtxOffset flag.
//  2019-04-30: OpenGL: Added support for special ImDrawCallback_ResetRenderState callback to reset render state.
//  2019-03-29: OpenGL: Not calling glBindBuffer more than necessary in the render loop.
//  2019-03-15: OpenGL: Added a dummy GL call + comments in ImGui_ImplOpenGL3_Init() to detect uninitialized GL function loaders early.
//  2019-03-03: OpenGL: Fix support for ES 2.0 (WebGL 1.0).
//  2019-02-20: OpenGL: Fix for OSX not supporting OpenGL 4.5, we don't try to read GL_CLIP_ORIGIN even if defined by the headers/loader.
//  2019-02-11: OpenGL: Projecting clipping rectangles correctly using draw_data->FramebufferScale to allow multi-viewports for retina display.
//  2019-02-01: OpenGL: Using GLSL 410 shaders for any version over 410 (e.g. 430, 450).
//  2018-11-30: Misc: Setting up io.BackendRendererName so it can be displayed in the About Window.
//  2018-11-13: OpenGL: Support for GL 4.5's glClipControl(GL_UPPER_LEFT) / GL_CLIP_ORIGIN.
//  2018-08-29: OpenGL: Added support for more OpenGL loaders: glew and glad, with comments indicative that any loader can be used.
//  2018-08-09: OpenGL: Default to OpenGL ES 3 on iOS and Android. GLSL version default to "#version 300 ES".
//  2018-07-30: OpenGL: Support for GLSL 300 ES and 410 core. Fixes for Emscripten compilation.
//  2018-07-10: OpenGL: Support for more GLSL versions (based on the GLSL version string). Added error output when shaders fail to compile/link.
//  2018-06-08: Misc: Extracted imgui_impl_opengl3.cpp/.h away from the old combined GLFW/SDL+OpenGL3 examples.
//  2018-06-08: OpenGL: Use draw_data->DisplayPos and draw_data->DisplaySize to setup projection matrix and clipping rectangle.
//  2018-05-25: OpenGL: Removed unnecessary backup/restore of GL_ELEMENT_ARRAY_BUFFER_BINDING since this is part of the VAO state.
//  2018-05-14: OpenGL: Making the call to glBindSampler() optional so 3.2 context won't fail if the function is a NULL pointer.
//  2018-03-06: OpenGL: Added const char* glsl_version parameter to ImGui_ImplOpenGL3_Init() so user can override the GLSL version e.g. "#version 150".
//  2018-02-23: OpenGL: Create the VAO in the render function so the setup can more easily be used with multiple shared GL context.
//  2018-02-16: Misc: Obsoleted the io.RenderDrawListsFn callback and exposed ImGui_ImplSdlGL3_RenderDrawData() in the .h file so you can call it yourself.
//  2018-01-07: OpenGL: Changed GLSL shader version from 330 to 150.
//  2017-09-01: OpenGL: Save and restore current bound sampler. Save and restore current polygon mode.
//  2017-05-01: OpenGL: Fixed save and restore of current blend func state.
//  2017-05-01: OpenGL: Fixed save and restore of current GL_ACTIVE_TEXTURE.
//  2016-09-05: OpenGL: Fixed save and restore of current scissor rectangle.
//  2016-07-29: OpenGL: Explicitly setting GL_UNPACK_ROW_LENGTH to reduce issues because SDL changes it. (#752)

//----------------------------------------
// OpenGL    GLSL      GLSL
// version   version   string
//----------------------------------------
//  2.0       110       "#version 110"
//  2.1       120       "#version 120"
//  3.0       130       "#version 130"
//  3.1       140       "#version 140"
//  3.2       150       "#version 150"
//  3.3       330       "#version 330 core"
//  4.0       400       "#version 400 core"
//  4.1       410       "#version 410 core"
//  4.2       420       "#version 410 core"
//  4.3       430       "#version 430 core"
//  ES 2.0    100       "#version 100"      = WebGL 1.0
//  ES 3.0    300       "#version 300 es"   = WebGL 2.0
//----------------------------------------

#if defined(_MSC_VER) && !defined(_CRT_SECURE_NO_WARNINGS)
#define _CRT_SECURE_NO_WARNINGS
#endif

#include "imgui.h"
#include "imgui_impl_opengl3.h"
#include <stdio.h>
#if defined(_MSC_VER) && _MSC_VER <= 1500 // MSVC 2008 or earlier
#include <stddef.h>     // intptr_t
#else
#include <stdint.h>     // intptr_t
#endif


// GL includes
#if defined(IMGUI_IMPL_OPENGL_ES2)
#include <GLES2/gl2.h>
#elif defined(IMGUI_IMPL_OPENGL_ES3)
#if (defined(__APPLE__) && (TARGET_OS_IOS || TARGET_OS_TV))
#include <OpenGLES/ES3/gl.h>    // Use GL ES 3
#else
#include <GLES3/gl3.h>          // Use GL ES 3
#endif
#else
// About Desktop OpenGL function loaders:
//  Modern desktop OpenGL doesn't have a standard portable header file to load OpenGL function pointers.
//  Helper libraries are often used for this purpose! Here we are supporting a few common ones (gl3w, glew, glad).
//  You may use another loader/header of your choice (glext, glLoadGen, etc.), or chose to manually implement your own.
#if defined(IMGUI_IMPL_OPENGL_LOADER_GL3W)
#include <GL/gl3w.h>            // Needs to be initialized with gl3wInit() in user's code
#elif defined(IMGUI_IMPL_OPENGL_LOADER_GLEW)
#include <GL/glew.h>            // Needs to be initialized with glewInit() in user's code.
#elif defined(IMGUI_IMPL_OPENGL_LOADER_GLAD)
#include <glad/glad.h>          // Needs to be initialized with gladLoadGL() in user's code.
#elif defined(IMGUI_IMPL_OPENGL_LOADER_GLAD2)
#include <glad/gl.h>            // Needs to be initialized with gladLoadGL(...) or gladLoaderLoadGL() in user's code.
#elif defined(IMGUI_IMPL_OPENGL_LOADER_GLBINDING2)
#ifndef GLFW_INCLUDE_NONE
#define GLFW_INCLUDE_NONE       // GLFW including OpenGL headers causes ambiguity or multiple definition errors.
#endif
#include <glbinding/Binding.h>  // Needs to be initialized with glbinding::Binding::initialize() in user's code.
#include <glbinding/gl/gl.h>
using namespace gl;
#elif defined(IMGUI_IMPL_OPENGL_LOADER_GLBINDING3)
#ifndef GLFW_INCLUDE_NONE
#define GLFW_INCLUDE_NONE       // GLFW including OpenGL headers causes ambiguity or multiple definition errors.
#endif
#include <glbinding/glbinding.h>// Needs to be initialized with glbinding::initialize() in user's code.
#include <glbinding/gl/gl.h>
using namespace gl;
#else
#include IMGUI_IMPL_OPENGL_LOADER_CUSTOM
#endif
#endif

// Desktop GL 3.2+ has glDrawElementsBaseVertex() which GL ES and WebGL don't have.
#if defined(IMGUI_IMPL_OPENGL_ES2) || defined(IMGUI_IMPL_OPENGL_ES3) || !defined(GL_VERSION_3_2)
#define IMGUI_IMPL_OPENGL_MAY_HAVE_VTX_OFFSET   0
#else
#define IMGUI_IMPL_OPENGL_MAY_HAVE_VTX_OFFSET   1
#endif

// OpenGL Data
static GLuint       g_GlVersion = 0;                // Extracted at runtime using GL_MAJOR_VERSION, GL_MINOR_VERSION queries (e.g. 320 for GL 3.2)
static char         g_GlslVersionString[32] = "";   // Specified by user or detected based on compile time GL settings.
static GLuint       g_FontTexture = 0;
static GLuint       g_ShaderHandle = 0, g_VertHandle = 0, g_FragHandle = 0;
static GLint        g_AttribLocationTex = 0, g_AttribLocationProjMtx = 0;                                // Uniforms location
static GLuint       g_AttribLocationVtxPos = 0, g_AttribLocationVtxUV = 0, g_AttribLocationVtxColor = 0; // Vertex attributes location
static unsigned int g_VboHandle = 0, g_ElementsHandle = 0;

// Forward Declarations
static void ImGui_ImplOpenGL3_InitPlatformInterface();
static void ImGui_ImplOpenGL3_ShutdownPlatformInterface();

// Functions
bool    ImGui_ImplOpenGL3_Init(const char* glsl_version)
{
    // Query for GL version (e.g. 320 for GL 3.2)
#if !defined(IMGUI_IMPL_OPENGL_ES2)
    GLint major, minor;
    glGetIntegerv(GL_MAJOR_VERSION, &major);
    glGetIntegerv(GL_MINOR_VERSION, &minor);
    g_GlVersion = (GLuint)(major * 100 + minor * 10);
#else
    g_GlVersion = 200; // GLES 2
#endif

    // Setup back-end capabilities flags
    ImGuiIO& io = ImGui::GetIO();
    io.BackendRendererName = "imgui_impl_opengl3";
#if IMGUI_IMPL_OPENGL_MAY_HAVE_VTX_OFFSET
    if (g_GlVersion >= 320)
        io.BackendFlags |= ImGuiBackendFlags_RendererHasVtxOffset;  // We can honor the ImDrawCmd::VtxOffset field, allowing for large meshes.
#endif
    io.BackendFlags |= ImGuiBackendFlags_RendererHasViewports;  // We can create multi-viewports on the Renderer side (optional)

    // Store GLSL version string so we can refer to it later in case we recreate shaders.
    // Note: GLSL version is NOT the same as GL version. Leave this to NULL if unsure.
#if defined(IMGUI_IMPL_OPENGL_ES2)
    if (glsl_version == NULL)
        glsl_version = "#version 100";
#elif defined(IMGUI_IMPL_OPENGL_ES3)
    if (glsl_version == NULL)
        glsl_version = "#version 300 es";
#elif defined(__APPLE__)
    if (glsl_version == NULL)
        glsl_version = "#version 150";
#else
    if (glsl_version == NULL)
        glsl_version = "#version 130";
#endif
    IM_ASSERT((int)strlen(glsl_version) + 2 < IM_ARRAYSIZE(g_GlslVersionString));
    strcpy(g_GlslVersionString, glsl_version);
    strcat(g_GlslVersionString, "\n");

    // Dummy construct to make it easily visible in the IDE and debugger which GL loader has been selected.
    // The code actually never uses the 'gl_loader' variable! It is only here so you can read it!
    // If auto-detection fails or doesn't select the same GL loader file as used by your application,
    // you are likely to get a crash below.
    // You can explicitly select a loader by using '#define IMGUI_IMPL_OPENGL_LOADER_XXX' in imconfig.h or compiler command-line.
    const char* gl_loader = "Unknown";
    IM_UNUSED(gl_loader);
#if defined(IMGUI_IMPL_OPENGL_LOADER_GL3W)
    gl_loader = "GL3W";
#elif defined(IMGUI_IMPL_OPENGL_LOADER_GLEW)
    gl_loader = "GLEW";
#elif defined(IMGUI_IMPL_OPENGL_LOADER_GLAD)
    gl_loader = "GLAD";
#elif defined(IMGUI_IMPL_OPENGL_LOADER_GLAD2)
    gl_loader = "GLAD2";
#elif defined(IMGUI_IMPL_OPENGL_LOADER_GLBINDING2)
    gl_loader = "glbinding2";
#elif defined(IMGUI_IMPL_OPENGL_LOADER_GLBINDING3)
    gl_loader = "glbinding3";
#elif defined(IMGUI_IMPL_OPENGL_LOADER_CUSTOM)
    gl_loader = "custom";
#else
    gl_loader = "none";
#endif

    // Make a dummy GL call (we don't actually need the result)
    // IF YOU GET A CRASH HERE: it probably means that you haven't initialized the OpenGL function loader used by this code.
    // Desktop OpenGL 3/4 need a function loader. See the IMGUI_IMPL_OPENGL_LOADER_xxx explanation above.
    GLint current_texture;
    glGetIntegerv(GL_TEXTURE_BINDING_2D, &current_texture);

    if (io.ConfigFlags & ImGuiConfigFlags_ViewportsEnable)
        ImGui_ImplOpenGL3_InitPlatformInterface();

    return true;
}

void    ImGui_ImplOpenGL3_Shutdown()
{
    ImGui_ImplOpenGL3_ShutdownPlatformInterface();
    ImGui_ImplOpenGL3_DestroyDeviceObjects();
}

void    ImGui_ImplOpenGL3_NewFrame()
{
    if (!g_ShaderHandle)
        ImGui_ImplOpenGL3_CreateDeviceObjects();
}

static void ImGui_ImplOpenGL3_SetupRenderState(ImDrawData* draw_data, int fb_width, int fb_height, GLuint vertex_array_object)
{
    // Setup render state: alpha-blending enabled, no face culling, no depth testing, scissor enabled, polygon fill
    glEnable(GL_BLEND);
    glBlendEquation(GL_FUNC_ADD);
    glBlendFunc(GL_SRC_ALPHA, GL_ONE_MINUS_SRC_ALPHA);
    glDisable(GL_CULL_FACE);
    glDisable(GL_DEPTH_TEST);
    glEnable(GL_SCISSOR_TEST);
#ifdef GL_POLYGON_MODE
    glPolygonMode(GL_FRONT_AND_BACK, GL_FILL);
#endif

    // Support for GL 4.5 rarely used glClipControl(GL_UPPER_LEFT)
    bool clip_origin_lower_left = true;
#if defined(GL_CLIP_ORIGIN) && !defined(__APPLE__)
    GLenum current_clip_origin = 0; glGetIntegerv(GL_CLIP_ORIGIN, (GLint*)&current_clip_origin);
    if (current_clip_origin == GL_UPPER_LEFT)
        clip_origin_lower_left = false;
#endif

    // Setup viewport, orthographic projection matrix
    // Our visible imgui space lies from draw_data->DisplayPos (top left) to draw_data->DisplayPos+data_data->DisplaySize (bottom right). DisplayPos is (0,0) for single viewport apps.
    glViewport(0, 0, (GLsizei)fb_width, (GLsizei)fb_height);
    float L = draw_data->DisplayPos.x;
    float R = draw_data->DisplayPos.x + draw_data->DisplaySize.x;
    float T = draw_data->DisplayPos.y;
    float B = draw_data->DisplayPos.y + draw_data->DisplaySize.y;
    if (!clip_origin_lower_left) { float tmp = T; T = B; B = tmp; } // Swap top and bottom if origin is upper left
    const float ortho_projection[4][4] =
    {
        { 2.0f/(R-L),   0.0f,         0.0f,   0.0f },
        { 0.0f,         2.0f/(T-B),   0.0f,   0.0f },
        { 0.0f,         0.0f,        -1.0f,   0.0f },
        { (R+L)/(L-R),  (T+B)/(B-T),  0.0f,   1.0f },
    };
    glUseProgram(g_ShaderHandle);
    glUniform1i(g_AttribLocationTex, 0);
    glUniformMatrix4fv(g_AttribLocationProjMtx, 1, GL_FALSE, &ortho_projection[0][0]);
#ifdef GL_SAMPLER_BINDING
    glBindSampler(0, 0); // We use combined texture/sampler state. Applications using GL 3.3 may set that otherwise.
#endif

    (void)vertex_array_object;
#ifndef IMGUI_IMPL_OPENGL_ES2
    glBindVertexArray(vertex_array_object);
#endif

    // Bind vertex/index buffers and setup attributes for ImDrawVert
    glBindBuffer(GL_ARRAY_BUFFER, g_VboHandle);
    glBindBuffer(GL_ELEMENT_ARRAY_BUFFER, g_ElementsHandle);
    glEnableVertexAttribArray(g_AttribLocationVtxPos);
    glEnableVertexAttribArray(g_AttribLocationVtxUV);
    glEnableVertexAttribArray(g_AttribLocationVtxColor);
    glVertexAttribPointer(g_AttribLocationVtxPos,   2, GL_FLOAT,         GL_FALSE, sizeof(ImDrawVert), (GLvoid*)IM_OFFSETOF(ImDrawVert, pos));
    glVertexAttribPointer(g_AttribLocationVtxUV,    2, GL_FLOAT,         GL_FALSE, sizeof(ImDrawVert), (GLvoid*)IM_OFFSETOF(ImDrawVert, uv));
    glVertexAttribPointer(g_AttribLocationVtxColor, 4, GL_UNSIGNED_BYTE, GL_TRUE,  sizeof(ImDrawVert), (GLvoid*)IM_OFFSETOF(ImDrawVert, col));
}

// OpenGL3 Render function.
// (this used to be set in io.RenderDrawListsFn and called by ImGui::Render(), but you can now call this directly from your main loop)
// Note that this implementation is little overcomplicated because we are saving/setting up/restoring every OpenGL state explicitly, in order to be able to run within any OpenGL engine that doesn't do so.
void    ImGui_ImplOpenGL3_RenderDrawData(ImDrawData* draw_data)
{
    // Avoid rendering when minimized, scale coordinates for retina displays (screen coordinates != framebuffer coordinates)
    int fb_width = (int)(draw_data->DisplaySize.x * draw_data->FramebufferScale.x);
    int fb_height = (int)(draw_data->DisplaySize.y * draw_data->FramebufferScale.y);
    if (fb_width <= 0 || fb_height <= 0)
        return;

    // Backup GL state
    GLenum last_active_texture; glGetIntegerv(GL_ACTIVE_TEXTURE, (GLint*)&last_active_texture);
    glActiveTexture(GL_TEXTURE0);
    GLuint last_program; glGetIntegerv(GL_CURRENT_PROGRAM, (GLint*)&last_program);
    GLuint last_texture; glGetIntegerv(GL_TEXTURE_BINDING_2D, (GLint*)&last_texture);
#ifdef GL_SAMPLER_BINDING
    GLuint last_sampler; glGetIntegerv(GL_SAMPLER_BINDING, (GLint*)&last_sampler);
#endif
    GLuint last_array_buffer; glGetIntegerv(GL_ARRAY_BUFFER_BINDING, (GLint*)&last_array_buffer);
#ifndef IMGUI_IMPL_OPENGL_ES2
    GLuint last_vertex_array_object; glGetIntegerv(GL_VERTEX_ARRAY_BINDING, (GLint*)&last_vertex_array_object);
#endif
#ifdef GL_POLYGON_MODE
    GLint last_polygon_mode[2]; glGetIntegerv(GL_POLYGON_MODE, last_polygon_mode);
#endif
    GLint last_viewport[4]; glGetIntegerv(GL_VIEWPORT, last_viewport);
    GLint last_scissor_box[4]; glGetIntegerv(GL_SCISSOR_BOX, last_scissor_box);
    GLenum last_blend_src_rgb; glGetIntegerv(GL_BLEND_SRC_RGB, (GLint*)&last_blend_src_rgb);
    GLenum last_blend_dst_rgb; glGetIntegerv(GL_BLEND_DST_RGB, (GLint*)&last_blend_dst_rgb);
    GLenum last_blend_src_alpha; glGetIntegerv(GL_BLEND_SRC_ALPHA, (GLint*)&last_blend_src_alpha);
    GLenum last_blend_dst_alpha; glGetIntegerv(GL_BLEND_DST_ALPHA, (GLint*)&last_blend_dst_alpha);
    GLenum last_blend_equation_rgb; glGetIntegerv(GL_BLEND_EQUATION_RGB, (GLint*)&last_blend_equation_rgb);
    GLenum last_blend_equation_alpha; glGetIntegerv(GL_BLEND_EQUATION_ALPHA, (GLint*)&last_blend_equation_alpha);
    GLboolean last_enable_blend = glIsEnabled(GL_BLEND);
    GLboolean last_enable_cull_face = glIsEnabled(GL_CULL_FACE);
    GLboolean last_enable_depth_test = glIsEnabled(GL_DEPTH_TEST);
    GLboolean last_enable_scissor_test = glIsEnabled(GL_SCISSOR_TEST);

    // Setup desired GL state
    // Recreate the VAO every time (this is to easily allow multiple GL contexts to be rendered to. VAO are not shared among GL contexts)
    // The renderer would actually work without any VAO bound, but then our VertexAttrib calls would overwrite the default one currently bound.
    GLuint vertex_array_object = 0;
#ifndef IMGUI_IMPL_OPENGL_ES2
    glGenVertexArrays(1, &vertex_array_object);
#endif
    ImGui_ImplOpenGL3_SetupRenderState(draw_data, fb_width, fb_height, vertex_array_object);

    // Will project scissor/clipping rectangles into framebuffer space
    ImVec2 clip_off = draw_data->DisplayPos;         // (0,0) unless using multi-viewports
    ImVec2 clip_scale = draw_data->FramebufferScale; // (1,1) unless using retina display which are often (2,2)

    // Render command lists
    for (int n = 0; n < draw_data->CmdListsCount; n++)
    {
        const ImDrawList* cmd_list = draw_data->CmdLists[n];

        // Upload vertex/index buffers
        glBufferData(GL_ARRAY_BUFFER, (GLsizeiptr)cmd_list->VtxBuffer.Size * (int)sizeof(ImDrawVert), (const GLvoid*)cmd_list->VtxBuffer.Data, GL_STREAM_DRAW);
        glBufferData(GL_ELEMENT_ARRAY_BUFFER, (GLsizeiptr)cmd_list->IdxBuffer.Size * (int)sizeof(ImDrawIdx), (const GLvoid*)cmd_list->IdxBuffer.Data, GL_STREAM_DRAW);

        for (int cmd_i = 0; cmd_i < cmd_list->CmdBuffer.Size; cmd_i++)
        {
            const ImDrawCmd* pcmd = &cmd_list->CmdBuffer[cmd_i];
            if (pcmd->UserCallback != NULL)
            {
                // User callback, registered via ImDrawList::AddCallback()
                // (ImDrawCallback_ResetRenderState is a special callback value used by the user to request the renderer to reset render state.)
                if (pcmd->UserCallback == ImDrawCallback_ResetRenderState)
                    ImGui_ImplOpenGL3_SetupRenderState(draw_data, fb_width, fb_height, vertex_array_object);
                else
                    pcmd->UserCallback(cmd_list, pcmd);
            }
            else
            {
                // Project scissor/clipping rectangles into framebuffer space
                ImVec4 clip_rect;
                clip_rect.x = (pcmd->ClipRect.x - clip_off.x) * clip_scale.x;
                clip_rect.y = (pcmd->ClipRect.y - clip_off.y) * clip_scale.y;
                clip_rect.z = (pcmd->ClipRect.z - clip_off.x) * clip_scale.x;
                clip_rect.w = (pcmd->ClipRect.w - clip_off.y) * clip_scale.y;

                if (clip_rect.x < fb_width && clip_rect.y < fb_height && clip_rect.z >= 0.0f && clip_rect.w >= 0.0f)
                {
                    // Apply scissor/clipping rectangle
                    glScissor((int)clip_rect.x, (int)(fb_height - clip_rect.w), (int)(clip_rect.z - clip_rect.x), (int)(clip_rect.w - clip_rect.y));

                    // Bind texture, Draw
                    glBindTexture(GL_TEXTURE_2D, (GLuint)(intptr_t)pcmd->TextureId);
#if IMGUI_IMPL_OPENGL_MAY_HAVE_VTX_OFFSET
                    if (g_GlVersion >= 320)
                        glDrawElementsBaseVertex(GL_TRIANGLES, (GLsizei)pcmd->ElemCount, sizeof(ImDrawIdx) == 2 ? GL_UNSIGNED_SHORT : GL_UNSIGNED_INT, (void*)(intptr_t)(pcmd->IdxOffset * sizeof(ImDrawIdx)), (GLint)pcmd->VtxOffset);
                    else
#endif
                    glDrawElements(GL_TRIANGLES, (GLsizei)pcmd->ElemCount, sizeof(ImDrawIdx) == 2 ? GL_UNSIGNED_SHORT : GL_UNSIGNED_INT, (void*)(intptr_t)(pcmd->IdxOffset * sizeof(ImDrawIdx)));
                }
            }
        }
    }

    // Destroy the temporary VAO
#ifndef IMGUI_IMPL_OPENGL_ES2
    glDeleteVertexArrays(1, &vertex_array_object);
#endif

    // Restore modified GL state
    glUseProgram(last_program);
    glBindTexture(GL_TEXTURE_2D, last_texture);
#ifdef GL_SAMPLER_BINDING
    glBindSampler(0, last_sampler);
#endif
    glActiveTexture(last_active_texture);
#ifndef IMGUI_IMPL_OPENGL_ES2
    glBindVertexArray(last_vertex_array_object);
#endif
    glBindBuffer(GL_ARRAY_BUFFER, last_array_buffer);
    glBlendEquationSeparate(last_blend_equation_rgb, last_blend_equation_alpha);
    glBlendFuncSeparate(last_blend_src_rgb, last_blend_dst_rgb, last_blend_src_alpha, last_blend_dst_alpha);
    if (last_enable_blend) glEnable(GL_BLEND); else glDisable(GL_BLEND);
    if (last_enable_cull_face) glEnable(GL_CULL_FACE); else glDisable(GL_CULL_FACE);
    if (last_enable_depth_test) glEnable(GL_DEPTH_TEST); else glDisable(GL_DEPTH_TEST);
    if (last_enable_scissor_test) glEnable(GL_SCISSOR_TEST); else glDisable(GL_SCISSOR_TEST);
#ifdef GL_POLYGON_MODE
    glPolygonMode(GL_FRONT_AND_BACK, (GLenum)last_polygon_mode[0]);
#endif
    glViewport(last_viewport[0], last_viewport[1], (GLsizei)last_viewport[2], (GLsizei)last_viewport[3]);
    glScissor(last_scissor_box[0], last_scissor_box[1], (GLsizei)last_scissor_box[2], (GLsizei)last_scissor_box[3]);
}

bool ImGui_ImplOpenGL3_CreateFontsTexture()
{
    // Build texture atlas
    ImGuiIO& io = ImGui::GetIO();
    unsigned char* pixels;
    int width, height;
    io.Fonts->GetTexDataAsRGBA32(&pixels, &width, &height);   // Load as RGBA 32-bit (75% of the memory is wasted, but default font is so small) because it is more likely to be compatible with user's existing shaders. If your ImTextureId represent a higher-level concept than just a GL texture id, consider calling GetTexDataAsAlpha8() instead to save on GPU memory.

    // Upload texture to graphics system
    GLint last_texture;
    glGetIntegerv(GL_TEXTURE_BINDING_2D, &last_texture);
    glGenTextures(1, &g_FontTexture);
    glBindTexture(GL_TEXTURE_2D, g_FontTexture);
    glTexParameteri(GL_TEXTURE_2D, GL_TEXTURE_MIN_FILTER, GL_LINEAR);
    glTexParameteri(GL_TEXTURE_2D, GL_TEXTURE_MAG_FILTER, GL_LINEAR);
#ifdef GL_UNPACK_ROW_LENGTH
    glPixelStorei(GL_UNPACK_ROW_LENGTH, 0);
#endif
    glTexImage2D(GL_TEXTURE_2D, 0, GL_RGBA, width, height, 0, GL_RGBA, GL_UNSIGNED_BYTE, pixels);

    // Store our identifier
    io.Fonts->TexID = (ImTextureID)(intptr_t)g_FontTexture;

    // Restore state
    glBindTexture(GL_TEXTURE_2D, last_texture);

    return true;
}

void ImGui_ImplOpenGL3_DestroyFontsTexture()
{
    if (g_FontTexture)
    {
        ImGuiIO& io = ImGui::GetIO();
        glDeleteTextures(1, &g_FontTexture);
        io.Fonts->TexID = 0;
        g_FontTexture = 0;
    }
}

// If you get an error please report on github. You may try different GL context version or GLSL version. See GL<>GLSL version table at the top of this file.
static bool CheckShader(GLuint handle, const char* desc)
{
    GLint status = 0, log_length = 0;
    glGetShaderiv(handle, GL_COMPILE_STATUS, &status);
    glGetShaderiv(handle, GL_INFO_LOG_LENGTH, &log_length);
    if ((GLboolean)status == GL_FALSE)
        fprintf(stderr, "ERROR: ImGui_ImplOpenGL3_CreateDeviceObjects: failed to compile %s!\n", desc);
    if (log_length > 1)
    {
        ImVector<char> buf;
        buf.resize((int)(log_length + 1));
        glGetShaderInfoLog(handle, log_length, NULL, (GLchar*)buf.begin());
        fprintf(stderr, "%s\n", buf.begin());
    }
    return (GLboolean)status == GL_TRUE;
}

// If you get an error please report on GitHub. You may try different GL context version or GLSL version.
static bool CheckProgram(GLuint handle, const char* desc)
{
    GLint status = 0, log_length = 0;
    glGetProgramiv(handle, GL_LINK_STATUS, &status);
    glGetProgramiv(handle, GL_INFO_LOG_LENGTH, &log_length);
    if ((GLboolean)status == GL_FALSE)
        fprintf(stderr, "ERROR: ImGui_ImplOpenGL3_CreateDeviceObjects: failed to link %s! (with GLSL '%s')\n", desc, g_GlslVersionString);
    if (log_length > 1)
    {
        ImVector<char> buf;
        buf.resize((int)(log_length + 1));
        glGetProgramInfoLog(handle, log_length, NULL, (GLchar*)buf.begin());
        fprintf(stderr, "%s\n", buf.begin());
    }
    return (GLboolean)status == GL_TRUE;
}

bool    ImGui_ImplOpenGL3_CreateDeviceObjects()
{
    // Backup GL state
    GLint last_texture, last_array_buffer;
    glGetIntegerv(GL_TEXTURE_BINDING_2D, &last_texture);
    glGetIntegerv(GL_ARRAY_BUFFER_BINDING, &last_array_buffer);
#ifndef IMGUI_IMPL_OPENGL_ES2
    GLint last_vertex_array;
    glGetIntegerv(GL_VERTEX_ARRAY_BINDING, &last_vertex_array);
#endif

    // Parse GLSL version string
    int glsl_version = 130;
    sscanf(g_GlslVersionString, "#version %d", &glsl_version);

    const GLchar* vertex_shader_glsl_120 =
        "uniform mat4 ProjMtx;\n"
        "attribute vec2 Position;\n"
        "attribute vec2 UV;\n"
        "attribute vec4 Color;\n"
        "varying vec2 Frag_UV;\n"
        "varying vec4 Frag_Color;\n"
        "void main()\n"
        "{\n"
        "    Frag_UV = UV;\n"
        "    Frag_Color = Color;\n"
        "    gl_Position = ProjMtx * vec4(Position.xy,0,1);\n"
        "}\n";

    const GLchar* vertex_shader_glsl_130 =
        "uniform mat4 ProjMtx;\n"
        "in vec2 Position;\n"
        "in vec2 UV;\n"
        "in vec4 Color;\n"
        "out vec2 Frag_UV;\n"
        "out vec4 Frag_Color;\n"
        "void main()\n"
        "{\n"
        "    Frag_UV = UV;\n"
        "    Frag_Color = Color;\n"
        "    gl_Position = ProjMtx * vec4(Position.xy,0,1);\n"
        "}\n";

    const GLchar* vertex_shader_glsl_300_es =
        "precision mediump float;\n"
        "layout (location = 0) in vec2 Position;\n"
        "layout (location = 1) in vec2 UV;\n"
        "layout (location = 2) in vec4 Color;\n"
        "uniform mat4 ProjMtx;\n"
        "out vec2 Frag_UV;\n"
        "out vec4 Frag_Color;\n"
        "void main()\n"
        "{\n"
        "    Frag_UV = UV;\n"
        "    Frag_Color = Color;\n"
        "    gl_Position = ProjMtx * vec4(Position.xy,0,1);\n"
        "}\n";

    const GLchar* vertex_shader_glsl_410_core =
        "layout (location = 0) in vec2 Position;\n"
        "layout (location = 1) in vec2 UV;\n"
        "layout (location = 2) in vec4 Color;\n"
        "uniform mat4 ProjMtx;\n"
        "out vec2 Frag_UV;\n"
        "out vec4 Frag_Color;\n"
        "void main()\n"
        "{\n"
        "    Frag_UV = UV;\n"
        "    Frag_Color = Color;\n"
        "    gl_Position = ProjMtx * vec4(Position.xy,0,1);\n"
        "}\n";

    const GLchar* fragment_shader_glsl_120 =
        "#ifdef GL_ES\n"
        "    precision mediump float;\n"
        "#endif\n"
        "uniform sampler2D Texture;\n"
        "varying vec2 Frag_UV;\n"
        "varying vec4 Frag_Color;\n"
        "void main()\n"
        "{\n"
        "    gl_FragColor = Frag_Color * texture2D(Texture, Frag_UV.st);\n"
        "}\n";

    const GLchar* fragment_shader_glsl_130 =
        "uniform sampler2D Texture;\n"
        "in vec2 Frag_UV;\n"
        "in vec4 Frag_Color;\n"
        "out vec4 Out_Color;\n"
        "void main()\n"
        "{\n"
        "    Out_Color = Frag_Color * texture(Texture, Frag_UV.st);\n"
        "}\n";

    const GLchar* fragment_shader_glsl_300_es =
        "precision mediump float;\n"
        "uniform sampler2D Texture;\n"
        "in vec2 Frag_UV;\n"
        "in vec4 Frag_Color;\n"
        "layout (location = 0) out vec4 Out_Color;\n"
        "void main()\n"
        "{\n"
        "    Out_Color = Frag_Color * texture(Texture, Frag_UV.st);\n"
        "}\n";

    const GLchar* fragment_shader_glsl_410_core =
        "in vec2 Frag_UV;\n"
        "in vec4 Frag_Color;\n"
        "uniform sampler2D Texture;\n"
        "layout (location = 0) out vec4 Out_Color;\n"
        "void main()\n"
        "{\n"
        "    Out_Color = Frag_Color * texture(Texture, Frag_UV.st);\n"
        "}\n";

    // Select shaders matching our GLSL versions
    const GLchar* vertex_shader = NULL;
    const GLchar* fragment_shader = NULL;
    if (glsl_version < 130)
    {
        vertex_shader = vertex_shader_glsl_120;
        fragment_shader = fragment_shader_glsl_120;
    }
    else if (glsl_version >= 410)
    {
        vertex_shader = vertex_shader_glsl_410_core;
        fragment_shader = fragment_shader_glsl_410_core;
    }
    else if (glsl_version == 300)
    {
        vertex_shader = vertex_shader_glsl_300_es;
        fragment_shader = fragment_shader_glsl_300_es;
    }
    else
    {
        vertex_shader = vertex_shader_glsl_130;
        fragment_shader = fragment_shader_glsl_130;
    }

    // Create shaders
    const GLchar* vertex_shader_with_version[2] = { g_GlslVersionString, vertex_shader };
    g_VertHandle = glCreateShader(GL_VERTEX_SHADER);
    glShaderSource(g_VertHandle, 2, vertex_shader_with_version, NULL);
    glCompileShader(g_VertHandle);
    CheckShader(g_VertHandle, "vertex shader");

    const GLchar* fragment_shader_with_version[2] = { g_GlslVersionString, fragment_shader };
    g_FragHandle = glCreateShader(GL_FRAGMENT_SHADER);
    glShaderSource(g_FragHandle, 2, fragment_shader_with_version, NULL);
    glCompileShader(g_FragHandle);
    CheckShader(g_FragHandle, "fragment shader");

    g_ShaderHandle = glCreateProgram();
    glAttachShader(g_ShaderHandle, g_VertHandle);
    glAttachShader(g_ShaderHandle, g_FragHandle);
    glLinkProgram(g_ShaderHandle);
    CheckProgram(g_ShaderHandle, "shader program");

    g_AttribLocationTex = glGetUniformLocation(g_ShaderHandle, "Texture");
    g_AttribLocationProjMtx = glGetUniformLocation(g_ShaderHandle, "ProjMtx");
    g_AttribLocationVtxPos = (GLuint)glGetAttribLocation(g_ShaderHandle, "Position");
    g_AttribLocationVtxUV = (GLuint)glGetAttribLocation(g_ShaderHandle, "UV");
    g_AttribLocationVtxColor = (GLuint)glGetAttribLocation(g_ShaderHandle, "Color");

    // Create buffers
    glGenBuffers(1, &g_VboHandle);
    glGenBuffers(1, &g_ElementsHandle);

    ImGui_ImplOpenGL3_CreateFontsTexture();

    // Restore modified GL state
    glBindTexture(GL_TEXTURE_2D, last_texture);
    glBindBuffer(GL_ARRAY_BUFFER, last_array_buffer);
#ifndef IMGUI_IMPL_OPENGL_ES2
    glBindVertexArray(last_vertex_array);
#endif

    return true;
}

void    ImGui_ImplOpenGL3_DestroyDeviceObjects()
{
    if (g_VboHandle)        { glDeleteBuffers(1, &g_VboHandle); g_VboHandle = 0; }
    if (g_ElementsHandle)   { glDeleteBuffers(1, &g_ElementsHandle); g_ElementsHandle = 0; }
    if (g_ShaderHandle && g_VertHandle) { glDetachShader(g_ShaderHandle, g_VertHandle); }
    if (g_ShaderHandle && g_FragHandle) { glDetachShader(g_ShaderHandle, g_FragHandle); }
    if (g_VertHandle)       { glDeleteShader(g_VertHandle); g_VertHandle = 0; }
    if (g_FragHandle)       { glDeleteShader(g_FragHandle); g_FragHandle = 0; }
    if (g_ShaderHandle)     { glDeleteProgram(g_ShaderHandle); g_ShaderHandle = 0; }

    ImGui_ImplOpenGL3_DestroyFontsTexture();
}

//--------------------------------------------------------------------------------------------------------
// MULTI-VIEWPORT / PLATFORM INTERFACE SUPPORT
// This is an _advanced_ and _optional_ feature, allowing the back-end to create and handle multiple viewports simultaneously.
// If you are new to dear imgui or creating a new binding for dear imgui, it is recommended that you completely ignore this section first..
//--------------------------------------------------------------------------------------------------------

static void ImGui_ImplOpenGL3_RenderWindow(ImGuiViewport* viewport, void*)
{
    if (!(viewport->Flags & ImGuiViewportFlags_NoRendererClear))
    {
        ImVec4 clear_color = ImVec4(0.0f, 0.0f, 0.0f, 1.0f);
        glClearColor(clear_color.x, clear_color.y, clear_color.z, clear_color.w);
        glClear(GL_COLOR_BUFFER_BIT);
    }
    ImGui_ImplOpenGL3_RenderDrawData(viewport->DrawData);
}

static void ImGui_ImplOpenGL3_InitPlatformInterface()
{
    ImGuiPlatformIO& platform_io = ImGui::GetPlatformIO();
    platform_io.Renderer_RenderWindow = ImGui_ImplOpenGL3_RenderWindow;
}

static void ImGui_ImplOpenGL3_ShutdownPlatformInterface()
{
    ImGui::DestroyPlatformWindows();
}<|MERGE_RESOLUTION|>--- conflicted
+++ resolved
@@ -14,11 +14,8 @@
 
 // CHANGELOG
 // (minor and older changes stripped away, please see git history for details)
-<<<<<<< HEAD
 //  2020-XX-XX: Platform: Added support for multiple windows via the ImGuiPlatformIO interface.
-=======
 //  2020-07-10: OpenGL: Added support for glad2 OpenGL loader.
->>>>>>> eefae082
 //  2020-05-08: OpenGL: Made default GLSL version 150 (instead of 130) on OSX.
 //  2020-04-21: OpenGL: Fixed handling of glClipControl(GL_UPPER_LEFT) by inverting projection matrix.
 //  2020-04-12: OpenGL: Fixed context version check mistakenly testing for 4.0+ instead of 3.2+ to enable ImGuiBackendFlags_RendererHasVtxOffset.

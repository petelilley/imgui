// ImGui library v1.38 WIP
// See ImGui::ShowTestWindow() for sample code.
// Read 'Programmer guide' below for notes on how to setup ImGui in your codebase.
// Get latest version at https://github.com/ocornut/imgui
// Developed by Omar Cornut and contributors.

// ANTI-ALIASED PRIMITIVES BRANCH
// TODO
// - settle on where to the 0.5f offset for lines
// - check-box, slider grabs are not centered properly if you enable border (relate to point above)
// - support for thickness stroking. recently been added to the ImDrawList API as a convenience.

/*

 Index
 - MISSION STATEMENT
 - END-USER GUIDE
 - PROGRAMMER GUIDE (read me!)
 - API BREAKING CHANGES (read me when you update!)
 - FREQUENTLY ASKED QUESTIONS (FAQ), TIPS
   - Can I have multiple widgets with the same label? (Yes)
   - Why is my text output blurry?
   - How can I load a different font than the default? 
   - How can I load multiple fonts?
   - How can I display and input Chinese, Japanese, Korean characters?
 - ISSUES & TODO-LIST
 - CODE
 - SAMPLE CODE
 - FONT DATA

 
 MISSION STATEMENT
 =================

 - easy to use to create code-driven and data-driven tools
 - easy to use to create ad hoc short-lived tools and long-lived, more elaborate tools
 - easy to hack and improve
 - minimize screen real-estate usage
 - minimize setup and maintenance
 - minimize state storage on user side
 - portable, minimize dependencies, run on target (consoles, phones, etc.)
 - efficient runtime (NB- we do allocate when "growing" content - creating a window / opening a tree node for the first time, etc. - but a typical frame won't allocate anything)
 - read about immediate-mode gui principles @ http://mollyrocket.com/861, http://mollyrocket.com/forums/index.html

 Designed for developers and content-creators, not the typical end-user! Some of the weaknesses includes:
 - doesn't look fancy, doesn't animate
 - limited layout features, intricate layouts are typically crafted in code
 - occasionally uses statically sized buffers for string manipulations - won't crash, but some very long pieces of text may be clipped. functions like ImGui::TextUnformatted() don't have such restriction.


 END-USER GUIDE
 ==============

 - double-click title bar to collapse window
 - click upper right corner to close a window, available when 'bool* p_opened' is passed to ImGui::Begin()
 - click and drag on lower right corner to resize window
 - click and drag on any empty space to move window
 - double-click/double-tap on lower right corner grip to auto-fit to content
 - TAB/SHIFT+TAB to cycle through keyboard editable fields
 - use mouse wheel to scroll
 - use CTRL+mouse wheel to zoom window contents (if IO.FontAllowScaling is true)
 - CTRL+Click on a slider to input value as text
 - text editor:
   - Hold SHIFT or use mouse to select text.
   - CTRL+Left/Right to word jump
   - CTRL+Shift+Left/Right to select words
   - CTRL+A our Double-Click to select all
   - CTRL+X,CTRL+C,CTRL+V to use OS clipboard
   - CTRL+Z,CTRL+Y to undo/redo
   - ESCAPE to revert text to its original value
   - You can apply arithmetic operators +,*,/ on numerical values. Use +- to subtract (because - would set a negative value!)


 PROGRAMMER GUIDE
 ================

 - read the FAQ below this section!
 - your code creates the UI, if your code doesn't run the UI is gone! == very dynamic UI, no construction/destructions steps, less data retention on your side, no state duplication, less sync, less bugs.
 - call and read ImGui::ShowTestWindow() for sample code demonstrating most features.
 - see examples/ folder for standalone sample applications. e.g. examples/opengl_example/
 - customization: PushStyleColor()/PushStyleVar() or the style editor to tweak the look of the interface (e.g. if you want a more compact UI or a different color scheme).

 - getting started:
   - initialisation: call ImGui::GetIO() to retrieve the ImGuiIO structure and fill the 'Settings' data.
   - every frame: 
      1/ in your mainloop or right after you got your keyboard/mouse info, call ImGui::GetIO() and fill the 'Input' data, then call ImGui::NewFrame().
      2/ use any ImGui function you want between NewFrame() and Render()
      3/ ImGui::Render() to render all the accumulated command-lists. it will call your RenderDrawListFn handler that you set in the IO structure.
   - all rendering information are stored into command-lists until ImGui::Render() is called. 
   - ImGui never touches or know about your GPU state. the only function that knows about GPU is the RenderDrawListFn handler that you must provide.
   - effectively it means you can create widgets at any time in your code, regardless of "update" vs "render" considerations.
   - refer to the examples applications in the examples/ folder for instruction on how to setup your code.
   - a typical application skeleton may be:

        // Application init
        ImGuiIO& io = ImGui::GetIO();
        io.DisplaySize.x = 1920.0f;
        io.DisplaySize.y = 1280.0f;
        io.DeltaTime = 1.0f/60.0f;
        io.IniFilename = "imgui.ini";
        // TODO: Fill others settings of the io structure

        // Load texture
        unsigned char* pixels;
        int width, height, bytes_per_pixels;
        io.Fonts->GetTexDataAsRGBA32(pixels, &width, &height, &bytes_per_pixels);
        // TODO: copy texture to graphics memory. 
        // TODO: store your texture pointer/identifier in 'io.Fonts->TexID'

        // Application main loop
        while (true)
        {
            // 1) get low-level input
            // e.g. on Win32, GetKeyboardState(), or poll your events, etc.
            
            // 2) TODO: fill all fields of IO structure and call NewFrame
            ImGuiIO& io = ImGui::GetIO();
            io.MousePos = mouse_pos;
            io.MouseDown[0] = mouse_button_0;
            io.KeysDown[i] = ...
            ImGui::NewFrame();

            // 3) most of your application code here - you can use any of ImGui::* functions at any point in the frame
            ImGui::Begin("My window");
            ImGui::Text("Hello, world.");
            ImGui::End();
            GameUpdate();
            GameRender();

            // 4) render & swap video buffers
            ImGui::Render();
            // swap video buffer, etc.
        }

   - after calling ImGui::NewFrame() you can read back 'io.WantCaptureMouse' and 'io.WantCaptureKeyboard' to tell if ImGui 
     wants to use your inputs. if it does you can discard/hide the inputs from the rest of your application.

 API BREAKING CHANGES
 ====================

 Occasionally introducing changes that are breaking the API. The breakage are generally minor and easy to fix.
 Here is a change-log of API breaking changes, if you are using one of the functions listed, expect to have to fix some code.
 
 - 2015/04/03 (1.38) - removed ImGuiCol_CheckHovered, ImGuiCol_CheckActive, replaced with the more general ImGuiCol_FrameBgHovered, ImGuiCol_FrameBgActive.
 - 2014/04/03 (1.38) - removed support for passing -FLT_MAX..+FLT_MAX as the range for a SliderFloat(). Use DragFloat() or Inputfloat() instead.
 - 2015/03/17 (1.36) - renamed GetItemRectMin()/GetItemRectMax()/IsMouseHoveringBox() to GetItemRectMin()/GetItemRectMax()/IsMouseHoveringRect(). Kept inline redirection function (will obsolete).
 - 2015/03/15 (1.36) - renamed style.TreeNodeSpacing to style.IndentSpacing, ImGuiStyleVar_TreeNodeSpacing to ImGuiStyleVar_IndentSpacing
 - 2015/03/13 (1.36) - renamed GetWindowIsFocused() to IsWindowFocused(). Kept inline redirection function (will obsolete).
 - 2015/03/08 (1.35) - renamed style.ScrollBarWidth to style.ScrollbarWidth
 - 2015/02/27 (1.34) - renamed OpenNextNode(bool) to SetNextTreeNodeOpened(bool, ImGuiSetCond). Kept inline redirection function (will obsolete).
 - 2015/02/27 (1.34) - renamed ImGuiSetCondition_*** to ImGuiSetCond_***, and _FirstUseThisSession becomes _Once.
 - 2015/02/11 (1.32) - changed text input callback ImGuiTextEditCallback return type from void-->int. reserved for future use, return 0 for now.
 - 2015/02/10 (1.32) - renamed GetItemWidth() to CalcItemWidth() to clarify its evolving behavior
 - 2015/02/08 (1.31) - renamed GetTextLineSpacing() to GetTextLineHeightWithSpacing()
 - 2015/02/01 (1.31) - removed IO.MemReallocFn (unused)
 - 2015/01/19 (1.30) - renamed ImGuiStorage::GetIntPtr()/GetFloatPtr() to GetIntRef()/GetIntRef() because Ptr was conflicting with actual pointer storage functions.
 - 2015/01/11 (1.30) - big font/image API change! now loads TTF file. allow for multiple fonts. no need for a PNG loader.
              (1.30) - removed GetDefaultFontData(). uses io.Fonts->GetTextureData*() API to retrieve uncompressed pixels.
                       this sequence:
                           const void* png_data;
                           unsigned int png_size;
                           ImGui::GetDefaultFontData(NULL, NULL, &png_data, &png_size);
                           // <Copy to GPU>
                       became:
                           unsigned char* pixels;
                           int width, height;
                           io.Fonts->GetTexDataAsRGBA32(&pixels, &width, &height);
                           // <Copy to GPU>
                           io.Fonts->TexID = (your_texture_identifier);
                       you now have much more flexibility to load multiple TTF fonts and manage the texture buffer for internal needs.
                       it is now recommended your sample the font texture with bilinear interpolation.
              (1.30) - added texture identifier in ImDrawCmd passed to your render function (we can now render images). make sure to set io.Fonts->TexID.
              (1.30) - removed IO.PixelCenterOffset (unnecessary, can be handled in user projection matrix)
              (1.30) - removed ImGui::IsItemFocused() in favor of ImGui::IsItemActive() which handles all widgets
 - 2014/12/10 (1.18) - removed SetNewWindowDefaultPos() in favor of new generic API SetNextWindowPos(pos, ImGuiSetCondition_FirstUseEver)
 - 2014/11/28 (1.17) - moved IO.Font*** options to inside the IO.Font-> structure (FontYOffset, FontTexUvForWhite, FontBaseScale, FontFallbackGlyph)
 - 2014/11/26 (1.17) - reworked syntax of IMGUI_ONCE_UPON_A_FRAME helper macro to increase compiler compatibility
 - 2014/11/07 (1.15) - renamed IsHovered() to IsItemHovered()
 - 2014/10/02 (1.14) - renamed IMGUI_INCLUDE_IMGUI_USER_CPP to IMGUI_INCLUDE_IMGUI_USER_INL and imgui_user.cpp to imgui_user.inl (more IDE friendly)
 - 2014/09/25 (1.13) - removed 'text_end' parameter from IO.SetClipboardTextFn (the string is now always zero-terminated for simplicity)
 - 2014/09/24 (1.12) - renamed SetFontScale() to SetWindowFontScale()
 - 2014/09/24 (1.12) - moved IM_MALLOC/IM_REALLOC/IM_FREE preprocessor defines to IO.MemAllocFn/IO.MemReallocFn/IO.MemFreeFn
 - 2014/08/30 (1.09) - removed IO.FontHeight (now computed automatically)
 - 2014/08/30 (1.09) - moved IMGUI_FONT_TEX_UV_FOR_WHITE preprocessor define to IO.FontTexUvForWhite
 - 2014/08/28 (1.09) - changed the behavior of IO.PixelCenterOffset following various rendering fixes


 FREQUENTLY ASKED QUESTIONS (FAQ), TIPS
 ======================================

 Q: Can I have multiple widgets with the same label? 
 A: Yes. A primer on the use of labels/IDs in ImGui..
 
   - Interactive widgets require state to be carried over multiple frames (most typically ImGui often needs to remember what is the "active" widget).
     to do so they need an unique ID. unique ID are typically derived from a string label, an integer index or a pointer.
     
       Button("OK");        // Label = "OK",     ID = hash of "OK"
       Button("Cancel");    // Label = "Cancel", ID = hash of "Cancel"

   - Elements that are not clickable, such as Text() items don't need an ID.

   - ID are uniquely scoped within windows, tree nodes, etc. so no conflict can happen if you have two buttons called "OK" in two different windows
     or in two different locations of a tree.

   - if you have a same ID twice in the same location, you'll have a conflict:

       Button("OK");
       Button("OK");        // ID collision! Both buttons will be treated as the same.

     Fear not! this is easy to solve and there are many ways to solve it!

   - when passing a label you can optionally specify extra unique ID information within string itself. This helps solving the simpler collision cases.
     use "##" to pass a complement to the ID that won't be visible to the end-user:

       Button("Play##0");   // Label = "Play",   ID = hash of "Play##0"
       Button("Play##1");   // Label = "Play",   ID = hash of "Play##1" (different from above)

   - occasionally (rarely) you might want change a label while preserving a constant ID. This allows you to animate labels.
     use "###" to pass a label that isn't part of ID:

       Button("Hello###ID"; // Label = "Hello",  ID = hash of "ID"
       Button("World###ID"; // Label = "World",  ID = hash of "ID" (same as above)

   - use PushID() / PopID() to create scopes and avoid ID conflicts within the same Window.
     this is the most convenient way of distinguish ID if you are iterating and creating many UI elements.
     you can push a pointer, a string or an integer value. remember that ID are formed from the addition of everything in the ID stack!

       for (int i = 0; i < 100; i++)
       {
         PushID(i);
         Button("Click");   // Label = "Click",  ID = hash of integer + "label" (unique)
         PopID();
       }

       for (int i = 0; i < 100; i++)
       {
         MyObject* obj = Objects[i];
         PushID(obj);
         Button("Click");   // Label = "Click",  ID = hash of pointer + "label" (unique)
         PopID();
       }

       for (int i = 0; i < 100; i++)
       {
         MyObject* obj = Objects[i];
         PushID(obj->Name);
         Button("Click");   // Label = "Click",  ID = hash of string + "label" (unique)
         PopID();
       }

   - more example showing that you can stack multiple prefixes into the ID stack:

       Button("Click");     // Label = "Click",  ID = hash of "Click"
       PushID("node");
       Button("Click");     // Label = "Click",  ID = hash of "node" + "Click"
         PushID(my_ptr);
           Button("Click"); // Label = "Click",  ID = hash of "node" + ptr + "Click"
         PopID();
       PopID();

   - tree nodes implicitly creates a scope for you by calling PushID().

       Button("Click");     // Label = "Click",  ID = hash of "Click"
       if (TreeNode("node"))
       {
         Button("Click");   // Label = "Click",  ID = hash of "node" + "Click"
         TreePop();
       }

   - when working with trees, ID are used to preserve the opened/closed state of each tree node.
     depending on your use cases you may want to use strings, indices or pointers as ID. 
      e.g. when displaying a single object that may change over time (1-1 relationship), using a static string as ID will preserve your node open/closed state when the targeted object change.
      e.g. when displaying a list of objects, using indices or pointers as ID will preserve the node open/closed state differently. experiment and see what makes more sense!

 Q: Why is my text output blurry?
 A: In your Render function, try translating your projection matrix by (0.5f,0.5f) or (0.375f,0.375f)

 Q: How can I load a different font than the default? (default is an embedded version of ProggyClean.ttf, rendered at size 13)
 A: Use the font atlas to load the TTF file you want:

     io.Fonts->AddFontFromFileTTF("myfontfile.ttf", size_in_pixels);
     io.Fonts->GetTexDataAsRGBA32() or GetTexDataAsAlpha8()

 Q: How can I load multiple fonts?
 A: Use the font atlas to pack them into a single texture:

     ImFont* font0 = io.Fonts->AddFontDefault();
     ImFont* font1 = io.Fonts->AddFontFromFileTTF("myfontfile.ttf", size_in_pixels);
     ImFont* font2 = io.Fonts->AddFontFromFileTTF("myfontfile2.ttf", size_in_pixels);
     io.Fonts->GetTexDataAsRGBA32() or GetTexDataAsAlpha8()
     // the first loaded font gets used by default
     // use ImGui::PushFont()/ImGui::PopFont() to change the font at runtime

 Q: How can I render and input Chinese, Japanese, Korean characters?
 A: When loading a font, pass custom Unicode ranges to specify the glyphs to load. ImGui will support UTF-8 encoding across the board.
    Character input depends on you passing the right character code to io.AddInputCharacter(). The example applications do that.

     io.Fonts->AddFontFromFileTTF("myfontfile.ttf", size_in_pixels, io.Fonts->GetGlyphRangesJapanese());  // Load Japanese characters
     io.Fonts->GetTexDataAsRGBA32() or GetTexDataAsAlpha8()
     io.ImeWindowHandle = MY_HWND;      // To input using Microsoft IME, give ImGui the hwnd of your application

 - tip: the construct 'IMGUI_ONCE_UPON_A_FRAME { ... }' will run the block of code only once a frame. You can use it to quickly add custom UI in the middle of a deep nested inner loop in your code.
 - tip: you can create widgets without a Begin()/End() block, they will go in an implicit window called "Debug"
 - tip: you can call Begin() multiple times with the same name during the same frame, it will keep appending to the same window.
 - tip: you can call Render() multiple times (e.g for VR renders).
 - tip: call and read the ShowTestWindow() code for more example of how to use ImGui!


 ISSUES & TODO-LIST
 ==================

 - misc: merge or clarify ImVec4 vs ImRect?
 - window: add horizontal scroll
 - window: autofit feedback loop when user relies on any dynamic layout (window width multiplier, column). maybe just clearly drop manual autofit?
 - window: add a way for very transient windows (non-saved, temporary overlay over hundreds of objects) to "clean" up from the global window list. 
 - window: allow resizing of child windows (possibly given min/max for each axis?)
 - window: background options for child windows, border option (disable rounding)
 - window: resizing from any sides? + mouse cursor directives for app.
 - widgets: display mode: widget-label, label-widget (aligned on column or using fixed size), label-newline-tab-widget etc.
 - widgets: clean up widgets internal toward exposing everything.
 - main: considering adding EndFrame()/Init(). some constructs are awkward in the implementation because of the lack of them.
 - main: IsItemHovered() make it more consistent for various type of widgets, widgets with multiple components, etc. also effectively IsHovered() region sometimes differs from hot region, e.g tree nodes
 - main: IsItemHovered() info stored in a stack? so that 'if TreeNode() { Text; TreePop; } if IsHovered' return the hover state of the TreeNode?
!- input number: large int not reliably supported because of int<>float conversions.
 - input number: optional range min/max for Input*() functions
 - input number: holding [-]/[+] buttons could increase the step speed non-linearly (or user-controlled)
 - input number: use mouse wheel to step up/down
 - input number: non-decimal input.
 - text: proper alignment options
 - layout: horizontal layout helper (github issue #97)
 - layout: more generic alignment state (left/right/centered) for single items?
 - layout: clean up the InputFloatN/SliderFloatN/ColorEdit4 layout code. item width should include frame padding.
 - columns: separator function or parameter that works within the column (currently Separator() bypass all columns)
 - columns: declare column set (each column: fixed size, %, fill, distribute default size among fills)
 - columns: columns header to act as button (~sort op) and allow resize/reorder
 - columns: user specify columns size
 - columns: tree node example, removing the last NextColumn() makes a padding difference (it should not)
 - combo: turn child handling code into pop up helper
 - combo: contents should extends to fit label if combo widget is small
 - listbox: multiple selection
 - listbox: user may want to initial scroll to focus on the one selected value?
 ! menubar, menus
 - tabs
 - gauge: various forms of gauge/loading bars widgets
 - color: better color editor.
 - plot: make it easier for user to draw extra stuff into the graph (e.g: draw basis, highlight certain points, 2d plots, multiple plots)
 - plot: "smooth" automatic scale over time, user give an input 0.0(full user scale) 1.0(full derived from value)
 - plot: add a helper e.g. Plot(char* label, float value, float time_span=2.0f) that stores values and Plot them for you - probably another function name. and/or automatically allow to plot ANY displayed value (more reliance on stable ID)
 - file selection widget -> build the tool in our codebase to improve model-dialog idioms
 - slider: allow using the [-]/[+] buttons used by InputFloat()/InputInt()
 - slider: initial absolute click is imprecise. change to relative movement slider (same as scrollbar).
 - slider: add dragging-based widgets to edit values with mouse (on 2 axises), saving screen real-estate.
 - text edit: clean up the mess caused by converting UTF-8 <> wchar. the code is rather inefficient right now.
 - text edit: centered text for slider as input text so it matches typical positioning.
 - text edit: flag to disable live update of the user buffer. 
 - text edit: field resize behavior - field could stretch when being edited? hover tooltip shows more text?
 - text edit: add multi-line text edit
 - tree: add treenode/treepush int variants? because (void*) cast from int warns on some platforms/settings
 - settings: write more decent code to allow saving/loading new fields
 - settings: api for per-tool simple persistent data (bool,int,float,columns sizes,etc.) in .ini file
 ! style: store rounded corners in texture to use 1 quad per corner (filled and wireframe). so rounding have minor cost.
 - style: checkbox: padding for "active" color should be a multiplier of the 
 - style: colorbox not always square?
 - text: simple markup language for color change?
 - log: LogButtons() options for specifying depth and/or hiding depth slider
 - log: have more control over the log scope (e.g. stop logging when leaving current tree node scope)
 - log: be able to log anything (e.g. right-click on a window/tree-node, shows context menu? log into tty/file/clipboard)
 - log: let user copy any window content to clipboard easily (CTRL+C on windows? while moving it? context menu?). code is commented because it fails with multiple Begin/End pairs.
 - filters: set a current filter that tree node can automatically query to hide themselves
 - filters: handle wildcards (with implicit leading/trailing *), regexps
 - shortcuts: add a shortcut api, e.g. parse "&Save" and/or "Save (CTRL+S)", pass in to widgets or provide simple ways to use (button=activate, input=focus)
 ! keyboard: tooltip & combo boxes are messing up / not honoring keyboard tabbing
 - keyboard: full keyboard navigation and focus.
 - input: rework IO to be able to pass actual events to fix temporal aliasing issues.
 - input: support track pad style scrolling & slider edit.
 - tooltip: move to fit within screen (e.g. when mouse cursor is right of the screen).
 - portability: big-endian test/support (github issue #81)
 - misc: mark printf compiler attributes on relevant functions
 - misc: provide a way to compile out the entire implementation while providing a dummy API (e.g. #define IMGUI_DUMMY_IMPL)
 - misc: double-clicking on title bar to minimize isn't consistent, perhaps move to single-click on left-most collapse icon?
 - style editor: have a more global HSV setter (e.g. alter hue on all elements). consider replacing active/hovered by offset in HSV space?
 - style editor: color child window height expressed in multiple of line height.
 - optimization/render: use indexed rendering to reduce vertex data cost (e.g. for remote/networked imgui)
 - optimization/render: merge command-lists with same clip-rect into one even if they aren't sequential? (as long as in-between clip rectangle don't overlap)?
 - optimization: turn some the various stack vectors into statically-sized arrays
 - optimization: better clipping for multi-component widgets
*/

#if defined(_MSC_VER) && !defined(_CRT_SECURE_NO_WARNINGS)
#define _CRT_SECURE_NO_WARNINGS
#endif

#include "imgui.h"
#include <ctype.h>      // toupper, isprint
#include <math.h>       // sqrtf, fabsf, fmodf, powf, cosf, sinf, floorf, ceilf
#include <stdint.h>     // intptr_t
#include <stdio.h>      // vsnprintf, sscanf
#include <new>          // new (ptr)

#ifdef _MSC_VER
#pragma warning (disable: 4127) // conditional expression is constant
#pragma warning (disable: 4505) // unreferenced local function has been removed (stb stuff)
#pragma warning (disable: 4996) // 'This function or variable may be unsafe': strcpy, strdup, sprintf, vsnprintf, sscanf, fopen
#endif

// Clang warnings with -Weverything
#ifdef __clang__
#pragma clang diagnostic ignored "-Wold-style-cast"         // warning : use of old-style cast                              // yes, they are more terse.
#pragma clang diagnostic ignored "-Wfloat-equal"            // warning : comparing floating point with == or != is unsafe   // storing and comparing against same constants ok.
#pragma clang diagnostic ignored "-Wformat-nonliteral"      // warning : format string is not a string literal              // passing non-literal to vsnformat(). yes, user passing incorrect format strings can crash the code.
#pragma clang diagnostic ignored "-Wexit-time-destructors"  // warning : declaration requires an exit-time destructor       // exit-time destruction order is undefined. if MemFree() leads to users code that has been disabled before exit it might cause problems. ImGui coding style welcomes static/globals.
#pragma clang diagnostic ignored "-Wglobal-constructors"    // warning : declaration requires a global destructor           // similar to above, not sure what the exact difference it.
#pragma clang diagnostic ignored "-Wsign-conversion"        // warning : implicit conversion changes signedness             // 
#pragma clang diagnostic ignored "-Wmissing-noreturn"       // warning : function xx could be declared with attribute 'noreturn' warning    // GetDefaultFontData() asserts which some implementation makes it never return.
#endif
#ifdef __GNUC__
#pragma GCC diagnostic ignored "-Wunused-function"          // warning: 'xxxx' defined but not used
#endif

//-------------------------------------------------------------------------
// STB libraries implementation
//-------------------------------------------------------------------------

struct ImGuiTextEditState;

//#define IMGUI_STB_NAMESPACE     ImStb
//#define IMGUI_DISABLE_STB_RECT_PACK_IMPLEMENTATION
//#define IMGUI_DISABLE_STB_TRUETYPE_IMPLEMENTATION

#ifdef IMGUI_STB_NAMESPACE
namespace IMGUI_STB_NAMESPACE
{
#endif

#ifdef __clang__
#pragma clang diagnostic push
#pragma clang diagnostic ignored "-Wunused-function"
#pragma clang diagnostic ignored "-Wmissing-prototypes"
#endif

#define STBRP_ASSERT(x)    IM_ASSERT(x)
#ifndef IMGUI_DISABLE_STB_RECT_PACK_IMPLEMENTATION
#define STBRP_STATIC
#define STB_RECT_PACK_IMPLEMENTATION
#endif
#include "stb_rect_pack.h"

#define STBTT_malloc(x,u)  ((void)(u), ImGui::MemAlloc(x))
#define STBTT_free(x,u)    ((void)(u), ImGui::MemFree(x))
#define STBTT_assert(x)    IM_ASSERT(x)
#ifndef IMGUI_DISABLE_STB_TRUETYPE_IMPLEMENTATION
#define STBTT_STATIC
#define STB_TRUETYPE_IMPLEMENTATION
#endif
#include "stb_truetype.h"

#undef STB_TEXTEDIT_STRING
#undef STB_TEXTEDIT_CHARTYPE
#define STB_TEXTEDIT_STRING    ImGuiTextEditState
#define STB_TEXTEDIT_CHARTYPE  ImWchar
#include "stb_textedit.h"

#ifdef __clang__
#pragma clang diagnostic pop
#endif

#ifdef IMGUI_STB_NAMESPACE
} // namespace ImStb
using namespace IMGUI_STB_NAMESPACE;
#endif

//-------------------------------------------------------------------------
// Forward Declarations
//-------------------------------------------------------------------------

struct ImRect;
struct ImGuiColMod;
struct ImGuiStyleMod;
struct ImGuiDrawContext;
struct ImGuiTextEditState;
struct ImGuiIniData;
struct ImGuiState;
struct ImGuiWindow;

static bool         ButtonBehavior(const ImRect& bb, ImGuiID id, bool* out_hovered, bool* out_held, bool allow_key_modifiers, bool repeat = false, bool pressed_on_click = false);
static void         LogText(const ImVec2& ref_pos, const char* text, const char* text_end = NULL);

static void         RenderText(ImVec2 pos, const char* text, const char* text_end = NULL, bool hide_text_after_hash = true);
static void         RenderTextWrapped(ImVec2 pos, const char* text, const char* text_end, float wrap_width);
static void         RenderTextClipped(ImVec2 pos, const char* text, const char* text_end, const ImVec2* text_size_if_known, const ImVec2& clip_max);
static void         RenderFrame(ImVec2 p_min, ImVec2 p_max, ImU32 fill_col, bool border = true, float rounding = 0.0f);
static void         RenderCollapseTriangle(ImVec2 p_min, bool opened, float scale = 1.0f, bool shadow = false);

static void         SetFont(ImFont* font);
static bool         ItemAdd(const ImRect& bb, const ImGuiID* id);
static void         ItemSize(ImVec2 size, float text_offset_y = 0.0f);
static void         ItemSize(const ImRect& bb, float text_offset_y = 0.0f);
static void         PushColumnClipRect(int column_index = -1);
static bool         IsClipped(const ImRect& bb);

static bool         IsMouseHoveringRect(const ImRect& bb);
static bool         IsKeyPressedMap(ImGuiKey key, bool repeat = true);

static void         Scrollbar(ImGuiWindow* window);
static bool         CloseWindowButton(bool* p_opened = NULL);
static void         FocusWindow(ImGuiWindow* window);
static ImGuiWindow* FindHoveredWindow(ImVec2 pos, bool excluding_childs);

// Helpers: String
static int          ImStricmp(const char* str1, const char* str2);
static int          ImStrnicmp(const char* str1, const char* str2, int count);
static char*        ImStrdup(const char *str);
static size_t       ImStrlenW(const ImWchar* str);
static const char*  ImStristr(const char* haystack, const char* needle, const char* needle_end);
static size_t       ImFormatString(char* buf, size_t buf_size, const char* fmt, ...);
static size_t       ImFormatStringV(char* buf, size_t buf_size, const char* fmt, va_list args);

// Helpers: Misc
static ImU32        ImHash(const void* data, size_t data_size, ImU32 seed);
static bool         ImLoadFileToMemory(const char* filename, const char* file_open_mode, void** out_file_data, size_t* out_file_size, size_t padding_bytes = 0);
static inline int   ImUpperPowerOfTwo(int v) { v--; v |= v >> 1; v |= v >> 2; v |= v >> 4; v |= v >> 8; v |= v >> 16; v++; return v; }
static inline bool  ImCharIsSpace(int c) { return c == ' ' || c == '\t' || c == 0x3000; }

// Helpers: UTF-8 <> wchar
static int          ImTextCharToUtf8(char* buf, size_t buf_size, unsigned int in_char);                                // return output UTF-8 bytes count
static ptrdiff_t    ImTextStrToUtf8(char* buf, size_t buf_size, const ImWchar* in_text, const ImWchar* in_text_end);   // return output UTF-8 bytes count
static int          ImTextCharFromUtf8(unsigned int* out_char, const char* in_text, const char* in_text_end);          // return input UTF-8 bytes count
static ptrdiff_t    ImTextStrFromUtf8(ImWchar* buf, size_t buf_size, const char* in_text, const char* in_text_end, const char** in_remaining = NULL);   // return input UTF-8 bytes count
static int          ImTextCountCharsFromUtf8(const char* in_text, const char* in_text_end);                            // return number of UTF-8 code-points (NOT bytes count)
static int          ImTextCountUtf8BytesFromStr(const ImWchar* in_text, const ImWchar* in_text_end);                   // return number of bytes to express string as UTF-8 code-points

//-----------------------------------------------------------------------------
// Platform dependent default implementations
//-----------------------------------------------------------------------------

static const char*  GetClipboardTextFn_DefaultImpl();
static void         SetClipboardTextFn_DefaultImpl(const char* text);
static void         ImeSetInputScreenPosFn_DefaultImpl(int x, int y);

//-----------------------------------------------------------------------------
// User facing structures
//-----------------------------------------------------------------------------

ImGuiStyle::ImGuiStyle()
{
    Alpha                   = 1.0f;             // Global alpha applies to everything in ImGui
    WindowPadding           = ImVec2(8,8);      // Padding within a window
    WindowMinSize           = ImVec2(32,32);    // Minimum window size
    WindowRounding          = 9.0f;             // Radius of window corners rounding. Set to 0.0f to have rectangular windows
    ChildWindowRounding     = 0.0f;             // Radius of child window corners rounding. Set to 0.0f to have rectangular windows
    FramePadding            = ImVec2(4,3);      // Padding within a framed rectangle (used by most widgets)
    FrameRounding           = 0.0f;             // Radius of frame corners rounding. Set to 0.0f to have rectangular frames (used by most widgets).
    ItemSpacing             = ImVec2(8,4);      // Horizontal and vertical spacing between widgets/lines
    ItemInnerSpacing        = ImVec2(4,4);      // Horizontal and vertical spacing between within elements of a composed widget (e.g. a slider and its label)
    TouchExtraPadding       = ImVec2(0,0);      // Expand reactive bounding box for touch-based system where touch position is not accurate enough. Unfortunately we don't sort widgets so priority on overlap will always be given to the first widget. So don't grow this too much!
    AutoFitPadding          = ImVec2(8,8);      // Extra space after auto-fit (double-clicking on resize grip)
    WindowFillAlphaDefault  = 0.70f;            // Default alpha of window background, if not specified in ImGui::Begin()
    IndentSpacing           = 22.0f;            // Horizontal spacing when e.g. entering a tree node
    ColumnsMinSpacing       = 6.0f;             // Minimum horizontal spacing between two columns
    ScrollbarWidth          = 16.0f;            // Width of the vertical scrollbar
    GrabMinSize             = 10.0f;            // Minimum width/height of a slider or scrollbar grab
    DisplaySafeAreaPadding  = ImVec2(22,22);    // Window positions are clamped to be visible within the display area. If you cannot see the edge of your screen (e.g. on a TV) increase the safe area padding

    Colors[ImGuiCol_Text]                   = ImVec4(0.90f, 0.90f, 0.90f, 1.00f);
    Colors[ImGuiCol_WindowBg]               = ImVec4(0.00f, 0.00f, 0.00f, 1.00f);
    Colors[ImGuiCol_ChildWindowBg]          = ImVec4(0.00f, 0.00f, 0.00f, 0.00f);
    Colors[ImGuiCol_Border]                 = ImVec4(0.70f, 0.70f, 0.70f, 1.00f);
    Colors[ImGuiCol_BorderShadow]           = ImVec4(0.00f, 0.00f, 0.00f, 0.00f);
    Colors[ImGuiCol_FrameBg]                = ImVec4(0.80f, 0.80f, 0.80f, 0.30f);   // Background of checkbox, radio button, plot, slider, text input
    Colors[ImGuiCol_FrameBgHovered]         = ImVec4(0.90f, 0.80f, 0.80f, 0.40f);
    Colors[ImGuiCol_FrameBgActive]          = ImVec4(0.90f, 0.65f, 0.65f, 0.45f);
    Colors[ImGuiCol_TitleBg]                = ImVec4(0.50f, 0.50f, 1.00f, 0.45f);
    Colors[ImGuiCol_TitleBgCollapsed]       = ImVec4(0.40f, 0.40f, 0.80f, 0.20f);
    Colors[ImGuiCol_ScrollbarBg]            = ImVec4(0.40f, 0.40f, 0.80f, 0.15f);
    Colors[ImGuiCol_ScrollbarGrab]          = ImVec4(0.40f, 0.40f, 0.80f, 0.30f);
    Colors[ImGuiCol_ScrollbarGrabHovered]   = ImVec4(0.40f, 0.40f, 0.80f, 0.40f);
    Colors[ImGuiCol_ScrollbarGrabActive]    = ImVec4(0.80f, 0.50f, 0.50f, 0.40f);
    Colors[ImGuiCol_ComboBg]                = ImVec4(0.20f, 0.20f, 0.20f, 0.99f);
    Colors[ImGuiCol_CheckMark]              = ImVec4(0.90f, 0.90f, 0.90f, 0.50f);
    Colors[ImGuiCol_SliderGrab]             = ImVec4(1.00f, 1.00f, 1.00f, 0.30f);
    Colors[ImGuiCol_SliderGrabActive]       = ImVec4(0.80f, 0.50f, 0.50f, 1.00f);
    Colors[ImGuiCol_Button]                 = ImVec4(0.67f, 0.40f, 0.40f, 0.60f);
    Colors[ImGuiCol_ButtonHovered]          = ImVec4(0.67f, 0.40f, 0.40f, 1.00f);
    Colors[ImGuiCol_ButtonActive]           = ImVec4(0.80f, 0.50f, 0.50f, 1.00f);
    Colors[ImGuiCol_Header]                 = ImVec4(0.40f, 0.40f, 0.90f, 0.45f);
    Colors[ImGuiCol_HeaderHovered]          = ImVec4(0.45f, 0.45f, 0.90f, 0.80f);
    Colors[ImGuiCol_HeaderActive]           = ImVec4(0.53f, 0.53f, 0.87f, 0.80f);
    Colors[ImGuiCol_Column]                 = ImVec4(0.50f, 0.50f, 0.50f, 1.00f);
    Colors[ImGuiCol_ColumnHovered]          = ImVec4(0.70f, 0.60f, 0.60f, 1.00f);
    Colors[ImGuiCol_ColumnActive]           = ImVec4(0.90f, 0.70f, 0.70f, 1.00f);
    Colors[ImGuiCol_ResizeGrip]             = ImVec4(1.00f, 1.00f, 1.00f, 0.30f);
    Colors[ImGuiCol_ResizeGripHovered]      = ImVec4(1.00f, 1.00f, 1.00f, 0.60f);
    Colors[ImGuiCol_ResizeGripActive]       = ImVec4(1.00f, 1.00f, 1.00f, 0.90f);
    Colors[ImGuiCol_CloseButton]            = ImVec4(0.50f, 0.50f, 0.90f, 0.50f);
    Colors[ImGuiCol_CloseButtonHovered]     = ImVec4(0.70f, 0.70f, 0.90f, 0.60f);
    Colors[ImGuiCol_CloseButtonActive]      = ImVec4(0.70f, 0.70f, 0.70f, 1.00f);
    Colors[ImGuiCol_PlotLines]              = ImVec4(1.00f, 1.00f, 1.00f, 1.00f);
    Colors[ImGuiCol_PlotLinesHovered]       = ImVec4(0.90f, 0.70f, 0.00f, 1.00f);
    Colors[ImGuiCol_PlotHistogram]          = ImVec4(0.90f, 0.70f, 0.00f, 1.00f);
    Colors[ImGuiCol_PlotHistogramHovered]   = ImVec4(1.00f, 0.60f, 0.00f, 1.00f);
    Colors[ImGuiCol_TextSelectedBg]         = ImVec4(0.00f, 0.00f, 1.00f, 0.35f);
    Colors[ImGuiCol_TooltipBg]              = ImVec4(0.05f, 0.05f, 0.10f, 0.90f);
}

// Statically allocated font atlas. This is merely a maneuver to keep ImFontAtlas definition at the bottom of the .h file (otherwise it'd be inside ImGuiIO)
// Also we wouldn't be able to new() one at this point, before users may define IO.MemAllocFn.
static ImFontAtlas GDefaultFontAtlas;

ImGuiIO::ImGuiIO()
{
    // Most fields are initialized with zero
    memset(this, 0, sizeof(*this));

    DisplaySize = ImVec2(-1.0f, -1.0f);
    DeltaTime = 1.0f/60.0f;
    IniSavingRate = 5.0f;
    IniFilename = "imgui.ini";
    LogFilename = "imgui_log.txt";
    Fonts = &GDefaultFontAtlas;
    FontGlobalScale = 1.0f;
    MousePos = ImVec2(-1,-1);
    MousePosPrev = ImVec2(-1,-1);
    MouseDoubleClickTime = 0.30f;
    MouseDoubleClickMaxDist = 6.0f;
    MouseDragThreshold = 6.0f;
    UserData = NULL;

    // User functions
    RenderDrawListsFn = NULL;
    MemAllocFn = malloc;
    MemFreeFn = free;
    GetClipboardTextFn = GetClipboardTextFn_DefaultImpl;   // Platform dependent default implementations
    SetClipboardTextFn = SetClipboardTextFn_DefaultImpl;
    ImeSetInputScreenPosFn = ImeSetInputScreenPosFn_DefaultImpl;
}

// Pass in translated ASCII characters for text input.
// - with glfw you can get those from the callback set in glfwSetCharCallback()
// - on Windows you can get those using ToAscii+keyboard state, or via the WM_CHAR message
void ImGuiIO::AddInputCharacter(ImWchar c)
{
    const size_t n = ImStrlenW(InputCharacters);
    if (n + 1 < sizeof(InputCharacters) / sizeof(InputCharacters[0]))
    {
        InputCharacters[n] = c;
        InputCharacters[n+1] = 0;
    }
}

//-----------------------------------------------------------------------------
// Helpers
//-----------------------------------------------------------------------------

#define IM_ARRAYSIZE(_ARR)          ((int)(sizeof(_ARR)/sizeof(*_ARR)))

#undef PI
const float PI = 3.14159265358979323846f;

#ifdef INT_MAX
#define IM_INT_MIN  INT_MIN
#define IM_INT_MAX  INT_MAX
#else
#define IM_INT_MIN  (-2147483647-1)
#define IM_INT_MAX  (2147483647)
#endif

// Play it nice with Windows users. Notepad in 2015 still doesn't display text data with Unix-style \n.
#ifdef _MSC_VER
#define STR_NEWLINE "\r\n"
#else
#define STR_NEWLINE "\n"
#endif

// Math bits
// We are keeping those static in the .cpp file so as not to leak them outside, in the case the user has implicit cast operators between ImVec2 and its own types.
static inline ImVec2 operator*(const ImVec2& lhs, const float rhs)              { return ImVec2(lhs.x*rhs, lhs.y*rhs); }
//static inline ImVec2 operator/(const ImVec2& lhs, const float rhs)            { return ImVec2(lhs.x/rhs, lhs.y/rhs); }
static inline ImVec2 operator+(const ImVec2& lhs, const ImVec2& rhs)            { return ImVec2(lhs.x+rhs.x, lhs.y+rhs.y); }
static inline ImVec2 operator-(const ImVec2& lhs, const ImVec2& rhs)            { return ImVec2(lhs.x-rhs.x, lhs.y-rhs.y); }
static inline ImVec2 operator*(const ImVec2& lhs, const ImVec2 rhs)             { return ImVec2(lhs.x*rhs.x, lhs.y*rhs.y); }
static inline ImVec2 operator/(const ImVec2& lhs, const ImVec2 rhs)             { return ImVec2(lhs.x/rhs.x, lhs.y/rhs.y); }
static inline ImVec2& operator+=(ImVec2& lhs, const ImVec2& rhs)                { lhs.x += rhs.x; lhs.y += rhs.y; return lhs; }
static inline ImVec2& operator-=(ImVec2& lhs, const ImVec2& rhs)                { lhs.x -= rhs.x; lhs.y -= rhs.y; return lhs; }
static inline ImVec2& operator*=(ImVec2& lhs, const float rhs)                  { lhs.x *= rhs; lhs.y *= rhs; return lhs; }
//static inline ImVec2& operator/=(ImVec2& lhs, const float rhs)                { lhs.x /= rhs; lhs.y /= rhs; return lhs; }

static inline int    ImMin(int lhs, int rhs)                                    { return lhs < rhs ? lhs : rhs; }
static inline int    ImMax(int lhs, int rhs)                                    { return lhs >= rhs ? lhs : rhs; }
static inline float  ImMin(float lhs, float rhs)                                { return lhs < rhs ? lhs : rhs; }
static inline float  ImMax(float lhs, float rhs)                                { return lhs >= rhs ? lhs : rhs; }
static inline ImVec2 ImMin(const ImVec2& lhs, const ImVec2& rhs)                { return ImVec2(ImMin(lhs.x,rhs.x), ImMin(lhs.y,rhs.y)); }
static inline ImVec2 ImMax(const ImVec2& lhs, const ImVec2& rhs)                { return ImVec2(ImMax(lhs.x,rhs.x), ImMax(lhs.y,rhs.y)); }
static inline int    ImClamp(int v, int mn, int mx)                             { return (v < mn) ? mn : (v > mx) ? mx : v; }
static inline float  ImClamp(float v, float mn, float mx)                       { return (v < mn) ? mn : (v > mx) ? mx : v; }
static inline ImVec2 ImClamp(const ImVec2& f, const ImVec2& mn, ImVec2 mx)      { return ImVec2(ImClamp(f.x,mn.x,mx.x), ImClamp(f.y,mn.y,mx.y)); }
static inline float  ImSaturate(float f)                                        { return (f < 0.0f) ? 0.0f : (f > 1.0f) ? 1.0f : f; }
static inline float  ImLerp(float a, float b, float t)                          { return a + (b - a) * t; }
static inline ImVec2 ImLerp(const ImVec2& a, const ImVec2& b, const ImVec2& t)  { return ImVec2(a.x + (b.x - a.x) * t.x, a.y + (b.y - a.y) * t.y); }
static inline float  ImLengthSqr(const ImVec2& lhs)                             { return lhs.x*lhs.x + lhs.y*lhs.y; }

static int ImStricmp(const char* str1, const char* str2)
{
    int d;
    while ((d = toupper(*str2) - toupper(*str1)) == 0 && *str1) { str1++; str2++; }
    return d;
}

static int ImStrnicmp(const char* str1, const char* str2, int count)
{
    int d = 0;
    while (count > 0 && (d = toupper(*str2) - toupper(*str1)) == 0 && *str1) { str1++; str2++; count--; }
    return d;
}

static char* ImStrdup(const char *str)
{
    char *buff = (char*)ImGui::MemAlloc(strlen(str) + 1);
    IM_ASSERT(buff);
    strcpy(buff, str);
    return buff;
}

static size_t ImStrlenW(const ImWchar* str)
{
    size_t n = 0;
    while (*str++) n++;
    return n;
}

static const char* ImStristr(const char* haystack, const char* needle, const char* needle_end)
{
    if (!needle_end)
        needle_end = needle + strlen(needle);

    const char un0 = (char)toupper(*needle);
    while (*haystack)
    {
        if (toupper(*haystack) == un0)
        {
            const char* b = needle + 1;
            for (const char* a = haystack + 1; b < needle_end; a++, b++)
                if (toupper(*a) != toupper(*b))
                    break;
            if (b == needle_end)
                return haystack;
        }
        haystack++;
    }
    return NULL;
}

// Pass data_size==0 for zero-terminated string
// Try to replace with FNV1a hash?
static ImU32 ImHash(const void* data, size_t data_size, ImU32 seed = 0) 
{ 
    static ImU32 crc32_lut[256] = { 0 };
    if (!crc32_lut[1])
    {
        const ImU32 polynomial = 0xEDB88320;
        for (ImU32 i = 0; i < 256; i++) 
        { 
            ImU32 crc = i; 
            for (ImU32 j = 0; j < 8; j++) 
                crc = (crc >> 1) ^ (ImU32(-int(crc & 1)) & polynomial); 
            crc32_lut[i] = crc; 
        }
    }

    seed = ~seed;
    ImU32 crc = seed; 
    const unsigned char* current = (const unsigned char*)data;

    if (data_size > 0)
    {
        // Known size
        while (data_size--) 
            crc = (crc >> 8) ^ crc32_lut[(crc & 0xFF) ^ *current++]; 
    }
    else
    {
        // Zero-terminated string
        while (unsigned char c = *current++)
        {
            // We support a syntax of "label###id" where only "###id" is included in the hash, and only "label" gets displayed.
            // Because this syntax is rarely used we are optimizing for the common case.
            // - If we reach ### in the string we discard the hash so far and reset to the seed. 
            // - We don't do 'current += 2; continue;' after handling ### to keep the code smaller.
            if (c == '#' && current[0] == '#' && current[1] == '#')
                crc = seed;

            crc = (crc >> 8) ^ crc32_lut[(crc & 0xFF) ^ c];
        }
    }
    return ~crc; 
} 

static size_t ImFormatString(char* buf, size_t buf_size, const char* fmt, ...)
{
    va_list args;
    va_start(args, fmt);
    int w = vsnprintf(buf, buf_size, fmt, args);
    va_end(args);
    buf[buf_size-1] = 0;
    return (w == -1) ? buf_size : (size_t)w;
}

static size_t ImFormatStringV(char* buf, size_t buf_size, const char* fmt, va_list args)
{
    int w = vsnprintf(buf, buf_size, fmt, args);
    buf[buf_size-1] = 0;
    return (w == -1) ? buf_size : (size_t)w;
}

ImU32 ImGui::ColorConvertFloat4ToU32(const ImVec4& in)
{
    ImU32 out  = ((ImU32)(ImSaturate(in.x)*255.f));
    out |= ((ImU32)(ImSaturate(in.y)*255.f) << 8);
    out |= ((ImU32)(ImSaturate(in.z)*255.f) << 16);
    out |= ((ImU32)(ImSaturate(in.w)*255.f) << 24);
    return out;
}

// Convert rgb floats ([0-1],[0-1],[0-1]) to hsv floats ([0-1],[0-1],[0-1]), from Foley & van Dam p592
// Optimized http://lolengine.net/blog/2013/01/13/fast-rgb-to-hsv
void ImGui::ColorConvertRGBtoHSV(float r, float g, float b, float& out_h, float& out_s, float& out_v)
{
    float K = 0.f;
    if (g < b)
    {
        const float tmp = g; g = b; b = tmp;
        K = -1.f;
    }
    if (r < g)
    {
        const float tmp = r; r = g; g = tmp;
        K = -2.f / 6.f - K;
    }

    const float chroma = r - (g < b ? g : b);
    out_h = fabsf(K + (g - b) / (6.f * chroma + 1e-20f));
    out_s = chroma / (r + 1e-20f);
    out_v = r;
}

// Convert hsv floats ([0-1],[0-1],[0-1]) to rgb floats ([0-1],[0-1],[0-1]), from Foley & van Dam p593
// also http://en.wikipedia.org/wiki/HSL_and_HSV
void ImGui::ColorConvertHSVtoRGB(float h, float s, float v, float& out_r, float& out_g, float& out_b)
{   
    if (s == 0.0f)
    {
        // gray
        out_r = out_g = out_b = v;
        return;
    }

    h = fmodf(h, 1.0f) / (60.0f/360.0f);
    int   i = (int)h;
    float f = h - (float)i;
    float p = v * (1.0f - s);
    float q = v * (1.0f - s * f);
    float t = v * (1.0f - s * (1.0f - f));

    switch (i)
    {
    case 0: out_r = v; out_g = t; out_b = p; break;
    case 1: out_r = q; out_g = v; out_b = p; break;
    case 2: out_r = p; out_g = v; out_b = t; break;
    case 3: out_r = p; out_g = q; out_b = v; break;
    case 4: out_r = t; out_g = p; out_b = v; break;
    case 5: default: out_r = v; out_g = p; out_b = q; break;
    }
}

// Load file content into memory
// Memory allocated with ImGui::MemAlloc(), must be freed by user using ImGui::MemFree()
static bool ImLoadFileToMemory(const char* filename, const char* file_open_mode, void** out_file_data, size_t* out_file_size, size_t padding_bytes)
{
    IM_ASSERT(filename && file_open_mode && out_file_data && out_file_size);
    *out_file_data = NULL;
    *out_file_size = 0;

    FILE* f;
    if ((f = fopen(filename, file_open_mode)) == NULL)
        return false;

    long file_size_signed;
    if (fseek(f, 0, SEEK_END) || (file_size_signed = ftell(f)) == -1 || fseek(f, 0, SEEK_SET))
    {
        fclose(f);
        return false;
    }

    size_t file_size = (size_t)file_size_signed;
    void* file_data = ImGui::MemAlloc(file_size + padding_bytes);
    if (file_data == NULL)
    {
        fclose(f);
        return false;
    }
    if (fread(file_data, 1, file_size, f) != file_size)
    {
        fclose(f);
        ImGui::MemFree(file_data);
        return false;
    }
    if (padding_bytes > 0)
        memset((void *)(((char*)file_data) + file_size), 0, padding_bytes);

    fclose(f);
    *out_file_data = file_data;
    *out_file_size = file_size;

    return true;
}

//-----------------------------------------------------------------------------

struct ImGuiColMod       // Color modifier, backup of modified data so we can restore it
{
    ImGuiCol    Col;
    ImVec4      PreviousValue;
};

struct ImGuiStyleMod    // Style modifier, backup of modified data so we can restore it
{
    ImGuiStyleVar Var;
    ImVec2      PreviousValue;
};

struct ImRect           // 2D axis aligned bounding-box
{
    ImVec2      Min;
    ImVec2      Max;

    ImRect()                                        { Min = ImVec2(FLT_MAX,FLT_MAX); Max = ImVec2(-FLT_MAX,-FLT_MAX); }
    ImRect(const ImVec2& min, const ImVec2& max)    { Min = min; Max = max; }
    ImRect(const ImVec4& v)                         { Min.x = v.x; Min.y = v.y; Max.x = v.z; Max.y = v.w; }
    ImRect(float x1, float y1, float x2, float y2)  { Min.x = x1; Min.y = y1; Max.x = x2; Max.y = y2; }

    ImVec2      GetCenter() const                   { return Min + (Max-Min)*0.5f; }
    ImVec2      GetSize() const                     { return Max-Min; }
    float       GetWidth() const                    { return (Max-Min).x; }
    float       GetHeight() const                   { return (Max-Min).y; }
    ImVec2      GetTL() const                       { return Min; }
    ImVec2      GetTR() const                       { return ImVec2(Max.x,Min.y); }
    ImVec2      GetBL() const                       { return ImVec2(Min.x,Max.y); }
    ImVec2      GetBR() const                       { return Max; }
    bool        Contains(const ImVec2& p) const     { return p.x >= Min.x && p.y >= Min.y && p.x < Max.x && p.y < Max.y; }
    bool        Contains(const ImRect& r) const     { return r.Min.x >= Min.x && r.Min.y >= Min.y && r.Max.x < Max.x && r.Max.y < Max.y; }
    bool        Overlaps(const ImRect& r) const     { return r.Min.y < Max.y && r.Max.y > Min.y && r.Min.x < Max.x && r.Max.x > Min.x; }
    void        Add(const ImVec2& rhs)              { Min.x = ImMin(Min.x, rhs.x); Min.y = ImMin(Min.y, rhs.y); Max.x = ImMax(Max.x, rhs.x); Max.y = ImMax(Max.x, rhs.x); }
    void        Add(const ImRect& rhs)              { Min.x = ImMin(Min.x, rhs.Min.x); Min.y = ImMin(Min.y, rhs.Min.y); Max.x = ImMax(Max.x, rhs.Max.x); Max.y = ImMax(Max.y, rhs.Max.y); }
    void        Expand(const float amount)          { Min.x -= amount; Min.y -= amount; Max.x += amount; Max.y += amount; }
    void        Expand(const ImVec2& amount)        { Min -= amount; Max += amount; }
    void        Clip(const ImRect& clip)            { Min.x = ImMax(Min.x, clip.Min.x); Min.y = ImMax(Min.y, clip.Min.y); Max.x = ImMin(Max.x, clip.Max.x); Max.y = ImMin(Max.y, clip.Max.y); }
    ImVec2      GetClosestPoint(ImVec2 p, bool on_edge) const
    {
        if (!on_edge && Contains(p))
            return p;
        if (p.x > Max.x) p.x = Max.x;
        else if (p.x < Min.x) p.x = Min.x;
        if (p.y > Max.y) p.y = Max.y;
        else if (p.y < Min.y) p.y = Min.y;
        return p;
    }
};
typedef ImRect ImGuiAabb;   // FIXME-OBSOLETE

struct ImGuiGroupData
{
    ImVec2 BackupCursorPos;
    ImVec2 BackupCursorMaxPos;
    float  BackupColumnsStartX;
    float  BackupCurrentLineHeight;
    float  BackupCurrentLineTextBaseOffset;
    float  BackupLogLinePosY;
};

// Temporary per-window data, reset at the beginning of the frame
struct ImGuiDrawContext
{
    ImVec2                  CursorPos;
    ImVec2                  CursorPosPrevLine;
    ImVec2                  CursorStartPos;
    ImVec2                  CursorMaxPos;        // Implicitly calculate the size of our contents, always extending. Saved into window->SizeContents at the end of the frame
    float                   CurrentLineHeight;
    float                   CurrentLineTextBaseOffset;
    float                   PrevLineHeight;
    float                   PrevLineTextBaseOffset;
    float                   LogLinePosY;
    int                     TreeDepth;
    ImGuiID                 LastItemID;
    ImRect                  LastItemRect;
    bool                    LastItemHoveredAndUsable;
    bool                    LastItemHoveredRect;
    ImVector<ImGuiWindow*>  ChildWindows;
    ImVector<bool>          AllowKeyboardFocus;
    ImVector<float>         ItemWidth;           // 0.0: default, >0.0: width in pixels, <0.0: align xx pixels to the right of window
    ImVector<float>         TextWrapPos;
    ImVector<ImGuiGroupData> GroupStack;
    ImGuiColorEditMode      ColorEditMode;
    ImGuiStorage*           StateStorage;

    float                   ColumnsStartX;       // Indentation / start position from left of window (increased by TreePush/TreePop, etc.)
    float                   ColumnsOffsetX;      // Offset to the current column (if ColumnsCurrent > 0). FIXME: This and the above should be a stack to allow use cases like Tree->Column->Tree. Need revamp columns API.
    int                     ColumnsCurrent;
    int                     ColumnsCount;
    ImVec2                  ColumnsStartPos;
    float                   ColumnsCellMinY;
    float                   ColumnsCellMaxY;
    bool                    ColumnsShowBorders;
    ImGuiID                 ColumnsSetID;
    ImVector<float>         ColumnsOffsetsT;     // Columns offset normalized 0.0 (far left) -> 1.0 (far right)

    ImGuiDrawContext()
    {
        CursorPos = CursorPosPrevLine = CursorStartPos = CursorMaxPos = ImVec2(0.0f, 0.0f);
        CurrentLineHeight = PrevLineHeight = 0.0f;
        CurrentLineTextBaseOffset = PrevLineTextBaseOffset = 0.0f;
        LogLinePosY = -1.0f;
        TreeDepth = 0;
        LastItemID = 0;
        LastItemRect = ImRect(0.0f,0.0f,0.0f,0.0f);
        LastItemHoveredAndUsable = LastItemHoveredRect = false;
        ColorEditMode = ImGuiColorEditMode_RGB;
        StateStorage = NULL;

        ColumnsStartX = 0.0f;
        ColumnsOffsetX = 0.0f;
        ColumnsCurrent = 0;
        ColumnsCount = 1;
        ColumnsStartPos = ImVec2(0.0f, 0.0f);
        ColumnsCellMinY = ColumnsCellMaxY = 0.0f;
        ColumnsShowBorders = true;
        ColumnsSetID = 0;
    }
};

// Internal state of the currently focused/edited text input box
struct ImGuiTextEditState
{
    ImGuiID             Id;                             // widget id owning the text state
    ImWchar             Text[1024];                     // edit buffer, we need to persist but can't guarantee the persistence of the user-provided buffer. so we copy into own buffer.
    char                InitialText[1024*3+1];          // backup of end-user buffer at the time of focus (in UTF-8, unaltered)
    size_t              CurLenA, CurLenW;               // we need to maintain our buffer length in both UTF-8 and wchar format.
    size_t              BufSizeA;                       // end-user buffer size, <= 1024 (or increase above)
    float               Width;                          // widget width
    float               ScrollX;
    STB_TexteditState   StbState;
    float               CursorAnim;
    ImVec2              InputCursorScreenPos;           // Cursor position in screen space to be used by IME callback.
    bool                SelectedAllMouseLock;
    ImFont*             Font;
    float               FontSize;

    ImGuiTextEditState()                                { memset(this, 0, sizeof(*this)); }

    void                CursorAnimReset()               { CursorAnim = -0.30f; }                                                // After a user-input the cursor stays on for a while without blinking
    bool                CursorIsVisible() const         { return CursorAnim <= 0.0f || fmodf(CursorAnim, 1.20f) <= 0.80f; }     // Blinking
    bool                HasSelection() const            { return StbState.select_start != StbState.select_end; }
    void                SelectAll()                     { StbState.select_start = 0; StbState.select_end = (int)ImStrlenW(Text); StbState.cursor = StbState.select_end; StbState.has_preferred_x = false; }

    void                OnKeyPressed(int key);
    void                UpdateScrollOffset();
    ImVec2              CalcDisplayOffsetFromCharIdx(int i) const;

    // Static functions because they are used to render non-focused instances of a text input box
    static const char*      GetTextPointerClippedA(ImFont* font, float font_size, const char* text, float width, ImVec2* out_text_size = NULL);
    static const ImWchar*   GetTextPointerClippedW(ImFont* font, float font_size, const ImWchar* text, float width, ImVec2* out_text_size = NULL);
    static void             RenderTextScrolledClipped(ImFont* font, float font_size, const char* text, ImVec2 pos_base, float width, float scroll_x);
};

// Data saved in imgui.ini file
struct ImGuiIniData
{
    char*   Name;
    ImGuiID ID;
    ImVec2  Pos;
    ImVec2  Size;
    bool    Collapsed;

    ImGuiIniData() { memset(this, 0, sizeof(*this)); }
    ~ImGuiIniData() { if (Name) { ImGui::MemFree(Name); Name = NULL; } }
};

struct ImGuiMouseCursorData
{
    ImGuiMouseCursor    Type;
    ImVec2              Offset;
    ImVec2              Size;
    ImVec2              TexUvMin[2];
    ImVec2              TexUvMax[2];
};

// Main state for ImGui
struct ImGuiState
{
    bool                    Initialized;
    ImGuiIO                 IO;
    ImGuiStyle              Style;
    ImFont*                 Font;                               // (Shortcut) == FontStack.empty() ? IO.Font : FontStack.back()
    float                   FontSize;                           // (Shortcut) == FontBaseSize * g.CurrentWindow->FontWindowScale == window->FontSize()
    float                   FontBaseSize;                       // (Shortcut) == IO.FontGlobalScale * Font->Scale * Font->FontSize. Size of characters.
    ImVec2                  FontTexUvWhitePixel;                // (Shortcut) == Font->TexUvForWhite

    float                   Time;
    int                     FrameCount;
    int                     FrameCountRendered;
    ImVector<ImGuiWindow*>  Windows;
    ImVector<ImGuiWindow*>  WindowsSortBuffer;
    ImGuiWindow*            CurrentWindow;                      // Being drawn into
    ImVector<ImGuiWindow*>  CurrentWindowStack;
    ImGuiWindow*            FocusedWindow;                      // Will catch keyboard inputs
    ImGuiWindow*            HoveredWindow;                      // Will catch mouse inputs
    ImGuiWindow*            HoveredRootWindow;                  // Will catch mouse inputs (for focus/move only)
    ImGuiID                 HoveredId;
    ImGuiID                 ActiveId;
    ImGuiID                 ActiveIdPreviousFrame;
    bool                    ActiveIdIsAlive;
    bool                    ActiveIdIsFocusedOnly;              // Set only by active widget. Denote focus but no active interaction.
    ImGuiWindow*            MovedWindow;                        // Track the child window we clicked on to move a window. Only valid if ActiveID is the "#MOVE" identifier of a window.
    float                   SettingsDirtyTimer;
    ImVector<ImGuiIniData*> Settings;
    int                     DisableHideTextAfterDoubleHash;
    ImVector<ImGuiColMod>   ColorModifiers;
    ImVector<ImGuiStyleMod> StyleModifiers;
    ImVector<ImFont*>       FontStack;

    ImVec2                  SetNextWindowPosVal;
    ImGuiSetCond            SetNextWindowPosCond;
    ImVec2                  SetNextWindowSizeVal;
    ImGuiSetCond            SetNextWindowSizeCond;
    bool                    SetNextWindowCollapsedVal;
    ImGuiSetCond            SetNextWindowCollapsedCond;
    bool                    SetNextWindowFocus;
    bool                    SetNextTreeNodeOpenedVal;
    ImGuiSetCond            SetNextTreeNodeOpenedCond;

    // Render
    ImVector<ImDrawList*>   RenderDrawLists[3];

    // Mouse cursor
    ImGuiMouseCursor        MouseCursor;
    ImDrawList              MouseCursorDrawList;                // Optional software render of mouse cursors, if io.MouseDrawCursor is set
    ImGuiMouseCursorData    MouseCursorData[ImGuiMouseCursor_Count_];

    // Widget state
    ImGuiTextEditState      InputTextState;
    ImGuiID                 ScalarAsInputTextId;                // Temporary text input when CTRL+clicking on a slider, etc.
    ImGuiStorage            ColorEditModeStorage;               // for user selection
    ImGuiID                 ActiveComboID;
    ImVec2                  DragLastMouseDelta;
    float                   DragSpeedScaleSlow;
    float                   DragSpeedScaleFast;
    float                   ScrollbarClickDeltaToGrabCenter;    // distance between mouse and center of grab box, normalized in parent space
    char                    Tooltip[1024];
    char*                   PrivateClipboard;                   // if no custom clipboard handler is defined

    // Logging
    bool                    LogEnabled;
    FILE*                   LogFile;
    ImGuiTextBuffer*        LogClipboard;                       // pointer so our GImGui static constructor doesn't call heap allocators.
    int                     LogStartDepth;
    int                     LogAutoExpandMaxDepth;

    // Misc
    float                   FramerateSecPerFrame[120];          // calculate estimate of framerate for user
    int                     FramerateSecPerFrameIdx;
    float                   FramerateSecPerFrameAccum;
    char                    TempBuffer[1024*3+1];               // temporary text buffer

    ImGuiState()
    {
        Initialized = false;
        Font = NULL;
        FontBaseSize = FontSize = 0.0f;
        FontTexUvWhitePixel = ImVec2(0.0f, 0.0f);

        Time = 0.0f;
        FrameCount = 0;
        FrameCountRendered = -1;
        CurrentWindow = NULL;
        FocusedWindow = NULL;
        HoveredWindow = NULL;
        HoveredRootWindow = NULL;
        HoveredId = 0;
        ActiveId = 0;
        ActiveIdPreviousFrame = 0;
        ActiveIdIsAlive = false;
        ActiveIdIsFocusedOnly = false;
        MovedWindow = NULL;
        SettingsDirtyTimer = 0.0f;
        DisableHideTextAfterDoubleHash = 0;

        SetNextWindowPosVal = ImVec2(0.0f, 0.0f);
        SetNextWindowPosCond = 0;
        SetNextWindowSizeVal = ImVec2(0.0f, 0.0f);
        SetNextWindowSizeCond = 0;
        SetNextWindowCollapsedVal = false;
        SetNextWindowCollapsedCond = 0;
        SetNextWindowFocus = false;
        SetNextTreeNodeOpenedVal = false;
        SetNextTreeNodeOpenedCond = 0;

        ScalarAsInputTextId = 0;
        ActiveComboID = 0;
        DragLastMouseDelta = ImVec2(0.0f, 0.0f);
        DragSpeedScaleSlow = 0.01f;
        DragSpeedScaleFast = 10.0f;
        ScrollbarClickDeltaToGrabCenter = 0.0f;
        memset(Tooltip, 0, sizeof(Tooltip));
        PrivateClipboard = NULL;

        MouseCursor = ImGuiMouseCursor_Arrow;

        LogEnabled = false;
        LogFile = NULL;
        LogClipboard = NULL;
        LogStartDepth = 0;
        LogAutoExpandMaxDepth = 2;

        memset(FramerateSecPerFrame, 0, sizeof(FramerateSecPerFrame));
        FramerateSecPerFrameIdx = 0;
        FramerateSecPerFrameAccum = 0.0f;
    }
};

static ImGuiState   GImDefaultState;                            // Internal state storage
static ImGuiState*  GImGui = &GImDefaultState;                  // We access everything through this pointer. NB: this pointer is always assumed to be != NULL

struct ImGuiWindow
{
    char*                   Name;
    ImGuiID                 ID;
    ImGuiWindowFlags        Flags;
    ImVec2                  PosFloat;
    ImVec2                  Pos;                                // Position rounded-up to nearest pixel
    ImVec2                  Size;                               // Current size (==SizeFull or collapsed title bar size)
    ImVec2                  SizeFull;                           // Size when non collapsed
    ImVec2                  SizeContents;                       // Size of contents (== extents reach of the drawing cursor) from previous frame
    ImGuiID                 MoveID;                             // == window->GetID("#MOVE")
    float                   ScrollY;
    float                   NextScrollY;
    bool                    ScrollbarY;
    bool                    Visible;                            // Set to true on Begin()
    bool                    WasVisible;
    bool                    Accessed;                           // Set to true when any widget access the current window
    bool                    Collapsed;                          // Set when collapsing window to become only title-bar
    bool                    SkipItems;                          // == Visible && !Collapsed
    int                     AutoFitFrames;
    bool                    AutoFitOnlyGrows;
    int                     SetWindowPosAllowFlags;             // bit ImGuiSetCond_*** specify if SetWindowPos() call will succeed with this particular flag. 
    int                     SetWindowSizeAllowFlags;            // bit ImGuiSetCond_*** specify if SetWindowSize() call will succeed with this particular flag. 
    int                     SetWindowCollapsedAllowFlags;       // bit ImGuiSetCond_*** specify if SetWindowCollapsed() call will succeed with this particular flag. 

    ImGuiDrawContext        DC;                                 // Temporary per-window data, reset at the beginning of the frame
    ImVector<ImGuiID>       IDStack;                            // ID stack. ID are hashes seeded with the value at the top of the stack
    ImVector<ImVec4>        ClipRectStack;                      // Scissoring / clipping rectangle. x1, y1, x2, y2.
    ImRect                  ClippedRect;                        // = ClipRectStack.front() after setup in Begin()
    int                     LastFrameDrawn;
    float                   ItemWidthDefault;
    ImGuiStorage            StateStorage;
    float                   FontWindowScale;                    // Scale multiplier per-window
    ImDrawList*             DrawList;
    ImGuiWindow*            RootWindow;

    // Focus
    int                     FocusIdxAllCounter;                 // Start at -1 and increase as assigned via FocusItemRegister()
    int                     FocusIdxTabCounter;                 // (same, but only count widgets which you can Tab through)
    int                     FocusIdxAllRequestCurrent;          // Item being requested for focus
    int                     FocusIdxTabRequestCurrent;          // Tab-able item being requested for focus
    int                     FocusIdxAllRequestNext;             // Item being requested for focus, for next update (relies on layout to be stable between the frame pressing TAB and the next frame)
    int                     FocusIdxTabRequestNext;             // "

public:
    ImGuiWindow(const char* name);
    ~ImGuiWindow();

    ImGuiID     GetID(const char* str);
    ImGuiID     GetID(const void* ptr);

    bool        FocusItemRegister(bool is_active, bool tab_stop = true);      // Return true if focus is requested
    void        FocusItemUnregister();

    ImRect      Rect() const                            { return ImRect(Pos, Pos+Size); }
    float       CalcFontSize() const                    { return GImGui->FontBaseSize * FontWindowScale; }
    float       TitleBarHeight() const                  { return (Flags & ImGuiWindowFlags_NoTitleBar) ? 0 : CalcFontSize() + GImGui->Style.FramePadding.y * 2.0f; }
    ImRect      TitleBarRect() const                    { return ImRect(Pos, Pos + ImVec2(SizeFull.x, TitleBarHeight())); }
    ImVec2      WindowPadding() const                   { return ((Flags & ImGuiWindowFlags_ChildWindow) && !(Flags & ImGuiWindowFlags_ShowBorders) && !(Flags & ImGuiWindowFlags_ComboBox)) ? ImVec2(0,0) : GImGui->Style.WindowPadding; }
    ImU32       Color(ImGuiCol idx, float a=1.f) const  { ImVec4 c = GImGui->Style.Colors[idx]; c.w *= GImGui->Style.Alpha * a; return ImGui::ColorConvertFloat4ToU32(c); }
    ImU32       Color(const ImVec4& col) const          { ImVec4 c = col; c.w *= GImGui->Style.Alpha; return ImGui::ColorConvertFloat4ToU32(c); }
};

static inline ImGuiWindow* GetCurrentWindow()
{
    // If this ever crash it probably means that ImGui::NewFrame() hasn't been called. We should always have a CurrentWindow in the stack (there is an implicit "Debug" window)
    ImGuiState& g = *GImGui;
    g.CurrentWindow->Accessed = true;
    return g.CurrentWindow;
}

static inline void SetCurrentWindow(ImGuiWindow* window)
{
    ImGuiState& g = *GImGui;
    g.CurrentWindow = window;
    if (window)
        g.FontSize = window->CalcFontSize();
}

static inline ImGuiWindow* GetParentWindow()
{
    ImGuiState& g = *GImGui;
    IM_ASSERT(g.CurrentWindowStack.size() >= 2);
    return g.CurrentWindowStack[g.CurrentWindowStack.size() - 2];
}

static void SetActiveId(ImGuiID id) 
{
    ImGuiState& g = *GImGui;
    g.ActiveId = id; 
    g.ActiveIdIsFocusedOnly = false;
}

static void RegisterAliveId(ImGuiID id)
{
    ImGuiState& g = *GImGui;
    if (g.ActiveId == id)
        g.ActiveIdIsAlive = true;
}

//-----------------------------------------------------------------------------

// Helper: Key->value storage
void ImGuiStorage::Clear()
{
    Data.clear();
}

// std::lower_bound but without the bullshit
static ImVector<ImGuiStorage::Pair>::iterator LowerBound(ImVector<ImGuiStorage::Pair>& data, ImU32 key)
{
    ImVector<ImGuiStorage::Pair>::iterator first = data.begin();
    ImVector<ImGuiStorage::Pair>::iterator last = data.end();
    int count = (int)(last - first);
    while (count > 0)
    {
        int count2 = count / 2;
        ImVector<ImGuiStorage::Pair>::iterator mid = first + count2;
        if (mid->key < key)
        {
            first = ++mid;
            count -= count2 + 1;
        }
        else
        {
            count = count2;
        }
    }
    return first;
}

int ImGuiStorage::GetInt(ImU32 key, int default_val) const
{
    ImVector<Pair>::iterator it = LowerBound(const_cast<ImVector<ImGuiStorage::Pair>&>(Data), key);
    if (it == Data.end() || it->key != key)
        return default_val;
    return it->val_i;
}

float ImGuiStorage::GetFloat(ImU32 key, float default_val) const
{
    ImVector<Pair>::iterator it = LowerBound(const_cast<ImVector<ImGuiStorage::Pair>&>(Data), key);
    if (it == Data.end() || it->key != key)
        return default_val;
    return it->val_f;
}

void* ImGuiStorage::GetVoidPtr(ImGuiID key) const
{
    ImVector<Pair>::iterator it = LowerBound(const_cast<ImVector<ImGuiStorage::Pair>&>(Data), key);
    if (it == Data.end() || it->key != key)
        return NULL;
    return it->val_p;
}

// References are only valid until a new value is added to the storage. Calling a Set***() function or a Get***Ref() function invalidates the pointer.
int* ImGuiStorage::GetIntRef(ImGuiID key, int default_val)
{
    ImVector<Pair>::iterator it = LowerBound(Data, key);
    if (it == Data.end() || it->key != key)
        it = Data.insert(it, Pair(key, default_val));
    return &it->val_i;
}

float* ImGuiStorage::GetFloatRef(ImGuiID key, float default_val)
{
    ImVector<Pair>::iterator it = LowerBound(Data, key);
    if (it == Data.end() || it->key != key)
        it = Data.insert(it, Pair(key, default_val));
    return &it->val_f;
}

// FIXME-OPT: Wasting CPU because all SetInt() are preceeded by GetInt() calls so we should have the result from lower_bound already in place.
// However we only use SetInt() on explicit user action (so that's maximum once a frame) so the optimisation isn't much needed.
void ImGuiStorage::SetInt(ImU32 key, int val)
{
    ImVector<Pair>::iterator it = LowerBound(Data, key);
    if (it == Data.end() || it->key != key)
    {
        Data.insert(it, Pair(key, val));
        return;
    }
    it->val_i = val;
}

void ImGuiStorage::SetFloat(ImU32 key, float val)
{
    ImVector<Pair>::iterator it = LowerBound(Data, key);
    if (it == Data.end() || it->key != key)
    {
        Data.insert(it, Pair(key, val));
        return;
    }
    it->val_f = val;
}

void ImGuiStorage::SetVoidPtr(ImU32 key, void* val)
{
    ImVector<Pair>::iterator it = LowerBound(Data, key);
    if (it == Data.end() || it->key != key)
    {
        Data.insert(it, Pair(key, val));
        return;
    }
    it->val_p = val;
}

void ImGuiStorage::SetAllInt(int v)
{
    for (size_t i = 0; i < Data.size(); i++)
        Data[i].val_i = v;
}

//-----------------------------------------------------------------------------

// Helper: Parse and apply text filters. In format "aaaaa[,bbbb][,ccccc]"
ImGuiTextFilter::ImGuiTextFilter(const char* default_filter)
{
    if (default_filter)
    {
        ImFormatString(InputBuf, IM_ARRAYSIZE(InputBuf), "%s", default_filter);
        Build();
    }
    else
    {
        InputBuf[0] = 0;
        CountGrep = 0;
    }
}

void ImGuiTextFilter::Draw(const char* label, float width)
{
    if (width > 0.0f)
        ImGui::PushItemWidth(width);
    ImGui::InputText(label, InputBuf, IM_ARRAYSIZE(InputBuf));
    if (width > 0.0f)
        ImGui::PopItemWidth();
    Build();
}

void ImGuiTextFilter::TextRange::split(char separator, ImVector<TextRange>& out)
{
    out.resize(0);
    const char* wb = b;
    const char* we = wb;
    while (we < e)
    {
        if (*we == separator)
        {
            out.push_back(TextRange(wb, we));
            wb = we + 1;
        }
        we++;
    }
    if (wb != we)
        out.push_back(TextRange(wb, we));
}

void ImGuiTextFilter::Build()
{
    Filters.resize(0);
    TextRange input_range(InputBuf, InputBuf+strlen(InputBuf));
    input_range.split(',', Filters);

    CountGrep = 0;
    for (size_t i = 0; i != Filters.size(); i++)
    {
        Filters[i].trim_blanks();
        if (Filters[i].empty())
            continue;
        if (Filters[i].front() != '-')
            CountGrep += 1;
    }
}

bool ImGuiTextFilter::PassFilter(const char* val) const
{
    if (Filters.empty())
        return true;

    if (val == NULL)
        val = "";

    for (size_t i = 0; i != Filters.size(); i++)
    {
        const TextRange& f = Filters[i];
        if (f.empty())
            continue;
        if (f.front() == '-')
        {
            // Subtract
            if (ImStristr(val, f.begin()+1, f.end()) != NULL)
                return false;
        }
        else
        {
            // Grep
            if (ImStristr(val, f.begin(), f.end()) != NULL)
                return true;
        }
    }

    // Implicit * grep
    if (CountGrep == 0)
        return true;

    return false;
}

//-----------------------------------------------------------------------------

// On some platform vsnprintf() takes va_list by reference and modifies it. 
// va_copy is the 'correct' way to copy a va_list but Visual Studio prior to 2013 doesn't have it.
#ifndef va_copy
#define va_copy(dest, src) (dest = src)
#endif

// Helper: Text buffer for logging/accumulating text
void ImGuiTextBuffer::appendv(const char* fmt, va_list args)
{
    va_list args_copy;
    va_copy(args_copy, args);

    int len = vsnprintf(NULL, 0, fmt, args);         // FIXME-OPT: could do a first pass write attempt, likely successful on first pass.
    if (len <= 0)
        return;

    const size_t write_off = Buf.size();
    const size_t needed_sz = write_off + (size_t)len;
    if (write_off + (size_t)len >= Buf.capacity())
    {
        const size_t double_capacity = Buf.capacity() * 2;
        Buf.reserve(needed_sz > double_capacity ? needed_sz : double_capacity);
    }

    Buf.resize(needed_sz);
    ImFormatStringV(&Buf[write_off] - 1, (size_t)len+1, fmt, args_copy);
}

void ImGuiTextBuffer::append(const char* fmt, ...)
{
    va_list args;
    va_start(args, fmt);
    appendv(fmt, args);
    va_end(args);
}

//-----------------------------------------------------------------------------

ImGuiWindow::ImGuiWindow(const char* name)
{
    Name = ImStrdup(name);
    ID = ImHash(name, 0); 
    IDStack.push_back(ID);
    MoveID = GetID("#MOVE");

    Flags = 0;
    PosFloat = Pos = ImVec2(0.0f, 0.0f);
    Size = SizeFull = ImVec2(0.0f, 0.0f);
    SizeContents = ImVec2(0.0f, 0.0f);
    ScrollY = 0.0f;
    NextScrollY = 0.0f;
    ScrollbarY = false;
    Visible = WasVisible = false;
    Accessed = false;
    Collapsed = false;
    SkipItems = false;
    AutoFitFrames = -1;
    AutoFitOnlyGrows = false;
    SetWindowPosAllowFlags = SetWindowSizeAllowFlags = SetWindowCollapsedAllowFlags = ImGuiSetCond_Always | ImGuiSetCond_Once | ImGuiSetCond_FirstUseEver;

    LastFrameDrawn = -1;
    ItemWidthDefault = 0.0f;
    FontWindowScale = 1.0f;

    DrawList = (ImDrawList*)ImGui::MemAlloc(sizeof(ImDrawList));
    new(DrawList) ImDrawList();
    RootWindow = NULL;

    FocusIdxAllCounter = FocusIdxTabCounter = -1;
    FocusIdxAllRequestCurrent = FocusIdxTabRequestCurrent = IM_INT_MAX;
    FocusIdxAllRequestNext = FocusIdxTabRequestNext = IM_INT_MAX;
}

ImGuiWindow::~ImGuiWindow()
{
    DrawList->~ImDrawList();
    ImGui::MemFree(DrawList);
    DrawList = NULL;
    ImGui::MemFree(Name);
    Name = NULL;
}

ImGuiID ImGuiWindow::GetID(const char* str)
{
    ImGuiID seed = IDStack.back();
    const ImGuiID id = ImHash(str, 0, seed);
    RegisterAliveId(id);
    return id;
}

ImGuiID ImGuiWindow::GetID(const void* ptr)
{
    ImGuiID seed = IDStack.back();
    const ImGuiID id = ImHash(&ptr, sizeof(void*), seed);
    RegisterAliveId(id);
    return id;
}

bool ImGuiWindow::FocusItemRegister(bool is_active, bool tab_stop)
{
    ImGuiState& g = *GImGui;
    ImGuiWindow* window = GetCurrentWindow();

    const bool allow_keyboard_focus = window->DC.AllowKeyboardFocus.back();
    FocusIdxAllCounter++;
    if (allow_keyboard_focus)
        FocusIdxTabCounter++;

    // Process keyboard input at this point: TAB, Shift-TAB switch focus
    // We can always TAB out of a widget that doesn't allow tabbing in.
    if (tab_stop && FocusIdxAllRequestNext == IM_INT_MAX && FocusIdxTabRequestNext == IM_INT_MAX && is_active && IsKeyPressedMap(ImGuiKey_Tab))
    {
        // Modulo on index will be applied at the end of frame once we've got the total counter of items.
        FocusIdxTabRequestNext = FocusIdxTabCounter + (g.IO.KeyShift ? (allow_keyboard_focus ? -1 : 0) : +1);
    }

    if (FocusIdxAllCounter == FocusIdxAllRequestCurrent)
        return true;

    if (allow_keyboard_focus)
        if (FocusIdxTabCounter == FocusIdxTabRequestCurrent)
            return true;

    return false;
}

void ImGuiWindow::FocusItemUnregister()
{
    FocusIdxAllCounter--;
    FocusIdxTabCounter--;
}

static inline void AddDrawListToRenderList(ImVector<ImDrawList*>& out_render_list, ImDrawList* draw_list)
{
    if (!draw_list->commands.empty() && !draw_list->vtx_buffer.empty())
    {
        if (draw_list->commands.back().vtx_count == 0)
            draw_list->commands.pop_back();
        out_render_list.push_back(draw_list);
        GImGui->IO.MetricsRenderVertices += (int)draw_list->vtx_buffer.size();
    }
}

static void AddWindowToRenderList(ImVector<ImDrawList*>& out_render_list, ImGuiWindow* window)
{
    AddDrawListToRenderList(out_render_list, window->DrawList);
    for (size_t i = 0; i < window->DC.ChildWindows.size(); i++)
    {
        ImGuiWindow* child = window->DC.ChildWindows[i];
        if (child->Visible)                 // clipped children may have been marked not Visible
            AddWindowToRenderList(out_render_list, child);
    }
}

//-----------------------------------------------------------------------------

void* ImGui::MemAlloc(size_t sz)
{
    return GImGui->IO.MemAllocFn(sz);
}

void ImGui::MemFree(void* ptr)
{
    return GImGui->IO.MemFreeFn(ptr);
}
    
static ImGuiIniData* FindWindowSettings(const char* name)
{
    ImGuiState& g = *GImGui;
    ImGuiID id = ImHash(name, 0);
    for (size_t i = 0; i != g.Settings.size(); i++)
    {
        ImGuiIniData* ini = g.Settings[i];
        if (ini->ID == id)
            return ini;
    }
    return NULL;
}

static ImGuiIniData* AddWindowSettings(const char* name)
{
    ImGuiIniData* ini = (ImGuiIniData*)ImGui::MemAlloc(sizeof(ImGuiIniData));
    new(ini) ImGuiIniData();
    ini->Name = ImStrdup(name);
    ini->ID = ImHash(name, 0);
    ini->Collapsed = false;
    ini->Pos = ImVec2(FLT_MAX,FLT_MAX);
    ini->Size = ImVec2(0,0);
    GImGui->Settings.push_back(ini);
    return ini;
}

// Zero-tolerance, poor-man .ini parsing
// FIXME: Write something less rubbish
static void LoadSettings()
{
    ImGuiState& g = *GImGui;
    const char* filename = g.IO.IniFilename;
    if (!filename)
        return;

    char* file_data;
    size_t file_size;
    if (!ImLoadFileToMemory(filename, "rb", (void**)&file_data, &file_size, 1))
        return;

    ImGuiIniData* settings = NULL;
    const char* buf_end = file_data + file_size;
    for (const char* line_start = file_data; line_start < buf_end; )
    {
        const char* line_end = line_start;
        while (line_end < buf_end && *line_end != '\n' && *line_end != '\r')
            line_end++;
        
        if (line_start[0] == '[' && line_end > line_start && line_end[-1] == ']')
        {
            char name[64];
            ImFormatString(name, IM_ARRAYSIZE(name), "%.*s", line_end-line_start-2, line_start+1);
            settings = FindWindowSettings(name);
            if (!settings)
                settings = AddWindowSettings(name);
        }
        else if (settings)
        {
            float x, y;
            int i;
            if (sscanf(line_start, "Pos=%f,%f", &x, &y) == 2)
                settings->Pos = ImVec2(x, y);
            else if (sscanf(line_start, "Size=%f,%f", &x, &y) == 2)
                settings->Size = ImMax(ImVec2(x, y), g.Style.WindowMinSize);
            else if (sscanf(line_start, "Collapsed=%d", &i) == 1)
                settings->Collapsed = (i != 0);
        }

        line_start = line_end+1;
    }

    ImGui::MemFree(file_data);
}

static void SaveSettings()
{
    ImGuiState& g = *GImGui;
    const char* filename = g.IO.IniFilename;
    if (!filename)
        return;

    // Gather data from windows that were active during this session
    for (size_t i = 0; i != g.Windows.size(); i++)
    {
        ImGuiWindow* window = g.Windows[i];
        if (window->Flags & ImGuiWindowFlags_NoSavedSettings)
            continue;
        ImGuiIniData* settings = FindWindowSettings(window->Name);
        settings->Pos = window->Pos;
        settings->Size = window->SizeFull;
        settings->Collapsed = window->Collapsed;
    }

    // Write .ini file
    // If a window wasn't opened in this session we preserve its settings
    FILE* f = fopen(filename, "wt");
    if (!f)
        return;
    for (size_t i = 0; i != g.Settings.size(); i++)
    {
        const ImGuiIniData* settings = g.Settings[i];
        if (settings->Pos.x == FLT_MAX)
            continue;
        const char* name = settings->Name;
        if (const char* p = strstr(name, "###"))  // Skip to the "###" marker if any. We don't skip past to match the behavior of GetID()
            name = p;
        fprintf(f, "[%s]\n", name);
        fprintf(f, "Pos=%d,%d\n", (int)settings->Pos.x, (int)settings->Pos.y);
        fprintf(f, "Size=%d,%d\n", (int)settings->Size.x, (int)settings->Size.y);
        fprintf(f, "Collapsed=%d\n", settings->Collapsed);
        fprintf(f, "\n");
    }

    fclose(f);
}

static void MarkSettingsDirty()
{
    ImGuiState& g = *GImGui;

    if (g.SettingsDirtyTimer <= 0.0f)
        g.SettingsDirtyTimer = g.IO.IniSavingRate;
}

const char* ImGui::GetVersion()
{
    return IMGUI_VERSION;
}

// Internal state access - if you want to share ImGui state between modules (e.g. DLL) or allocate it yourself
// Note that we still point to some static data and members (such as GFontAtlas), so the state instance you end up using will point to the static data within its module
void* ImGui::GetInternalState()
{
    return GImGui;
}

size_t ImGui::GetInternalStateSize()
{
    return sizeof(ImGuiState);
}

void ImGui::SetInternalState(void* state, bool construct)
{
    if (construct)
        new (state) ImGuiState();
    
    GImGui = (ImGuiState*)state;
}

ImGuiIO& ImGui::GetIO()
{
    return GImGui->IO;
}

ImGuiStyle& ImGui::GetStyle()
{
    return GImGui->Style;
}

void ImGui::NewFrame()
{
    ImGuiState& g = *GImGui;

    // Check user data
    IM_ASSERT(g.IO.DeltaTime > 0.0f);
    IM_ASSERT(g.IO.DisplaySize.x >= 0.0f && g.IO.DisplaySize.y >= 0.0f);
    IM_ASSERT(g.IO.RenderDrawListsFn != NULL);       // Must be implemented
    IM_ASSERT(g.IO.Fonts->Fonts.size() > 0);         // Font Atlas not created. Did you call io.Fonts->GetTexDataAsRGBA32 / GetTexDataAsAlpha8 ?
    IM_ASSERT(g.IO.Fonts->Fonts[0]->IsLoaded());     // Font Atlas not created. Did you call io.Fonts->GetTexDataAsRGBA32 / GetTexDataAsAlpha8 ?

    if (!g.Initialized)
    {
        // Initialize on first frame
        g.LogClipboard = (ImGuiTextBuffer*)ImGui::MemAlloc(sizeof(ImGuiTextBuffer));
        new(g.LogClipboard) ImGuiTextBuffer();

        IM_ASSERT(g.Settings.empty());
        LoadSettings();
        g.Initialized = true;
    }

    SetFont(g.IO.Fonts->Fonts[0]);

    g.Time += g.IO.DeltaTime;
    g.FrameCount += 1;
    g.Tooltip[0] = '\0';

    // Update inputs state
    if (g.IO.MousePos.x < 0 && g.IO.MousePos.y < 0)
        g.IO.MousePos = ImVec2(-9999.0f, -9999.0f);
    if ((g.IO.MousePos.x < 0 && g.IO.MousePos.y < 0) || (g.IO.MousePosPrev.x < 0 && g.IO.MousePosPrev.y < 0))   // if mouse just appeared or disappeared (negative coordinate) we cancel out movement in MouseDelta
        g.IO.MouseDelta = ImVec2(0.0f, 0.0f);
    else
        g.IO.MouseDelta = g.IO.MousePos - g.IO.MousePosPrev;
    g.IO.MousePosPrev = g.IO.MousePos;
    for (size_t i = 0; i < IM_ARRAYSIZE(g.IO.MouseDown); i++)
    {
        g.IO.MouseDownTime[i] = g.IO.MouseDown[i] ? (g.IO.MouseDownTime[i] < 0.0f ? 0.0f : g.IO.MouseDownTime[i] + g.IO.DeltaTime) : -1.0f;
        g.IO.MouseClicked[i] = (g.IO.MouseDownTime[i] == 0.0f);
        g.IO.MouseDoubleClicked[i] = false;
        if (g.IO.MouseClicked[i])
        {
            if (g.Time - g.IO.MouseClickedTime[i] < g.IO.MouseDoubleClickTime)
            {
                if (ImLengthSqr(g.IO.MousePos - g.IO.MouseClickedPos[i]) < g.IO.MouseDoubleClickMaxDist * g.IO.MouseDoubleClickMaxDist)
                    g.IO.MouseDoubleClicked[i] = true;
                g.IO.MouseClickedTime[i] = -FLT_MAX;    // so the third click isn't turned into a double-click
            }
            else
            {
                g.IO.MouseClickedTime[i] = g.Time;
            }
            g.IO.MouseClickedPos[i] = g.IO.MousePos;
            g.IO.MouseDragMaxDistanceSqr[i] = 0.0f;
        }
        else if (g.IO.MouseDown[i])
        {
            g.IO.MouseDragMaxDistanceSqr[i] = ImMax(g.IO.MouseDragMaxDistanceSqr[i], ImLengthSqr(g.IO.MousePos - g.IO.MouseClickedPos[i]));
        }
    }
    for (size_t i = 0; i < IM_ARRAYSIZE(g.IO.KeysDown); i++)
        g.IO.KeysDownTime[i] = g.IO.KeysDown[i] ? (g.IO.KeysDownTime[i] < 0.0f ? 0.0f : g.IO.KeysDownTime[i] + g.IO.DeltaTime) : -1.0f;

    // Calculate frame-rate for the user, as a purely luxurious feature
    g.FramerateSecPerFrameAccum += g.IO.DeltaTime - g.FramerateSecPerFrame[g.FramerateSecPerFrameIdx];
    g.FramerateSecPerFrame[g.FramerateSecPerFrameIdx] = g.IO.DeltaTime;
    g.FramerateSecPerFrameIdx = (g.FramerateSecPerFrameIdx + 1) % IM_ARRAYSIZE(g.FramerateSecPerFrame);
    g.IO.Framerate = 1.0f / (g.FramerateSecPerFrameAccum / (float)IM_ARRAYSIZE(g.FramerateSecPerFrame));

    // Clear reference to active widget if the widget isn't alive anymore
    g.HoveredId = 0;
    if (!g.ActiveIdIsAlive && g.ActiveIdPreviousFrame == g.ActiveId && g.ActiveId != 0)
        SetActiveId(0);
    g.ActiveIdPreviousFrame = g.ActiveId;
    g.ActiveIdIsAlive = false;
    if (!g.ActiveId)
        g.MovedWindow = NULL;

    // Delay saving settings so we don't spam disk too much
    if (g.SettingsDirtyTimer > 0.0f)
    {
        g.SettingsDirtyTimer -= g.IO.DeltaTime;
        if (g.SettingsDirtyTimer <= 0.0f)
            SaveSettings();
    }

    // Find the window we are hovering. Child windows can extend beyond the limit of their parent so we need to derive HoveredRootWindow from HoveredWindow
    g.HoveredWindow = FindHoveredWindow(g.IO.MousePos, false);
    if (g.HoveredWindow && (g.HoveredWindow->Flags & ImGuiWindowFlags_ChildWindow))
        g.HoveredRootWindow = g.HoveredWindow->RootWindow;
    else
        g.HoveredRootWindow = FindHoveredWindow(g.IO.MousePos, true);

    // Are we using inputs? Tell user so they can capture/discard the inputs away from the rest of their application.
    // When clicking outside of a window we assume the click is owned by the application and won't request capture.
    int mouse_earliest_button_down = -1;
    for (int i = 0; i < IM_ARRAYSIZE(g.IO.MouseDown); i++)
    {
        if (g.IO.MouseClicked[i])
            g.IO.MouseDownOwned[i] = (g.HoveredWindow != NULL);
        if (g.IO.MouseDown[i])
            if (mouse_earliest_button_down == -1 || g.IO.MouseClickedTime[mouse_earliest_button_down] > g.IO.MouseClickedTime[i])
                mouse_earliest_button_down = i;
    }
    bool mouse_owned_by_application = mouse_earliest_button_down != -1 && !g.IO.MouseDownOwned[mouse_earliest_button_down];
    g.IO.WantCaptureMouse = (!mouse_owned_by_application && g.HoveredWindow != NULL) || (g.ActiveId != 0);
    g.IO.WantCaptureKeyboard = (g.ActiveId != 0);
    g.MouseCursor = ImGuiMouseCursor_Arrow;

    // If mouse was first clicked outside of ImGui bounds we also cancel out hovering.
    if (mouse_owned_by_application)
        g.HoveredWindow = g.HoveredRootWindow = NULL;

    // Scale & Scrolling
    if (g.HoveredWindow && g.IO.MouseWheel != 0.0f)
    {
        ImGuiWindow* window = g.HoveredWindow;
        if (g.IO.KeyCtrl)
        {
            if (g.IO.FontAllowUserScaling)
            {
                // Zoom / Scale window
                float new_font_scale = ImClamp(window->FontWindowScale + g.IO.MouseWheel * 0.10f, 0.50f, 2.50f);
                float scale = new_font_scale / window->FontWindowScale;
                window->FontWindowScale = new_font_scale;

                const ImVec2 offset = window->Size * (1.0f - scale) * (g.IO.MousePos - window->Pos) / window->Size;
                window->Pos += offset;
                window->PosFloat += offset;
                window->Size *= scale;
                window->SizeFull *= scale;
            }
        }
        else
        {
            // Scroll
            if (!(window->Flags & ImGuiWindowFlags_NoScrollWithMouse))
            {
                const int scroll_lines = (window->Flags & ImGuiWindowFlags_ComboBox) ? 3 : 5;
                window->NextScrollY -= g.IO.MouseWheel * window->CalcFontSize() * scroll_lines;
            }
        }
    }

    // Pressing TAB activate widget focus
    // NB: Don't discard FocusedWindow if it isn't active, so that a window that go on/off programatically won't lose its keyboard focus.
    if (g.ActiveId == 0 && g.FocusedWindow != NULL && g.FocusedWindow->Visible && IsKeyPressedMap(ImGuiKey_Tab, false))
    {
        g.FocusedWindow->FocusIdxTabRequestNext = 0;
    }

    // Mark all windows as not visible
    for (size_t i = 0; i != g.Windows.size(); i++)
    {
        ImGuiWindow* window = g.Windows[i];
        window->WasVisible = window->Visible;
        window->Visible = false;
        window->Accessed = false;
    }

    // No window should be open at the beginning of the frame.
    // But in order to allow the user to call NewFrame() multiple times without calling Render(), we are doing an explicit clear.
    g.CurrentWindowStack.resize(0);

    // Create implicit window - we will only render it if the user has added something to it.
    ImGui::SetNextWindowSize(ImVec2(400,400), ImGuiSetCond_FirstUseEver);
    ImGui::Begin("Debug");
}

// NB: behavior of ImGui after Shutdown() is not tested/guaranteed at the moment. This function is merely here to free heap allocations.
void ImGui::Shutdown()
{
    ImGuiState& g = *GImGui;
    if (!g.Initialized)
        return;

    SaveSettings();

    for (size_t i = 0; i < g.Windows.size(); i++)
    {
        g.Windows[i]->~ImGuiWindow();
        ImGui::MemFree(g.Windows[i]);
    }
    g.Windows.clear();
    g.WindowsSortBuffer.clear();
    g.CurrentWindowStack.clear();
    g.FocusedWindow = NULL;
    g.HoveredWindow = NULL;
    g.HoveredRootWindow = NULL;
    for (size_t i = 0; i < g.Settings.size(); i++)
    {
        g.Settings[i]->~ImGuiIniData();
        ImGui::MemFree(g.Settings[i]);
    }
    g.Settings.clear();
    g.ColorModifiers.clear();
    g.StyleModifiers.clear();
    g.FontStack.clear();
    for (size_t i = 0; i < IM_ARRAYSIZE(g.RenderDrawLists); i++)
        g.RenderDrawLists[i].clear();
    g.MouseCursorDrawList.ClearFreeMemory();
    g.ColorEditModeStorage.Clear();
    if (g.PrivateClipboard)
    {
        ImGui::MemFree(g.PrivateClipboard);
        g.PrivateClipboard = NULL;
    }

    if (g.LogFile && g.LogFile != stdout)
    {
        fclose(g.LogFile);
        g.LogFile = NULL;
    }
    if (g.LogClipboard)
    {
        g.LogClipboard->~ImGuiTextBuffer();
        ImGui::MemFree(g.LogClipboard);
    }

    g.IO.Fonts->Clear();

    g.Initialized = false;
}

// FIXME: Add a more explicit sort order in the window structure.
static int ChildWindowComparer(const void* lhs, const void* rhs)
{
    const ImGuiWindow* a = *(const ImGuiWindow**)lhs;
    const ImGuiWindow* b = *(const ImGuiWindow**)rhs;
    if (int d = (a->Flags & ImGuiWindowFlags_Popup) - (b->Flags & ImGuiWindowFlags_Popup))
        return d;
    if (int d = (a->Flags & ImGuiWindowFlags_Tooltip) - (b->Flags & ImGuiWindowFlags_Tooltip))
        return d;
    if (int d = (a->Flags & ImGuiWindowFlags_ComboBox) - (b->Flags & ImGuiWindowFlags_ComboBox))
        return d;
    return 0;
}

static void AddWindowToSortedBuffer(ImVector<ImGuiWindow*>& out_sorted_windows, ImGuiWindow* window)
{
    out_sorted_windows.push_back(window);
    if (window->Visible)
    {
        const size_t count = window->DC.ChildWindows.size();
        if (count > 1)
            qsort(window->DC.ChildWindows.begin(), count, sizeof(ImGuiWindow*), ChildWindowComparer);
        for (size_t i = 0; i < count; i++)
        {
            ImGuiWindow* child = window->DC.ChildWindows[i];
            if (child->Visible)
                AddWindowToSortedBuffer(out_sorted_windows, child);
        }
    }
}

static void PushClipRect(const ImVec4& clip_rect, bool clipped = true)
{
    ImGuiWindow* window = GetCurrentWindow();

    ImVec4 cr = clip_rect;
    if (clipped && !window->ClipRectStack.empty())
    {
        // Clip with existing clip rect
        const ImVec4 cur_cr = window->ClipRectStack.back();
        cr = ImVec4(ImMax(cr.x, cur_cr.x), ImMax(cr.y, cur_cr.y), ImMin(cr.z, cur_cr.z), ImMin(cr.w, cur_cr.w));
    }
    cr.z = ImMax(cr.x, cr.z);
    cr.w = ImMax(cr.y, cr.w);

    IM_ASSERT(cr.x <= cr.z && cr.y <= cr.w);
    window->ClipRectStack.push_back(cr);
    window->DrawList->PushClipRect(cr);
}

static void PopClipRect()
{
    ImGuiWindow* window = GetCurrentWindow();
    window->ClipRectStack.pop_back();
    window->DrawList->PopClipRect();
}

void ImGui::Render()
{
    ImGuiState& g = *GImGui;
    IM_ASSERT(g.Initialized);                       // Forgot to call ImGui::NewFrame()

    const bool first_render_of_the_frame = (g.FrameCountRendered != g.FrameCount);
    g.FrameCountRendered = g.FrameCount;
    
    if (first_render_of_the_frame)
    {
        // Hide implicit window if it hasn't been used
        IM_ASSERT(g.CurrentWindowStack.size() == 1);    // Mismatched Begin/End 
        if (g.CurrentWindow && !g.CurrentWindow->Accessed)
            g.CurrentWindow->Visible = false;
        ImGui::End();

        if (g.ActiveId == 0 && g.HoveredId == 0 && g.IO.MouseClicked[0])
        {
            if (g.HoveredRootWindow != NULL)
            {
                // Select window for move/focus when we're done with all our widgets (we use the root window ID here)
                IM_ASSERT(g.MovedWindow == NULL);
                g.MovedWindow = g.HoveredWindow;
                SetActiveId(g.HoveredRootWindow->MoveID);
            }
            else if (g.FocusedWindow != NULL)
            {
                // Clicking on void disable focus
                FocusWindow(NULL);
            }
        }

        // Sort the window list so that all child windows are after their parent
        // We cannot do that on FocusWindow() because childs may not exist yet
        g.WindowsSortBuffer.resize(0);
        g.WindowsSortBuffer.reserve(g.Windows.size());
        for (size_t i = 0; i != g.Windows.size(); i++)
        {
            ImGuiWindow* window = g.Windows[i];
            if (window->Flags & ImGuiWindowFlags_ChildWindow)           // if a child is visible its parent will add it
                if (window->Visible)
                    continue;
            AddWindowToSortedBuffer(g.WindowsSortBuffer, window);
        }
        IM_ASSERT(g.Windows.size() == g.WindowsSortBuffer.size());    // we done something wrong
        g.Windows.swap(g.WindowsSortBuffer);

        // Clear data for next frame
        g.IO.MouseWheel = 0.0f;
        memset(g.IO.InputCharacters, 0, sizeof(g.IO.InputCharacters));
    }

    // Skip render altogether if alpha is 0.0
    // Note that vertex buffers have been created, so it is best practice that you don't call Begin/End in the first place.
    if (g.Style.Alpha > 0.0f)
    {
        // Render tooltip
        if (g.Tooltip[0])
        {
            // Use a dummy window to render the tooltip
            ImGui::BeginTooltip();
            ImGui::TextUnformatted(g.Tooltip);
            ImGui::EndTooltip();
        }

        // Gather windows to render
        g.IO.MetricsRenderVertices = 0;
        for (size_t i = 0; i < IM_ARRAYSIZE(g.RenderDrawLists); i++)
            g.RenderDrawLists[i].resize(0);
        for (size_t i = 0; i != g.Windows.size(); i++)
        {
            ImGuiWindow* window = g.Windows[i];
            if (window->Visible && (window->Flags & (ImGuiWindowFlags_ChildWindow)) == 0)
            {
                // FIXME: Generalize this with a proper layering system so we can stack.
                if (window->Flags & ImGuiWindowFlags_Popup)
                    AddWindowToRenderList(g.RenderDrawLists[1], window);
                else if (window->Flags & ImGuiWindowFlags_Tooltip)
                    AddWindowToRenderList(g.RenderDrawLists[2], window);
                else
                    AddWindowToRenderList(g.RenderDrawLists[0], window);
            }
        }

        // Flatten layers
        size_t n = g.RenderDrawLists[0].size();
        size_t flattened_size = n;
        for (size_t i = 1; i < IM_ARRAYSIZE(g.RenderDrawLists); i++)
            flattened_size += g.RenderDrawLists[i].size();
        g.RenderDrawLists[0].resize(flattened_size);
        for (size_t i = 1; i < IM_ARRAYSIZE(g.RenderDrawLists); i++)
        {
            ImVector<ImDrawList*>& layer = g.RenderDrawLists[i];
            if (!layer.empty())
            {
                memcpy(&g.RenderDrawLists[0][n], &layer[0], layer.size() * sizeof(ImDrawList*));
                n += layer.size();
            }
        }

        if (g.IO.MouseDrawCursor)
        {
            const ImGuiMouseCursorData& cursor_data = g.MouseCursorData[g.MouseCursor];
            const ImVec2 pos = g.IO.MousePos - cursor_data.Offset;
            const ImVec2 size = cursor_data.Size;
            const ImTextureID tex_id = g.IO.Fonts->TexID;
            g.MouseCursorDrawList.Clear();
            g.MouseCursorDrawList.PushTextureID(tex_id);
            g.MouseCursorDrawList.AddImage(tex_id, pos+ImVec2(1,0), pos+ImVec2(1,0) + size, cursor_data.TexUvMin[1], cursor_data.TexUvMax[1], 0x30000000); // Shadow
            g.MouseCursorDrawList.AddImage(tex_id, pos+ImVec2(2,0), pos+ImVec2(2,0) + size, cursor_data.TexUvMin[1], cursor_data.TexUvMax[1], 0x30000000); // Shadow
            g.MouseCursorDrawList.AddImage(tex_id, pos,             pos + size,             cursor_data.TexUvMin[1], cursor_data.TexUvMax[1], 0xFF000000); // Black border
            g.MouseCursorDrawList.AddImage(tex_id, pos,             pos + size,             cursor_data.TexUvMin[0], cursor_data.TexUvMax[0], 0xFFFFFFFF); // White fill
            g.MouseCursorDrawList.PopTextureID();
            AddDrawListToRenderList(g.RenderDrawLists[0], &g.MouseCursorDrawList);
        }

        // Render
        if (!g.RenderDrawLists[0].empty())
            g.IO.RenderDrawListsFn(&g.RenderDrawLists[0][0], (int)g.RenderDrawLists[0].size());
    }
}

// Find the optional ## from which we stop displaying text.
static const char*  FindTextDisplayEnd(const char* text, const char* text_end = NULL)
{
    const char* text_display_end = text;
    if (!text_end)
        text_end = (const char*)-1;

    ImGuiState& g = *GImGui;
    if (g.DisableHideTextAfterDoubleHash > 0)
    {
        while (text_display_end < text_end && *text_display_end != '\0')
            text_display_end++;
    }
    else
    {
        while (text_display_end < text_end && *text_display_end != '\0' && (text_display_end[0] != '#' || text_display_end[1] != '#'))
            text_display_end++;
    }
    return text_display_end;
}

// Pass text data straight to log (without being displayed)
void ImGui::LogText(const char* fmt, ...)
{
    ImGuiState& g = *GImGui;
    if (!g.LogEnabled)
        return;

    va_list args;
    va_start(args, fmt);
    if (g.LogFile)
    {
        vfprintf(g.LogFile, fmt, args);
    }
    else
    {
        g.LogClipboard->appendv(fmt, args);
    }
    va_end(args);
}

// Internal version that takes a position to decide on newline placement and pad items according to their depth.
// We split text into individual lines to add current tree level padding
static void LogText(const ImVec2& ref_pos, const char* text, const char* text_end)
{
    ImGuiState& g = *GImGui;
    ImGuiWindow* window = GetCurrentWindow();

    if (!text_end)
        text_end = FindTextDisplayEnd(text, text_end);

    const bool log_new_line = ref_pos.y > window->DC.LogLinePosY+1;
    window->DC.LogLinePosY = ref_pos.y;

    const char* text_remaining = text;
    if (g.LogStartDepth > window->DC.TreeDepth)  // Re-adjust padding if we have popped out of our starting depth
        g.LogStartDepth = window->DC.TreeDepth;
    const int tree_depth = (window->DC.TreeDepth - g.LogStartDepth);
    for (;;)
    {
        // Split the string. Each new line (after a '\n') is followed by spacing corresponding to the current depth of our log entry.
        const char* line_end = text_remaining;
        while (line_end < text_end)
            if (*line_end == '\n')
                break;
            else
                line_end++;
        if (line_end >= text_end)
            line_end = NULL;

        const bool is_first_line = (text == text_remaining);
        bool is_last_line = false;
        if (line_end == NULL)
        {
            is_last_line = true;
            line_end = text_end;
        }
        if (line_end != NULL && !(is_last_line && (line_end - text_remaining)==0))
        {
            const int char_count = (int)(line_end - text_remaining);
            if (log_new_line || !is_first_line)
                ImGui::LogText(STR_NEWLINE "%*s%.*s", tree_depth*4, "", char_count, text_remaining);
            else
                ImGui::LogText(" %.*s", char_count, text_remaining);
        }

        if (is_last_line)
            break;
        text_remaining = line_end + 1;
    }
}

static float CalcWrapWidthForPos(const ImVec2& pos, float wrap_pos_x)
{
    if (wrap_pos_x < 0.0f)
        return 0.0f;

    ImGuiWindow* window = GetCurrentWindow();
    if (wrap_pos_x == 0.0f)
        wrap_pos_x = ImGui::GetContentRegionMax().x;
    if (wrap_pos_x > 0.0f)
        wrap_pos_x += window->Pos.x; // wrap_pos_x is provided is window local space
    
    const float wrap_width = wrap_pos_x > 0.0f ? ImMax(wrap_pos_x - pos.x, 0.00001f) : 0.0f;
    return wrap_width;
}

// Internal ImGui functions to render text
// RenderText***() functions calls ImDrawList::AddText() calls ImBitmapFont::RenderText()
static void RenderText(ImVec2 pos, const char* text, const char* text_end, bool hide_text_after_hash)
{
    ImGuiState& g = *GImGui;
    ImGuiWindow* window = GetCurrentWindow();

    // Hide anything after a '##' string
    const char* text_display_end;
    if (hide_text_after_hash)
    {
        text_display_end = FindTextDisplayEnd(text, text_end);
    }
    else
    {
        if (!text_end)
            text_end = text + strlen(text); // FIXME-OPT
        text_display_end = text_end;
    }

    const int text_len = (int)(text_display_end - text);
    if (text_len > 0)
    {
        // Render
        window->DrawList->AddText(g.Font, g.FontSize, pos, window->Color(ImGuiCol_Text), text, text_display_end);

        // Log as text
        if (g.LogEnabled)
            LogText(pos, text, text_display_end);
    }
}

static void RenderTextWrapped(ImVec2 pos, const char* text, const char* text_end, float wrap_width)
{
    ImGuiState& g = *GImGui;
    ImGuiWindow* window = GetCurrentWindow();

    if (!text_end)
        text_end = text + strlen(text); // FIXME-OPT

    const int text_len = (int)(text_end - text);
    if (text_len > 0)
    {
        // Render
        window->DrawList->AddText(g.Font, g.FontSize, pos, window->Color(ImGuiCol_Text), text, text_end, wrap_width);

        // Log as text
        if (g.LogEnabled)
            LogText(pos, text, text_end);
    }
}

static void RenderTextClipped(ImVec2 pos, const char* text, const char* text_end, const ImVec2* text_size_if_known, const ImVec2& clip_max)
{
    ImGuiState& g = *GImGui;
    ImGuiWindow* window = GetCurrentWindow();

    // Hide anything after a '##' string
    const char* text_display_end = FindTextDisplayEnd(text, text_end);
    const int text_len = (int)(text_display_end - text);
    if (text_len > 0)
    {
        const ImVec2 text_size = text_size_if_known ? *text_size_if_known : ImGui::CalcTextSize(text, text_display_end, false, 0.0f);

        // Perform CPU side clipping for single clipped element to avoid using scissor state
        const bool need_clipping = (pos.x + text_size.x >= clip_max.x) || (pos.y + text_size.y >= clip_max.y);

        // Render
        window->DrawList->AddText(g.Font, g.FontSize, pos, window->Color(ImGuiCol_Text), text, text_display_end, 0.0f, need_clipping ? &clip_max : NULL);

        // Log as text
        if (g.LogEnabled)
            LogText(pos, text, text_display_end);
    }
}

// Render a rectangle shaped with optional rounding and borders
static void RenderFrame(ImVec2 p_min, ImVec2 p_max, ImU32 fill_col, bool border, float rounding)
{
    ImGuiWindow* window = GetCurrentWindow();

    window->DrawList->AddRectFilled(p_min, p_max, fill_col, rounding);
    if (border && (window->Flags & ImGuiWindowFlags_ShowBorders))
    {
        window->DrawList->AddRect(p_min+ImVec2(1,1), p_max+ImVec2(1,1), window->Color(ImGuiCol_BorderShadow), rounding);
        window->DrawList->AddRect(p_min, p_max, window->Color(ImGuiCol_Border), rounding);
    }
}

// Render a triangle to denote expanded/collapsed state
static void RenderCollapseTriangle(ImVec2 p_min, bool opened, float scale, bool shadow)
{
    ImGuiState& g = *GImGui;
    ImGuiWindow* window = GetCurrentWindow();

    const float h = g.FontSize * 1.00f;
    const float r = h * 0.40f * scale;
    ImVec2 center = p_min + ImVec2(h*0.50f, h*0.50f*scale);

    ImVec2 a, b, c;
    if (opened)
    {
        center.y -= r*0.25f;
        a = center + ImVec2(0,1)*r;
        b = center + ImVec2(-0.866f,-0.5f)*r;
        c = center + ImVec2(0.866f,-0.5f)*r;
    }
    else
    {
        a = center + ImVec2(1,0)*r;
        b = center + ImVec2(-0.500f,0.866f)*r;
        c = center + ImVec2(-0.500f,-0.866f)*r;
    }
    
    if (shadow && (window->Flags & ImGuiWindowFlags_ShowBorders) != 0)
        window->DrawList->AddTriangleFilled(a+ImVec2(2,2), b+ImVec2(2,2), c+ImVec2(2,2), window->Color(ImGuiCol_BorderShadow));
    window->DrawList->AddTriangleFilled(a, b, c, window->Color(ImGuiCol_Text));
}

// Calculate text size. Text can be multi-line. Optionally ignore text after a ## marker.
// CalcTextSize("") should return ImVec2(0.0f, GImGui->FontSize)
ImVec2 ImGui::CalcTextSize(const char* text, const char* text_end, bool hide_text_after_double_hash, float wrap_width)
{
    ImGuiState& g = *GImGui;

    const char* text_display_end;
    if (hide_text_after_double_hash)
        text_display_end = FindTextDisplayEnd(text, text_end);      // Hide anything after a '##' string
    else
        text_display_end = text_end;

    ImFont* font = g.Font;
    const float font_size = g.FontSize;
    ImVec2 text_size = font->CalcTextSizeA(font_size, FLT_MAX, wrap_width, text, text_display_end, NULL);

    // Cancel out character spacing for the last character of a line (it is baked into glyph->XAdvance field)
    const float font_scale = font_size / font->FontSize; 
    const float character_spacing_x = 1.0f * font_scale;
    if (text_size.x > 0.0f)
        text_size.x -= character_spacing_x;

    return text_size;
}

// Helper to calculate coarse clipping of large list of evenly sized items. 
// If you are displaying thousands of items and you have a random access to the list, you can perform clipping yourself to save on CPU.
// {
//    float item_height = ImGui::GetTextLineHeightWithSpacing();
//    int display_start, display_end;
//    ImGui::CalcListClipping(count, item_height, &display_start, &display_end);            // calculate how many to clip/display
//    ImGui::SetCursorPosY(ImGui::GetCursorPosY() + (display_start) * item_height);         // advance cursor
//    for (int i = display_start; i < display_end; i++)                                     // display only visible items
//        // TODO: display visible item
//    ImGui::SetCursorPosY(ImGui::GetCursorPosY() + (count - display_end) * item_height);   // advance cursor
// }
void ImGui::CalcListClipping(int items_count, float items_height, int* out_items_display_start, int* out_items_display_end)
{
    ImGuiState& g = *GImGui;
    ImGuiWindow* window = GetCurrentWindow();

    if (g.LogEnabled)
    {
        // If logging is active, do not perform any clipping
        *out_items_display_start = 0;
        *out_items_display_end = items_count;
        return;
    }

    const ImVec2 pos = window->DC.CursorPos;
    const ImVec4 clip_rect = window->ClipRectStack.back();
    const float clip_y1 = clip_rect.y;
    const float clip_y2 = clip_rect.w;

    int start = (int)((clip_y1 - pos.y) / items_height);
    int end = (int)((clip_y2 - pos.y) / items_height);
    start = ImClamp(start, 0, items_count);
    end = ImClamp(end + 1, start, items_count);

    *out_items_display_start = start;
    *out_items_display_end = end;
}

// Find window given position, search front-to-back
static ImGuiWindow* FindHoveredWindow(ImVec2 pos, bool excluding_childs)
{
    ImGuiState& g = *GImGui;
    for (int i = (int)g.Windows.size()-1; i >= 0; i--)
    {
        ImGuiWindow* window = g.Windows[(size_t)i];
        if (!window->Visible)
            continue;
        if (excluding_childs && (window->Flags & ImGuiWindowFlags_ChildWindow) != 0)
            continue;

        // Using the clipped AABB so a child window will typically be clipped by its parent.
        ImRect bb(window->ClippedRect.Min - g.Style.TouchExtraPadding, window->ClippedRect.Max + g.Style.TouchExtraPadding);
        if (bb.Contains(pos))
            return window;
    }
    return NULL;
}

// Test if mouse cursor is hovering given rectangle
// NB- Rectangle is clipped by our current clip setting
// NB- Expand the rectangle to be generous on imprecise inputs systems (g.Style.TouchExtraPadding)
static bool IsMouseHoveringRect(const ImRect& rect)
{
    ImGuiState& g = *GImGui;
    ImGuiWindow* window = GetCurrentWindow();

    // Clip
    ImRect rect_clipped = rect;
    if (!window->ClipRectStack.empty())
    {
        const ImVec4 clip_rect = window->ClipRectStack.back();
        rect_clipped.Clip(ImRect(ImVec2(clip_rect.x, clip_rect.y), ImVec2(clip_rect.z, clip_rect.w)));
    }

    // Expand for touch input
    const ImRect rect_for_touch(rect_clipped.Min - g.Style.TouchExtraPadding, rect_clipped.Max + g.Style.TouchExtraPadding);
    return rect_for_touch.Contains(g.IO.MousePos);
}

bool ImGui::IsMouseHoveringRect(const ImVec2& rect_min, const ImVec2& rect_max)
{
    return IsMouseHoveringRect(ImRect(rect_min, rect_max));
}

bool ImGui::IsMouseHoveringWindow()
{
    ImGuiState& g = *GImGui;
    ImGuiWindow* window = GetCurrentWindow();
    return g.HoveredWindow == window;
}

bool ImGui::IsMouseHoveringAnyWindow()
{
    ImGuiState& g = *GImGui;
    return g.HoveredWindow != NULL;
}

bool ImGui::IsPosHoveringAnyWindow(const ImVec2& pos)
{
    return FindHoveredWindow(pos, false) != NULL;
}

static bool IsKeyPressedMap(ImGuiKey key, bool repeat)
{
    ImGuiState& g = *GImGui;
    const int key_index = g.IO.KeyMap[key];
    return ImGui::IsKeyPressed(key_index, repeat);
}

bool ImGui::IsKeyPressed(int key_index, bool repeat)
{
    ImGuiState& g = *GImGui;
    IM_ASSERT(key_index >= 0 && key_index < IM_ARRAYSIZE(g.IO.KeysDown));
    const float t = g.IO.KeysDownTime[key_index];
    if (t == 0.0f)
        return true;

    // FIXME: Repeat rate should be provided elsewhere?
    const float KEY_REPEAT_DELAY = 0.250f;
    const float KEY_REPEAT_RATE = 0.020f;
    if (repeat && t > KEY_REPEAT_DELAY)
        if ((fmodf(t - KEY_REPEAT_DELAY, KEY_REPEAT_RATE) > KEY_REPEAT_RATE*0.5f) != (fmodf(t - KEY_REPEAT_DELAY - g.IO.DeltaTime, KEY_REPEAT_RATE) > KEY_REPEAT_RATE*0.5f))
            return true;

    return false;
}

bool ImGui::IsMouseClicked(int button, bool repeat)
{
    ImGuiState& g = *GImGui;
    IM_ASSERT(button >= 0 && button < IM_ARRAYSIZE(g.IO.MouseDown));
    const float t = g.IO.MouseDownTime[button];
    if (t == 0.0f)
        return true;

    // FIXME: Repeat rate should be provided elsewhere?
    const float MOUSE_REPEAT_DELAY = 0.250f;
    const float MOUSE_REPEAT_RATE = 0.020f;
    if (repeat && t > MOUSE_REPEAT_DELAY)
        if ((fmodf(t - MOUSE_REPEAT_DELAY, MOUSE_REPEAT_RATE) > MOUSE_REPEAT_RATE*0.5f) != (fmodf(t - MOUSE_REPEAT_DELAY - g.IO.DeltaTime, MOUSE_REPEAT_RATE) > MOUSE_REPEAT_RATE*0.5f))
            return true;

    return false;
}

bool ImGui::IsMouseDoubleClicked(int button)
{
    ImGuiState& g = *GImGui;
    IM_ASSERT(button >= 0 && button < IM_ARRAYSIZE(g.IO.MouseDown));
    return g.IO.MouseDoubleClicked[button];
}

bool ImGui::IsMouseDragging(int button, float lock_threshold)
{
    ImGuiState& g = *GImGui;
    IM_ASSERT(button >= 0 && button < IM_ARRAYSIZE(g.IO.MouseDown));
    if (lock_threshold < 0.0f)
        lock_threshold = g.IO.MouseDragThreshold;
    return g.IO.MouseDragMaxDistanceSqr[button] >= lock_threshold * lock_threshold;
}

ImVec2 ImGui::GetMousePos()
{
    return GImGui->IO.MousePos;
}

ImVec2 ImGui::GetMouseDragDelta(int button, float lock_threshold)
{
    ImGuiState& g = *GImGui;
    IM_ASSERT(button >= 0 && button < IM_ARRAYSIZE(g.IO.MouseDown));
    if (lock_threshold < 0.0f)
        lock_threshold = g.IO.MouseDragThreshold;
    if (g.IO.MouseDown[button])
        if (g.IO.MouseDragMaxDistanceSqr[button] >= lock_threshold * lock_threshold)
            return g.IO.MousePos - g.IO.MouseClickedPos[button];     // Assume we can only get active with left-mouse button (at the moment).
    return ImVec2(0.0f, 0.0f);
}

ImGuiMouseCursor ImGui::GetMouseCursor()
{
    return GImGui->MouseCursor;
}

void ImGui::SetMouseCursor(ImGuiMouseCursor cursor_type)
{
    GImGui->MouseCursor = cursor_type;
}

bool ImGui::IsItemHovered()
{
    ImGuiWindow* window = GetCurrentWindow();
    return window->DC.LastItemHoveredAndUsable;
}

bool ImGui::IsItemHoveredRect()
{
    ImGuiWindow* window = GetCurrentWindow();
    return window->DC.LastItemHoveredRect;
}

bool ImGui::IsItemActive()
{
    ImGuiState& g = *GImGui;
    if (g.ActiveId)
    {
        ImGuiWindow* window = GetCurrentWindow();
        return g.ActiveId == window->DC.LastItemID;
    }
    return false;
}

bool ImGui::IsAnyItemActive()
{
    ImGuiState& g = *GImGui;
    return g.ActiveId != 0;
}

ImVec2 ImGui::GetItemRectMin()
{
    ImGuiWindow* window = GetCurrentWindow();
    return window->DC.LastItemRect.Min;
}

ImVec2 ImGui::GetItemRectMax()
{
    ImGuiWindow* window = GetCurrentWindow();
    return window->DC.LastItemRect.Max;
}

ImVec2 ImGui::GetItemRectSize()
{
    ImGuiWindow* window = GetCurrentWindow();
    return window->DC.LastItemRect.GetSize();
}

ImVec2 ImGui::CalcItemRectClosestPoint(const ImVec2& pos, bool on_edge, float outward)
{
    ImGuiWindow* window = GetCurrentWindow();
    ImRect rect = window->DC.LastItemRect;
    rect.Expand(outward);
    return rect.GetClosestPoint(pos, on_edge);
}

// Tooltip is stored and turned into a BeginTooltip()/EndTooltip() sequence at the end of the frame. Each call override previous value.
void ImGui::SetTooltipV(const char* fmt, va_list args)
{
    ImGuiState& g = *GImGui;
    ImFormatStringV(g.Tooltip, IM_ARRAYSIZE(g.Tooltip), fmt, args);
}

void ImGui::SetTooltip(const char* fmt, ...)
{
    va_list args;
    va_start(args, fmt);
    SetTooltipV(fmt, args);
    va_end(args);
}

float ImGui::GetTime()
{
    return GImGui->Time;
}

int ImGui::GetFrameCount()
{
    return GImGui->FrameCount;
}

void ImGui::BeginTooltip()
{
    ImGuiState& g = *GImGui;
    ImGuiWindowFlags flags = ImGuiWindowFlags_Tooltip|ImGuiWindowFlags_NoTitleBar|ImGuiWindowFlags_NoMove|ImGuiWindowFlags_NoResize|ImGuiWindowFlags_NoSavedSettings|ImGuiWindowFlags_AlwaysAutoResize;
    ImGui::Begin("##Tooltip", NULL, ImVec2(0,0), g.Style.Colors[ImGuiCol_TooltipBg].w, flags);
}

void ImGui::EndTooltip()
{
    IM_ASSERT(GetCurrentWindow()->Flags & ImGuiWindowFlags_Tooltip);
    ImGui::End();
}

void ImGui::BeginPopup(bool* p_opened)
{
    IM_ASSERT(p_opened != NULL);    // Must provide a bool at the moment

    ImGui::PushStyleVar(ImGuiStyleVar_WindowRounding, 0.0f);
    ImGuiWindowFlags flags = ImGuiWindowFlags_Popup|ImGuiWindowFlags_NoTitleBar|ImGuiWindowFlags_NoMove|ImGuiWindowFlags_NoResize|ImGuiWindowFlags_NoSavedSettings|ImGuiWindowFlags_AlwaysAutoResize;
    ImGui::Begin("##Popup", p_opened, flags);
}

void ImGui::EndPopup()
{
    IM_ASSERT(GetCurrentWindow()->Flags & ImGuiWindowFlags_Popup);
    ImGui::End();
    ImGui::PopStyleVar();
}

bool ImGui::BeginChild(const char* str_id, const ImVec2& size_arg, bool border, ImGuiWindowFlags extra_flags)
{
    ImGuiState& g = *GImGui;
    ImGuiWindow* window = GetCurrentWindow();

    ImGuiWindowFlags flags = ImGuiWindowFlags_NoTitleBar|ImGuiWindowFlags_NoMove|ImGuiWindowFlags_NoResize|ImGuiWindowFlags_NoSavedSettings|ImGuiWindowFlags_ChildWindow;

    const ImVec2 content_max = window->Pos + ImGui::GetContentRegionMax();
    const ImVec2 cursor_pos = window->Pos + ImGui::GetCursorPos();
    ImVec2 size = size_arg;
    if (size.x <= 0.0f)
    {
        if (size.x == 0.0f)
            flags |= ImGuiWindowFlags_ChildWindowAutoFitX;
        size.x = ImMax(content_max.x - cursor_pos.x, g.Style.WindowMinSize.x) - fabsf(size.x);
    }
    if (size.y <= 0.0f)
    {
        if (size.y == 0.0f)
            flags |= ImGuiWindowFlags_ChildWindowAutoFitY;
        size.y = ImMax(content_max.y - cursor_pos.y, g.Style.WindowMinSize.y) - fabsf(size.y);
    }
    if (border)
        flags |= ImGuiWindowFlags_ShowBorders;
    flags |= extra_flags;

    char title[256];
    ImFormatString(title, IM_ARRAYSIZE(title), "%s.%s", window->Name, str_id);

    const float alpha = 1.0f;
    bool ret = ImGui::Begin(title, NULL, size, alpha, flags);

    if (!(window->Flags & ImGuiWindowFlags_ShowBorders))
        g.CurrentWindow->Flags &= ~ImGuiWindowFlags_ShowBorders;

    return ret;
}

bool ImGui::BeginChild(ImGuiID id, const ImVec2& size, bool border, ImGuiWindowFlags extra_flags)
{
    char str_id[32];
    ImFormatString(str_id, IM_ARRAYSIZE(str_id), "child_%x", id);
    bool ret = ImGui::BeginChild(str_id, size, border, extra_flags);
    return ret;
}

void ImGui::EndChild()
{
    ImGuiWindow* window = GetCurrentWindow();

    IM_ASSERT(window->Flags & ImGuiWindowFlags_ChildWindow);
    if (window->Flags & ImGuiWindowFlags_ComboBox)
    {
        ImGui::End();
    }
    else
    {
        // When using auto-filling child window, we don't provide full width/height to ItemSize so that it doesn't feed back into automatic size-fitting.
        ImGuiState& g = *GImGui;
        ImVec2 sz = ImGui::GetWindowSize();
        if (window->Flags & ImGuiWindowFlags_ChildWindowAutoFitX)
            sz.x = ImMax(g.Style.WindowMinSize.x, sz.x - g.Style.AutoFitPadding.x);
        if (window->Flags & ImGuiWindowFlags_ChildWindowAutoFitY)
            sz.y = ImMax(g.Style.WindowMinSize.y, sz.y - g.Style.AutoFitPadding.y);
        
        ImGui::End();

        window = GetCurrentWindow();
        ImRect bb(window->DC.CursorPos, window->DC.CursorPos + sz);
        ItemSize(sz);
        ItemAdd(bb, NULL);
    }
}

// Helper to create a child window / scrolling region that looks like a normal widget frame.
void ImGui::BeginChildFrame(ImGuiID id, const ImVec2& size)
{
    ImGuiState& g = *GImGui;
    const ImGuiStyle& style = g.Style;
    ImGui::PushStyleColor(ImGuiCol_ChildWindowBg, style.Colors[ImGuiCol_FrameBg]);
    ImGui::PushStyleVar(ImGuiStyleVar_ChildWindowRounding, style.FrameRounding);
    ImGui::BeginChild(id, size);
}

void ImGui::EndChildFrame()
{
    ImGui::EndChild();
    ImGui::PopStyleVar();
    ImGui::PopStyleColor();
}

static ImGuiWindow* FindWindowByName(const char* name)
{
    // FIXME-OPT: Store sorted hashes -> pointers.
    ImGuiState& g = *GImGui;
    ImGuiID id = ImHash(name, 0);
    for (size_t i = 0; i < g.Windows.size(); i++)
        if (g.Windows[i]->ID == id)
            return g.Windows[i];
    return NULL;
}

static ImGuiWindow* CreateNewWindow(const char* name, ImVec2 size, ImGuiWindowFlags flags)
{
    ImGuiState& g = *GImGui;

    // Create window the first time
    ImGuiWindow* window = (ImGuiWindow*)ImGui::MemAlloc(sizeof(ImGuiWindow));
    new(window) ImGuiWindow(name);
    window->Flags = flags;

    if (flags & ImGuiWindowFlags_NoSavedSettings)
    {
        // User can disable loading and saving of settings. Tooltip and child windows also don't store settings.
        window->Size = window->SizeFull = size;
    }
    else
    {
        // Retrieve settings from .ini file
        // Use SetWindowPos() or SetNextWindowPos() with the appropriate condition flag to change the initial position of a window.
        window->PosFloat = ImVec2(60, 60);
        window->Pos = ImVec2((float)(int)window->PosFloat.x, (float)(int)window->PosFloat.y);

        ImGuiIniData* settings = FindWindowSettings(name);
        if (!settings)
        {
            settings = AddWindowSettings(name);
        }
        else
        {
            window->SetWindowPosAllowFlags &= ~ImGuiSetCond_FirstUseEver;
            window->SetWindowSizeAllowFlags &= ~ImGuiSetCond_FirstUseEver;
            window->SetWindowCollapsedAllowFlags &= ~ImGuiSetCond_FirstUseEver;
        }

        if (settings->Pos.x != FLT_MAX)
        {
            window->PosFloat = settings->Pos;
            window->Pos = ImVec2((float)(int)window->PosFloat.x, (float)(int)window->PosFloat.y);
            window->Collapsed = settings->Collapsed;
        }

        if (ImLengthSqr(settings->Size) > 0.00001f && !(flags & ImGuiWindowFlags_NoResize))
            size = settings->Size;
        window->Size = window->SizeFull = size;
    }

    if ((flags & ImGuiWindowFlags_AlwaysAutoResize) != 0)
    {
        window->AutoFitFrames = 2;
        window->AutoFitOnlyGrows = false;
    }
    else if (ImLengthSqr(window->Size) < 0.00001f)
    {
        window->AutoFitFrames = 2;
        window->AutoFitOnlyGrows = true;
    }

    g.Windows.push_back(window);
    return window;
}

// Push a new ImGui window to add widgets to. 
// - 'size' for a regular window denote the initial size for first-time creation (no saved data) and isn't that useful. Use SetNextWindowSize() prior to calling Begin() for more flexible window manipulation.
// - A default window called "Debug" is automatically stacked at the beginning of every frame so you can use widgets without explicitly calling a Begin/End pair.
// - Begin/End can be called multiple times during the frame with the same window name to append content.
// - The window name is used as a unique identifier to preserve window information across frames (and save rudimentary information to the .ini file). 
//   You can use the "##" or "###" markers to use the same label with different id, or same id with different label. See documentation at the top of this file.
// - Return false when window is collapsed, so you can early out in your code. You always need to call ImGui::End() even if false is returned.
// - Passing 'bool* p_opened' displays a Close button on the upper-right corner of the window, the pointed value will be set to false when the button is pressed.
// - Passing non-zero 'size' is roughly equivalent to calling SetNextWindowSize(size, ImGuiSetCond_FirstUseEver) prior to calling Begin().
bool ImGui::Begin(const char* name, bool* p_opened, ImGuiWindowFlags flags)
{
    return ImGui::Begin(name, p_opened, ImVec2(0.f, 0.f), -1.0f, flags);
}

bool ImGui::Begin(const char* name, bool* p_opened, const ImVec2& size_on_first_use, float bg_alpha, ImGuiWindowFlags flags)
{
    ImGuiState& g = *GImGui;
    const ImGuiStyle& style = g.Style;
    IM_ASSERT(g.Initialized);                       // Forgot to call ImGui::NewFrame()
    IM_ASSERT(name != NULL);                        // Must pass a name

    // Find or create
    bool window_is_new = false;
    ImGuiWindow* window = FindWindowByName(name);
    if (!window)
    {
        window = CreateNewWindow(name, size_on_first_use, flags);
        window_is_new = true;
    }
    window->Flags = (ImGuiWindowFlags)flags;

    // Add to stack
    g.CurrentWindowStack.push_back(window);
    SetCurrentWindow(window);

    // Process SetNextWindow***() calls
    bool window_pos_set_by_api = false;
    if (g.SetNextWindowPosCond)
    {
        const ImVec2 backup_cursor_pos = window->DC.CursorPos;                  // FIXME: not sure of the exact reason of this anymore :( need to look into that.
        ImGui::SetWindowPos(g.SetNextWindowPosVal, g.SetNextWindowPosCond);
        window->DC.CursorPos = backup_cursor_pos;
        window_pos_set_by_api = true;
        g.SetNextWindowPosCond = 0;
    }
    if (g.SetNextWindowSizeCond)
    {
        ImGui::SetWindowSize(g.SetNextWindowSizeVal, g.SetNextWindowSizeCond);
        g.SetNextWindowSizeCond = 0;
    }
    if (g.SetNextWindowCollapsedCond)
    {
        ImGui::SetWindowCollapsed(g.SetNextWindowCollapsedVal, g.SetNextWindowCollapsedCond);
        g.SetNextWindowCollapsedCond = 0;
    }
    if (g.SetNextWindowFocus)
    {
        ImGui::SetWindowFocus();
        g.SetNextWindowFocus = false;
    }

    // Find parent
    ImGuiWindow* parent_window = (flags & ImGuiWindowFlags_ChildWindow) != 0 ? g.CurrentWindowStack[g.CurrentWindowStack.size()-2] : NULL;

    // Update known root window (if we are a child window, otherwise window == window->RootWindow)
    size_t root_idx = g.CurrentWindowStack.size() - 1;
    while (root_idx > 0)
    {
        if ((g.CurrentWindowStack[root_idx]->Flags & ImGuiWindowFlags_ChildWindow) == 0)
            break;
        root_idx--;
    }
    window->RootWindow = g.CurrentWindowStack[root_idx];

    // Default alpha
    if (bg_alpha < 0.0f)
        bg_alpha = style.WindowFillAlphaDefault;

    // When reusing window again multiple times a frame, just append content (don't need to setup again)
    const int current_frame = ImGui::GetFrameCount();
    const bool first_begin_of_the_frame = (window->LastFrameDrawn != current_frame);
    if (first_begin_of_the_frame)
    {
        window->DrawList->Clear();
        window->Visible = true;

        // New windows appears in front
        if (!(flags & ImGuiWindowFlags_ChildWindow) && !(flags & ImGuiWindowFlags_Tooltip))
        {
            if (window->LastFrameDrawn < current_frame - 1)
            {
                FocusWindow(window);

                // Popup position themselves when they first appear
                if (flags & ImGuiWindowFlags_Popup)
                {
                    if (!window_pos_set_by_api)
                        window->PosFloat = g.IO.MousePos;
                }
            }
        }

        window->LastFrameDrawn = current_frame;
        window->ClipRectStack.resize(0);

        // Reset contents size for auto-fitting
        window->SizeContents = window_is_new ? ImVec2(0.0f, 0.0f) : window->DC.CursorMaxPos - window->Pos;
        window->SizeContents.y += window->ScrollY;

        if (flags & ImGuiWindowFlags_ChildWindow)
        {
            parent_window->DC.ChildWindows.push_back(window);
            window->Pos = window->PosFloat = parent_window->DC.CursorPos;
            window->SizeFull = size_on_first_use;
        }
    }

    // Setup texture
    window->DrawList->PushTextureID(g.Font->ContainerAtlas->TexID);

    // Setup outer clipping rectangle
    if ((flags & ImGuiWindowFlags_ChildWindow) && !(flags & ImGuiWindowFlags_ComboBox))
        PushClipRect(parent_window->ClipRectStack.back());
    else if (g.IO.DisplayVisibleMin.x != g.IO.DisplayVisibleMax.x && g.IO.DisplayVisibleMin.y != g.IO.DisplayVisibleMax.y)
        PushClipRect(ImVec4(g.IO.DisplayVisibleMin.x, g.IO.DisplayVisibleMin.y, g.IO.DisplayVisibleMax.x, g.IO.DisplayVisibleMax.y));
    else
        PushClipRect(ImVec4(0.0f, 0.0f, g.IO.DisplaySize.x, g.IO.DisplaySize.y));

    // Setup and draw window
    if (first_begin_of_the_frame)
    {
        // Reset ID stack
        window->IDStack.resize(1);

        // Move window (at the beginning of the frame to avoid input lag or sheering). Only valid for root windows.
        RegisterAliveId(window->MoveID);
        if (g.ActiveId == window->MoveID)
        {
            if (g.IO.MouseDown[0])
            {
                if (!(window->Flags & ImGuiWindowFlags_NoMove))
                {
                    window->PosFloat += g.IO.MouseDelta;
                    if (!(window->Flags & ImGuiWindowFlags_NoSavedSettings))
                        MarkSettingsDirty();
                }
                IM_ASSERT(g.MovedWindow != NULL);
                FocusWindow(g.MovedWindow);
            }
            else
            {
                SetActiveId(0);
                g.MovedWindow = NULL;   // Not strictly necessary but doing it for sanity.
            }
        }

        // Tooltips always follows mouse
        if (!window_pos_set_by_api && (window->Flags & ImGuiWindowFlags_Tooltip) != 0)
        {
            window->PosFloat = g.IO.MousePos + ImVec2(32,16) - style.FramePadding*2;
        }

        // Clamp into view
        if (!(window->Flags & ImGuiWindowFlags_ChildWindow) && !(window->Flags & ImGuiWindowFlags_Tooltip))
        {
            if (window->AutoFitFrames <= 0 && g.IO.DisplaySize.x > 0.0f && g.IO.DisplaySize.y > 0.0f) // Ignore zero-sized display explicitly to avoid losing positions if a window manager reports zero-sized window when initializing or minimizing.
            {
                ImVec2 clip_min = style.DisplaySafeAreaPadding;
                ImVec2 clip_max = g.IO.DisplaySize - style.DisplaySafeAreaPadding;
                window->PosFloat = ImMax(window->PosFloat + window->Size, clip_min) - window->Size;
                window->PosFloat = ImMin(window->PosFloat, clip_max);
            }
            window->SizeFull = ImMax(window->SizeFull, style.WindowMinSize);
        }
        window->Pos = ImVec2((float)(int)window->PosFloat.x, (float)(int)window->PosFloat.y);

        // Default item width. Make it proportional to window size if window manually resizes
        if (window->Size.x > 0.0f && !(window->Flags & ImGuiWindowFlags_Tooltip) && !(window->Flags & ImGuiWindowFlags_AlwaysAutoResize))
            window->ItemWidthDefault = (float)(int)(window->Size.x * 0.65f);
        else
            window->ItemWidthDefault = 200.0f;

        // Prepare for focus requests
        if (window->FocusIdxAllRequestNext == IM_INT_MAX || window->FocusIdxAllCounter == -1)
            window->FocusIdxAllRequestCurrent = IM_INT_MAX;
        else
            window->FocusIdxAllRequestCurrent = (window->FocusIdxAllRequestNext + (window->FocusIdxAllCounter+1)) % (window->FocusIdxAllCounter+1);
        if (window->FocusIdxTabRequestNext == IM_INT_MAX || window->FocusIdxTabCounter == -1)
            window->FocusIdxTabRequestCurrent = IM_INT_MAX;
        else
            window->FocusIdxTabRequestCurrent = (window->FocusIdxTabRequestNext + (window->FocusIdxTabCounter+1)) % (window->FocusIdxTabCounter+1);
        window->FocusIdxAllCounter = window->FocusIdxTabCounter = -1;
        window->FocusIdxAllRequestNext = window->FocusIdxTabRequestNext = IM_INT_MAX;

        ImRect title_bar_rect = window->TitleBarRect();

        // Apply and ImClamp scrolling
        window->ScrollY = window->NextScrollY;
        window->ScrollY = ImMax(window->ScrollY, 0.0f);
        if (!window->Collapsed && !window->SkipItems)
            window->ScrollY = ImMin(window->ScrollY, ImMax(0.0f, window->SizeContents.y - window->SizeFull.y));
        window->NextScrollY = window->ScrollY;

        // At this point we don't have a clipping rectangle setup yet, so we can test and draw in title bar
        // Collapse window by double-clicking on title bar
        if (!(window->Flags & ImGuiWindowFlags_NoTitleBar))
        {
            if (!(window->Flags & ImGuiWindowFlags_NoCollapse) && g.HoveredWindow == window && IsMouseHoveringRect(title_bar_rect) && g.IO.MouseDoubleClicked[0])
            {
                window->Collapsed = !window->Collapsed;
                if (!(window->Flags & ImGuiWindowFlags_NoSavedSettings))
                    MarkSettingsDirty();
                FocusWindow(window);
            }
        }
        else
        {
            window->Collapsed = false;
        }

        // Calculate auto-fit size
        ImVec2 size_auto_fit;
        if ((window->Flags & ImGuiWindowFlags_Tooltip) != 0)
        {
            // Tooltip always resize. We keep the spacing symmetric on both axises for aesthetic purpose.
            size_auto_fit = window->SizeContents + style.WindowPadding - ImVec2(0.0f, style.ItemSpacing.y);
        }
        else
        {
            size_auto_fit = ImClamp(window->SizeContents + style.AutoFitPadding, style.WindowMinSize, ImMax(style.WindowMinSize, g.IO.DisplaySize - style.AutoFitPadding));
            if (size_auto_fit.y < window->SizeContents.y + style.AutoFitPadding.y)
                size_auto_fit.x += style.ScrollbarWidth;
        }

        const float window_rounding = (window->Flags & ImGuiWindowFlags_ChildWindow) ? style.ChildWindowRounding : style.WindowRounding;
        if (window->Collapsed)
        {
            // We still process initial auto-fit on collapsed windows to get a window width
            // But otherwise we don't honor ImGuiWindowFlags_AlwaysAutoResize when collapsed.
            if (window->AutoFitFrames > 0)
            {
                window->SizeFull = window->AutoFitOnlyGrows ? ImMax(window->SizeFull, size_auto_fit) : size_auto_fit;
                title_bar_rect = window->TitleBarRect();
            }
        
            // Draw title bar only
            window->Size = title_bar_rect.GetSize();
            window->DrawList->AddRectFilled(title_bar_rect.GetTL(), title_bar_rect.GetBR(), window->Color(ImGuiCol_TitleBgCollapsed), window_rounding);
            if (window->Flags & ImGuiWindowFlags_ShowBorders)
            {
                window->DrawList->AddRect(title_bar_rect.GetTL()+ImVec2(1,1), title_bar_rect.GetBR()+ImVec2(1,1), window->Color(ImGuiCol_BorderShadow), window_rounding);
                window->DrawList->AddRect(title_bar_rect.GetTL(), title_bar_rect.GetBR(), window->Color(ImGuiCol_Border), window_rounding);
            }
        }
        else
        {
            ImU32 resize_col = 0;
            if ((window->Flags & ImGuiWindowFlags_Tooltip) != 0)
            {
                window->Size = window->SizeFull = size_auto_fit;
            }
            else
            {
                if ((window->Flags & ImGuiWindowFlags_AlwaysAutoResize) != 0)
                {
                    // Don't continuously mark settings as dirty, the size of the window doesn't need to be stored.
                    window->SizeFull = size_auto_fit;
                }
                else if (window->AutoFitFrames > 0)
                {
                    // Auto-fit only grows during the first few frames
                    window->SizeFull = window->AutoFitOnlyGrows ? ImMax(window->SizeFull, size_auto_fit) : size_auto_fit;
                    if (!(window->Flags & ImGuiWindowFlags_NoSavedSettings))
                        MarkSettingsDirty();
                }
                else if (!(window->Flags & ImGuiWindowFlags_NoResize))
                {
                    // Manual resize grip
                    const ImRect resize_rect(window->Rect().GetBR()-ImVec2(14,14), window->Rect().GetBR());
                    const ImGuiID resize_id = window->GetID("#RESIZE");
                    bool hovered, held;
                    ButtonBehavior(resize_rect, resize_id, &hovered, &held, true);
                    resize_col = window->Color(held ? ImGuiCol_ResizeGripActive : hovered ? ImGuiCol_ResizeGripHovered : ImGuiCol_ResizeGrip);

                    if (hovered || held)
                        g.MouseCursor = ImGuiMouseCursor_ResizeNWSE;

                    if (g.HoveredWindow == window && held && g.IO.MouseDoubleClicked[0])
                    {
                        // Manual auto-fit when double-clicking
                        window->SizeFull = size_auto_fit;
                        if (!(window->Flags & ImGuiWindowFlags_NoSavedSettings))
                            MarkSettingsDirty();
                        SetActiveId(0);
                    }
                    else if (held)
                    {
                        // Resize
                        window->SizeFull = ImMax(window->SizeFull + g.IO.MouseDelta, style.WindowMinSize);
                        if (!(window->Flags & ImGuiWindowFlags_NoSavedSettings))
                            MarkSettingsDirty();
                    }
                }

                // Update rectangle immediately so that rendering right below us isn't one frame late
                window->Size = window->SizeFull;
                title_bar_rect = window->TitleBarRect();
            }

            // Scrollbar
            window->ScrollbarY = (window->SizeContents.y > window->Size.y) && !(window->Flags & ImGuiWindowFlags_NoScrollbar);

            // Window background
            if (bg_alpha > 0.0f)
            {
                if ((window->Flags & ImGuiWindowFlags_ComboBox) != 0)
                    window->DrawList->AddRectFilled(window->Pos, window->Pos+window->Size, window->Color(ImGuiCol_ComboBg, bg_alpha), window_rounding);
                else if ((window->Flags & ImGuiWindowFlags_Tooltip) != 0)
                    window->DrawList->AddRectFilled(window->Pos, window->Pos+window->Size, window->Color(ImGuiCol_TooltipBg, bg_alpha), window_rounding);
                else if ((window->Flags & ImGuiWindowFlags_ChildWindow) != 0)
                    window->DrawList->AddRectFilled(window->Pos, window->Pos+window->Size-ImVec2(window->ScrollbarY?style.ScrollbarWidth:0.0f,0.0f), window->Color(ImGuiCol_ChildWindowBg, bg_alpha), window_rounding, window->ScrollbarY ? (1|8) : (0xF));
                else
                    window->DrawList->AddRectFilled(window->Pos, window->Pos+window->Size, window->Color(ImGuiCol_WindowBg, bg_alpha), window_rounding);
            }

            // Title bar
            if (!(window->Flags & ImGuiWindowFlags_NoTitleBar))
                window->DrawList->AddRectFilled(title_bar_rect.GetTL(), title_bar_rect.GetBR(), window->Color(ImGuiCol_TitleBg), window_rounding, 1|2);

            // Borders
            if (window->Flags & ImGuiWindowFlags_ShowBorders)
            {
                window->DrawList->AddRect(window->Pos+ImVec2(1,1), window->Pos+window->Size+ImVec2(1,1), window->Color(ImGuiCol_BorderShadow), window_rounding);
                window->DrawList->AddRect(window->Pos, window->Pos+window->Size, window->Color(ImGuiCol_Border), window_rounding);
                if (!(window->Flags & ImGuiWindowFlags_NoTitleBar))
                    window->DrawList->AddLine(title_bar_rect.GetBL()+ImVec2(0.5f,0.5f), title_bar_rect.GetBR()+ImVec2(0.5f,0.5f), window->Color(ImGuiCol_Border));
            }

            // Scrollbar
            if (window->ScrollbarY)
                Scrollbar(window);

            // Render resize grip
            // (after the input handling so we don't have a frame of latency)
            if (!(window->Flags & ImGuiWindowFlags_NoResize))
            {
                const float base_size = g.FontSize * 1.35f;
                const float min_size = window_rounding + 1.0f + g.FontSize * 0.2f;
                const float corner_size = ImMax(base_size, min_size);
                const ImVec2 br = window->Rect().GetBR();
                window->DrawList->LineTo(br + ImVec2(-corner_size, 0.0f));
                window->DrawList->LineTo(br + ImVec2(0.0f, -corner_size));
                window->DrawList->ArcToFast(ImVec2(br.x - window_rounding, br.y - window_rounding), window_rounding, 6, 9);
                window->DrawList->Fill(resize_col);
            }
        }

        // Setup drawing context
        window->DC.ColumnsStartX = window->WindowPadding().x;
        window->DC.ColumnsOffsetX = 0.0f;
        window->DC.CursorStartPos = window->Pos + ImVec2(window->DC.ColumnsStartX + window->DC.ColumnsOffsetX, window->TitleBarHeight() + window->WindowPadding().y) - ImVec2(0.0f, window->ScrollY);
        window->DC.CursorPos = window->DC.CursorStartPos;
        window->DC.CursorPosPrevLine = window->DC.CursorPos;
        window->DC.CursorMaxPos = window->DC.CursorStartPos;
        window->DC.CurrentLineHeight = window->DC.PrevLineHeight = 0.0f;
        window->DC.CurrentLineTextBaseOffset = window->DC.PrevLineTextBaseOffset = 0.0f;
        window->DC.LogLinePosY = window->DC.CursorPos.y - 9999.0f;
        window->DC.ChildWindows.resize(0);
        window->DC.ItemWidth.resize(0); 
        window->DC.ItemWidth.push_back(window->ItemWidthDefault);
        window->DC.AllowKeyboardFocus.resize(0);
        window->DC.AllowKeyboardFocus.push_back(true);
        window->DC.TextWrapPos.resize(0);
        window->DC.TextWrapPos.push_back(-1.0f); // disabled
        window->DC.ColorEditMode = ImGuiColorEditMode_UserSelect;
        window->DC.ColumnsCurrent = 0;
        window->DC.ColumnsCount = 1;
        window->DC.ColumnsStartPos = window->DC.CursorPos;
        window->DC.ColumnsCellMinY = window->DC.ColumnsCellMaxY = window->DC.ColumnsStartPos.y;
        window->DC.TreeDepth = 0;
        window->DC.StateStorage = &window->StateStorage;
        window->DC.GroupStack.resize(0);

        if (window->AutoFitFrames > 0)
            window->AutoFitFrames--;

        // Title bar
        if (!(window->Flags & ImGuiWindowFlags_NoTitleBar))
        {
            if (p_opened != NULL)
                CloseWindowButton(p_opened);

            ImVec2 text_min = window->Pos + style.FramePadding;
            if (!(window->Flags & ImGuiWindowFlags_NoCollapse))
            {
                RenderCollapseTriangle(window->Pos + style.FramePadding, !window->Collapsed, 1.0f, true);
                text_min.x += g.FontSize + style.ItemInnerSpacing.x;
            }

            const ImVec2 text_size = CalcTextSize(name, NULL, true);
            const ImVec2 text_max = window->Pos + ImVec2(window->Size.x - (p_opened ? (title_bar_rect.GetHeight()-3) : style.FramePadding.x), style.FramePadding.y*2 + text_size.y);
            RenderTextClipped(text_min, name, NULL, &text_size, text_max);
        }
        if (window->Flags & ImGuiWindowFlags_Popup)
        {
            if (p_opened)
            {
                if (g.IO.MouseClicked[0] && (!g.HoveredWindow || g.HoveredWindow->RootWindow != window))
                    *p_opened = false;
                else if (!g.FocusedWindow)
                    *p_opened = false;
                else if (g.FocusedWindow->RootWindow != window)// && !(g.FocusedWindow->RootWindow->Flags & ImGuiWindowFlags_Tooltip))
                    *p_opened = false;
            }
        }

        // Save clipped aabb so we can access it in constant-time in FindHoveredWindow()
        window->ClippedRect = window->Rect();
        window->ClippedRect.Clip(window->ClipRectStack.front());

        // Pressing CTRL+C while holding on a window copy its content to the clipboard
        // This works but 1. doesn't handle multiple Begin/End pairs, 2. recursing into another Begin/End pair - so we need to work that out and add better logging scope.
        // Maybe we can support CTRL+C on every element?
        /*
        if (g.ActiveId == move_id)
            if (g.IO.KeyCtrl && IsKeyPressedMap(ImGuiKey_C))
                ImGui::LogToClipboard();
        */
    }

    // Inner clipping rectangle
    // We set this up after processing the resize grip so that our clip rectangle doesn't lag by a frame
    // Note that if our window is collapsed we will end up with a null clipping rectangle which is the correct behavior.
    const ImRect title_bar_rect = window->TitleBarRect();
    ImVec4 clip_rect(title_bar_rect.Min.x+0.5f+window->WindowPadding().x*0.5f, title_bar_rect.Max.y+0.5f, window->Rect().Max.x+0.5f-window->WindowPadding().x*0.5f, window->Rect().Max.y-1.5f);
    if (window->ScrollbarY)
        clip_rect.z -= style.ScrollbarWidth;
    PushClipRect(clip_rect);

    // Clear 'accessed' flag last thing
    if (first_begin_of_the_frame)
        window->Accessed = false;

    // Child window can be out of sight and have "negative" clip windows.
    // Mark them as collapsed so commands are skipped earlier (we can't manually collapse because they have no title bar).
    if (flags & ImGuiWindowFlags_ChildWindow)
    {
        IM_ASSERT((flags & ImGuiWindowFlags_NoTitleBar) != 0);
        window->Collapsed = parent_window && parent_window->Collapsed;

        const ImVec4 clip_rect_t = window->ClipRectStack.back();
        window->Collapsed |= (clip_rect_t.x >= clip_rect_t.z || clip_rect_t.y >= clip_rect_t.w);

        // We also hide the window from rendering because we've already added its border to the command list.
        // (we could perform the check earlier in the function but it is simpler at this point)
        if (window->Collapsed)
            window->Visible = false;
    }
    if (style.Alpha <= 0.0f)
        window->Visible = false;

    // Return false if we don't intend to display anything to allow user to perform an early out optimization
    window->SkipItems = (window->Collapsed || !window->Visible) && window->AutoFitFrames <= 0;
    return !window->SkipItems;
}

void ImGui::End()
{
    ImGuiState& g = *GImGui;
    ImGuiWindow* window = g.CurrentWindow;

    ImGui::Columns(1, "#CloseColumns");
    PopClipRect();   // inner window clip rectangle
    PopClipRect();   // outer window clip rectangle
    window->DrawList->PopTextureID();

    // Stop logging
    if (!(window->Flags & ImGuiWindowFlags_ChildWindow))    // FIXME: add more options for scope of logging
        ImGui::LogFinish();

    // Pop
    // NB: we don't clear 'window->RootWindow'. The pointer is allowed to live until the next call to Begin().
    g.CurrentWindowStack.pop_back();
    SetCurrentWindow(g.CurrentWindowStack.empty() ? NULL : g.CurrentWindowStack.back());
}

// Vertical scrollbar
// The entire piece of code below is rather confusing because:
// - We handle absolute seeking (when first clicking outside the grab) and relative manipulation (afterward or when clicking inside the grab)
// - We store values as ratio and in a form that allows the window content to change while we are holding on a scrollbar
static void Scrollbar(ImGuiWindow* window)
{
    ImGuiState& g = *GImGui;
    const ImGuiStyle& style = g.Style;
    const ImGuiID id = window->GetID("#SCROLLY");

    // Render background
    ImRect bb(window->Rect().Max.x - style.ScrollbarWidth, window->Pos.y + window->TitleBarHeight()+1, window->Rect().Max.x, window->Rect().Max.y-1);
    window->DrawList->AddRectFilled(bb.Min, bb.Max, window->Color(ImGuiCol_ScrollbarBg));
    bb.Expand(-3.0f);
    const float scrollbar_height = bb.GetHeight();

    // The grabable box size generally represent the amount visible (vs the total scrollable amount)
    // But we maintain a minimum size in pixel to allow for the user to still aim inside.
    const float grab_h_pixels = ImMin(ImMax(scrollbar_height * ImSaturate(window->Size.y / ImMax(window->SizeContents.y, window->Size.y)), style.GrabMinSize), scrollbar_height);
    const float grab_h_norm = grab_h_pixels / scrollbar_height;

    // Handle input right away. None of the code of Begin() is relying on scrolling position before calling Scrollbar().
    bool held = false;
    bool hovered = false;
    const bool previously_held = (g.ActiveId == id);
    ButtonBehavior(bb, id, &hovered, &held, true);

    const float scroll_max = ImMax(1.0f, window->SizeContents.y - window->Size.y);
    float scroll_ratio = ImSaturate(window->ScrollY / scroll_max);
    float grab_y_norm = scroll_ratio * (scrollbar_height - grab_h_pixels) / scrollbar_height;
    if (held)
    {
        const float clicked_y_norm = ImSaturate((g.IO.MousePos.y - bb.Min.y) / scrollbar_height);     // Click position in scrollbar space (0.0f->1.0f)
        g.HoveredId = id;

        bool seek_absolute = false;
        if (!previously_held)
        {
            // On initial click calculate the distance between mouse and the center of the grab
            if (clicked_y_norm >= grab_y_norm && clicked_y_norm <= grab_y_norm + grab_h_norm)
            {
                g.ScrollbarClickDeltaToGrabCenter = clicked_y_norm - grab_y_norm - grab_h_norm*0.5f;
            }
            else
            {
                seek_absolute = true;
                g.ScrollbarClickDeltaToGrabCenter = 0;
            }
        }

        // Apply scroll
        const float scroll_y_norm = ImSaturate((clicked_y_norm - g.ScrollbarClickDeltaToGrabCenter - grab_h_norm*0.5f) / (1.0f - grab_h_norm));
        window->ScrollY = (float)(int)(0.5f + scroll_y_norm * (window->SizeContents.y - window->Size.y));
        window->NextScrollY = window->ScrollY;

        // Update values for rendering
        scroll_ratio = ImSaturate(window->ScrollY / scroll_max);
        grab_y_norm = scroll_ratio * (scrollbar_height - grab_h_pixels) / scrollbar_height;

        // Update distance to grab now that we have seeked and saturated
        if (seek_absolute)
            g.ScrollbarClickDeltaToGrabCenter = clicked_y_norm - grab_y_norm - grab_h_norm*0.5f;
    }

    // Render
    const ImU32 grab_col = window->Color(held ? ImGuiCol_ScrollbarGrabActive : hovered ? ImGuiCol_ScrollbarGrabHovered : ImGuiCol_ScrollbarGrab);
    window->DrawList->AddRectFilled(ImVec2(bb.Min.x, ImLerp(bb.Min.y, bb.Max.y, grab_y_norm)), ImVec2(bb.Max.x, ImLerp(bb.Min.y, bb.Max.y, grab_y_norm) + grab_h_pixels), grab_col);
}

// Moving window to front of display (which happens to be back of our sorted list)
static void FocusWindow(ImGuiWindow* window)
{
    ImGuiState& g = *GImGui;

    // Always mark the window we passed as focused. This is used for keyboard interactions such as tabbing.
    g.FocusedWindow = window;

    // Passing NULL allow to disable keyboard focus
    if (!window)
        return;

    // And move its root window to the top of the pile 
    if (window->RootWindow)
        window = window->RootWindow;

    if (g.Windows.back() == window)
        return;

    for (size_t i = 0; i < g.Windows.size(); i++)
        if (g.Windows[i] == window)
        {
            g.Windows.erase(g.Windows.begin() + i);
            break;
        }
    g.Windows.push_back(window);
}

void ImGui::PushItemWidth(float item_width)
{
    ImGuiWindow* window = GetCurrentWindow();
    window->DC.ItemWidth.push_back(item_width == 0.0f ? window->ItemWidthDefault : item_width);
}

void ImGui::PopItemWidth()
{
    ImGuiWindow* window = GetCurrentWindow();
    window->DC.ItemWidth.pop_back();
}

float ImGui::CalcItemWidth()
{
    ImGuiWindow* window = GetCurrentWindow();
    float w = window->DC.ItemWidth.back();
    if (w < 0.0f)
    {
        // Align to a right-side limit. We include 1 frame padding in the calculation because this is how the width is always used (we add 2 frame padding to it), but we could move that responsibility to the widget as well.
        ImGuiState& g = *GImGui;
        w = -w;
        float width_to_right_edge = window->Pos.x + ImGui::GetContentRegionMax().x - window->DC.CursorPos.x;
        w = ImMax(1.0f, width_to_right_edge - w - g.Style.FramePadding.x * 2.0f);
    }
    w = (float)(int)w;
    return w;
}

static void SetFont(ImFont* font)
{
    ImGuiState& g = *GImGui;

    IM_ASSERT(font && font->IsLoaded());
    IM_ASSERT(font->Scale > 0.0f);
    g.Font = font;
    g.FontBaseSize = g.IO.FontGlobalScale * g.Font->FontSize * g.Font->Scale;
    g.FontSize = g.CurrentWindow ? g.CurrentWindow->CalcFontSize() : 0.0f;
    g.FontTexUvWhitePixel = g.Font->ContainerAtlas->TexUvWhitePixel;
}

void ImGui::PushFont(ImFont* font)
{
    ImGuiState& g = *GImGui;

    if (!font)
        font = g.IO.Fonts->Fonts[0];

    SetFont(font);
    g.FontStack.push_back(font);
    g.CurrentWindow->DrawList->PushTextureID(font->ContainerAtlas->TexID);
}

void  ImGui::PopFont()
{
    ImGuiState& g = *GImGui;

    g.CurrentWindow->DrawList->PopTextureID();
    g.FontStack.pop_back();
    SetFont(g.FontStack.empty() ? g.IO.Fonts->Fonts[0] : g.FontStack.back());
}

void ImGui::PushAllowKeyboardFocus(bool allow_keyboard_focus)
{
    ImGuiWindow* window = GetCurrentWindow();
    window->DC.AllowKeyboardFocus.push_back(allow_keyboard_focus);
}

void ImGui::PopAllowKeyboardFocus()
{
    ImGuiWindow* window = GetCurrentWindow();
    window->DC.AllowKeyboardFocus.pop_back();
}

void ImGui::PushTextWrapPos(float wrap_x)
{
    ImGuiWindow* window = GetCurrentWindow();
    window->DC.TextWrapPos.push_back(wrap_x);
}

void ImGui::PopTextWrapPos()
{
    ImGuiWindow* window = GetCurrentWindow();
    window->DC.TextWrapPos.pop_back();
}

void ImGui::PushStyleColor(ImGuiCol idx, const ImVec4& col)
{
    ImGuiState& g = *GImGui;

    ImGuiColMod backup;
    backup.Col = idx;
    backup.PreviousValue = g.Style.Colors[idx];
    g.ColorModifiers.push_back(backup);
    g.Style.Colors[idx] = col;
}

void ImGui::PopStyleColor(int count)
{
    ImGuiState& g = *GImGui;

    while (count > 0)
    {
        ImGuiColMod& backup = g.ColorModifiers.back();
        g.Style.Colors[backup.Col] = backup.PreviousValue;
        g.ColorModifiers.pop_back();
        count--;
    }
}

static float* GetStyleVarFloatAddr(ImGuiStyleVar idx)
{
    ImGuiState& g = *GImGui;
    switch (idx)
    {
    case ImGuiStyleVar_Alpha: return &g.Style.Alpha;
    case ImGuiStyleVar_WindowRounding: return &g.Style.WindowRounding;
    case ImGuiStyleVar_ChildWindowRounding: return &g.Style.ChildWindowRounding;
    case ImGuiStyleVar_FrameRounding: return &g.Style.FrameRounding;
    case ImGuiStyleVar_IndentSpacing: return &g.Style.IndentSpacing;
    case ImGuiStyleVar_GrabMinSize: return &g.Style.GrabMinSize;
    }
    return NULL;
}

static ImVec2* GetStyleVarVec2Addr(ImGuiStyleVar idx)
{
    ImGuiState& g = *GImGui;
    switch (idx)
    {
    case ImGuiStyleVar_WindowPadding: return &g.Style.WindowPadding;
    case ImGuiStyleVar_FramePadding: return &g.Style.FramePadding;
    case ImGuiStyleVar_ItemSpacing: return &g.Style.ItemSpacing;
    case ImGuiStyleVar_ItemInnerSpacing: return &g.Style.ItemInnerSpacing;
    }
    return NULL;
}

void ImGui::PushStyleVar(ImGuiStyleVar idx, float val)
{
    ImGuiState& g = *GImGui;

    float* pvar = GetStyleVarFloatAddr(idx);
    IM_ASSERT(pvar != NULL); // Called function with wrong-type? Variable is not a float.
    ImGuiStyleMod backup;
    backup.Var = idx;
    backup.PreviousValue = ImVec2(*pvar, 0.0f);
    g.StyleModifiers.push_back(backup);
    *pvar = val;
}


void ImGui::PushStyleVar(ImGuiStyleVar idx, const ImVec2& val)
{
    ImGuiState& g = *GImGui;

    ImVec2* pvar = GetStyleVarVec2Addr(idx);
    IM_ASSERT(pvar != NULL); // Called function with wrong-type? Variable is not a ImVec2.
    ImGuiStyleMod backup;
    backup.Var = idx;
    backup.PreviousValue = *pvar;
    g.StyleModifiers.push_back(backup);
    *pvar = val;
}

void ImGui::PopStyleVar(int count)
{
    ImGuiState& g = *GImGui;

    while (count > 0)
    {
        ImGuiStyleMod& backup = g.StyleModifiers.back();
        if (float* pvar_f = GetStyleVarFloatAddr(backup.Var))
            *pvar_f = backup.PreviousValue.x;
        else if (ImVec2* pvar_v = GetStyleVarVec2Addr(backup.Var))
            *pvar_v = backup.PreviousValue;
        g.StyleModifiers.pop_back();
        count--;
    }
}

const char* ImGui::GetStyleColName(ImGuiCol idx)
{
    // Create switch-case from enum with regexp: ImGuiCol_{.*}, --> case ImGuiCol_\1: return "\1";
    switch (idx)
    {
    case ImGuiCol_Text: return "Text";
    case ImGuiCol_WindowBg: return "WindowBg";
    case ImGuiCol_ChildWindowBg: return "ChildWindowBg";
    case ImGuiCol_Border: return "Border";
    case ImGuiCol_BorderShadow: return "BorderShadow";
    case ImGuiCol_FrameBg: return "FrameBg";
    case ImGuiCol_FrameBgHovered: return "FrameBgHovered";
    case ImGuiCol_FrameBgActive: return "FrameBgActive";
    case ImGuiCol_TitleBg: return "TitleBg";
    case ImGuiCol_TitleBgCollapsed: return "TitleBgCollapsed";
    case ImGuiCol_ScrollbarBg: return "ScrollbarBg";
    case ImGuiCol_ScrollbarGrab: return "ScrollbarGrab";
    case ImGuiCol_ScrollbarGrabHovered: return "ScrollbarGrabHovered";
    case ImGuiCol_ScrollbarGrabActive: return "ScrollbarGrabActive";
    case ImGuiCol_ComboBg: return "ComboBg";
    case ImGuiCol_CheckMark: return "CheckMark";
    case ImGuiCol_SliderGrab: return "SliderGrab";
    case ImGuiCol_SliderGrabActive: return "SliderGrabActive";
    case ImGuiCol_Button: return "Button";
    case ImGuiCol_ButtonHovered: return "ButtonHovered";
    case ImGuiCol_ButtonActive: return "ButtonActive";
    case ImGuiCol_Header: return "Header";
    case ImGuiCol_HeaderHovered: return "HeaderHovered";
    case ImGuiCol_HeaderActive: return "HeaderActive";
    case ImGuiCol_Column: return "Column";
    case ImGuiCol_ColumnHovered: return "ColumnHovered";
    case ImGuiCol_ColumnActive: return "ColumnActive";
    case ImGuiCol_ResizeGrip: return "ResizeGrip";
    case ImGuiCol_ResizeGripHovered: return "ResizeGripHovered";
    case ImGuiCol_ResizeGripActive: return "ResizeGripActive";
    case ImGuiCol_CloseButton: return "CloseButton";
    case ImGuiCol_CloseButtonHovered: return "CloseButtonHovered";
    case ImGuiCol_CloseButtonActive: return "CloseButtonActive";
    case ImGuiCol_PlotLines: return "PlotLines";
    case ImGuiCol_PlotLinesHovered: return "PlotLinesHovered";
    case ImGuiCol_PlotHistogram: return "PlotHistogram";
    case ImGuiCol_PlotHistogramHovered: return "PlotHistogramHovered";
    case ImGuiCol_TextSelectedBg: return "TextSelectedBg";
    case ImGuiCol_TooltipBg: return "TooltipBg";
    }
    IM_ASSERT(0);
    return "Unknown";
}

bool ImGui::IsWindowFocused()
{
    ImGuiState& g = *GImGui;
    ImGuiWindow* window = GetCurrentWindow();
    return g.FocusedWindow == window;
}

bool ImGui::IsRootWindowFocused()
{
    ImGuiState& g = *GImGui;
    ImGuiWindow* root_window = GetCurrentWindow()->RootWindow;
    return g.FocusedWindow == root_window;
}

bool ImGui::IsRootWindowOrAnyChildFocused()
{
    ImGuiState& g = *GImGui;
    ImGuiWindow* root_window = GetCurrentWindow()->RootWindow;
    return g.FocusedWindow && g.FocusedWindow->RootWindow == root_window;
}

float ImGui::GetWindowWidth()
{
    ImGuiWindow* window = GetCurrentWindow();
    return window->Size.x;
}

ImVec2 ImGui::GetWindowPos()
{
    ImGuiWindow* window = GetCurrentWindow();
    return window->Pos;
}

static void SetWindowPos(ImGuiWindow* window, const ImVec2& pos, ImGuiSetCond cond)
{
    // Test condition (NB: bit 0 is always true) and clear flags for next time
    if (cond && (window->SetWindowPosAllowFlags & cond) == 0)
        return;
    window->SetWindowPosAllowFlags &= ~(ImGuiSetCond_Once | ImGuiSetCond_FirstUseEver);

    // Set
    const ImVec2 old_pos = window->Pos;
    window->PosFloat = pos;
    window->Pos = ImVec2((float)(int)window->PosFloat.x, (float)(int)window->PosFloat.y);
    window->DC.CursorPos += (window->Pos - old_pos);    // As we happen to move the window while it is being appended to (which is a bad idea - will smear) let's at least offset the cursor
    window->DC.CursorMaxPos += (window->Pos - old_pos); // And more importantly we need to adjust this so size calculation doesn't get affected.
}

void ImGui::SetWindowPos(const ImVec2& pos, ImGuiSetCond cond)
{
    ImGuiWindow* window = GetCurrentWindow();
    SetWindowPos(window, pos, cond);
}

void ImGui::SetWindowPos(const char* name, const ImVec2& pos, ImGuiSetCond cond)
{
    ImGuiWindow* window = FindWindowByName(name);
    if (window)
        SetWindowPos(window, pos, cond);
}

ImVec2 ImGui::GetWindowSize()
{
    ImGuiWindow* window = GetCurrentWindow();
    return window->Size;
}

static void SetWindowSize(ImGuiWindow* window, const ImVec2& size, ImGuiSetCond cond)
{
    // Test condition (NB: bit 0 is always true) and clear flags for next time
    if (cond && (window->SetWindowSizeAllowFlags & cond) == 0)
        return;
    window->SetWindowSizeAllowFlags &= ~(ImGuiSetCond_Once | ImGuiSetCond_FirstUseEver);

    // Set
    if (ImLengthSqr(size) > 0.00001f)
    {
        window->SizeFull = size;
        window->AutoFitFrames = 0;
    }
    else
    {
        // Autofit
        window->AutoFitFrames = 2;
        window->AutoFitOnlyGrows = false;
    }
}

void ImGui::SetWindowSize(const ImVec2& size, ImGuiSetCond cond)
{
    ImGuiWindow* window = GetCurrentWindow();
    SetWindowSize(window, size, cond);
}

void ImGui::SetWindowSize(const char* name, const ImVec2& size, ImGuiSetCond cond)
{
    ImGuiWindow* window = FindWindowByName(name);
    if (window)
        SetWindowSize(window, size, cond);
}

static void SetWindowCollapsed(ImGuiWindow* window, bool collapsed, ImGuiSetCond cond)
{
    // Test condition (NB: bit 0 is always true) and clear flags for next time
    if (cond && (window->SetWindowCollapsedAllowFlags & cond) == 0)
        return;
    window->SetWindowCollapsedAllowFlags &= ~(ImGuiSetCond_Once | ImGuiSetCond_FirstUseEver);

    // Set
    window->Collapsed = collapsed;
}

void ImGui::SetWindowCollapsed(bool collapsed, ImGuiSetCond cond)
{
    ImGuiWindow* window = GetCurrentWindow();
    SetWindowCollapsed(window, collapsed, cond);
}

bool ImGui::GetWindowCollapsed()
{
    ImGuiWindow* window = GetCurrentWindow();
    return window->Collapsed;
}

void ImGui::SetWindowCollapsed(const char* name, bool collapsed, ImGuiSetCond cond)
{
    ImGuiWindow* window = FindWindowByName(name);
    if (window)
        SetWindowCollapsed(window, collapsed, cond);
}

void ImGui::SetWindowFocus()
{
    ImGuiWindow* window = GetCurrentWindow();
    FocusWindow(window);
}

void ImGui::SetWindowFocus(const char* name)
{
    if (name)
    {
        ImGuiWindow* window = FindWindowByName(name);
        if (window)
            FocusWindow(window);
    }
    else
    {
        FocusWindow(NULL);
    }
}

void ImGui::SetNextWindowPos(const ImVec2& pos, ImGuiSetCond cond)
{
    ImGuiState& g = *GImGui;
    g.SetNextWindowPosVal = pos;
    g.SetNextWindowPosCond = cond ? cond : ImGuiSetCond_Always;
}

void ImGui::SetNextWindowSize(const ImVec2& size, ImGuiSetCond cond)
{
    ImGuiState& g = *GImGui;
    g.SetNextWindowSizeVal = size;
    g.SetNextWindowSizeCond = cond ? cond : ImGuiSetCond_Always;
}

void ImGui::SetNextWindowCollapsed(bool collapsed, ImGuiSetCond cond)
{
    ImGuiState& g = *GImGui;
    g.SetNextWindowCollapsedVal = collapsed;
    g.SetNextWindowCollapsedCond = cond ? cond : ImGuiSetCond_Always;
}

void ImGui::SetNextWindowFocus()
{
    ImGuiState& g = *GImGui;
    g.SetNextWindowFocus = true;
}

ImVec2 ImGui::GetContentRegionMax()
{
    ImGuiWindow* window = GetCurrentWindow();
    ImVec2 window_padding = window->WindowPadding();
    ImVec2 mx = window->Size - window_padding;
    if (window->DC.ColumnsCount != 1)
    {
        mx.x = ImGui::GetColumnOffset(window->DC.ColumnsCurrent + 1);
        mx.x -= window_padding.x;
    }
    else
    {
        if (window->ScrollbarY)
            mx.x -= GImGui->Style.ScrollbarWidth;
    }
    return mx;
}

ImVec2 ImGui::GetWindowContentRegionMin()
{
    ImGuiWindow* window = GetCurrentWindow();
    return ImVec2(0, window->TitleBarHeight()) + window->WindowPadding();
}

ImVec2 ImGui::GetWindowContentRegionMax()
{
    ImGuiWindow* window = GetCurrentWindow();
    ImVec2 m = window->Size - window->WindowPadding();
    if (window->ScrollbarY)
        m.x -= GImGui->Style.ScrollbarWidth;
    return m;
}

float ImGui::GetTextLineHeight()
{
    ImGuiState& g = *GImGui;
    return g.FontSize;
}

float ImGui::GetTextLineHeightWithSpacing()
{
    ImGuiState& g = *GImGui;
    return g.FontSize + g.Style.ItemSpacing.y;
}

ImDrawList* ImGui::GetWindowDrawList()
{
    ImGuiWindow* window = GetCurrentWindow();
    return window->DrawList;
}

ImFont* ImGui::GetWindowFont()
{
    ImGuiState& g = *GImGui;
    return g.Font;
}

float ImGui::GetWindowFontSize()
{
    ImGuiState& g = *GImGui;
    return g.FontSize;
}

void ImGui::SetWindowFontScale(float scale)
{
    ImGuiState& g = *GImGui;
    ImGuiWindow* window = GetCurrentWindow();
    window->FontWindowScale = scale;
    g.FontSize = window->CalcFontSize();
}

// NB: internally we store CursorPos in absolute screen coordinates because it is more convenient.
// Conversion happens as we pass the value to user, but it makes our naming convention dodgy. May want to rename 'DC.CursorPos'.
ImVec2 ImGui::GetCursorPos()
{
    ImGuiWindow* window = GetCurrentWindow();
    return window->DC.CursorPos - window->Pos;
}

float ImGui::GetCursorPosX()
{
    return ImGui::GetCursorPos().x;
}

float ImGui::GetCursorPosY()
{
    return ImGui::GetCursorPos().y;
}

void ImGui::SetCursorPos(const ImVec2& pos)
{
    ImGuiWindow* window = GetCurrentWindow();
    window->DC.CursorPos = window->Pos + pos;
    window->DC.CursorMaxPos = ImMax(window->DC.CursorMaxPos, window->DC.CursorPos);
}

void ImGui::SetCursorPosX(float x)
{
    ImGuiWindow* window = GetCurrentWindow();
    window->DC.CursorPos.x = window->Pos.x + x;
    window->DC.CursorMaxPos.x = ImMax(window->DC.CursorMaxPos.x, window->DC.CursorPos.x);
}

void ImGui::SetCursorPosY(float y)
{
    ImGuiWindow* window = GetCurrentWindow();
    window->DC.CursorPos.y = window->Pos.y + y;
    window->DC.CursorMaxPos.y = ImMax(window->DC.CursorMaxPos.y, window->DC.CursorPos.y);
}

ImVec2 ImGui::GetCursorScreenPos()
{
    ImGuiWindow* window = GetCurrentWindow();
    return window->DC.CursorPos;
}

void ImGui::SetCursorScreenPos(const ImVec2& screen_pos)
{
    ImGuiWindow* window = GetCurrentWindow();
    window->DC.CursorPos = screen_pos;
}

float ImGui::GetScrollPosY()
{
    ImGuiWindow* window = GetCurrentWindow();
    return window->ScrollY;
}

float ImGui::GetScrollMaxY()
{
    ImGuiWindow* window = GetCurrentWindow();
    return window->SizeContents.y - window->SizeFull.y;
}

void ImGui::SetScrollPosHere()
{
    ImGuiWindow* window = GetCurrentWindow();
    window->NextScrollY = (window->DC.CursorPos.y + window->ScrollY) - (window->Pos.y + window->SizeFull.y * 0.5f) - (window->TitleBarHeight() + window->WindowPadding().y);
}

void ImGui::SetKeyboardFocusHere(int offset)
{
    ImGuiWindow* window = GetCurrentWindow();
    window->FocusIdxAllRequestNext = window->FocusIdxAllCounter + 1 + offset;
    window->FocusIdxTabRequestNext = IM_INT_MAX;
}

void ImGui::SetStateStorage(ImGuiStorage* tree)
{
    ImGuiWindow* window = GetCurrentWindow();
    window->DC.StateStorage = tree ? tree : &window->StateStorage;
}

ImGuiStorage* ImGui::GetStateStorage()
{
    ImGuiWindow* window = GetCurrentWindow();
    return window->DC.StateStorage;
}

void ImGui::TextV(const char* fmt, va_list args)
{
    ImGuiState& g = *GImGui;
    ImGuiWindow* window = GetCurrentWindow();
    if (window->SkipItems)
        return;

    const char* text_end = g.TempBuffer + ImFormatStringV(g.TempBuffer, IM_ARRAYSIZE(g.TempBuffer), fmt, args);
    TextUnformatted(g.TempBuffer, text_end);
}

void ImGui::Text(const char* fmt, ...)
{
    va_list args;
    va_start(args, fmt);
    TextV(fmt, args);
    va_end(args);
}

void ImGui::TextColoredV(const ImVec4& col, const char* fmt, va_list args)
{
    ImGui::PushStyleColor(ImGuiCol_Text, col);
    TextV(fmt, args);
    ImGui::PopStyleColor();
}

void ImGui::TextColored(const ImVec4& col, const char* fmt, ...)
{
    va_list args;
    va_start(args, fmt);
    TextColoredV(col, fmt, args);
    va_end(args);
}

void ImGui::TextWrappedV(const char* fmt, va_list args)
{
    ImGui::PushTextWrapPos(0.0f);
    TextV(fmt, args);
    ImGui::PopTextWrapPos();
}

void ImGui::TextWrapped(const char* fmt, ...)
{
    va_list args;
    va_start(args, fmt);
    TextWrappedV(fmt, args);
    va_end(args);
}

void ImGui::TextUnformatted(const char* text, const char* text_end)
{
    ImGuiState& g = *GImGui;
    ImGuiWindow* window = GetCurrentWindow();
    if (window->SkipItems)
        return;

    IM_ASSERT(text != NULL);
    const char* text_begin = text;
    if (text_end == NULL)
        text_end = text + strlen(text); // FIXME-OPT

    const float wrap_pos_x = window->DC.TextWrapPos.back();
    const bool wrap_enabled = wrap_pos_x >= 0.0f;
    if (text_end - text > 2000 && !wrap_enabled)
    {
        // Long text!
        // Perform manual coarse clipping to optimize for long multi-line text
        // From this point we will only compute the width of lines that are visible. Optimization only available when word-wrapping is disabled. 
        // We also don't vertically center the text within the line full height, which is unlikely to matter because we are likely the biggest and only item on the line.
        const char* line = text;
        const float line_height = ImGui::GetTextLineHeight();
        const ImVec2 text_pos = window->DC.CursorPos + ImVec2(0.0f, window->DC.CurrentLineTextBaseOffset);
        const ImVec4 clip_rect = window->ClipRectStack.back();
        ImVec2 text_size(0,0);

        if (text_pos.y <= clip_rect.w)
        {
            ImVec2 pos = text_pos;

            // Lines to skip (can't skip when logging text)
            if (!g.LogEnabled)
            {
                int lines_skippable = (int)((clip_rect.y - text_pos.y) / line_height) - 1;
                if (lines_skippable > 0)
                {
                    int lines_skipped = 0;
                    while (line < text_end && lines_skipped <= lines_skippable)
                    {
                        const char* line_end = strchr(line, '\n');
                        line = line_end + 1;
                        lines_skipped++;
                    }
                    pos.y += lines_skipped * line_height;
                }
            }

            // Lines to render
            if (line < text_end)
            {
                ImRect line_rect(pos, pos + ImVec2(ImGui::GetWindowWidth(), line_height));
                while (line < text_end)
                {
                    const char* line_end = strchr(line, '\n');
                    if (IsClipped(line_rect))
                        break;

                    const ImVec2 line_size = CalcTextSize(line, line_end, false);
                    text_size.x = ImMax(text_size.x, line_size.x);
                    RenderText(pos, line, line_end, false);
                    if (!line_end)
                        line_end = text_end;
                    line = line_end + 1;
                    line_rect.Min.y += line_height;
                    line_rect.Max.y += line_height;
                    pos.y += line_height;
                }

                // Count remaining lines
                int lines_skipped = 0;
                while (line < text_end)
                {
                    const char* line_end = strchr(line, '\n');
                    if (!line_end)
                        line_end = text_end;
                    line = line_end + 1;
                    lines_skipped++;
                }
                pos.y += lines_skipped * line_height;
            }

            text_size.y += (pos - text_pos).y;
        }

        ImRect bb(text_pos, text_pos + text_size);
        ItemSize(bb);
        ItemAdd(bb, NULL);
    }
    else
    {
        const float wrap_width = wrap_enabled ? CalcWrapWidthForPos(window->DC.CursorPos, wrap_pos_x) : 0.0f;
        const ImVec2 text_size = CalcTextSize(text_begin, text_end, false, wrap_width);

        // Account of baseline offset
        ImVec2 text_pos = window->DC.CursorPos;
        text_pos.y += window->DC.CurrentLineTextBaseOffset;

        ImRect bb(text_pos, text_pos + text_size);
        ItemSize(bb.GetSize());
        if (!ItemAdd(bb, NULL))
            return;

        // Render (we don't hide text after ## in this end-user function)
        RenderTextWrapped(bb.Min, text_begin, text_end, wrap_width);
    }
}

void ImGui::AlignFirstTextHeightToWidgets()
{
    ImGuiState& g = *GImGui;
    ImGuiWindow* window = GetCurrentWindow();
    if (window->SkipItems)
        return;

    // Declare a dummy item size to that upcoming items that are smaller will center-align on the newly expanded line height.
    ItemSize(ImVec2(0, g.FontSize + g.Style.FramePadding.y*2), g.Style.FramePadding.y);
    ImGui::SameLine(0, 0);
}

// Add a label+text combo aligned to other label+value widgets
void ImGui::LabelTextV(const char* label, const char* fmt, va_list args)
{
    ImGuiState& g = *GImGui;
    ImGuiWindow* window = GetCurrentWindow();
    if (window->SkipItems)
        return;

    const ImGuiStyle& style = g.Style;
    const float w = ImGui::CalcItemWidth();

    const char* value_text_begin = &g.TempBuffer[0];
    const char* value_text_end = value_text_begin + ImFormatStringV(g.TempBuffer, IM_ARRAYSIZE(g.TempBuffer), fmt, args);

    const ImVec2 label_size = CalcTextSize(label, NULL, true);
    const ImRect value_bb(window->DC.CursorPos, window->DC.CursorPos + ImVec2(w + style.FramePadding.x*2, label_size.y + style.FramePadding.y*2));
    const ImRect total_bb(window->DC.CursorPos, window->DC.CursorPos + ImVec2(w + style.FramePadding.x*2 + (label_size.x > 0.0f ? style.ItemInnerSpacing.x : 0.0f), style.FramePadding.y*2) + label_size);
    ItemSize(total_bb, style.FramePadding.y);
    if (!ItemAdd(total_bb, NULL))
        return;

    // Render
    RenderTextClipped(ImVec2(value_bb.Min.x, value_bb.Min.y + style.FramePadding.y), value_text_begin, value_text_end, NULL, value_bb.Max);
    RenderText(ImVec2(value_bb.Max.x + style.ItemInnerSpacing.x, value_bb.Min.y + style.FramePadding.y), label);
}

void ImGui::LabelText(const char* label, const char* fmt, ...)
{
    va_list args;
    va_start(args, fmt);
    LabelTextV(label, fmt, args);
    va_end(args);
}

static inline bool IsWindowContentHoverable(ImGuiWindow* window)
{
    ImGuiState& g = *GImGui;

    ImGuiWindow* focused_window = g.FocusedWindow;
    if (focused_window && (focused_window->Flags & ImGuiWindowFlags_Popup) != 0 && focused_window->WasVisible && focused_window != window)
        return false;

    return true;
}

static bool IsHovered(const ImRect& bb, ImGuiID id)
{
    ImGuiState& g = *GImGui;
    if (g.HoveredId == 0)
    {
        ImGuiWindow* window = GetCurrentWindow();
        if (g.HoveredRootWindow == window->RootWindow)
            if ((g.ActiveId == 0 || g.ActiveId == id || g.ActiveIdIsFocusedOnly) && IsMouseHoveringRect(bb))
                if (IsWindowContentHoverable(g.HoveredRootWindow))
                    return true;
    }
    return false;
}

static bool ButtonBehavior(const ImRect& bb, ImGuiID id, bool* out_hovered, bool* out_held, bool allow_key_modifiers, bool repeat, bool pressed_on_click)
{
    ImGuiState& g = *GImGui;
    ImGuiWindow* window = GetCurrentWindow();

    const bool hovered = IsHovered(bb, id);
    bool pressed = false;
    if (hovered)
    {
        g.HoveredId = id;
        if (allow_key_modifiers || (!g.IO.KeyCtrl && !g.IO.KeyShift && !g.IO.KeyAlt))
        {
            if (g.IO.MouseClicked[0])
            {
                if (pressed_on_click)
                {
                    pressed = true;
                    SetActiveId(0);
                }
                else
                {
                    SetActiveId(id);
                }
                FocusWindow(window);
            }
            else if (repeat && g.ActiveId && ImGui::IsMouseClicked(0, true))
            {
                pressed = true;
            }
        }
    }

    bool held = false;
    if (g.ActiveId == id)
    {
        if (g.IO.MouseDown[0])
        {
            held = true;
        }
        else
        {
            if (hovered)
                pressed = true;
            SetActiveId(0);
        }
    }

    if (out_hovered) *out_hovered = hovered;
    if (out_held) *out_held = held;

    return pressed;
}

bool ImGui::Button(const char* label, const ImVec2& size_arg, bool repeat_when_held)
{
    ImGuiState& g = *GImGui;
    ImGuiWindow* window = GetCurrentWindow();
    if (window->SkipItems)
        return false;

    const ImGuiStyle& style = g.Style;
    const ImGuiID id = window->GetID(label);
    const ImVec2 label_size = CalcTextSize(label, NULL, true);

    const ImVec2 size(size_arg.x != 0.0f ? size_arg.x : (label_size.x + style.FramePadding.x*2), size_arg.y != 0.0f ? size_arg.y : (label_size.y + style.FramePadding.y*2));
    const ImRect bb(window->DC.CursorPos, window->DC.CursorPos + size);
    ItemSize(bb, style.FramePadding.y);
    if (!ItemAdd(bb, &id))
        return false;

    bool hovered, held;
    bool pressed = ButtonBehavior(bb, id, &hovered, &held, true, repeat_when_held);

    // Render
    const ImU32 col = window->Color((hovered && held) ? ImGuiCol_ButtonActive : hovered ? ImGuiCol_ButtonHovered : ImGuiCol_Button);
    RenderFrame(bb.Min, bb.Max, col, true, style.FrameRounding);

    const ImVec2 off = ImVec2(ImMax(0.0f, size.x - label_size.x) * 0.5f, ImMax(0.0f, size.y - label_size.y) * 0.5f); // Center (only applies if we explicitly gave a size bigger than the text size, which isn't the common path)
    RenderTextClipped(bb.Min + off, label, NULL, &label_size, bb.Max);                          // Render clip (only applies if we explicitly gave a size smaller than the text size, which isn't the commmon path)

    return pressed;
}

// Small buttons fits within text without additional spacing.
bool ImGui::SmallButton(const char* label)
{
    ImGuiState& g = *GImGui;
    ImGuiWindow* window = GetCurrentWindow();
    if (window->SkipItems)
        return false;

    const ImGuiStyle& style = g.Style;
    const ImGuiID id = window->GetID(label);
    const ImVec2 label_size = CalcTextSize(label, NULL, true);

    ImVec2 text_pos = window->DC.CursorPos;
    text_pos.y += window->DC.CurrentLineTextBaseOffset;
    ImRect bb(text_pos, text_pos + label_size + ImVec2(style.FramePadding.x*2,0));
    ItemSize(bb);
    if (!ItemAdd(bb, &id))
        return false;

    bool hovered, held;
    bool pressed = ButtonBehavior(bb, id, &hovered, &held, true);

    // Render
    const ImU32 col = window->Color((hovered && held) ? ImGuiCol_ButtonActive : hovered ? ImGuiCol_ButtonHovered : ImGuiCol_Button);
    RenderFrame(bb.Min, bb.Max, col);
    RenderText(bb.Min + ImVec2(style.FramePadding.x,0), label);

    return pressed;
}

// Tip: use ImGui::PushID()/PopID() to push indices or pointers in the ID stack.
// Then you can keep 'str_id' empty or the same for all your buttons (instead of creating a string based on a non-string id)
bool ImGui::InvisibleButton(const char* str_id, const ImVec2& size)
{
    ImGuiWindow* window = GetCurrentWindow();
    if (window->SkipItems)
        return false;

    const ImGuiID id = window->GetID(str_id);
    const ImRect bb(window->DC.CursorPos, window->DC.CursorPos + size);
    ItemSize(bb);
    if (!ItemAdd(bb, &id))
        return false;

    bool hovered, held;
    bool pressed = ButtonBehavior(bb, id, &hovered, &held, true);

    return pressed;
}

// Upper-right button to close a window.
static bool CloseWindowButton(bool* p_opened)
{
    ImGuiWindow* window = GetCurrentWindow();

    const ImGuiID id = window->GetID("#CLOSE");
    const float size = window->TitleBarHeight() - 4.0f;
    const ImRect bb(window->Rect().GetTR() + ImVec2(-3.0f-size,2.0f), window->Rect().GetTR() + ImVec2(-3.0f,2.0f+size));

    bool hovered, held;
    bool pressed = ButtonBehavior(bb, id, &hovered, &held, true);

    // Render
    const ImU32 col = window->Color((held && hovered) ? ImGuiCol_CloseButtonActive : hovered ? ImGuiCol_CloseButtonHovered : ImGuiCol_CloseButton);
    const ImVec2 center = bb.GetCenter();
    window->DrawList->AddCircleFilled(center, ImMax(2.0f,size*0.5f), col, 16);

    const float cross_extent = (size * 0.5f * 0.7071f) - 1.0f;
    if (hovered)
    {
        window->DrawList->AddLine(center + ImVec2(+cross_extent,+cross_extent), center + ImVec2(-cross_extent,-cross_extent), window->Color(ImGuiCol_Text));
        window->DrawList->AddLine(center + ImVec2(+cross_extent,-cross_extent), center + ImVec2(-cross_extent,+cross_extent), window->Color(ImGuiCol_Text));
    }

    if (p_opened != NULL && pressed)
        *p_opened = !*p_opened;

    return pressed;
}

void ImGui::Image(ImTextureID user_texture_id, const ImVec2& size, const ImVec2& uv0, const ImVec2& uv1, const ImVec4& tint_col, const ImVec4& border_col)
{
    ImGuiWindow* window = GetCurrentWindow();
    if (window->SkipItems)
        return;

    ImRect bb(window->DC.CursorPos, window->DC.CursorPos + size);
    if (border_col.w > 0.0f)
        bb.Max += ImVec2(2,2);
    ItemSize(bb);
    if (!ItemAdd(bb, NULL))
        return;

    if (border_col.w > 0.0f)
    {
        window->DrawList->AddRect(bb.Min, bb.Max, window->Color(border_col), 0.0f);
        window->DrawList->AddImage(user_texture_id, bb.Min+ImVec2(1,1), bb.Max-ImVec2(1,1), uv0, uv1, window->Color(tint_col));
    }
    else
    {
        window->DrawList->AddImage(user_texture_id, bb.Min, bb.Max, uv0, uv1, window->Color(tint_col));
    }
}

// frame_padding < 0: uses FramePadding from style (default)
// frame_padding = 0: no framing
// frame_padding > 0: set framing size
// The color used are the button colors.
bool ImGui::ImageButton(ImTextureID user_texture_id, const ImVec2& size, const ImVec2& uv0, const ImVec2& uv1, int frame_padding, const ImVec4& bg_col, const ImVec4& tint_col)
{
    ImGuiState& g = *GImGui;
    ImGuiWindow* window = GetCurrentWindow();
    if (window->SkipItems)
        return false;

    const ImGuiStyle& style = g.Style;

    // Default to using texture ID as ID. User can still push string/integer prefixes.
    // We could hash the size/uv to create a unique ID but that would prevent the user from animating buttons.
    ImGui::PushID((void *)user_texture_id);
    const ImGuiID id = window->GetID("#image");
    ImGui::PopID();

    const ImVec2 padding = (frame_padding >= 0) ? ImVec2((float)frame_padding, (float)frame_padding) : style.FramePadding;
    const ImRect bb(window->DC.CursorPos, window->DC.CursorPos + size + padding*2);
    const ImRect image_bb(window->DC.CursorPos + padding, window->DC.CursorPos + padding + size); 
    ItemSize(bb);
    if (!ItemAdd(bb, &id))
        return false;

    bool hovered, held;
    bool pressed = ButtonBehavior(bb, id, &hovered, &held, true);

    // Render
    const ImU32 col = window->Color((hovered && held) ? ImGuiCol_ButtonActive : hovered ? ImGuiCol_ButtonHovered : ImGuiCol_Button);
    if (padding.x > 0.0f || padding.y > 0.0f)
        RenderFrame(bb.Min, bb.Max, col);
    if (bg_col.w > 0.0f)
        window->DrawList->AddRectFilled(image_bb.Min, image_bb.Max, window->Color(bg_col));
    window->DrawList->AddImage(user_texture_id, image_bb.Min, image_bb.Max, uv0, uv1, window->Color(tint_col));

    return pressed;
}

// Start logging ImGui output to TTY
void ImGui::LogToTTY(int max_depth)
{
    ImGuiState& g = *GImGui;
    ImGuiWindow* window = GetCurrentWindow();
    if (g.LogEnabled)
        return;

    g.LogEnabled = true;
    g.LogFile = stdout;
    g.LogStartDepth = window->DC.TreeDepth;
    if (max_depth >= 0)
        g.LogAutoExpandMaxDepth = max_depth;
}

// Start logging ImGui output to given file
void ImGui::LogToFile(int max_depth, const char* filename)
{
    ImGuiState& g = *GImGui;
    ImGuiWindow* window = GetCurrentWindow();
    if (g.LogEnabled)
        return;
    if (!filename)
    {
        filename = g.IO.LogFilename;
        if (!filename)
            return;
    }

    g.LogFile = fopen(filename, "ab");
    if (!g.LogFile)
    {
        IM_ASSERT(g.LogFile != NULL); // Consider this an error
        return;
    }
    g.LogEnabled = true;
    g.LogStartDepth = window->DC.TreeDepth;
    if (max_depth >= 0)
        g.LogAutoExpandMaxDepth = max_depth;
}

// Start logging ImGui output to clipboard
void ImGui::LogToClipboard(int max_depth)
{
    ImGuiWindow* window = GetCurrentWindow();
    ImGuiState& g = *GImGui;
    if (g.LogEnabled)
        return;

    g.LogEnabled = true;
    g.LogFile = NULL;
    g.LogStartDepth = window->DC.TreeDepth;
    if (max_depth >= 0)
        g.LogAutoExpandMaxDepth = max_depth;
}

void ImGui::LogFinish()
{
    ImGuiState& g = *GImGui;
    if (!g.LogEnabled)
        return;

    ImGui::LogText(STR_NEWLINE);
    g.LogEnabled = false;
    if (g.LogFile != NULL)
    {
        if (g.LogFile == stdout)
            fflush(g.LogFile);
        else
            fclose(g.LogFile);
        g.LogFile = NULL;
    }
    if (g.LogClipboard->size() > 1)
    {
        if (g.IO.SetClipboardTextFn)
            g.IO.SetClipboardTextFn(g.LogClipboard->begin());
        g.LogClipboard->clear();
    }
}

// Helper to display logging buttons
void ImGui::LogButtons()
{
    ImGuiState& g = *GImGui;

    ImGui::PushID("LogButtons");
    const bool log_to_tty = ImGui::Button("Log To TTY");
    ImGui::SameLine();      
    const bool log_to_file = ImGui::Button("Log To File");
    ImGui::SameLine();
    const bool log_to_clipboard = ImGui::Button("Log To Clipboard");
    ImGui::SameLine();

    ImGui::PushItemWidth(80.0f);
    ImGui::PushAllowKeyboardFocus(false);
    ImGui::SliderInt("Depth", &g.LogAutoExpandMaxDepth, 0, 9, NULL);
    ImGui::PopAllowKeyboardFocus();
    ImGui::PopItemWidth();
    ImGui::PopID();

    // Start logging at the end of the function so that the buttons don't appear in the log
    if (log_to_tty)
        LogToTTY(g.LogAutoExpandMaxDepth);
    if (log_to_file)
        LogToFile(g.LogAutoExpandMaxDepth, g.IO.LogFilename);
    if (log_to_clipboard)
        LogToClipboard(g.LogAutoExpandMaxDepth);
}

bool ImGui::CollapsingHeader(const char* label, const char* str_id, bool display_frame, bool default_open)
{
    ImGuiState& g = *GImGui;
    ImGuiWindow* window = GetCurrentWindow();
    if (window->SkipItems)
        return false;

    const ImGuiStyle& style = g.Style;

    IM_ASSERT(str_id != NULL || label != NULL);
    if (str_id == NULL)
        str_id = label;
    if (label == NULL)
        label = str_id;
    const ImGuiID id = window->GetID(str_id);

    // We only write to the tree storage if the user clicks (or explicitely use SetNextTreeNode*** functions)
    ImGuiStorage* storage = window->DC.StateStorage;
    bool opened;
    if (g.SetNextTreeNodeOpenedCond != 0)
    {
        if (g.SetNextTreeNodeOpenedCond & ImGuiSetCond_Always)
        {
            opened = g.SetNextTreeNodeOpenedVal;
            storage->SetInt(id, opened);
        }
        else
        {
            // We treat ImGuiSetCondition_Once and ImGuiSetCondition_FirstUseEver the same because tree node state are not saved persistently.
            const int stored_value = storage->GetInt(id, -1);
            if (stored_value == -1)
            {
                opened = g.SetNextTreeNodeOpenedVal;
                storage->SetInt(id, opened);
            }
            else
            {
                opened = stored_value != 0;
            }
        }
        g.SetNextTreeNodeOpenedCond = 0;
    }
    else
    {
        opened = storage->GetInt(id, default_open) != 0;
    }

    // Framed header expand a little outside the default padding
    const ImVec2 window_padding = window->WindowPadding();
    const ImVec2 label_size = CalcTextSize(label, NULL, true);
    const ImVec2 pos_min = window->DC.CursorPos;
    const ImVec2 pos_max = window->Pos + GetContentRegionMax();
    ImRect bb = ImRect(pos_min, ImVec2(pos_max.x, pos_min.y + label_size.y));
    if (display_frame)
    {
        bb.Min.x -= window_padding.x*0.5f - 1;
        bb.Max.x += window_padding.x*0.5f - 1;
        bb.Max.y += style.FramePadding.y * 2;
    }

    // FIXME: we don't provide our width so that it doesn't get feed back into AutoFit. Should manage that better so we can still hover without extending ContentsSize
    const ImRect text_bb(bb.Min, bb.Min + ImVec2(g.FontSize + style.FramePadding.x*2*2,0) + label_size);
    ItemSize(ImVec2(text_bb.GetSize().x, bb.GetSize().y), display_frame ? style.FramePadding.y : 0.0f);

    // When logging is enabled, if automatically expand tree nodes (but *NOT* collapsing headers.. seems like sensible behavior).
    // NB- If we are above max depth we still allow manually opened nodes to be logged.
    if (g.LogEnabled && !display_frame && window->DC.TreeDepth < g.LogAutoExpandMaxDepth)
        opened = true;

    if (!ItemAdd(bb, &id))
        return opened;

    bool hovered, held;
    bool pressed = ButtonBehavior(display_frame ? bb : text_bb, id, &hovered, &held, false);
    if (pressed)
    {
        opened = !opened;
        storage->SetInt(id, opened);
    }

    // Render
    const ImU32 col = window->Color((held && hovered) ? ImGuiCol_HeaderActive : hovered ? ImGuiCol_HeaderHovered : ImGuiCol_Header);
    if (display_frame)
    {
        // Framed type
        RenderFrame(bb.Min, bb.Max, col, true, style.FrameRounding);
        RenderCollapseTriangle(bb.Min + style.FramePadding, opened, 1.0f, true);
        if (g.LogEnabled)
        {
            // NB: '##' is normally used to hide text (as a library-wide feature), so we need to specify the text range to make sure the ## aren't stripped out here.
            const char log_prefix[] = "\n##";
            LogText(bb.Min + style.FramePadding, log_prefix, log_prefix+3);
        }
        RenderText(bb.Min + style.FramePadding + ImVec2(g.FontSize + style.FramePadding.x*2,0), label);
        if (g.LogEnabled)
        {
            const char log_suffix[] = "##";
            LogText(bb.Min + style.FramePadding, log_suffix, log_suffix+2);
        }
    }
    else
    {
        // Unframed typed for tree nodes
        if ((held && hovered) || hovered)
            RenderFrame(bb.Min, bb.Max, col, false);
        RenderCollapseTriangle(bb.Min + ImVec2(style.FramePadding.x, g.FontSize*0.15f), opened, 0.70f, false);
        if (g.LogEnabled)
            LogText(bb.Min, ">");
        RenderText(bb.Min + ImVec2(g.FontSize + style.FramePadding.x*2,0), label);
    }

    return opened;
}

void ImGui::Bullet()
{
    ImGuiState& g = *GImGui;
    ImGuiWindow* window = GetCurrentWindow();
    if (window->SkipItems)
        return;

    const ImGuiStyle& style = g.Style;
    const float line_height = g.FontSize;
    const ImRect bb(window->DC.CursorPos, window->DC.CursorPos + ImVec2(line_height, line_height));
    ItemSize(bb);
    if (!ItemAdd(bb, NULL))
        return;

    // Render
    const float bullet_size = line_height*0.15f;
    window->DrawList->AddCircleFilled(bb.Min + ImVec2(style.FramePadding.x + line_height*0.5f, line_height*0.5f), bullet_size, window->Color(ImGuiCol_Text));

    // Stay on same line
    ImGui::SameLine(0, -1);
}

// Text with a little bullet aligned to the typical tree node.
void ImGui::BulletTextV(const char* fmt, va_list args)
{
    ImGuiState& g = *GImGui;
    ImGuiWindow* window = GetCurrentWindow();
    if (window->SkipItems)
        return;
    
    const char* text_begin = g.TempBuffer;
    const char* text_end = text_begin + ImFormatStringV(g.TempBuffer, IM_ARRAYSIZE(g.TempBuffer), fmt, args);

    const ImGuiStyle& style = g.Style;
    const float line_height = g.FontSize;
    const ImVec2 label_size = CalcTextSize(text_begin, text_end, true);
    const ImRect bb(window->DC.CursorPos, window->DC.CursorPos + ImVec2(line_height + (label_size.x > 0.0f ? (style.FramePadding.x*2) : 0.0f),0) + label_size);  // Empty text doesn't add padding
    ItemSize(bb);
    if (!ItemAdd(bb, NULL))
        return;

    // Render
    const float bullet_size = line_height*0.15f;
    window->DrawList->AddCircleFilled(bb.Min + ImVec2(style.FramePadding.x + line_height*0.5f, line_height*0.5f), bullet_size, window->Color(ImGuiCol_Text));
    RenderText(bb.Min+ImVec2(g.FontSize + style.FramePadding.x*2,0), text_begin, text_end);
}

void ImGui::BulletText(const char* fmt, ...)
{
    va_list args;
    va_start(args, fmt);
    BulletTextV(fmt, args);
    va_end(args);
}

// If returning 'true' the node is open and the user is responsible for calling TreePop
bool ImGui::TreeNodeV(const char* str_id, const char* fmt, va_list args)
{
    ImGuiState& g = *GImGui;
    ImGuiWindow* window = GetCurrentWindow();
    if (window->SkipItems)
        return false;

    ImFormatStringV(g.TempBuffer, IM_ARRAYSIZE(g.TempBuffer), fmt, args);

    if (!str_id || !str_id[0])
        str_id = fmt;

    ImGui::PushID(str_id);
    const bool opened = ImGui::CollapsingHeader(g.TempBuffer, "", false);
    ImGui::PopID();

    if (opened)
        ImGui::TreePush(str_id);

    return opened;
}

bool ImGui::TreeNode(const char* str_id, const char* fmt, ...)
{
    va_list args;
    va_start(args, fmt);
    bool s = TreeNodeV(str_id, fmt, args);
    va_end(args);
    return s;
}

// If returning 'true' the node is open and the user is responsible for calling TreePop
bool ImGui::TreeNodeV(const void* ptr_id, const char* fmt, va_list args)
{
    ImGuiState& g = *GImGui;
    ImGuiWindow* window = GetCurrentWindow();
    if (window->SkipItems)
        return false;

    ImFormatStringV(g.TempBuffer, IM_ARRAYSIZE(g.TempBuffer), fmt, args);

    if (!ptr_id)
        ptr_id = fmt;

    ImGui::PushID(ptr_id);
    const bool opened = ImGui::CollapsingHeader(g.TempBuffer, "", false);
    ImGui::PopID();

    if (opened)
        ImGui::TreePush(ptr_id);

    return opened;
}

bool ImGui::TreeNode(const void* ptr_id, const char* fmt, ...)
{
    va_list args;
    va_start(args, fmt);
    bool s = TreeNodeV(ptr_id, fmt, args);
    va_end(args);
    return s;
}

bool ImGui::TreeNode(const char* str_label_id)
{
    return TreeNode(str_label_id, "%s", str_label_id);
}

void ImGui::SetNextTreeNodeOpened(bool opened, ImGuiSetCond cond)
{
    ImGuiState& g = *GImGui;
    g.SetNextTreeNodeOpenedVal = opened;
    g.SetNextTreeNodeOpenedCond = cond ? cond : ImGuiSetCond_Always;
}

void ImGui::PushID(const char* str_id)
{
    ImGuiWindow* window = GetCurrentWindow();
    window->IDStack.push_back(window->GetID(str_id));
}

void ImGui::PushID(const void* ptr_id)
{
    ImGuiWindow* window = GetCurrentWindow();
    window->IDStack.push_back(window->GetID(ptr_id));
}

void ImGui::PushID(const int int_id)
{
    const void* ptr_id = (void*)(intptr_t)int_id;
    ImGuiWindow* window = GetCurrentWindow();
    window->IDStack.push_back(window->GetID(ptr_id));
}

void ImGui::PopID()
{
    ImGuiWindow* window = GetCurrentWindow();
    window->IDStack.pop_back();
}

ImGuiID ImGui::GetID(const char* str_id)
{
    ImGuiWindow* window = GetCurrentWindow();
    return window->GetID(str_id);
}

ImGuiID ImGui::GetID(const void* ptr_id)
{
    ImGuiWindow* window = GetCurrentWindow();
    return window->GetID(ptr_id);
}

// User can input math operators (e.g. +100) to edit a numerical values.
// NB: only call right after InputText because we are using its InitialValue storage
static void ApplyNumericalTextInput(const char* buf, float *v)
{
    while (ImCharIsSpace(*buf))
        buf++;

    // We don't support '-' op because it would conflict with inputing negative value.
    // Instead you can use +-100 to subtract from an existing value
    char op = buf[0];
    if (op == '+' || op == '*' || op == '/')
    {
        buf++;
        while (ImCharIsSpace(*buf))
            buf++;
    }
    else
    {
        op = 0;
    }
    if (!buf[0])
        return;

    float ref_v = *v;
    if (op)
        if (sscanf(GImGui->InputTextState.InitialText, "%f", &ref_v) < 1)
            return;

    float op_v = 0.0f;
    if (sscanf(buf, "%f", &op_v) < 1)
        return;

    if (op == '+')
        *v = ref_v + op_v;
    else if (op == '*')
        *v = ref_v * op_v;
    else if (op == '/')
    {
        if (op_v == 0.0f)
            return;
        *v = ref_v / op_v;
    }
    else
        *v = op_v;
}

// Create text input in place of a slider (when CTRL+Clicking on slider)
static bool SliderFloatAsInputText(const char* label, float* v, ImGuiID id, int decimal_precision)
{
    ImGuiState& g = *GImGui;
    ImGuiWindow* window = GetCurrentWindow();

    char text_buf[64];
    ImFormatString(text_buf, IM_ARRAYSIZE(text_buf), "%.*f", decimal_precision, *v);

    SetActiveId(g.ScalarAsInputTextId);
    g.HoveredId = 0;

    // Our replacement widget will override the focus ID (registered previously to allow for a TAB focus to happen)
    window->FocusItemUnregister();

    bool value_changed = ImGui::InputText(label, text_buf, IM_ARRAYSIZE(text_buf), ImGuiInputTextFlags_CharsDecimal | ImGuiInputTextFlags_AutoSelectAll);
    if (g.ScalarAsInputTextId == 0)
    {
        // First frame
        IM_ASSERT(g.ActiveId == id);    // InputText ID expected to match the Slider ID (else we'd need to store them both, which is also possible)
        g.ScalarAsInputTextId = g.ActiveId;
        g.HoveredId = id;
    }
    else if (g.ActiveId != g.ScalarAsInputTextId)
    {
        // Release
        g.ScalarAsInputTextId = 0;
    }
    if (value_changed)
    {
        ApplyNumericalTextInput(text_buf, v);
    }
    return value_changed;
}

// Parse display precision back from the display format string
static void ParseFormat(const char* fmt, int& decimal_precision)
{
    while ((fmt = strchr(fmt, '%')) != NULL)
    {
        fmt++;
        if (fmt[0] == '%') { fmt++; continue; } // Ignore "%%"
        while (*fmt >= '0' && *fmt <= '9')
            fmt++;
        if (*fmt == '.')
        {
            decimal_precision = atoi(fmt + 1);
            if (decimal_precision < 0 || decimal_precision > 10)
                decimal_precision = 3;
        }
        break;
    }
}

static bool SliderBehavior(const ImRect& frame_bb, const ImRect& slider_bb, ImGuiID id, float* v, float v_min, float v_max, float power, int decimal_precision, bool horizontal)
{
    ImGuiState& g = *GImGui;
    ImGuiWindow* window = GetCurrentWindow();
    const ImGuiStyle& style = g.Style;

    // Draw frame
    RenderFrame(frame_bb.Min, frame_bb.Max, window->Color(ImGuiCol_FrameBg), true, style.FrameRounding);

    const bool is_non_linear = fabsf(power - 1.0f) > 0.0001f;

    const float slider_sz = horizontal ? slider_bb.GetWidth() : slider_bb.GetHeight();
    float grab_sz;
    if (decimal_precision > 0)
        grab_sz = ImMin(style.GrabMinSize, slider_sz);
    else
        grab_sz = ImMin(ImMax(1.0f * (slider_sz / (v_max-v_min+1.0f)), style.GrabMinSize), slider_sz);  // Integer sliders, if possible have the grab size represent 1 unit
    const float slider_usable_sz = slider_sz - grab_sz;
    const float slider_usable_pos_min = (horizontal ? slider_bb.Min.x : slider_bb.Min.y) + grab_sz*0.5f;
    const float slider_usable_pos_max = (horizontal ? slider_bb.Max.x : slider_bb.Max.y) - grab_sz*0.5f;

    bool value_changed = false;

    // For logarithmic sliders that cross over sign boundary we want the exponential increase to be symmetric around 0.0f
    float linear_zero_pos = 0.0f;   // 0.0->1.0f
    if (v_min * v_max < 0.0f)
    {
        // Different sign
        const float linear_dist_min_to_0 = powf(fabsf(0.0f - v_min), 1.0f/power);
        const float linear_dist_max_to_0 = powf(fabsf(v_max - 0.0f), 1.0f/power);
        linear_zero_pos = linear_dist_min_to_0 / (linear_dist_min_to_0+linear_dist_max_to_0);
    }
    else
    {
        // Same sign
        linear_zero_pos = v_min < 0.0f ? 1.0f : 0.0f;
    }

    // Process clicking on the slider
    if (g.ActiveId == id)
    {
        if (g.IO.MouseDown[0])
        {
            const float mouse_abs_pos = horizontal ? g.IO.MousePos.x : g.IO.MousePos.y;
            float normalized_pos = ImClamp((mouse_abs_pos - slider_usable_pos_min) / slider_usable_sz, 0.0f, 1.0f);
            if (!horizontal)
                normalized_pos = 1.0f - normalized_pos;

            float new_value;
            if (is_non_linear)
            {
                // Account for logarithmic scale on both sides of the zero
                if (normalized_pos < linear_zero_pos)
                {
                    // Negative: rescale to the negative range before powering
                    float a = 1.0f - (normalized_pos / linear_zero_pos);
                    a = powf(a, power);
                    new_value = ImLerp(ImMin(v_max,0.f), v_min, a);
                }
                else
                {
                    // Positive: rescale to the positive range before powering
                    float a;
                    if (fabsf(linear_zero_pos - 1.0f) > 1.e-6)
                        a = (normalized_pos - linear_zero_pos) / (1.0f - linear_zero_pos);
                    else
                        a = normalized_pos;
                    a = powf(a, power);
                    new_value = ImLerp(ImMax(v_min,0.0f), v_max, a);
                }
            }
            else
            {
                // Linear slider
                new_value = ImLerp(v_min, v_max, normalized_pos);
            }

            // Round past decimal precision
            //    0->1, 1->0.1, 2->0.01, etc.
            // So when our value is 1.99999 with a precision of 0.001 we'll end up rounding to 2.0
            const float min_step = 1.0f / powf(10.0f, (float)decimal_precision);
            const float remainder = fmodf(new_value, min_step);
            if (remainder <= min_step*0.5f)
                new_value -= remainder;
            else
                new_value += (min_step - remainder);

            if (*v != new_value)
            {
                *v = new_value;
                value_changed = true;
            }
        }
        else
        {
            SetActiveId(0);
        }
    }

    // Calculate slider grab positioning
    float grab_t;
    if (is_non_linear)
    {
        float v_clamped = ImClamp(*v, v_min, v_max);
        if (v_clamped < 0.0f)
        {
            const float f = 1.0f - (v_clamped - v_min) / (ImMin(0.0f,v_max) - v_min);
            grab_t = (1.0f - powf(f, 1.0f/power)) * linear_zero_pos;
        }
        else
        {
            const float f = (v_clamped - ImMax(0.0f,v_min)) / (v_max - ImMax(0.0f,v_min));
            grab_t = linear_zero_pos + powf(f, 1.0f/power) * (1.0f - linear_zero_pos);
        }
    }
    else
    {
        // Linear slider
        grab_t = (ImClamp(*v, v_min, v_max) - v_min) / (v_max - v_min);
    }

    // Draw
    if (!horizontal)
        grab_t = 1.0f - grab_t;
    const float grab_pos = ImLerp(slider_usable_pos_min, slider_usable_pos_max, grab_t);
    ImRect grab_bb;
    if (horizontal)
        grab_bb = ImRect(ImVec2(grab_pos - grab_sz*0.5f, frame_bb.Min.y + 2.0f), ImVec2(grab_pos + grab_sz*0.5f, frame_bb.Max.y - 2.0f));
    else
        grab_bb = ImRect(ImVec2(frame_bb.Min.x + 2.0f, grab_pos - grab_sz*0.5f), ImVec2(frame_bb.Max.x - 2.0f, grab_pos + grab_sz*0.5f));
    window->DrawList->AddRectFilled(grab_bb.Min, grab_bb.Max, window->Color(g.ActiveId == id ? ImGuiCol_SliderGrabActive : ImGuiCol_SliderGrab));

    return value_changed;
}

// Use power!=1.0 for logarithmic sliders.
// Adjust display_format to decorate the value with a prefix or a suffix.
//   "%.3f"         1.234
//   "%5.2f secs"   01.23 secs
//   "Gold: %.0f"   Gold: 1
bool ImGui::SliderFloat(const char* label, float* v, float v_min, float v_max, const char* display_format, float power)
{
    ImGuiState& g = *GImGui;
    ImGuiWindow* window = GetCurrentWindow();
    if (window->SkipItems)
        return false;

    const ImGuiStyle& style = g.Style;
    const ImGuiID id = window->GetID(label);
    const float w = ImGui::CalcItemWidth();

    const ImVec2 label_size = CalcTextSize(label, NULL, true);
    const ImRect frame_bb(window->DC.CursorPos, window->DC.CursorPos + ImVec2(w, label_size.y) + style.FramePadding*2.0f);
    const ImRect inner_bb(frame_bb.Min + style.FramePadding, frame_bb.Max - style.FramePadding);
    const ImRect total_bb(frame_bb.Min, frame_bb.Max + ImVec2(label_size.x > 0.0f ? style.ItemInnerSpacing.x + label_size.x : 0.0f, 0.0f));

    // NB- we don't call ItemSize() yet because we may turn into a text edit box below
    if (!ItemAdd(total_bb, &id))
    {
        ItemSize(total_bb, style.FramePadding.y);
        return false;
    }

    const bool hovered = IsHovered(frame_bb, id);
    if (hovered)
        g.HoveredId = id;

    if (!display_format)
        display_format = "%.3f";
    int decimal_precision = 3;
    ParseFormat(display_format, decimal_precision);

    // Tabbing or CTRL-clicking on Slider turns it into an input box
    bool start_text_input = false;
    const bool tab_focus_requested = window->FocusItemRegister(g.ActiveId == id);
    if (tab_focus_requested || (hovered && g.IO.MouseClicked[0]))
    {
        SetActiveId(id);
        FocusWindow(window);

        const bool is_ctrl_down = g.IO.KeyCtrl;
        if (tab_focus_requested || is_ctrl_down)
        {
            start_text_input = true;
            g.ScalarAsInputTextId = 0;
        }
    }
    if (start_text_input || (g.ActiveId == id && g.ScalarAsInputTextId == id))
        return SliderFloatAsInputText(label, v, id, decimal_precision);

    ItemSize(total_bb, style.FramePadding.y);

    // Actual slider behavior + render grab
    const bool value_changed = SliderBehavior(frame_bb, inner_bb, id, v, v_min, v_max, power, decimal_precision, true);

    // Display value using user-provided display format so user can add prefix/suffix/decorations to the value.
    char value_buf[64];
    const char* value_buf_end = value_buf + ImFormatString(value_buf, IM_ARRAYSIZE(value_buf), display_format, *v);
    const ImVec2 value_text_size = CalcTextSize(value_buf, value_buf_end, true);
    RenderTextClipped(ImVec2(ImMax(frame_bb.Min.x + style.FramePadding.x, inner_bb.GetCenter().x - value_text_size.x*0.5f), frame_bb.Min.y + style.FramePadding.y), value_buf, value_buf_end, &value_text_size, frame_bb.Max);

    if (label_size.x > 0.0f)
        RenderText(ImVec2(frame_bb.Max.x + style.ItemInnerSpacing.x, inner_bb.Min.y), label);

    return value_changed;
}

bool ImGui::VSliderFloat(const char* label, const ImVec2& size, float* v, float v_min, float v_max, const char* display_format, float power)
{
    ImGuiState& g = *GImGui;
    ImGuiWindow* window = GetCurrentWindow();
    if (window->SkipItems)
        return false;

    const ImGuiStyle& style = g.Style;
    const ImGuiID id = window->GetID(label);

    const ImVec2 label_size = CalcTextSize(label, NULL, true);
    const ImRect frame_bb(window->DC.CursorPos, window->DC.CursorPos + size);
    const ImRect slider_bb(frame_bb.Min + style.FramePadding, frame_bb.Max - style.FramePadding);
    const ImRect bb(frame_bb.Min, frame_bb.Max + ImVec2(label_size.x > 0.0f ? style.ItemInnerSpacing.x + label_size.x : 0.0f, 0.0f));

    ItemSize(bb, style.FramePadding.y);
    if (!ItemAdd(frame_bb, &id))
        return false;

    const bool hovered = IsHovered(frame_bb, id);
    if (hovered)
        g.HoveredId = id;

    if (!display_format)
        display_format = "%.3f";
    int decimal_precision = 3;
    ParseFormat(display_format, decimal_precision);

    if (hovered && g.IO.MouseClicked[0])
    {
        SetActiveId(id);
        FocusWindow(window);
    }

    // Actual slider behavior + render grab
    bool value_changed = SliderBehavior(frame_bb, slider_bb, id, v, v_min, v_max, power, decimal_precision, false);

    // Display value using user-provided display format so user can add prefix/suffix/decorations to the value.
    // For the vertical slider we allow centered text to overlap the frame padding
    char value_buf[64];
    char* value_buf_end = value_buf + ImFormatString(value_buf, IM_ARRAYSIZE(value_buf), display_format, *v);
    const ImVec2 value_text_size = CalcTextSize(value_buf, value_buf_end, true);
    RenderTextClipped(ImVec2(ImMax(frame_bb.Min.x, slider_bb.GetCenter().x - value_text_size.x*0.5f), frame_bb.Min.y + style.FramePadding.y), value_buf, value_buf_end, &value_text_size, frame_bb.Max);

    if (label_size.x > 0.0f)
        RenderText(ImVec2(frame_bb.Max.x + style.ItemInnerSpacing.x, slider_bb.Min.y), label);

    return value_changed;
}

bool ImGui::SliderAngle(const char* label, float* v_rad, float v_degrees_min, float v_degrees_max)
{
    float v_deg = (*v_rad) * 360.0f / (2*PI);
    bool value_changed = ImGui::SliderFloat(label, &v_deg, v_degrees_min, v_degrees_max, "%.0f deg", 1.0f);
    *v_rad = v_deg * (2*PI) / 360.0f;
    return value_changed;
}

bool ImGui::SliderInt(const char* label, int* v, int v_min, int v_max, const char* display_format)
{
    if (!display_format)
        display_format = "%.0f";
    float v_f = (float)*v;
    bool value_changed = ImGui::SliderFloat(label, &v_f, (float)v_min, (float)v_max, display_format, 1.0f);
    *v = (int)v_f;
    return value_changed;
}

bool ImGui::VSliderInt(const char* label, const ImVec2& size, int* v, int v_min, int v_max, const char* display_format)
{
    if (!display_format)
        display_format = "%.0f";
    float v_f = (float)*v;
    bool value_changed = ImGui::VSliderFloat(label, size, &v_f, (float)v_min, (float)v_max, display_format, 1.0f);
    *v = (int)v_f;
    return value_changed;
}

// Add multiple sliders on 1 line for compact edition of multiple components
static bool SliderFloatN(const char* label, float v[3], int components, float v_min, float v_max, const char* display_format, float power)
{
    ImGuiState& g = *GImGui;
    ImGuiWindow* window = GetCurrentWindow();
    if (window->SkipItems)
        return false;

    const ImGuiStyle& style = g.Style;
    const float w_full = ImGui::CalcItemWidth();
    const float w_item_one  = ImMax(1.0f, (float)(int)((w_full - (style.FramePadding.x*2.0f + style.ItemInnerSpacing.x)*(components-1)) / (float)components));
    const float w_item_last = ImMax(1.0f, (float)(int)(w_full - (w_item_one + style.FramePadding.x*2.0f + style.ItemInnerSpacing.x)*(components-1)));

    bool value_changed = false;
    ImGui::BeginGroup();
    ImGui::PushID(label);
    ImGui::PushItemWidth(w_item_one);
    for (int i = 0; i < components; i++)
    {
        ImGui::PushID(i);
        if (i + 1 == components)
        {
            ImGui::PopItemWidth();
            ImGui::PushItemWidth(w_item_last);
        }
        value_changed |= ImGui::SliderFloat("##v", &v[i], v_min, v_max, display_format, power);
        ImGui::SameLine(0, (int)style.ItemInnerSpacing.x);
        ImGui::PopID();
    }
    ImGui::PopItemWidth();
    ImGui::PopID();

    ImGui::TextUnformatted(label, FindTextDisplayEnd(label));
    ImGui::EndGroup();

    return value_changed;
}

bool ImGui::SliderFloat2(const char* label, float v[2], float v_min, float v_max, const char* display_format, float power)
{
    return SliderFloatN(label, v, 2, v_min, v_max, display_format, power);
}

bool ImGui::SliderFloat3(const char* label, float v[3], float v_min, float v_max, const char* display_format, float power)
{
    return SliderFloatN(label, v, 3, v_min, v_max, display_format, power);
}

bool ImGui::SliderFloat4(const char* label, float v[4], float v_min, float v_max, const char* display_format, float power)
{
    return SliderFloatN(label, v, 4, v_min, v_max, display_format, power);
}

static bool SliderIntN(const char* label, int v[3], int components, int v_min, int v_max, const char* display_format)
{
    ImGuiState& g = *GImGui;
    ImGuiWindow* window = GetCurrentWindow();
    if (window->SkipItems)
        return false;

    const ImGuiStyle& style = g.Style;
    const float w_full = ImGui::CalcItemWidth();
    const float w_item_one  = ImMax(1.0f, (float)(int)((w_full - (style.FramePadding.x*2.0f + style.ItemInnerSpacing.x)*(components-1)) / (float)components));
    const float w_item_last = ImMax(1.0f, (float)(int)(w_full - (w_item_one + style.FramePadding.x*2.0f + style.ItemInnerSpacing.x)*(components-1)));

    bool value_changed = false;
    ImGui::BeginGroup();
    ImGui::PushID(label);
    ImGui::PushItemWidth(w_item_one);
    for (int i = 0; i < components; i++)
    {
        ImGui::PushID(i);
        if (i + 1 == components)
        {
            ImGui::PopItemWidth();
            ImGui::PushItemWidth(w_item_last);
        }
        value_changed |= ImGui::SliderInt("##v", &v[i], v_min, v_max, display_format);
        ImGui::SameLine(0, (int)style.ItemInnerSpacing.x);
        ImGui::PopID();
    }
    ImGui::PopItemWidth();
    ImGui::PopID();

    ImGui::TextUnformatted(label, FindTextDisplayEnd(label));
    ImGui::EndGroup();

    return value_changed;
}

bool ImGui::SliderInt2(const char* label, int v[2], int v_min, int v_max, const char* display_format)
{
    return SliderIntN(label, v, 2, v_min, v_max, display_format);
}

bool ImGui::SliderInt3(const char* label, int v[3], int v_min, int v_max, const char* display_format)
{
    return SliderIntN(label, v, 3, v_min, v_max, display_format);
}

bool ImGui::SliderInt4(const char* label, int v[4], int v_min, int v_max, const char* display_format)
{
    return SliderIntN(label, v, 4, v_min, v_max, display_format);
}

// FIXME-WIP: Work in progress. May change API / behavior.
static bool DragScalarBehavior(const ImRect& frame_bb, ImGuiID id, float* v, float v_step, float v_min, float v_max)
{
    ImGuiState& g = *GImGui;
    ImGuiWindow* window = GetCurrentWindow();
    const ImGuiStyle& style = g.Style;

    // Draw frame
    const ImU32 frame_col = window->Color(g.ActiveId == id ? ImGuiCol_FrameBgActive : g.HoveredId == id ? ImGuiCol_FrameBgHovered : ImGuiCol_FrameBg);
    RenderFrame(frame_bb.Min, frame_bb.Max, frame_col, true, style.FrameRounding);

    bool value_changed = false;

    // Process clicking on the slider
    if (g.ActiveId == id)
    {
        if (g.IO.MouseDown[0])
        {
            const ImVec2 mouse_drag_delta = ImGui::GetMouseDragDelta(0);

            if (fabsf(mouse_drag_delta.x - g.DragLastMouseDelta.x) > 0.0f)
            {
                float step = v_step;
                if (g.IO.KeyShift && g.DragSpeedScaleFast >= 0.0f)
                    step = v_step * g.DragSpeedScaleFast;
                if (g.IO.KeyAlt && g.DragSpeedScaleSlow >= 0.0f)
                    step = v_step * g.DragSpeedScaleSlow;

                *v += (mouse_drag_delta.x - g.DragLastMouseDelta.x) * step;

                if (v_min < v_max)
                    *v = ImClamp(*v, v_min, v_max);

                g.DragLastMouseDelta.x = mouse_drag_delta.x;
                value_changed = true;
            }
        }
        else
        {
            SetActiveId(0);
        }
    }

    return value_changed;
}

bool ImGui::DragFloat(const char* label, float *v, float v_step, float v_min, float v_max, const char* display_format)
{
    ImGuiState& g = *GImGui;
    ImGuiWindow* window = GetCurrentWindow();
    if (window->SkipItems)
        return false;

    const ImGuiStyle& style = g.Style;
    const ImGuiID id = window->GetID(label);
    const float w = ImGui::CalcItemWidth();

    const ImVec2 label_size = CalcTextSize(label, NULL, true);
    const ImRect frame_bb(window->DC.CursorPos, window->DC.CursorPos + ImVec2(w, label_size.y) + style.FramePadding*2.0f);
    const ImRect inner_bb(frame_bb.Min + style.FramePadding, frame_bb.Max - style.FramePadding);
    const ImRect total_bb(frame_bb.Min, frame_bb.Max + ImVec2(label_size.x > 0.0f ? style.ItemInnerSpacing.x + label_size.x : 0.0f, 0.0f));

    // NB- we don't call ItemSize() yet because we may turn into a text edit box below
    if (!ItemAdd(total_bb, &id))
    {
        ItemSize(total_bb, style.FramePadding.y);
        return false;
    }

    const bool hovered = IsHovered(frame_bb, id);
    if (hovered)
        g.HoveredId = id;

    if (!display_format)
        display_format = "%.3f";
    int decimal_precision = 3;
    ParseFormat(display_format, decimal_precision);

    // Tabbing or CTRL-clicking on Drag turns it into an input box
    bool start_text_input = false;
    const bool tab_focus_requested = window->FocusItemRegister(g.ActiveId == id);
    if (tab_focus_requested || (hovered && (g.IO.MouseClicked[0] | g.IO.MouseDoubleClicked[0])))
    {
        SetActiveId(id);
        FocusWindow(window);
        g.DragLastMouseDelta = ImVec2(0.f, 0.f);

        if (tab_focus_requested || g.IO.KeyCtrl || g.IO.MouseDoubleClicked[0])
        {
            start_text_input = true;
            g.ScalarAsInputTextId = 0;
        }
    }
    if (start_text_input || (g.ActiveId == id && g.ScalarAsInputTextId == id))
        return SliderFloatAsInputText(label, v, id, decimal_precision);

    ItemSize(total_bb, style.FramePadding.y);

    // Actual drag behavior
    const bool value_changed = DragScalarBehavior(frame_bb, id, v, v_step, v_min, v_max);

    // Display value using user-provided display format so user can add prefix/suffix/decorations to the value.
    char value_buf[64];
    const char* value_buf_end = value_buf + ImFormatString(value_buf, IM_ARRAYSIZE(value_buf), display_format, *v);
    const ImVec2 value_text_size = CalcTextSize(value_buf, value_buf_end, true);
    RenderTextClipped(ImVec2(ImMax(frame_bb.Min.x + style.FramePadding.x, inner_bb.GetCenter().x - value_text_size.x*0.5f), frame_bb.Min.y + style.FramePadding.y), value_buf, value_buf_end, &value_text_size, frame_bb.Max);

    if (label_size.x > 0.0f)
        RenderText(ImVec2(frame_bb.Max.x + style.ItemInnerSpacing.x, inner_bb.Min.y), label);

    return value_changed;
}

bool ImGui::DragInt(const char* label, int* v, int v_step, int v_min, int v_max, const char* display_format)
{
    if (!display_format)
        display_format = "%.0f";
    float v_f = (float)*v;
    bool value_changed = ImGui::DragFloat(label, &v_f, (float)v_step, (float)v_min, (float)v_max, display_format);
    *v = (int)v_f;
    return value_changed;
}

enum ImGuiPlotType
{
    ImGuiPlotType_Lines,
    ImGuiPlotType_Histogram
};

static void Plot(ImGuiPlotType plot_type, const char* label, float (*values_getter)(void* data, int idx), void* data, int values_count, int values_offset, const char* overlay_text, float scale_min, float scale_max, ImVec2 graph_size)
{
    ImGuiState& g = *GImGui;
    ImGuiWindow* window = GetCurrentWindow();
    if (window->SkipItems)
        return;

    const ImGuiStyle& style = g.Style;

    const ImVec2 label_size = ImGui::CalcTextSize(label, NULL, true);
    if (graph_size.x == 0.0f)
        graph_size.x = ImGui::CalcItemWidth() + (style.FramePadding.x * 2);
    if (graph_size.y == 0.0f)
        graph_size.y = label_size.y + (style.FramePadding.y * 2);

    const ImRect frame_bb(window->DC.CursorPos, window->DC.CursorPos + ImVec2(graph_size.x, graph_size.y));
    const ImRect inner_bb(frame_bb.Min + style.FramePadding, frame_bb.Max - style.FramePadding);
    const ImRect total_bb(frame_bb.Min, frame_bb.Max + ImVec2(label_size.x > 0.0f ? style.ItemInnerSpacing.x + label_size.x : 0.0f, 0));
    ItemSize(total_bb, style.FramePadding.y);
    if (!ItemAdd(total_bb, NULL))
        return;

    // Determine scale from values if not specified
    if (scale_min == FLT_MAX || scale_max == FLT_MAX)
    {
        float v_min = FLT_MAX;
        float v_max = -FLT_MAX;
        for (int i = 0; i < values_count; i++)
        {
            const float v = values_getter(data, i);
            v_min = ImMin(v_min, v);
            v_max = ImMax(v_max, v);
        }
        if (scale_min == FLT_MAX)
            scale_min = v_min;
        if (scale_max == FLT_MAX)
            scale_max = v_max;
    }

    RenderFrame(frame_bb.Min, frame_bb.Max, window->Color(ImGuiCol_FrameBg), true, style.FrameRounding);

    int res_w = ImMin((int)graph_size.x, values_count);
    if (plot_type == ImGuiPlotType_Lines)
        res_w -= 1;

    // Tooltip on hover
    int v_hovered = -1;
    if (IsMouseHoveringRect(inner_bb))
    {
        const float t = ImClamp((g.IO.MousePos.x - inner_bb.Min.x) / (inner_bb.Max.x - inner_bb.Min.x), 0.0f, 0.9999f);
        const int v_idx = (int)(t * (values_count + ((plot_type == ImGuiPlotType_Lines) ? -1 : 0)));
        IM_ASSERT(v_idx >= 0 && v_idx < values_count);
        
        const float v0 = values_getter(data, (v_idx + values_offset) % values_count);
        const float v1 = values_getter(data, (v_idx + 1 + values_offset) % values_count);
        if (plot_type == ImGuiPlotType_Lines)
            ImGui::SetTooltip("%d: %8.4g\n%d: %8.4g", v_idx, v0, v_idx+1, v1);
        else if (plot_type == ImGuiPlotType_Histogram)
            ImGui::SetTooltip("%d: %8.4g", v_idx, v0);
        v_hovered = v_idx;
    }

    const float t_step = 1.0f / (float)res_w;

    float v0 = values_getter(data, (0 + values_offset) % values_count);
    float t0 = 0.0f;
    ImVec2 p0 = ImVec2( t0, 1.0f - ImSaturate((v0 - scale_min) / (scale_max - scale_min)) );

    const ImU32 col_base = window->Color((plot_type == ImGuiPlotType_Lines) ? ImGuiCol_PlotLines : ImGuiCol_PlotHistogram);
    const ImU32 col_hovered = window->Color((plot_type == ImGuiPlotType_Lines) ? ImGuiCol_PlotLinesHovered : ImGuiCol_PlotHistogramHovered);

    for (int n = 0; n < res_w; n++)
    {
        const float t1 = t0 + t_step;
        const int v_idx = (int)(t0 * values_count);
        IM_ASSERT(v_idx >= 0 && v_idx < values_count);
        const float v1 = values_getter(data, (v_idx + values_offset + 1) % values_count);
        const ImVec2 p1 = ImVec2( t1, 1.0f - ImSaturate((v1 - scale_min) / (scale_max - scale_min)) );

        // NB- Draw calls are merged together by the DrawList system.
        if (plot_type == ImGuiPlotType_Lines)
            window->DrawList->AddLine(ImLerp(inner_bb.Min, inner_bb.Max, p0), ImLerp(inner_bb.Min, inner_bb.Max, p1), v_hovered == v_idx ? col_hovered : col_base);
        else if (plot_type == ImGuiPlotType_Histogram)
            window->DrawList->AddRectFilled(ImLerp(inner_bb.Min, inner_bb.Max, p0), ImLerp(inner_bb.Min, inner_bb.Max, ImVec2(p1.x, 1.0f))+ImVec2(-1,0), v_hovered == v_idx ? col_hovered : col_base);

        t0 = t1;
        p0 = p1;
    }

    // Text overlay
    if (overlay_text)
        RenderText(ImVec2(inner_bb.GetCenter().x - ImGui::CalcTextSize(overlay_text, NULL, true).x*0.5f, frame_bb.Min.y + style.FramePadding.y), overlay_text);

    RenderText(ImVec2(frame_bb.Max.x + style.ItemInnerSpacing.x, inner_bb.Min.y), label);
}

struct ImGuiPlotArrayGetterData
{
    const float* Values;
    size_t Stride;

    ImGuiPlotArrayGetterData(const float* values, size_t stride) { Values = values; Stride = stride; }
};

static float Plot_ArrayGetter(void* data, int idx)
{
    ImGuiPlotArrayGetterData* plot_data = (ImGuiPlotArrayGetterData*)data;
    const float v = *(float*)(void*)((unsigned char*)plot_data->Values + (size_t)idx * plot_data->Stride);
    return v;
}

void ImGui::PlotLines(const char* label, const float* values, int values_count, int values_offset, const char* overlay_text, float scale_min, float scale_max, ImVec2 graph_size, size_t stride)
{
    ImGuiPlotArrayGetterData data(values, stride);
    Plot(ImGuiPlotType_Lines, label, &Plot_ArrayGetter, (void*)&data, values_count, values_offset, overlay_text, scale_min, scale_max, graph_size);
}

void ImGui::PlotLines(const char* label, float (*values_getter)(void* data, int idx), void* data, int values_count, int values_offset, const char* overlay_text, float scale_min, float scale_max, ImVec2 graph_size)
{
    Plot(ImGuiPlotType_Lines, label, values_getter, data, values_count, values_offset, overlay_text, scale_min, scale_max, graph_size);
}

void ImGui::PlotHistogram(const char* label, const float* values, int values_count, int values_offset, const char* overlay_text, float scale_min, float scale_max, ImVec2 graph_size, size_t stride)
{
    ImGuiPlotArrayGetterData data(values, stride);
    Plot(ImGuiPlotType_Histogram, label, &Plot_ArrayGetter, (void*)&data, values_count, values_offset, overlay_text, scale_min, scale_max, graph_size);
}

void ImGui::PlotHistogram(const char* label, float (*values_getter)(void* data, int idx), void* data, int values_count, int values_offset, const char* overlay_text, float scale_min, float scale_max, ImVec2 graph_size)
{
    Plot(ImGuiPlotType_Histogram, label, values_getter, data, values_count, values_offset, overlay_text, scale_min, scale_max, graph_size);
}

bool ImGui::Checkbox(const char* label, bool* v)
{
    ImGuiState& g = *GImGui;
    ImGuiWindow* window = GetCurrentWindow();
    if (window->SkipItems)
        return false;

    const ImGuiStyle& style = g.Style;
    const ImGuiID id = window->GetID(label);
    const ImVec2 label_size = CalcTextSize(label, NULL, true);

    const ImRect check_bb(window->DC.CursorPos, window->DC.CursorPos + ImVec2(label_size.y + style.FramePadding.y*2, label_size.y + style.FramePadding.y*2));
    ItemSize(check_bb, style.FramePadding.y);

    ImRect total_bb = check_bb;
    if (label_size.x > 0)
        SameLine(0, (int)style.ItemInnerSpacing.x);
    const ImRect text_bb(window->DC.CursorPos + ImVec2(0,style.FramePadding.y), window->DC.CursorPos + ImVec2(0,style.FramePadding.y) + label_size);
    if (label_size.x > 0)
    {
        ItemSize(ImVec2(text_bb.GetWidth(), check_bb.GetHeight()), style.FramePadding.y);
        total_bb = ImRect(ImMin(check_bb.Min, text_bb.Min), ImMax(check_bb.Max, text_bb.Max));
    }

    if (!ItemAdd(total_bb, &id))
        return false;

    bool hovered, held;
    bool pressed = ButtonBehavior(total_bb, id, &hovered, &held, true);
    if (pressed)
        *v = !(*v);

    RenderFrame(check_bb.Min, check_bb.Max, window->Color((held && hovered) ? ImGuiCol_FrameBgActive : hovered ? ImGuiCol_FrameBgHovered : ImGuiCol_FrameBg), true, style.FrameRounding);
    if (*v)
    {
        const float check_sz = ImMin(check_bb.GetWidth(), check_bb.GetHeight());
        const float pad = check_sz < 8.0f ? 1.0f : check_sz < 13.0f ? 2.0f : 3.0f;
        window->DrawList->AddRectFilled(check_bb.Min+ImVec2(pad,pad), check_bb.Max-ImVec2(pad,pad), window->Color(ImGuiCol_CheckMark), style.FrameRounding);
    }

    if (g.LogEnabled)
        LogText(text_bb.GetTL(), *v ? "[x]" : "[ ]");
    RenderText(text_bb.GetTL(), label);

    return pressed;
}

bool ImGui::CheckboxFlags(const char* label, unsigned int* flags, unsigned int flags_value)
{
    bool v = (*flags & flags_value) ? true : false;
    bool pressed = ImGui::Checkbox(label, &v);
    if (v)
        *flags |= flags_value;
    else
        *flags &= ~flags_value;
    return pressed;
}

bool ImGui::RadioButton(const char* label, bool active)
{
    ImGuiState& g = *GImGui;
    ImGuiWindow* window = GetCurrentWindow();
    if (window->SkipItems)
        return false;

    const ImGuiStyle& style = g.Style;
    const ImGuiID id = window->GetID(label);
    const ImVec2 label_size = CalcTextSize(label, NULL, true);

    const ImRect check_bb(window->DC.CursorPos, window->DC.CursorPos + ImVec2(label_size.y + style.FramePadding.y*2-1, label_size.y + style.FramePadding.y*2-1));
    ItemSize(check_bb, style.FramePadding.y);

    ImRect total_bb = check_bb;
    if (label_size.x > 0)
        SameLine(0, (int)style.ItemInnerSpacing.x);
    const ImRect text_bb(window->DC.CursorPos + ImVec2(0, style.FramePadding.y), window->DC.CursorPos + ImVec2(0, style.FramePadding.y) + label_size);
    if (label_size.x > 0)
    {
        ItemSize(ImVec2(text_bb.GetWidth(), check_bb.GetHeight()), style.FramePadding.y);
        total_bb.Add(text_bb);
    }

    if (!ItemAdd(total_bb, &id))
        return false;

    ImVec2 center = check_bb.GetCenter();
    center.x = (float)(int)center.x + 0.5f;
    center.y = (float)(int)center.y + 0.5f;
    const float radius = check_bb.GetHeight() * 0.5f;

    bool hovered, held;
    bool pressed = ButtonBehavior(total_bb, id, &hovered, &held, true);

    window->DrawList->AddCircleFilled(center, radius, window->Color((held && hovered) ? ImGuiCol_FrameBgActive : hovered ? ImGuiCol_FrameBgHovered : ImGuiCol_FrameBg), 16);
    if (active)
    {
        const float check_sz = ImMin(check_bb.GetWidth(), check_bb.GetHeight());
        const float pad = check_sz < 8.0f ? 1.0f : check_sz < 13.0f ? 2.0f : 3.0f;
        window->DrawList->AddCircleFilled(center, radius-pad, window->Color(ImGuiCol_CheckMark), 16);
    }

    if (window->Flags & ImGuiWindowFlags_ShowBorders)
    {
        window->DrawList->AddCircle(center+ImVec2(1,1), radius, window->Color(ImGuiCol_BorderShadow), 16);
        window->DrawList->AddCircle(center, radius, window->Color(ImGuiCol_Border), 16);
    }

    if (g.LogEnabled)
        LogText(text_bb.GetTL(), active ? "(x)" : "( )");
    RenderText(text_bb.GetTL(), label);

    return pressed;
}

bool ImGui::RadioButton(const char* label, int* v, int v_button)
{
    const bool pressed = ImGui::RadioButton(label, *v == v_button);
    if (pressed)
    {
        *v = v_button;
    }
    return pressed;
}

// Wrapper for stb_textedit.h to edit text (our wrapper is for: statically sized buffer, single-line, wchar characters. InputText converts between UTF-8 and wchar)
static int     STB_TEXTEDIT_STRINGLEN(const STB_TEXTEDIT_STRING* obj)                             { return (int)ImStrlenW(obj->Text); }
static ImWchar STB_TEXTEDIT_GETCHAR(const STB_TEXTEDIT_STRING* obj, int idx)                      { return obj->Text[idx]; }
static float   STB_TEXTEDIT_GETWIDTH(STB_TEXTEDIT_STRING* obj, int line_start_idx, int char_idx)  { (void)line_start_idx; return obj->Font->CalcTextSizeW(obj->FontSize, FLT_MAX, &obj->Text[char_idx], &obj->Text[char_idx]+1, NULL).x; }
static int     STB_TEXTEDIT_KEYTOTEXT(int key)                                                    { return key >= 0x10000 ? 0 : key; }
static ImWchar STB_TEXTEDIT_NEWLINE = '\n';
static void    STB_TEXTEDIT_LAYOUTROW(StbTexteditRow* r, STB_TEXTEDIT_STRING* obj, int line_start_idx)
{
    const ImWchar* text_remaining = NULL;
    const ImVec2 size = obj->Font->CalcTextSizeW(obj->FontSize, FLT_MAX, obj->Text + line_start_idx, NULL, &text_remaining);
    r->x0 = 0.0f;
    r->x1 = size.x;
    r->baseline_y_delta = size.y;
    r->ymin = 0.0f;
    r->ymax = size.y;
    r->num_chars = (int)(text_remaining - (obj->Text + line_start_idx));
}

static bool is_separator(unsigned int c)                                                          { return c==',' || c==';' || c=='(' || c==')' || c=='{' || c=='}' || c=='[' || c==']' || c=='|'; }
#define STB_TEXTEDIT_IS_SPACE(CH)                                                                 ( ImCharIsSpace((unsigned int)CH) || is_separator((unsigned int)CH) )
static void STB_TEXTEDIT_DELETECHARS(STB_TEXTEDIT_STRING* obj, int pos, int n)
{
    ImWchar* dst = obj->Text + pos;

    // We maintain our buffer length in both UTF-8 and wchar formats
    obj->CurLenA -= ImTextCountUtf8BytesFromStr(dst, dst + n);
    obj->CurLenW -= n;

    // Offset remaining text
    const ImWchar* src = obj->Text + pos + n; 
    while (ImWchar c = *src++)
        *dst++ = c; 
    *dst = '\0';
}

static bool STB_TEXTEDIT_INSERTCHARS(STB_TEXTEDIT_STRING* obj, int pos, const ImWchar* new_text, int new_text_len)
{
    const size_t text_len = obj->CurLenW;
    if ((size_t)new_text_len + text_len + 1 > IM_ARRAYSIZE(obj->Text))
        return false;

    const int new_text_len_utf8 = ImTextCountUtf8BytesFromStr(new_text, new_text + new_text_len);
    if ((size_t)new_text_len_utf8 + obj->CurLenA + 1 > obj->BufSizeA)
        return false;

    if (pos != (int)text_len)
        memmove(obj->Text + (size_t)pos + new_text_len, obj->Text + (size_t)pos, (text_len - (size_t)pos) * sizeof(ImWchar));
    memcpy(obj->Text + (size_t)pos, new_text, (size_t)new_text_len * sizeof(ImWchar));

    obj->CurLenW += new_text_len;
    obj->CurLenA += new_text_len_utf8;
    obj->Text[obj->CurLenW] = '\0';

    return true;
}

// We don't use an enum so we can build even with conflicting symbols (if another user of stb_textedit.h leak their STB_TEXTEDIT_K_* symbols)
#define STB_TEXTEDIT_K_LEFT         0x10000 // keyboard input to move cursor left
#define STB_TEXTEDIT_K_RIGHT        0x10001 // keyboard input to move cursor right
#define STB_TEXTEDIT_K_UP           0x10002 // keyboard input to move cursor up
#define STB_TEXTEDIT_K_DOWN         0x10003 // keyboard input to move cursor down
#define STB_TEXTEDIT_K_LINESTART    0x10004 // keyboard input to move cursor to start of line
#define STB_TEXTEDIT_K_LINEEND      0x10005 // keyboard input to move cursor to end of line
#define STB_TEXTEDIT_K_TEXTSTART    0x10006 // keyboard input to move cursor to start of text
#define STB_TEXTEDIT_K_TEXTEND      0x10007 // keyboard input to move cursor to end of text
#define STB_TEXTEDIT_K_DELETE       0x10008 // keyboard input to delete selection or character under cursor
#define STB_TEXTEDIT_K_BACKSPACE    0x10009 // keyboard input to delete selection or character left of cursor
#define STB_TEXTEDIT_K_UNDO         0x1000A // keyboard input to perform undo
#define STB_TEXTEDIT_K_REDO         0x1000B // keyboard input to perform redo
#define STB_TEXTEDIT_K_WORDLEFT     0x1000C // keyboard input to move cursor left one word
#define STB_TEXTEDIT_K_WORDRIGHT    0x1000D // keyboard input to move cursor right one word
#define STB_TEXTEDIT_K_SHIFT        0x20000

#ifdef IMGUI_STB_NAMESPACE
namespace IMGUI_STB_NAMESPACE
{
#endif
#define STB_TEXTEDIT_IMPLEMENTATION
#include "stb_textedit.h"
#ifdef IMGUI_STB_NAMESPACE
}
#endif

void ImGuiTextEditState::OnKeyPressed(int key)
{ 
    stb_textedit_key(this, &StbState, key); 
    CursorAnimReset(); 
}

void ImGuiTextEditState::UpdateScrollOffset()
{
    // Scroll in chunks of quarter width
    const float scroll_x_increment = Width * 0.25f;
    const float cursor_offset_x = Font->CalcTextSizeW(FontSize, FLT_MAX, Text, Text+StbState.cursor, NULL).x;

    // If widget became bigger than text (because of a resize), reset horizontal scrolling
    if (ScrollX > 0.0f)
    {
        const float text_width = cursor_offset_x + Font->CalcTextSizeW(FontSize, FLT_MAX, Text+StbState.cursor, NULL, NULL).x;
        if (text_width < Width)
        {
            ScrollX = 0.0f;
            return;
        }
    }

    if (cursor_offset_x < ScrollX)
        ScrollX = ImMax(0.0f, cursor_offset_x - scroll_x_increment);    
    else if (cursor_offset_x - Width >= ScrollX)
        ScrollX = cursor_offset_x - Width + scroll_x_increment;
}

ImVec2 ImGuiTextEditState::CalcDisplayOffsetFromCharIdx(int i) const
{
    const ImWchar* text_start = GetTextPointerClippedW(Font, FontSize, Text, ScrollX, NULL);
    const ImWchar* text_end = (Text+i >= text_start) ? Text+i : text_start;                    // Clip if requested character is outside of display
    IM_ASSERT(text_end >= text_start);

    const ImVec2 offset = Font->CalcTextSizeW(FontSize, Width+1, text_start, text_end, NULL);
    return offset;
}

// [Static]
const char* ImGuiTextEditState::GetTextPointerClippedA(ImFont* font, float font_size, const char* text, float width, ImVec2* out_text_size)
{
    if (width <= 0.0f)
        return text;

    const char* text_clipped_end = NULL;
    const ImVec2 text_size = font->CalcTextSizeA(font_size, width, 0.0f, text, NULL, &text_clipped_end);
    if (out_text_size)
        *out_text_size = text_size;
    return text_clipped_end;
}

// [Static]
const ImWchar* ImGuiTextEditState::GetTextPointerClippedW(ImFont* font, float font_size, const ImWchar* text, float width, ImVec2* out_text_size)
{
    if (width <= 0.0f)
        return text;

    const ImWchar* text_clipped_end = NULL;
    const ImVec2 text_size = font->CalcTextSizeW(font_size, width, text, NULL, &text_clipped_end);
    if (out_text_size)
        *out_text_size = text_size;
    return text_clipped_end;
}

// [Static]
void ImGuiTextEditState::RenderTextScrolledClipped(ImFont* font, float font_size, const char* buf, ImVec2 pos, float width, float scroll_x)
{
    ImGuiWindow* window = GetCurrentWindow();
    const ImU32 font_color = window->Color(ImGuiCol_Text);
    //window->DrawList->AddLine(pos, pos+ImVec2(width,0), 0xFF00FFFF);

    // Determine start and end of visible string
    // FIXME-OPT: This is pretty slow for what it does.
    const char* text_start = scroll_x <= 0.0f ? buf : GetTextPointerClippedA(font, font_size, buf, scroll_x, NULL);
    const char* text_end = GetTextPointerClippedA(font, font_size, text_start, width + 1, NULL); // +1 to allow character spacing to fit outside the allowed width
    window->DrawList->AddText(font, font_size, pos, font_color, text_start, text_end);

    // Log as text
    if (GImGui->LogEnabled)
        LogText(pos, buf, NULL);
}

bool ImGui::InputFloat(const char* label, float *v, float step, float step_fast, int decimal_precision, ImGuiInputTextFlags extra_flags)
{
    ImGuiState& g = *GImGui;
    ImGuiWindow* window = GetCurrentWindow();
    if (window->SkipItems)
        return false;

    const ImGuiStyle& style = g.Style;
    const float w = ImGui::CalcItemWidth();
    const ImVec2 label_size = CalcTextSize(label, NULL, true);
    const ImRect frame_bb(window->DC.CursorPos, window->DC.CursorPos + ImVec2(w, label_size.y) + style.FramePadding*2.0f);

    ImGui::BeginGroup();
    ImGui::PushID(label);
    const ImVec2 button_sz = ImVec2(g.FontSize, g.FontSize) + style.FramePadding * 2;
    if (step > 0.0f)
        ImGui::PushItemWidth(ImMax(1.0f, w - (button_sz.x + style.ItemInnerSpacing.x)*2));

    char buf[64];
    if (decimal_precision < 0)
        ImFormatString(buf, IM_ARRAYSIZE(buf), "%f", *v);       // Ideally we'd have a minimum decimal precision of 1 to visually denote that it is a float, while hiding non-significant digits?
    else
        ImFormatString(buf, IM_ARRAYSIZE(buf), "%.*f", decimal_precision, *v);
    bool value_changed = false;
    const ImGuiInputTextFlags flags = extra_flags | (ImGuiInputTextFlags_CharsDecimal|ImGuiInputTextFlags_AutoSelectAll);
    if (ImGui::InputText("", buf, IM_ARRAYSIZE(buf), flags))
    {
        ApplyNumericalTextInput(buf, v);
        value_changed = true;
    }

    // Step buttons
    if (step > 0.0f)
    {
        ImGui::PopItemWidth();
        ImGui::SameLine(0, (int)style.ItemInnerSpacing.x);
        if (ImGui::Button("-", button_sz, true))
        {
            *v -= g.IO.KeyCtrl && step_fast > 0.0f ? step_fast : step;
            value_changed = true;
        }
        ImGui::SameLine(0, (int)style.ItemInnerSpacing.x);
        if (ImGui::Button("+", button_sz, true))
        {
            *v += g.IO.KeyCtrl && step_fast > 0.0f ? step_fast : step;
            value_changed = true;
        }
    }

    ImGui::PopID();

    if (label_size.x > 0)
    {
        ImGui::SameLine(0, (int)style.ItemInnerSpacing.x);
        RenderText(ImVec2(window->DC.CursorPos.x, window->DC.CursorPos.y + style.FramePadding.y), label);
        ItemSize(label_size, style.FramePadding.y);
    }

    ImGui::EndGroup();

    return value_changed;
}

bool ImGui::InputInt(const char* label, int *v, int step, int step_fast, ImGuiInputTextFlags extra_flags)
{
    float f = (float)*v;
    const bool value_changed = ImGui::InputFloat(label, &f, (float)step, (float)step_fast, 0, extra_flags);
    if (value_changed)
        *v = (int)f;
    return value_changed;
}

// Public API to manipulate UTF-8 text
// We expose UTF-8 to the user (unlike the STB_TEXTEDIT_* functions which are manipulating wchar)
void ImGuiTextEditCallbackData::DeleteChars(int pos, int bytes_count)
{
    char* dst = Buf + pos;
    const char* src = Buf + pos + bytes_count;
    while (char c = *src++)
        *dst++ = c;
    *dst = '\0';

    BufDirty = true;
    if (CursorPos + bytes_count >= pos)
        CursorPos -= bytes_count;
    else if (CursorPos >= pos)
        CursorPos = pos;
    SelectionStart = SelectionEnd = CursorPos;
}

void ImGuiTextEditCallbackData::InsertChars(int pos, const char* new_text, const char* new_text_end)
{
    const size_t text_len = strlen(Buf);
    if (!new_text_end)
        new_text_end = new_text + strlen(new_text);
    const size_t new_text_len = (size_t)(new_text_end - new_text);

    if (new_text_len + text_len + 1 >= BufSize)
        return;

    size_t upos = (size_t)pos;
    if (text_len != upos)
        memmove(Buf + upos + new_text_len, Buf + upos, text_len - upos);
    memcpy(Buf + upos, new_text, new_text_len * sizeof(char));
    Buf[text_len + new_text_len] = '\0';

    BufDirty = true;
    if (CursorPos >= pos)
        CursorPos += (int)new_text_len;
    SelectionStart = SelectionEnd = CursorPos;
}

// Return false to discard a character.
static bool InputTextFilterCharacter(unsigned int* p_char, ImGuiInputTextFlags flags, ImGuiTextEditCallback callback, void* user_data)
{
    unsigned int c = *p_char;

    if (c < 128 && c != ' ' && !isprint((int)(c & 0xFF)))
        return false;

    if (c >= 0xE000 && c <= 0xF8FF) // Filter private Unicode range. I don't imagine anybody would want to input them. GLFW on OSX seems to send private characters for special keys like arrow keys.
        return false;

    if (flags & (ImGuiInputTextFlags_CharsDecimal | ImGuiInputTextFlags_CharsHexadecimal | ImGuiInputTextFlags_CharsUppercase | ImGuiInputTextFlags_CharsNoBlank))
    {
        if (flags & ImGuiInputTextFlags_CharsDecimal)
            if (!(c >= '0' && c <= '9') && (c != '.') && (c != '-') && (c != '+') && (c != '*') && (c != '/'))
                return false;

        if (flags & ImGuiInputTextFlags_CharsHexadecimal)
            if (!(c >= '0' && c <= '9') && !(c >= 'a' && c <= 'f') && !(c >= 'A' && c <= 'F'))
                return false;

        if (flags & ImGuiInputTextFlags_CharsUppercase)
            if (c >= 'a' && c <= 'z')
                *p_char = (c += (unsigned int)('A'-'a'));

        if (flags & ImGuiInputTextFlags_CharsNoBlank)
            if (ImCharIsSpace(c))
                return false;
    }

    if (flags & ImGuiInputTextFlags_CallbackCharFilter)
    {
        ImGuiTextEditCallbackData callback_data;
        memset(&callback_data, 0, sizeof(ImGuiTextEditCallbackData));
        callback_data.EventFlag = ImGuiInputTextFlags_CallbackCharFilter; 
        callback_data.EventChar = (ImWchar)c;
        callback_data.Flags = flags;
        callback_data.UserData = user_data;
        if (callback(&callback_data) != 0)
            return false;
        *p_char = callback_data.EventChar;
        if (!callback_data.EventChar)
            return false;
    }

    return true;
}

// Edit a string of text
bool ImGui::InputText(const char* label, char* buf, size_t buf_size, ImGuiInputTextFlags flags, ImGuiTextEditCallback callback, void* user_data)
{
    ImGuiState& g = *GImGui;
    ImGuiWindow* window = GetCurrentWindow();
    if (window->SkipItems)
        return false;

    const ImGuiIO& io = g.IO;
    const ImGuiStyle& style = g.Style;

    const ImGuiID id = window->GetID(label);
    const float w = ImGui::CalcItemWidth();

    const ImVec2 label_size = CalcTextSize(label, NULL, true);
    const ImRect frame_bb(window->DC.CursorPos, window->DC.CursorPos + ImVec2(w, label_size.y) + style.FramePadding*2.0f);
    const ImRect total_bb(frame_bb.Min, frame_bb.Max + ImVec2(label_size.x > 0.0f ? (style.ItemInnerSpacing.x + label_size.x) : 0.0f, 0.0f));
    ItemSize(total_bb, style.FramePadding.y);
    if (!ItemAdd(total_bb, &id))
        return false;

    // NB: we are only allowed to access 'edit_state' if we are the active widget.
    ImGuiTextEditState& edit_state = g.InputTextState;

    const bool is_ctrl_down = io.KeyCtrl;
    const bool is_shift_down = io.KeyShift;
    const bool focus_requested = window->FocusItemRegister(g.ActiveId == id, (flags & ImGuiInputTextFlags_CallbackCompletion) == 0);    // Using completion callback disable keyboard tabbing
    const bool focus_requested_by_code = focus_requested && (window->FocusIdxAllCounter == window->FocusIdxAllRequestCurrent);
    const bool focus_requested_by_tab = focus_requested && !focus_requested_by_code;

    const bool hovered = IsHovered(frame_bb, id);
    if (hovered)
    {
        g.HoveredId = id;
        g.MouseCursor = ImGuiMouseCursor_TextInput;
    }
    const bool user_clicked = hovered && io.MouseClicked[0];

    bool select_all = (g.ActiveId != id) && (flags & ImGuiInputTextFlags_AutoSelectAll) != 0;
    if (focus_requested || user_clicked)
    {
        if (g.ActiveId != id)
        {
            // Start edition
            // Take a copy of the initial buffer value (both in original UTF-8 format and converted to wchar)
            // From the moment we focused we are ignoring the content of 'buf'
            ImFormatString(edit_state.InitialText, IM_ARRAYSIZE(edit_state.InitialText), "%s", buf);
            const char* buf_end = NULL;
            edit_state.CurLenW = ImTextStrFromUtf8(edit_state.Text, IM_ARRAYSIZE(edit_state.Text), buf, NULL, &buf_end);
            edit_state.CurLenA = buf_end - buf; // We can't get the result from ImFormatString() above because it is not UTF-8 aware. Here we'll cut off malformed UTF-8.
            edit_state.Width = w + style.FramePadding.x;
            edit_state.InputCursorScreenPos = ImVec2(-1.f,-1.f);
            edit_state.CursorAnimReset();

            if (edit_state.Id != id)
            {
                edit_state.Id = id;
                edit_state.ScrollX = 0.0f;
                stb_textedit_initialize_state(&edit_state.StbState, true); 
                if (focus_requested_by_code)
                    select_all = true;
            }
            else
            {
                // Recycle existing cursor/selection/undo stack but clamp position
                // Note a single mouse click will override the cursor/position immediately by calling stb_textedit_click handler.
                edit_state.StbState.cursor = ImMin(edit_state.StbState.cursor, (int)edit_state.CurLenW);
                edit_state.StbState.select_start = ImMin(edit_state.StbState.select_start, (int)edit_state.CurLenW);
                edit_state.StbState.select_end = ImMin(edit_state.StbState.select_end, (int)edit_state.CurLenW);
            }
            if (focus_requested_by_tab || (user_clicked && is_ctrl_down))
                select_all = true;
        }
        SetActiveId(id);
        FocusWindow(window);
    }
    else if (io.MouseClicked[0])
    {
        // Release focus when we click outside
        if (g.ActiveId == id)
        {
            SetActiveId(0);
        }
    }

    // Although we are active we don't prevent mouse from hovering other elements unless we are interacting right now with the widget.
    // Down the line we should have a cleaner concept of focused vs active in the library.
    if (g.ActiveId == id)
        g.ActiveIdIsFocusedOnly = !io.MouseDown[0];

    bool value_changed = false;
    bool cancel_edit = false;
    bool enter_pressed = false;
    if (g.ActiveId == id)
    //if (edit_state.Id == id)  // Works, but double-click to select-all sets cursors to end which in turn tends to scroll toward the right when shrinking widget.
    {
        // Update some data if we are active or last active
        edit_state.Width = w + style.FramePadding.x;
        edit_state.BufSizeA = buf_size;
        edit_state.Font = g.Font;
        edit_state.FontSize = g.FontSize;
        edit_state.UpdateScrollOffset();
    }
    if (g.ActiveId == id)
    {
        // Edit in progress
        const float mx = g.IO.MousePos.x - frame_bb.Min.x - style.FramePadding.x;
        const float my = g.FontSize*0.5f;   // Flatten mouse because we are doing a single-line edit

        if (select_all || (hovered && io.MouseDoubleClicked[0]))
        {
            edit_state.SelectAll();
            edit_state.SelectedAllMouseLock = true;
        }
        else if (io.MouseClicked[0] && !edit_state.SelectedAllMouseLock)
        {
            stb_textedit_click(&edit_state, &edit_state.StbState, mx + edit_state.ScrollX, my);
            edit_state.CursorAnimReset();
        }
        else if (io.MouseDown[0] && !edit_state.SelectedAllMouseLock)
        {
            stb_textedit_drag(&edit_state, &edit_state.StbState, mx + edit_state.ScrollX, my);
            edit_state.CursorAnimReset();
        }
        if (edit_state.SelectedAllMouseLock && !io.MouseDown[0])
            edit_state.SelectedAllMouseLock = false;

        if (g.IO.InputCharacters[0])
        {
            // Process text input (before we check for Return because using some IME will effectively send a Return?)
            for (int n = 0; n < IM_ARRAYSIZE(g.IO.InputCharacters) && g.IO.InputCharacters[n]; n++)
            {
                unsigned int c = (unsigned int)g.IO.InputCharacters[n];
                if (c)
                {
                    // Insert character if they pass filtering
                    if (!InputTextFilterCharacter(&c, flags, callback, user_data))
                        continue;
                    edit_state.OnKeyPressed((int)c);
                }
            }

            // Consume characters
            memset(g.IO.InputCharacters, 0, sizeof(g.IO.InputCharacters));
        }

        const int k_mask = (is_shift_down ? STB_TEXTEDIT_K_SHIFT : 0);
        if (IsKeyPressedMap(ImGuiKey_LeftArrow))                { edit_state.OnKeyPressed(is_ctrl_down ? STB_TEXTEDIT_K_WORDLEFT | k_mask : STB_TEXTEDIT_K_LEFT | k_mask); }
        else if (IsKeyPressedMap(ImGuiKey_RightArrow))          { edit_state.OnKeyPressed(is_ctrl_down ? STB_TEXTEDIT_K_WORDRIGHT | k_mask  : STB_TEXTEDIT_K_RIGHT | k_mask); }
        else if (IsKeyPressedMap(ImGuiKey_Home))                { edit_state.OnKeyPressed(is_ctrl_down ? STB_TEXTEDIT_K_TEXTSTART | k_mask : STB_TEXTEDIT_K_LINESTART | k_mask); }
        else if (IsKeyPressedMap(ImGuiKey_End))                 { edit_state.OnKeyPressed(is_ctrl_down ? STB_TEXTEDIT_K_TEXTEND | k_mask : STB_TEXTEDIT_K_LINEEND | k_mask); }
        else if (IsKeyPressedMap(ImGuiKey_Delete))              { edit_state.OnKeyPressed(STB_TEXTEDIT_K_DELETE | k_mask); }
        else if (IsKeyPressedMap(ImGuiKey_Backspace))           { edit_state.OnKeyPressed(STB_TEXTEDIT_K_BACKSPACE | k_mask); }
        else if (IsKeyPressedMap(ImGuiKey_Enter))               { SetActiveId(0); enter_pressed = true; }
        else if (IsKeyPressedMap(ImGuiKey_Escape))              { SetActiveId(0); cancel_edit = true; }
        else if (is_ctrl_down && IsKeyPressedMap(ImGuiKey_Z))   { edit_state.OnKeyPressed(STB_TEXTEDIT_K_UNDO); }
        else if (is_ctrl_down && IsKeyPressedMap(ImGuiKey_Y))   { edit_state.OnKeyPressed(STB_TEXTEDIT_K_REDO); }
        else if (is_ctrl_down && IsKeyPressedMap(ImGuiKey_A))   { edit_state.SelectAll(); }
        else if (is_ctrl_down && (IsKeyPressedMap(ImGuiKey_X) || IsKeyPressedMap(ImGuiKey_C)))
        {
            // Cut, Copy
            const bool cut = IsKeyPressedMap(ImGuiKey_X);
            if (cut && !edit_state.HasSelection())
                edit_state.SelectAll();

            if (g.IO.SetClipboardTextFn)
            {
                const int ib = edit_state.HasSelection() ? ImMin(edit_state.StbState.select_start, edit_state.StbState.select_end) : 0;
                const int ie = edit_state.HasSelection() ? ImMax(edit_state.StbState.select_start, edit_state.StbState.select_end) : (int)edit_state.CurLenW;
                ImTextStrToUtf8(g.TempBuffer, IM_ARRAYSIZE(g.TempBuffer), edit_state.Text+ib, edit_state.Text+ie);
                g.IO.SetClipboardTextFn(g.TempBuffer);
            }

            if (cut)
                stb_textedit_cut(&edit_state, &edit_state.StbState);
        }
        else if (is_ctrl_down && IsKeyPressedMap(ImGuiKey_V))
        {
            // Paste
            if (g.IO.GetClipboardTextFn)
            {
                if (const char* clipboard = g.IO.GetClipboardTextFn())
                {
                    // Remove new-line from pasted buffer
                    const size_t clipboard_len = strlen(clipboard);
                    ImWchar* clipboard_filtered = (ImWchar*)ImGui::MemAlloc((clipboard_len+1) * sizeof(ImWchar));
                    int clipboard_filtered_len = 0;
                    for (const char* s = clipboard; *s; )
                    {
                        unsigned int c;
                        s += ImTextCharFromUtf8(&c, s, NULL);
                        if (c == 0)
                            break;
                        if (c >= 0x10000)
                            continue;
                        if (!InputTextFilterCharacter(&c, flags, callback, user_data))
                            continue;
                        clipboard_filtered[clipboard_filtered_len++] = (ImWchar)c;
                    }
                    clipboard_filtered[clipboard_filtered_len] = 0;
                    if (clipboard_filtered_len > 0) // If everything was filtered, ignore the pasting operation
                        stb_textedit_paste(&edit_state, &edit_state.StbState, clipboard_filtered, clipboard_filtered_len);
                    ImGui::MemFree(clipboard_filtered);
                }
            }
        }

        edit_state.CursorAnim += g.IO.DeltaTime;
        edit_state.UpdateScrollOffset();

        if (cancel_edit)
        {
            // Restore initial value
            ImFormatString(buf, buf_size, "%s", edit_state.InitialText);
            value_changed = true;
        }
        else
        {
            // Apply new value immediately - copy modified buffer back
            // Note that as soon as we can focus into the input box, the in-widget value gets priority over any underlying modification of the input buffer
            // FIXME: We actually always render 'buf' in RenderTextScrolledClipped
            // FIXME-OPT: CPU waste to do this every time the widget is active, should mark dirty state from the stb_textedit callbacks
            ImTextStrToUtf8(g.TempBuffer, IM_ARRAYSIZE(g.TempBuffer), edit_state.Text, NULL);

            // User callback
            if ((flags & (ImGuiInputTextFlags_CallbackCompletion | ImGuiInputTextFlags_CallbackHistory | ImGuiInputTextFlags_CallbackAlways)) != 0)
            {
                IM_ASSERT(callback != NULL);

                // The reason we specify the usage semantic (Completion/History) is that Completion needs to disable keyboard TABBING at the moment.
                ImGuiInputTextFlags event_flag = 0;
                ImGuiKey event_key = ImGuiKey_COUNT;
                if ((flags & ImGuiInputTextFlags_CallbackCompletion) != 0 && IsKeyPressedMap(ImGuiKey_Tab))
                {
                    event_flag = ImGuiInputTextFlags_CallbackCompletion;
                    event_key = ImGuiKey_Tab;
                }
                else if ((flags & ImGuiInputTextFlags_CallbackHistory) != 0 && IsKeyPressedMap(ImGuiKey_UpArrow))
                {
                    event_flag = ImGuiInputTextFlags_CallbackHistory;
                    event_key = ImGuiKey_UpArrow;
                }
                else if ((flags & ImGuiInputTextFlags_CallbackHistory) != 0 && IsKeyPressedMap(ImGuiKey_DownArrow))
                {
                    event_flag = ImGuiInputTextFlags_CallbackHistory;
                    event_key = ImGuiKey_DownArrow;
                }

                if (event_key != ImGuiKey_COUNT || (flags & ImGuiInputTextFlags_CallbackAlways) != 0)
                {
                    ImGuiTextEditCallbackData callback_data;
                    callback_data.EventFlag = event_flag; 
                    callback_data.EventKey = event_key;
                    callback_data.Buf = g.TempBuffer;
                    callback_data.BufSize = edit_state.BufSizeA;
                    callback_data.BufDirty = false;
                    callback_data.Flags = flags;
                    callback_data.UserData = user_data;

                    // We have to convert from position from wchar to UTF-8 positions
                    const int utf8_cursor_pos = callback_data.CursorPos = ImTextCountUtf8BytesFromStr(edit_state.Text, edit_state.Text + edit_state.StbState.cursor);
                    const int utf8_selection_start = callback_data.SelectionStart = ImTextCountUtf8BytesFromStr(edit_state.Text, edit_state.Text + edit_state.StbState.select_start);
                    const int utf8_selection_end = callback_data.SelectionEnd = ImTextCountUtf8BytesFromStr(edit_state.Text, edit_state.Text + edit_state.StbState.select_end);

                    // Call user code
                    callback(&callback_data);

                    // Read back what user may have modified
                    IM_ASSERT(callback_data.Buf == g.TempBuffer);              // Invalid to modify those fields
                    IM_ASSERT(callback_data.BufSize == edit_state.BufSizeA);
                    IM_ASSERT(callback_data.Flags == flags);
                    if (callback_data.CursorPos != utf8_cursor_pos)            edit_state.StbState.cursor = ImTextCountCharsFromUtf8(callback_data.Buf, callback_data.Buf + callback_data.CursorPos);
                    if (callback_data.SelectionStart != utf8_selection_start)  edit_state.StbState.select_start = ImTextCountCharsFromUtf8(callback_data.Buf, callback_data.Buf + callback_data.SelectionStart);
                    if (callback_data.SelectionEnd != utf8_selection_end)      edit_state.StbState.select_end = ImTextCountCharsFromUtf8(callback_data.Buf, callback_data.Buf + callback_data.SelectionEnd);
                    if (callback_data.BufDirty)
                    {
                        ImTextStrFromUtf8(edit_state.Text, IM_ARRAYSIZE(edit_state.Text), g.TempBuffer, NULL);
                        edit_state.CursorAnimReset();
                    }
                }
            }

            if (strcmp(g.TempBuffer, buf) != 0)
            {
                ImFormatString(buf, buf_size, "%s", g.TempBuffer);
                value_changed = true;
            }
        }
    }
    
    RenderFrame(frame_bb.Min, frame_bb.Max, window->Color(ImGuiCol_FrameBg), true, style.FrameRounding);

    const ImVec2 font_off_up = ImVec2(0.0f, g.FontSize+1.0f);    // FIXME: those offsets are part of the style or font API
    const ImVec2 font_off_dn = ImVec2(0.0f, 2.0f);

    if (g.ActiveId == id)
    {
        // Draw selection
        const int select_begin_idx = edit_state.StbState.select_start;
        const int select_end_idx = edit_state.StbState.select_end;
        if (select_begin_idx != select_end_idx)
        {
            const ImVec2 select_begin_pos = frame_bb.Min + style.FramePadding + edit_state.CalcDisplayOffsetFromCharIdx(ImMin(select_begin_idx,select_end_idx));
            const ImVec2 select_end_pos = frame_bb.Min + style.FramePadding + edit_state.CalcDisplayOffsetFromCharIdx(ImMax(select_begin_idx,select_end_idx));
            window->DrawList->AddRectFilled(select_begin_pos - font_off_up, select_end_pos + font_off_dn, window->Color(ImGuiCol_TextSelectedBg));
        }
    }

    //const float render_scroll_x = (g.ActiveId == id) ? edit_state.ScrollX : 0.0f;
    const float render_scroll_x = (edit_state.Id == id) ? edit_state.ScrollX : 0.0f;
    ImGuiTextEditState::RenderTextScrolledClipped(g.Font, g.FontSize, buf, frame_bb.Min + style.FramePadding, w + style.FramePadding.x, render_scroll_x);

    if (g.ActiveId == id)
    {
        const ImVec2 cursor_pos = frame_bb.Min + style.FramePadding + edit_state.CalcDisplayOffsetFromCharIdx(edit_state.StbState.cursor);

        // Draw blinking cursor
        if (g.InputTextState.CursorIsVisible())
            window->DrawList->AddLine(cursor_pos - font_off_up + ImVec2(0.5f,2.0f), cursor_pos + font_off_dn + ImVec2(0.5f,-3.0f), window->Color(ImGuiCol_Text));
        
        // Notify OS of text input position for advanced IME
        if (io.ImeSetInputScreenPosFn && ImLengthSqr(edit_state.InputCursorScreenPos - cursor_pos) > 0.0001f)
            io.ImeSetInputScreenPosFn((int)cursor_pos.x - 1, (int)(cursor_pos.y - g.FontSize));   // -1 x offset so that Windows IME can cover our cursor. Bit of an extra nicety.

        edit_state.InputCursorScreenPos = cursor_pos;
    }

    if (label_size.x > 0)
        RenderText(ImVec2(frame_bb.Max.x + style.ItemInnerSpacing.x, frame_bb.Min.y + style.FramePadding.y), label);

    if ((flags & ImGuiInputTextFlags_EnterReturnsTrue) != 0)
        return enter_pressed;
    else
        return value_changed;
}

static bool InputFloatN(const char* label, float* v, int components, int decimal_precision)
{
    ImGuiState& g = *GImGui;
    ImGuiWindow* window = GetCurrentWindow();
    if (window->SkipItems)
        return false;

    const ImGuiStyle& style = g.Style;
    const float w_full = ImGui::CalcItemWidth();
    const float w_item_one  = ImMax(1.0f, (float)(int)((w_full - (style.FramePadding.x*2.0f + style.ItemInnerSpacing.x) * (components-1)) / (float)components));
    const float w_item_last = ImMax(1.0f, (float)(int)(w_full - (w_item_one + style.FramePadding.x*2.0f + style.ItemInnerSpacing.x) * (components-1)));

    bool value_changed = false;
    ImGui::BeginGroup();
    ImGui::PushID(label);
    ImGui::PushItemWidth(w_item_one);
    for (int i = 0; i < components; i++)
    {
        ImGui::PushID(i);
        if (i + 1 == components)
        {
            ImGui::PopItemWidth();
            ImGui::PushItemWidth(w_item_last);
        }
        value_changed |= ImGui::InputFloat("##v", &v[i], 0, 0, decimal_precision);
        ImGui::SameLine(0, (int)style.ItemInnerSpacing.x);
        ImGui::PopID();
    }
    ImGui::PopItemWidth();
    ImGui::PopID();

    window->DC.CurrentLineTextBaseOffset = ImMax(window->DC.CurrentLineTextBaseOffset, style.FramePadding.y);
    ImGui::TextUnformatted(label, FindTextDisplayEnd(label));
    ImGui::EndGroup();

    return value_changed;
}

bool ImGui::InputFloat2(const char* label, float v[2], int decimal_precision)
{
    return InputFloatN(label, v, 2, decimal_precision);
}

bool ImGui::InputFloat3(const char* label, float v[3], int decimal_precision)
{
    return InputFloatN(label, v, 3, decimal_precision);
}

bool ImGui::InputFloat4(const char* label, float v[4], int decimal_precision)
{
    return InputFloatN(label, v, 4, decimal_precision);
}

static bool InputIntN(const char* label, int* v, int components)
{
    ImGuiState& g = *GImGui;
    ImGuiWindow* window = GetCurrentWindow();
    if (window->SkipItems)
        return false;

    const ImGuiStyle& style = g.Style;
    const float w_full = ImGui::CalcItemWidth();
    const float w_item_one  = ImMax(1.0f, (float)(int)((w_full - (style.FramePadding.x*2.0f + style.ItemInnerSpacing.x) * (components-1)) / (float)components));
    const float w_item_last = ImMax(1.0f, (float)(int)(w_full - (w_item_one + style.FramePadding.x*2.0f + style.ItemInnerSpacing.x) * (components-1)));

    bool value_changed = false;
    ImGui::BeginGroup();
    ImGui::PushID(label);
    ImGui::PushItemWidth(w_item_one);
    for (int i = 0; i < components; i++)
    {
        ImGui::PushID(i);
        if (i + 1 == components)
        {
            ImGui::PopItemWidth();
            ImGui::PushItemWidth(w_item_last);
        }
        value_changed |= ImGui::InputInt("##v", &v[i], 0, 0);
        ImGui::SameLine(0, (int)style.ItemInnerSpacing.x);
        ImGui::PopID();
    }
    ImGui::PopItemWidth();
    ImGui::PopID();

    window->DC.CurrentLineTextBaseOffset = ImMax(window->DC.CurrentLineTextBaseOffset, style.FramePadding.y);
    ImGui::TextUnformatted(label, FindTextDisplayEnd(label));
    ImGui::EndGroup();

    return value_changed;
}

bool ImGui::InputInt2(const char* label, int v[2])
{
    return InputIntN(label, v, 2);
}

bool ImGui::InputInt3(const char* label, int v[3])
{
    return InputIntN(label, v, 3);
}

bool ImGui::InputInt4(const char* label, int v[4])
{
    return InputIntN(label, v, 4);
}

static bool Items_ArrayGetter(void* data, int idx, const char** out_text)
{
    const char** items = (const char**)data;
    if (out_text)
        *out_text = items[idx];
    return true;
}

static bool Items_SingleStringGetter(void* data, int idx, const char** out_text)
{
    // FIXME-OPT: we could pre-compute the indices to fasten this. But only 1 active combo means the waste is limited.
    const char* items_separated_by_zeros = (const char*)data;
    int items_count = 0;
    const char* p = items_separated_by_zeros;
    while (*p)
    {
        if (idx == items_count)
            break;
        p += strlen(p) + 1;
        items_count++;
    }
    if (!*p)
        return false;
    if (out_text)
        *out_text = p;
    return true;
}

// Combo box helper allowing to pass an array of strings.
bool ImGui::Combo(const char* label, int* current_item, const char** items, int items_count, int height_in_items)
{
    const bool value_changed = Combo(label, current_item, Items_ArrayGetter, (void*)items, items_count, height_in_items);
    return value_changed;
}

// Combo box helper allowing to pass all items in a single string.
bool ImGui::Combo(const char* label, int* current_item, const char* items_separated_by_zeros, int height_in_items)
{
    int items_count = 0;
    const char* p = items_separated_by_zeros;       // FIXME-OPT: Avoid computing this
    while (*p)
    {
        p += strlen(p) + 1;
        items_count++;
    }
    bool value_changed = Combo(label, current_item, Items_SingleStringGetter, (void*)items_separated_by_zeros, items_count, height_in_items);
    return value_changed;
}

// Combo box function.
bool ImGui::Combo(const char* label, int* current_item, bool (*items_getter)(void*, int, const char**), void* data, int items_count, int height_in_items)
{
    ImGuiState& g = *GImGui;
    ImGuiWindow* window = GetCurrentWindow();
    if (window->SkipItems)
        return false;

    const ImGuiStyle& style = g.Style;
    const ImGuiID id = window->GetID(label);
    const float w = ImGui::CalcItemWidth();

    const ImVec2 label_size = CalcTextSize(label, NULL, true);
    const ImRect frame_bb(window->DC.CursorPos, window->DC.CursorPos + ImVec2(w, label_size.y) + style.FramePadding*2.0f);
    const ImRect total_bb(frame_bb.Min, frame_bb.Max + ImVec2(style.ItemInnerSpacing.x + label_size.x,0));
    ItemSize(total_bb, style.FramePadding.y);
    if (!ItemAdd(total_bb, &id))
        return false;

    const float arrow_size = (g.FontSize + style.FramePadding.x * 2.0f);
    const bool hovered = IsHovered(frame_bb, id);

    bool value_changed = false;
    const ImRect value_bb(frame_bb.Min, frame_bb.Max - ImVec2(arrow_size, 0.0f));
    RenderFrame(frame_bb.Min, frame_bb.Max, window->Color(ImGuiCol_FrameBg), true, style.FrameRounding);
    RenderFrame(ImVec2(frame_bb.Max.x-arrow_size, frame_bb.Min.y), frame_bb.Max, window->Color(hovered ? ImGuiCol_ButtonHovered : ImGuiCol_Button), true, style.FrameRounding);	// FIXME-ROUNDING
    RenderCollapseTriangle(ImVec2(frame_bb.Max.x-arrow_size, frame_bb.Min.y) + style.FramePadding, true);

    if (*current_item >= 0 && *current_item < items_count)
    {
        const char* item_text;
        if (items_getter(data, *current_item, &item_text))
            RenderTextClipped(frame_bb.Min + style.FramePadding, item_text, NULL, NULL, value_bb.Max);
    }

    if (label_size.x > 0)
        RenderText(ImVec2(frame_bb.Max.x + style.ItemInnerSpacing.x, frame_bb.Min.y + style.FramePadding.y), label);
    
    ImGui::PushID((int)id);
    bool menu_toggled = false;
    if (hovered)
    {
        g.HoveredId = id;
        if (g.IO.MouseClicked[0])
        {
            menu_toggled = true;
            g.ActiveComboID = (g.ActiveComboID == id) ? 0 : id;
            if (g.ActiveComboID)
                FocusWindow(window);
        }
    }
    
    if (g.ActiveComboID == id)
    {
        // Size default to hold ~7 items
        if (height_in_items < 0)
            height_in_items = 7;

        const ImVec2 backup_pos = ImGui::GetCursorPos();
        const float popup_off_x = 0.0f;//style.ItemInnerSpacing.x;
        const float popup_height = (label_size.y + style.ItemSpacing.y) * ImMin(items_count, height_in_items) + (style.FramePadding.y * 3);
        const ImRect popup_rect(ImVec2(frame_bb.Min.x+popup_off_x, frame_bb.Max.y), ImVec2(frame_bb.Max.x+popup_off_x, frame_bb.Max.y + popup_height));
        ImGui::SetCursorPos(popup_rect.Min - window->Pos);

        const ImGuiWindowFlags flags = ImGuiWindowFlags_ComboBox | ((window->Flags & ImGuiWindowFlags_ShowBorders) ? ImGuiWindowFlags_ShowBorders : 0);
        ImGui::PushStyleVar(ImGuiStyleVar_WindowPadding, style.FramePadding);
        ImGui::BeginChild("#ComboBox", popup_rect.GetSize(), false, flags);
        ImGui::Spacing();

        bool combo_item_active = false;
        combo_item_active |= (g.ActiveId == GetCurrentWindow()->GetID("#SCROLLY"));

        // Display items
        for (int i = 0; i < items_count; i++)
        {
            ImGui::PushID((void*)(intptr_t)i);
            const bool item_selected = (i == *current_item);
            const char* item_text;
            if (!items_getter(data, i, &item_text))
                item_text = "*Unknown item*";
            if (ImGui::Selectable(item_text, item_selected))
            {
                SetActiveId(0);
                g.ActiveComboID = 0;
                value_changed = true;
                *current_item = i;
            }
            if (item_selected && menu_toggled)
                ImGui::SetScrollPosHere();
            combo_item_active |= ImGui::IsItemActive();
            ImGui::PopID();
        }
        ImGui::EndChild();
        ImGui::PopStyleVar();
        ImGui::SetCursorPos(backup_pos);
        
        if (!combo_item_active && g.ActiveId != 0)
            g.ActiveComboID = 0;
    }

    ImGui::PopID();

    return value_changed;
}

// Tip: pass an empty label (e.g. "##dummy") then you can use the space to draw other text or image.
// But you need to make sure the ID is unique, e.g. enclose calls in PushID/PopID.
bool ImGui::Selectable(const char* label, bool selected, const ImVec2& size_arg)
{
    ImGuiState& g = *GImGui;
    ImGuiWindow* window = GetCurrentWindow();
    if (window->SkipItems)
        return false;

    const ImGuiStyle& style = g.Style;
    const ImGuiID id = window->GetID(label);
    const ImVec2 label_size = CalcTextSize(label, NULL, true);
    
    const float w = ImMax(label_size.x, window->Pos.x + ImGui::GetContentRegionMax().x - style.AutoFitPadding.x - window->DC.CursorPos.x);
    const ImVec2 size(size_arg.x != 0.0f ? size_arg.x : w, size_arg.y != 0.0f ? size_arg.y : label_size.y);
    ImRect bb(window->DC.CursorPos, window->DC.CursorPos + size);
    ItemSize(bb);
    bb.Max.x += style.AutoFitPadding.x;

    // Selectables are meant to be tightly packed together. So for both rendering and collision we extend to compensate for spacing.
    ImRect bb_with_spacing = bb;
    const float spacing_L = (float)(int)(style.ItemSpacing.x * 0.5f);
    const float spacing_U = (float)(int)(style.ItemSpacing.y * 0.5f);
    const float spacing_R = style.ItemSpacing.x - spacing_L;
    const float spacing_D = style.ItemSpacing.y - spacing_U;
    bb_with_spacing.Min.x -= spacing_L;
    bb_with_spacing.Min.y -= spacing_U;
    bb_with_spacing.Max.x += spacing_R;
    bb_with_spacing.Max.y += spacing_D;
    if (!ItemAdd(bb_with_spacing, &id))
        return false;

    bool hovered, held;
    bool pressed = ButtonBehavior(bb_with_spacing, id, &hovered, &held, true, false, false);

    // Render
    if (hovered || selected)
    {
        const ImU32 col = window->Color((held && hovered) ? ImGuiCol_HeaderActive : hovered ? ImGuiCol_HeaderHovered : ImGuiCol_Header);
        RenderFrame(bb_with_spacing.Min, bb_with_spacing.Max, col, false, style.FrameRounding);
    }

    //const ImVec2 off = ImVec2(ImMax(0.0f, size.x - text_size.x) * 0.5f, ImMax(0.0f, size.y - text_size.y) * 0.5f);
    RenderTextClipped(bb.Min, label, NULL, &label_size, bb_with_spacing.Max);

    return pressed;
}

bool ImGui::Selectable(const char* label, bool* p_selected, const ImVec2& size_arg)
{
    if (ImGui::Selectable(label, *p_selected, size_arg))
    {
        *p_selected = !*p_selected;
        return true;
    }
    return false;
}

// Helper to calculate the size of a listbox and display a label on the right.
// Tip: To have a list filling the entire window width, PushItemWidth(-1) and pass an empty label "##empty"
bool ImGui::ListBoxHeader(const char* label, const ImVec2& size_arg)
{
    ImGuiWindow* window = GetCurrentWindow();

    const ImGuiStyle& style = ImGui::GetStyle();
    const ImGuiID id = ImGui::GetID(label);
    const ImVec2 label_size = ImGui::CalcTextSize(label, NULL, true);

    // Size default to hold ~7 items. Fractional number of items helps seeing that we can scroll down/up without looking at scrollbar.
    ImVec2 size;
    size.x = (size_arg.x != 0.0f) ? (size_arg.x) : ImGui::CalcItemWidth() + style.FramePadding.x * 2.0f;
    size.y = (size_arg.y != 0.0f) ? (size_arg.y) : ImGui::GetTextLineHeightWithSpacing() * 7.4f + style.ItemSpacing.y;
    const ImVec2 frame_size = ImVec2(size.x, ImMax(size.y, label_size.y));
    const ImRect frame_bb(window->DC.CursorPos, window->DC.CursorPos + frame_size);
    const ImRect bb(frame_bb.Min, frame_bb.Max + ImVec2(label_size.x > 0.0f ? style.ItemInnerSpacing.x + label_size.x : 0.0f, 0.0f));
    window->DC.LastItemRect = bb;

    ImGui::BeginGroup();
    if (label_size.x > 0)
        RenderText(ImVec2(frame_bb.Max.x + style.ItemInnerSpacing.x, frame_bb.Min.y + style.FramePadding.y), label);

    ImGui::BeginChildFrame(id, frame_bb.GetSize());
    return true;
}

bool ImGui::ListBoxHeader(const char* label, int items_count, int height_in_items)
{
    // Size default to hold ~7 items. Fractional number of items helps seeing that we can scroll down/up without looking at scrollbar.
    // However we don't add +0.40f if items_count <= height_in_items. It is slightly dodgy, because it means a dynamic list of items will make the widget resize occasionally when it crosses that size.
    // I am expecting that someone will come and complain about this behavior in a remote future, then we can advise on a better solution.
    if (height_in_items < 0)
        height_in_items = ImMin(items_count, 7);
    float height_in_items_f = height_in_items < items_count ? (height_in_items + 0.40f) : (height_in_items + 0.00f);

    // We include ItemSpacing.y so that a list sized for the exact number of items doesn't make a scrollbar appears. We could also enforce that by passing a flag to BeginChild().
    ImVec2 size;
    size.x = 0.0f;
    size.y = ImGui::GetTextLineHeightWithSpacing() * height_in_items_f + ImGui::GetStyle().ItemSpacing.y;
    return ImGui::ListBoxHeader(label, size);
}

void ImGui::ListBoxFooter()
{
    ImGuiWindow* parent_window = GetParentWindow();
    const ImRect bb = parent_window->DC.LastItemRect;
    const ImGuiStyle& style = ImGui::GetStyle();
    
    ImGui::EndChildFrame();

    // Redeclare item size so that it includes the label (we have stored the full size in LastItemRect)
    // We call SameLine() to restore DC.CurrentLine* data
    ImGui::SameLine();
    parent_window->DC.CursorPos = bb.Min;
    ItemSize(bb, style.FramePadding.y);
    ImGui::EndGroup();
}

bool ImGui::ListBox(const char* label, int* current_item, const char** items, int items_count, int height_items)
{
    const bool value_changed = ListBox(label, current_item, Items_ArrayGetter, (void*)items, items_count, height_items);
    return value_changed;
}

bool ImGui::ListBox(const char* label, int* current_item, bool (*items_getter)(void*, int, const char**), void* data, int items_count, int height_in_items)
{
    ImGuiWindow* window = GetCurrentWindow();
    if (window->SkipItems)
        return false;

    if (!ImGui::ListBoxHeader(label, items_count, height_in_items))
        return false;

    bool value_changed = false;
    for (int i = 0; i < items_count; i++)
    {
        const bool item_selected = (i == *current_item);
        const char* item_text;
        if (!items_getter(data, i, &item_text))
            item_text = "*Unknown item*";

        ImGui::PushID(i);
        if (ImGui::Selectable(item_text, item_selected))
        {
            *current_item = i;
            value_changed = true;
        }
        ImGui::PopID();
    }

    ImGui::ListBoxFooter();
    return value_changed;
}

// A little colored square. Return true when clicked.
bool ImGui::ColorButton(const ImVec4& col, bool small_height, bool outline_border)
{
    ImGuiState& g = *GImGui;
    ImGuiWindow* window = GetCurrentWindow();
    if (window->SkipItems)
        return false;

    const ImGuiStyle& style = g.Style;
    const ImGuiID id = window->GetID("#colorbutton");
    const float square_size = g.FontSize;
    const ImRect bb(window->DC.CursorPos, window->DC.CursorPos + ImVec2(square_size + style.FramePadding.x*2, square_size + (small_height ? 0 : style.FramePadding.y*2)));
    ItemSize(bb, small_height ? 0.0f : style.FramePadding.y);
    if (!ItemAdd(bb, &id))
        return false;

    bool hovered, held;
    bool pressed = ButtonBehavior(bb, id, &hovered, &held, true);
    RenderFrame(bb.Min, bb.Max, window->Color(col), outline_border, style.FrameRounding);

    if (hovered)
    {
        int ix = (int)(col.x * 255.0f + 0.5f);
        int iy = (int)(col.y * 255.0f + 0.5f);
        int iz = (int)(col.z * 255.0f + 0.5f);
        int iw = (int)(col.w * 255.0f + 0.5f);
        ImGui::SetTooltip("Color:\n(%.2f,%.2f,%.2f,%.2f)\n#%02X%02X%02X%02X", col.x, col.y, col.z, col.w, ix, iy, iz, iw);
    }

    return pressed;
}

bool ImGui::ColorEdit3(const char* label, float col[3])
{
    float col4[4];
    col4[0] = col[0];
    col4[1] = col[1];
    col4[2] = col[2];
    col4[3] = 1.0f;
    const bool value_changed = ImGui::ColorEdit4(label, col4, false);
    col[0] = col4[0];
    col[1] = col4[1];
    col[2] = col4[2];
    return value_changed;
}

// Edit colors components (each component in 0.0f..1.0f range
// Use CTRL-Click to input value and TAB to go to next item.
bool ImGui::ColorEdit4(const char* label, float col[4], bool alpha)
{
    ImGuiState& g = *GImGui;
    ImGuiWindow* window = GetCurrentWindow();
    if (window->SkipItems)
        return false;

    const ImGuiStyle& style = g.Style;
    const ImGuiID id = window->GetID(label);
    const float w_full = ImGui::CalcItemWidth();
    const float square_sz = (g.FontSize + style.FramePadding.x * 2.0f);

    ImGuiColorEditMode edit_mode = window->DC.ColorEditMode;
    if (edit_mode == ImGuiColorEditMode_UserSelect || edit_mode == ImGuiColorEditMode_UserSelectShowButton)
        edit_mode = g.ColorEditModeStorage.GetInt(id, 0) % 3;

    float f[4] = { col[0], col[1], col[2], col[3] };

    if (edit_mode == ImGuiColorEditMode_HSV)
        ImGui::ColorConvertRGBtoHSV(f[0], f[1], f[2], f[0], f[1], f[2]);

    int i[4] = { (int)(f[0] * 255.0f + 0.5f), (int)(f[1] * 255.0f + 0.5f), (int)(f[2] * 255.0f + 0.5f), (int)(f[3] * 255.0f + 0.5f) };

    int components = alpha ? 4 : 3;
    bool value_changed = false;

    ImGui::BeginGroup();
    ImGui::PushID(label);

    const bool hsv = (edit_mode == 1);
    switch (edit_mode)
    {
    case ImGuiColorEditMode_RGB:
    case ImGuiColorEditMode_HSV:
        {
            // RGB/HSV 0..255 Sliders
            const float w_items_all = w_full - (square_sz + style.ItemInnerSpacing.x);
            const float w_item_one  = ImMax(1.0f, (float)(int)((w_items_all - (style.FramePadding.x*2.0f + style.ItemInnerSpacing.x) * (components-1)) / (float)components));
            const float w_item_last = ImMax(1.0f, (float)(int)(w_items_all - (w_item_one + style.FramePadding.x*2.0f + style.ItemInnerSpacing.x) * (components-1)));

            const bool hide_prefix = (w_item_one <= CalcTextSize("M:999").x);
            const char* ids[4] = { "##X", "##Y", "##Z", "##W" };
            const char* fmt_table[3][4] = 
            {
                {   "%3.0f",   "%3.0f",   "%3.0f",   "%3.0f" }, 
                { "R:%3.0f", "G:%3.0f", "B:%3.0f", "A:%3.0f" },
                { "H:%3.0f", "S:%3.0f", "V:%3.0f", "A:%3.0f" } 
            };
            const char** fmt = hide_prefix ? fmt_table[0] : hsv ? fmt_table[2] : fmt_table[1]; 

            ImGui::PushItemWidth(w_item_one);
            for (int n = 0; n < components; n++)
            {
                if (n > 0)
                    ImGui::SameLine(0, (int)style.ItemInnerSpacing.x);
                if (n + 1 == components)
                    ImGui::PushItemWidth(w_item_last);
                value_changed |= ImGui::DragInt(ids[n], &i[n], 1, 0, 255, fmt[n]);
            }
            ImGui::PopItemWidth();
            ImGui::PopItemWidth();
        }
        break;
    case ImGuiColorEditMode_HEX:
        {
            // RGB Hexadecimal Input
            const float w_slider_all = w_full - square_sz;
            char buf[64];
            if (alpha)
                ImFormatString(buf, IM_ARRAYSIZE(buf), "#%02X%02X%02X%02X", i[0], i[1], i[2], i[3]);
            else
                ImFormatString(buf, IM_ARRAYSIZE(buf), "#%02X%02X%02X", i[0], i[1], i[2]);
            ImGui::PushItemWidth(w_slider_all - style.ItemInnerSpacing.x);
            value_changed |= ImGui::InputText("##Text", buf, IM_ARRAYSIZE(buf), ImGuiInputTextFlags_CharsHexadecimal | ImGuiInputTextFlags_CharsUppercase);
            ImGui::PopItemWidth();
            char* p = buf;
            while (*p == '#' || ImCharIsSpace(*p)) 
                p++;

            // Treat at unsigned (%X is unsigned)
            i[0] = i[1] = i[2] = i[3] = 0;
            if (alpha)
                sscanf(p, "%02X%02X%02X%02X", (unsigned int*)&i[0], (unsigned int*)&i[1], (unsigned int*)&i[2], (unsigned int*)&i[3]);
            else
                sscanf(p, "%02X%02X%02X", (unsigned int*)&i[0], (unsigned int*)&i[1], (unsigned int*)&i[2]);
        }
        break;
    }

    ImGui::SameLine(0, (int)style.ItemInnerSpacing.x);

    const ImVec4 col_display(col[0], col[1], col[2], 1.0f);
    if (ImGui::ColorButton(col_display))
        g.ColorEditModeStorage.SetInt(id, (edit_mode + 1) % 3); // Don't set local copy of 'edit_mode' right away!

    if (window->DC.ColorEditMode == ImGuiColorEditMode_UserSelectShowButton)
    {
        ImGui::SameLine(0, (int)style.ItemInnerSpacing.x);
        const char* button_titles[3] = { "RGB", "HSV", "HEX" };
        if (ImGui::Button(button_titles[edit_mode]))
            g.ColorEditModeStorage.SetInt(id, (edit_mode + 1) % 3); // Don't set local copy of 'edit_mode' right away!
        ImGui::SameLine();
    }
    else
    {
        ImGui::SameLine(0, (int)style.ItemInnerSpacing.x);
    }

    ImGui::TextUnformatted(label, FindTextDisplayEnd(label));

    // Convert back
    for (int n = 0; n < 4; n++)
        f[n] = i[n] / 255.0f;
    if (edit_mode == 1)
        ImGui::ColorConvertHSVtoRGB(f[0], f[1], f[2], f[0], f[1], f[2]);

    if (value_changed)
    {
        col[0] = f[0];
        col[1] = f[1];
        col[2] = f[2];
        if (alpha)
            col[3] = f[3];
    }

    ImGui::PopID();
    ImGui::EndGroup();

    return value_changed;
}

void ImGui::ColorEditMode(ImGuiColorEditMode mode)
{
    ImGuiWindow* window = GetCurrentWindow();
    window->DC.ColorEditMode = mode;
}

// Horizontal separating line.
void ImGui::Separator()
{
    ImGuiWindow* window = GetCurrentWindow();
    if (window->SkipItems)
        return;

    if (window->DC.ColumnsCount > 1)
        PopClipRect();

    const ImRect bb(ImVec2(window->Pos.x, window->DC.CursorPos.y), ImVec2(window->Pos.x + window->Size.x, window->DC.CursorPos.y));
    ItemSize(ImVec2(0.0f, bb.GetSize().y)); // NB: we don't provide our width so that it doesn't get feed back into AutoFit
    if (!ItemAdd(bb, NULL))
    {
        if (window->DC.ColumnsCount > 1)
            PushColumnClipRect();
        return;
    }

    window->DrawList->AddLine(bb.Min+ImVec2(0.0f,0.5f), bb.Max+ImVec2(0.0f,0.5f), window->Color(ImGuiCol_Border));

    ImGuiState& g = *GImGui;
    if (g.LogEnabled)
        ImGui::LogText(STR_NEWLINE "--------------------------------");

    if (window->DC.ColumnsCount > 1)
    {
        PushColumnClipRect();
        window->DC.ColumnsCellMinY = window->DC.CursorPos.y;
    }
}

// A little vertical spacing.
void ImGui::Spacing()
{
    ImGuiWindow* window = GetCurrentWindow();
    if (window->SkipItems)
        return;

    ItemSize(ImVec2(0,0));
}

// Advance cursor given item size.
static void ItemSize(ImVec2 size, float text_offset_y)
{
    ImGuiState& g = *GImGui;
    ImGuiWindow* window = GetCurrentWindow();
    if (window->SkipItems)
        return;

    // Always align ourselves on pixel boundaries
    const float line_height = ImMax(window->DC.CurrentLineHeight, size.y);
    const float text_base_offset = ImMax(window->DC.CurrentLineTextBaseOffset, text_offset_y);
    window->DC.CursorPosPrevLine = ImVec2(window->DC.CursorPos.x + size.x, window->DC.CursorPos.y);
    window->DC.CursorPos = ImVec2((float)(int)(window->Pos.x + window->DC.ColumnsStartX + window->DC.ColumnsOffsetX), (float)(int)(window->DC.CursorPos.y + line_height + g.Style.ItemSpacing.y));
    window->DC.CursorMaxPos.x = ImMax(window->DC.CursorMaxPos.x, window->DC.CursorPosPrevLine.x);
    window->DC.CursorMaxPos.y = ImMax(window->DC.CursorMaxPos.y, window->DC.CursorPos.y);

    //window->DrawList->AddCircle(window->DC.CursorMaxPos, 3.0f, 0xFF0000FF, 4); // Debug

    window->DC.PrevLineHeight = line_height;
    window->DC.PrevLineTextBaseOffset = text_base_offset;
    window->DC.CurrentLineHeight = window->DC.CurrentLineTextBaseOffset = 0.0f;
}

static inline void ItemSize(const ImRect& bb, float text_offset_y)
{ 
    ItemSize(bb.GetSize(), text_offset_y); 
}

static bool IsClipped(const ImRect& bb)
{
    ImGuiState& g = *GImGui;
    ImGuiWindow* window = GetCurrentWindow();

    if (!bb.Overlaps(ImRect(window->ClipRectStack.back())) && !g.LogEnabled)
        return true;
    return false;
}

bool ImGui::IsClipped(const ImVec2& item_size)
{
    ImGuiWindow* window = GetCurrentWindow();
    return IsClipped(ImRect(window->DC.CursorPos, window->DC.CursorPos + item_size));
}

static bool ItemAdd(const ImRect& bb, const ImGuiID* id)
{
    ImGuiWindow* window = GetCurrentWindow();
    window->DC.LastItemID = id ? *id : 0;
    window->DC.LastItemRect = bb;
    if (IsClipped(bb))
    {
        window->DC.LastItemHoveredAndUsable = window->DC.LastItemHoveredRect = false;
        return false;
    }

    // This is a sensible default, but widgets are free to override it after calling ItemAdd()
    ImGuiState& g = *GImGui;
    if (IsMouseHoveringRect(bb))
    {
        // Matching the behavior of IsHovered() but ignore if ActiveId==window->MoveID (we clicked on the window background)
        // So that clicking on items with no active id such as Text() still returns true with IsItemHovered()
        window->DC.LastItemHoveredRect = true;
        window->DC.LastItemHoveredAndUsable = false;
        if (g.HoveredRootWindow == window->RootWindow)
            if (g.ActiveId == 0 || (id && g.ActiveId == *id) || g.ActiveIdIsFocusedOnly || (g.ActiveId == window->MoveID))
                if (IsWindowContentHoverable(window))
                    window->DC.LastItemHoveredAndUsable = true;
    }
    else
    {
        window->DC.LastItemHoveredAndUsable = window->DC.LastItemHoveredRect = false;
    }

    return true;
}

void ImGui::BeginGroup()
{
    ImGuiWindow* window = GetCurrentWindow();

    window->DC.GroupStack.resize(window->DC.GroupStack.size() + 1);
    ImGuiGroupData& group_data = window->DC.GroupStack.back();
    group_data.BackupCursorPos = window->DC.CursorPos;
    group_data.BackupCursorMaxPos = window->DC.CursorMaxPos;
    group_data.BackupColumnsStartX = window->DC.ColumnsStartX;
    group_data.BackupCurrentLineHeight = window->DC.CurrentLineHeight;
    group_data.BackupCurrentLineTextBaseOffset = window->DC.CurrentLineTextBaseOffset;
    group_data.BackupLogLinePosY = window->DC.LogLinePosY;

    window->DC.ColumnsStartX = window->DC.CursorPos.x - window->Pos.x;
    window->DC.CursorMaxPos = window->DC.CursorPos;
    window->DC.CurrentLineHeight = 0.0f;
    window->DC.LogLinePosY = window->DC.CursorPos.y - 9999.0f;
}

void ImGui::EndGroup()
{
    ImGuiWindow* window = GetCurrentWindow();
    ImGuiStyle& style = ImGui::GetStyle();

    IM_ASSERT(!window->DC.GroupStack.empty());

    ImGuiGroupData& group_data = window->DC.GroupStack.back();

    ImRect group_bb(group_data.BackupCursorPos, window->DC.CursorMaxPos);
    group_bb.Max.y -= style.ItemSpacing.y;      // Cancel out last vertical spacing because we are adding one ourselves.
    group_bb.Max = ImMax(group_bb.Min, group_bb.Max);

    window->DC.CursorPos = group_data.BackupCursorPos;
    window->DC.CursorMaxPos = ImMax(group_data.BackupCursorMaxPos, window->DC.CursorMaxPos);
    window->DC.CurrentLineHeight = group_data.BackupCurrentLineHeight;
    window->DC.CurrentLineTextBaseOffset = group_data.BackupCurrentLineTextBaseOffset;      // FIXME: Ideally we'll grab the base offset from the first line of the group.
    window->DC.ColumnsStartX = group_data.BackupColumnsStartX;
    window->DC.LogLinePosY = window->DC.CursorPos.y - 9999.0f;

    ItemSize(group_bb.GetSize(), group_data.BackupCurrentLineTextBaseOffset);
    ItemAdd(group_bb, NULL);

    window->DC.GroupStack.pop_back();

    //window->DrawList->AddRect(group_bb.Min, group_bb.Max, 0xFFFF00FF);   // Debug
}

// Gets back to previous line and continue with horizontal layout
//      column_x == 0   : follow on previous item
//      columm_x != 0   : align to specified column
//      spacing_w < 0   : use default spacing if column_x==0, no spacing if column_x!=0
//      spacing_w >= 0  : enforce spacing
void ImGui::SameLine(int column_x, int spacing_w)
{
    ImGuiState& g = *GImGui;
    ImGuiWindow* window = GetCurrentWindow();
    if (window->SkipItems)
        return;
    
    float x, y;
    if (column_x != 0)
    {
        if (spacing_w < 0) spacing_w = 0;
        x = window->Pos.x + (float)column_x + (float)spacing_w;
        y = window->DC.CursorPosPrevLine.y;
    }
    else
    {
        if (spacing_w < 0) spacing_w = (int)g.Style.ItemSpacing.x;
        x = window->DC.CursorPosPrevLine.x + (float)spacing_w;
        y = window->DC.CursorPosPrevLine.y;
    }
    window->DC.CurrentLineHeight = window->DC.PrevLineHeight;
    window->DC.CurrentLineTextBaseOffset = window->DC.PrevLineTextBaseOffset;
    window->DC.CursorPos = ImVec2(x, y);
}

void ImGui::NextColumn()
{
    ImGuiState& g = *GImGui;
    ImGuiWindow* window = GetCurrentWindow();
    if (window->SkipItems)
        return;

    if (window->DC.ColumnsCount > 1)
    {
        ImGui::PopItemWidth();
        PopClipRect();

        window->DC.ColumnsCellMaxY = ImMax(window->DC.ColumnsCellMaxY, window->DC.CursorPos.y);
        if (++window->DC.ColumnsCurrent < window->DC.ColumnsCount)
        {
            window->DC.ColumnsOffsetX = ImGui::GetColumnOffset(window->DC.ColumnsCurrent) - window->DC.ColumnsStartX + g.Style.ItemSpacing.x;
        }
        else
        {
            window->DC.ColumnsCurrent = 0;
            window->DC.ColumnsOffsetX = 0.0f;
            window->DC.ColumnsCellMinY = window->DC.ColumnsCellMaxY;
        }
        window->DC.CursorPos.x = (float)(int)(window->Pos.x + window->DC.ColumnsStartX + window->DC.ColumnsOffsetX);
        window->DC.CursorPos.y = window->DC.ColumnsCellMinY;
        window->DC.CurrentLineHeight = 0.0f;
        window->DC.CurrentLineTextBaseOffset = 0.0f;

        PushColumnClipRect();
        ImGui::PushItemWidth(ImGui::GetColumnWidth() * 0.65f);
    }
}

int ImGui::GetColumnIndex()
{
    ImGuiWindow* window = GetCurrentWindow();
    return window->DC.ColumnsCurrent;
}

int ImGui::GetColumnsCount()
{
    ImGuiWindow* window = GetCurrentWindow();
    return window->DC.ColumnsCount;
}

float ImGui::GetColumnOffset(int column_index)
{
    ImGuiState& g = *GImGui;
    ImGuiWindow* window = GetCurrentWindow();
    if (column_index < 0)
        column_index = window->DC.ColumnsCurrent;

    // Read from cache
    IM_ASSERT(column_index < (int)window->DC.ColumnsOffsetsT.size());
    const float t = window->DC.ColumnsOffsetsT[column_index];

    const float min_x = window->DC.ColumnsStartX;
    const float max_x = window->Size.x - (g.Style.ScrollbarWidth);// - window->WindowPadding().x;
    const float offset = min_x + t * (max_x - min_x);
    return offset;
}

void ImGui::SetColumnOffset(int column_index, float offset)
{
    ImGuiState& g = *GImGui;
    ImGuiWindow* window = GetCurrentWindow();
    if (column_index < 0)
        column_index = window->DC.ColumnsCurrent;

    IM_ASSERT(column_index < (int)window->DC.ColumnsOffsetsT.size());
    const ImGuiID column_id = window->DC.ColumnsSetID + ImGuiID(column_index);

    const float min_x = window->DC.ColumnsStartX;
    const float max_x = window->Size.x - (g.Style.ScrollbarWidth);// - window->WindowPadding().x;
    const float t = (offset - min_x) / (max_x - min_x);
    window->DC.StateStorage->SetFloat(column_id, t);
    window->DC.ColumnsOffsetsT[column_index] = t;
}

float ImGui::GetColumnWidth(int column_index)
{
    ImGuiWindow* window = GetCurrentWindow();
    if (column_index < 0)
        column_index = window->DC.ColumnsCurrent;

    const float w = GetColumnOffset(column_index+1) - GetColumnOffset(column_index);
    return w;
}

static void PushColumnClipRect(int column_index)
{
    ImGuiWindow* window = GetCurrentWindow();
    if (column_index < 0)
        column_index = window->DC.ColumnsCurrent;

    const float x1 = window->Pos.x + ImGui::GetColumnOffset(column_index) - 1;
    const float x2 = window->Pos.x + ImGui::GetColumnOffset(column_index+1) - 1;
    PushClipRect(ImVec4(x1,-FLT_MAX,x2,+FLT_MAX));
}

void ImGui::Columns(int columns_count, const char* id, bool border)
{
    ImGuiState& g = *GImGui;
    ImGuiWindow* window = GetCurrentWindow();

    if (window->DC.ColumnsCount != 1)
    {
        if (window->DC.ColumnsCurrent != 0)
            ItemSize(ImVec2(0,0));   // Advance to column 0
        ImGui::PopItemWidth();
        PopClipRect();

        window->DC.ColumnsCellMaxY = ImMax(window->DC.ColumnsCellMaxY, window->DC.CursorPos.y);
        window->DC.CursorPos.y = window->DC.ColumnsCellMaxY;
    }

    // Draw columns borders and handle resize at the time of "closing" a columns set
    if (window->DC.ColumnsCount != columns_count && window->DC.ColumnsCount != 1 && window->DC.ColumnsShowBorders && !window->SkipItems)
    {
        const float y1 = window->DC.ColumnsStartPos.y;
        const float y2 = window->DC.CursorPos.y;
        for (int i = 1; i < window->DC.ColumnsCount; i++)
        {
            float x = window->Pos.x + GetColumnOffset(i);
            
            const ImGuiID column_id = window->DC.ColumnsSetID + ImGuiID(i);
            const ImRect column_rect(ImVec2(x-4,y1),ImVec2(x+4,y2));

            if (IsClipped(column_rect))
                continue;

            bool hovered, held;
            ButtonBehavior(column_rect, column_id, &hovered, &held, true);
            if (hovered || held)
                g.MouseCursor = ImGuiMouseCursor_ResizeEW;

            // Draw before resize so our items positioning are in sync with the line being drawn
            const ImU32 col = window->Color(held ? ImGuiCol_ColumnActive : hovered ? ImGuiCol_ColumnHovered : ImGuiCol_Column);
            const float xi = (float)(int)x;
            window->DrawList->AddLine(ImVec2(xi+0.5f, y1+1.0f), ImVec2(xi+0.5f, y2), col);

            if (held)
            {
                x -= window->Pos.x;
                x = ImClamp(x + g.IO.MouseDelta.x, ImGui::GetColumnOffset(i-1)+g.Style.ColumnsMinSpacing, ImGui::GetColumnOffset(i+1)-g.Style.ColumnsMinSpacing);
                SetColumnOffset(i, x);
                x += window->Pos.x;
            }
        }
    }

    // Set state for first column
    window->DC.ColumnsSetID = window->GetID(id ? id : "");
    window->DC.ColumnsCurrent = 0;
    window->DC.ColumnsCount = columns_count;
    window->DC.ColumnsShowBorders = border;
    window->DC.ColumnsStartPos = window->DC.CursorPos;
    window->DC.ColumnsCellMinY = window->DC.ColumnsCellMaxY = window->DC.CursorPos.y;
    window->DC.ColumnsOffsetX = 0.0f;
    window->DC.CursorPos.x = (float)(int)(window->Pos.x + window->DC.ColumnsStartX + window->DC.ColumnsOffsetX);

    if (window->DC.ColumnsCount != 1)
    {
        // Cache column offsets
        window->DC.ColumnsOffsetsT.resize((size_t)columns_count + 1);
        for (int column_index = 0; column_index < columns_count + 1; column_index++)
        {
            const ImGuiID column_id = window->DC.ColumnsSetID + ImGuiID(column_index);
            RegisterAliveId(column_id);
            const float default_t = column_index / (float)window->DC.ColumnsCount;
            const float t = window->DC.StateStorage->GetFloat(column_id, default_t);      // Cheaply store our floating point value inside the integer (could store an union into the map?)
            window->DC.ColumnsOffsetsT[column_index] = t;
        }

        PushColumnClipRect();
        ImGui::PushItemWidth(ImGui::GetColumnWidth() * 0.65f);
    }
    else
    {
        window->DC.ColumnsOffsetsT.resize(2);
        window->DC.ColumnsOffsetsT[0] = 0.0f;
        window->DC.ColumnsOffsetsT[1] = 1.0f;
    }
}


inline void ImGui::Indent()
{
    ImGuiState& g = *GImGui;
    ImGuiWindow* window = GetCurrentWindow();
    window->DC.ColumnsStartX += g.Style.IndentSpacing;
    window->DC.CursorPos.x = window->Pos.x + window->DC.ColumnsStartX + window->DC.ColumnsOffsetX;
}

inline void ImGui::Unindent()
{
    ImGuiState& g = *GImGui;
    ImGuiWindow* window = GetCurrentWindow();
    window->DC.ColumnsStartX -= g.Style.IndentSpacing;
    window->DC.CursorPos.x = window->Pos.x + window->DC.ColumnsStartX + window->DC.ColumnsOffsetX;
}

void ImGui::TreePush(const char* str_id)
{
    ImGuiWindow* window = GetCurrentWindow();
    ImGui::Indent();
    window->DC.TreeDepth++;
    PushID(str_id ? str_id : "#TreePush");
}

void ImGui::TreePush(const void* ptr_id)
{
    ImGuiWindow* window = GetCurrentWindow();
    ImGui::Indent();
    window->DC.TreeDepth++;
    PushID(ptr_id ? ptr_id : (const void*)"#TreePush");
}

void ImGui::TreePop()
{
    ImGuiWindow* window = GetCurrentWindow();
    ImGui::Unindent();
    window->DC.TreeDepth--;
    PopID();
}

void ImGui::Value(const char* prefix, bool b)
{
    ImGui::Text("%s: %s", prefix, (b ? "true" : "false"));
}

void ImGui::Value(const char* prefix, int v)
{
    ImGui::Text("%s: %d", prefix, v);
}

void ImGui::Value(const char* prefix, unsigned int v)
{
    ImGui::Text("%s: %d", prefix, v);
}

void ImGui::Value(const char* prefix, float v, const char* float_format)
{
    if (float_format)
    {
        char fmt[64];
        ImFormatString(fmt, IM_ARRAYSIZE(fmt), "%%s: %s", float_format);
        ImGui::Text(fmt, prefix, v);
    }
    else
    {
        ImGui::Text("%s: %.3f", prefix, v);
    }
}

void ImGui::Color(const char* prefix, const ImVec4& v)
{
    ImGui::Text("%s: (%.2f,%.2f,%.2f,%.2f)", prefix, v.x, v.y, v.z, v.w);
    ImGui::SameLine();
    ImGui::ColorButton(v, true);
}

void ImGui::Color(const char* prefix, unsigned int v)
{
    ImGui::Text("%s: %08X", prefix, v);
    ImGui::SameLine();

    ImVec4 col;
    col.x = (float)((v >> 0) & 0xFF) / 255.0f;
    col.y = (float)((v >> 8) & 0xFF) / 255.0f;
    col.z = (float)((v >> 16) & 0xFF) / 255.0f;
    col.w = (float)((v >> 24) & 0xFF) / 255.0f;
    ImGui::ColorButton(col, true);
}

//-----------------------------------------------------------------------------
// ImDrawList
//-----------------------------------------------------------------------------

static ImVec4 GNullClipRect(-9999.0f,-9999.0f, +9999.0f, +9999.0f);

void ImDrawList::Clear()
{
    commands.resize(0);
    vtx_buffer.resize(0);
    vtx_write = NULL;
    clip_rect_stack.resize(0);
    texture_id_stack.resize(0);
}

void ImDrawList::ClearFreeMemory()
{
    commands.clear();
    vtx_buffer.clear();
    vtx_write = NULL;
    clip_rect_stack.clear();
    texture_id_stack.clear();
}

void ImDrawList::AddDrawCmd()
{
    ImDrawCmd draw_cmd;
    draw_cmd.vtx_count = 0;
    draw_cmd.clip_rect = clip_rect_stack.empty() ? GNullClipRect : clip_rect_stack.back();
    draw_cmd.texture_id = texture_id_stack.empty() ? NULL : texture_id_stack.back();
    draw_cmd.user_callback = NULL;
    draw_cmd.user_callback_data = NULL;

    IM_ASSERT(draw_cmd.clip_rect.x <= draw_cmd.clip_rect.z && draw_cmd.clip_rect.y <= draw_cmd.clip_rect.w);
    commands.push_back(draw_cmd);
}

void ImDrawList::AddCallback(ImDrawCallback callback, void* callback_data)
{
    ImDrawCmd* current_cmd = commands.empty() ? NULL : &commands.back();
    if (!current_cmd || current_cmd->vtx_count != 0 || current_cmd->user_callback != NULL)
    {
        AddDrawCmd();
        current_cmd = &commands.back();
    }
    current_cmd->user_callback = callback;
    current_cmd->user_callback_data = callback_data;

    // Force a new command after us
    // We function this way so that the most common calls (AddLine, AddRect..) always have a command to add to without doing any check.
    AddDrawCmd();
}

void ImDrawList::UpdateClipRect()
{
    ImDrawCmd* current_cmd = commands.empty() ? NULL : &commands.back();
    if (!current_cmd || (current_cmd->vtx_count != 0) || current_cmd->user_callback != NULL)
    {
        AddDrawCmd();
    }
    else
    {
        current_cmd->clip_rect = clip_rect_stack.empty() ? GNullClipRect : clip_rect_stack.back();
    }
}

// Scissoring. The values in clip_rect are x1, y1, x2, y2.
void ImDrawList::PushClipRect(const ImVec4& clip_rect)
{
    clip_rect_stack.push_back(clip_rect);
    UpdateClipRect();
}

void ImDrawList::PushClipRectFullScreen()
{
    PushClipRect(GNullClipRect);

    // This would be more correct but we're not supposed to access ImGuiState from here?
    //ImGuiState& g = *GImGui;
    //if (g.IO.DisplayVisibleMin.x != g.IO.DisplayVisibleMax.x && g.IO.DisplayVisibleMin.y != g.IO.DisplayVisibleMax.y)
    //    PushClipRect(ImVec4(g.IO.DisplayVisibleMin.x, g.IO.DisplayVisibleMin.y, g.IO.DisplayVisibleMax.x, g.IO.DisplayVisibleMax.y));
    //else
    //    PushClipRect(ImVec4(0.0f, 0.0f, g.IO.DisplaySize.x, g.IO.DisplaySize.y));
}

void ImDrawList::PopClipRect()
{
    IM_ASSERT(clip_rect_stack.size() > 0);
    clip_rect_stack.pop_back();
    UpdateClipRect();
}

void ImDrawList::UpdateTextureID()
{
    ImDrawCmd* current_cmd = commands.empty() ? NULL : &commands.back();
    const ImTextureID texture_id = texture_id_stack.empty() ? NULL : texture_id_stack.back();
    if (!current_cmd || (current_cmd->vtx_count != 0 && current_cmd->texture_id != texture_id) || current_cmd->user_callback != NULL)
    {
        AddDrawCmd();
    }
    else
    {
        current_cmd->texture_id = texture_id;
    }
}

void ImDrawList::PushTextureID(const ImTextureID& texture_id)
{
    texture_id_stack.push_back(texture_id);
    UpdateTextureID();
}

void ImDrawList::PopTextureID()
{
    IM_ASSERT(texture_id_stack.size() > 0);
    texture_id_stack.pop_back();
    UpdateTextureID();
}

void ImDrawList::PrimReserve(unsigned int vtx_count)
{
    ImDrawCmd& draw_cmd = commands.back();
    draw_cmd.vtx_count += vtx_count;

    size_t vtx_buffer_size = vtx_buffer.size();
    vtx_buffer.resize(vtx_buffer_size + vtx_count);
    vtx_write = &vtx_buffer[vtx_buffer_size];
}

void ImDrawList::PrimRectUV(const ImVec2& a, const ImVec2& c, const ImVec2& uv_a, const ImVec2& uv_c, ImU32 col)
{
	const ImVec2 b(c.x, a.y);
	const ImVec2 d(a.x, c.y);
	const ImVec2 uv_b(uv_c.x, uv_a.y);
	const ImVec2 uv_d(uv_a.x, uv_c.y);
    vtx_write[0].pos = a; vtx_write[0].uv = uv_a; vtx_write[0].col = col;
    vtx_write[1].pos = b; vtx_write[1].uv = uv_b; vtx_write[1].col = col;
    vtx_write[2].pos = c; vtx_write[2].uv = uv_c; vtx_write[2].col = col;
    vtx_write[3].pos = a; vtx_write[3].uv = uv_a; vtx_write[3].col = col;
    vtx_write[4].pos = c; vtx_write[4].uv = uv_c; vtx_write[4].col = col;
    vtx_write[5].pos = d; vtx_write[5].uv = uv_d; vtx_write[5].col = col;
    vtx_write += 6;
}

static ImVector<ImVec2> GTempPolyData;

void ImDrawList::AddPolyline(const ImVec2* points, const int points_count, ImU32 col, float thickness, bool closed)
{
    (void)thickness; // Unsupported

    if (points_count < 2)
        return;

    const ImVec2 uv = GImGui->FontTexUvWhitePixel;

    int start = 0, count = points_count;
    if (!closed)
    {
        start = 1;
        count = points_count-1;
    }

    const bool aa_enabled = true;//!ImGui::GetIO().KeyCtrl;
    if (aa_enabled)
    {
        // Anti-aliased stroke
        const float aa_size = 1.0f;

        // Temporary buffer
        GTempPolyData.resize(points_count * 3);
        ImVec2* temp_inner = &GTempPolyData[0];
        ImVec2* temp_outer = &GTempPolyData[points_count];
        ImVec2* temp_normals = &GTempPolyData[points_count * 2];

        for (int i = 0; i < count; i++)
        {
            const int ni = (i+1) < points_count ? i+1 : 0; 
            const ImVec2& v0 = points[i];
            const ImVec2& v1 = points[ni];
            ImVec2 diff = v1 - v0;
            float d = ImLengthSqr(diff);
            if (d > 0)
                diff *= 1.0f/sqrtf(d);
            temp_normals[i].x = diff.y;
            temp_normals[i].y = -diff.x;
        }

        if (!closed)
        {
            temp_normals[points_count-1] = temp_normals[points_count-2];
            temp_outer[0] = points[0] + temp_normals[0]*aa_size;
            temp_inner[0] = points[0] - temp_normals[0]*aa_size;
            temp_outer[points_count-1] = points[points_count-1] + temp_normals[points_count-1]*aa_size;
            temp_inner[points_count-1] = points[points_count-1] - temp_normals[points_count-1]*aa_size;
        }

        for (int i = start; i < count; i++)
        {
            const int ni = (i+1) < points_count ? i+1 : 0;
            const ImVec2& dl0 = temp_normals[i];
            const ImVec2& dl1 = temp_normals[ni];
            ImVec2 dm = (dl0 + dl1) * 0.5f;
            float dmr2 = dm.x*dm.x + dm.y*dm.y;
            if (dmr2 > 0.000001f)
            {
                float scale = 1.0f / dmr2;
                if (scale > 100.0f) scale = 100.0f;
                dm *= scale;
            }
            dm *= aa_size;
            temp_outer[ni] = points[ni] + dm;
            temp_inner[ni] = points[ni] - dm;
        }

        const ImU32 col_trans = col & 0x00ffffff;
        const int vertex_count = count*12;
        PrimReserve(vertex_count);

        // Stroke
        for (int i = 0; i < count; i++)
        {
            const int ni = (i+1) < points_count ? i+1 : 0;
            PrimVtx(points[ni], uv, col);
            PrimVtx(points[i], uv, col);
            PrimVtx(temp_outer[i], uv, col_trans);

            PrimVtx(temp_outer[i], uv, col_trans);
            PrimVtx(temp_outer[ni], uv, col_trans);
            PrimVtx(points[ni], uv, col);

            PrimVtx(temp_inner[ni], uv, col_trans);
            PrimVtx(temp_inner[i], uv, col_trans);
            PrimVtx(points[i], uv, col);

            PrimVtx(points[i], uv, col);
            PrimVtx(points[ni], uv, col);
            PrimVtx(temp_inner[ni], uv, col_trans);
        }
    }
    else
    {
        // Non Anti-aliased Stroke
        const int vertex_count = count*6;
        PrimReserve(vertex_count);

        for (int i = 0; i < count; i++)
        {
            const int ni = (i+1) < points_count ? i+1 : 0; 
            const ImVec2& v0 = points[i];
            const ImVec2& v1 = points[ni];
            ImVec2 diff = v1 - v0;
            float d = ImLengthSqr(diff);
            if (d > 0)
                diff *= 1.0f / sqrtf(d);

            ImVec2 hn;
            hn.x = diff.y * 0.5f;
            hn.y = -diff.x * 0.5f;

            PrimVtx(v0 - hn, uv, col);
            PrimVtx(v0 + hn, uv, col);
            PrimVtx(v1 + hn, uv, col);
            PrimVtx(v0 - hn, uv, col);
            PrimVtx(v1 + hn, uv, col);
            PrimVtx(v1 - hn, uv, col);
        }
    }
}

void ImDrawList::AddConvexPolyFilled(const ImVec2* points, const int points_count, ImU32 col)
{
<<<<<<< HEAD
    const ImVec2 uv = GImGui->FontTexUvWhitePixel;

    const bool aa_enabled = true;//!ImGui::GetIO().KeyCtrl;
    if (aa_enabled)
    {
        // Anti-aliased Fill
        const float aa_size = 1.0f;

        // Temporary buffer
        GTempPolyData.resize(points_count * 3);
        ImVec2* temp_inner = &GTempPolyData[0];
        ImVec2* temp_outer = &GTempPolyData[points_count];
        ImVec2* temp_normals = &GTempPolyData[points_count * 2];
        for (int i = 0, j = points_count-1; i < points_count; j=i++)
        {
            const ImVec2& v0 = points[j];
            const ImVec2& v1 = points[i];
            ImVec2 diff = v1 - v0;
            float d = ImLengthSqr(diff);
            if (d > 0)
                diff *= 1.0f/sqrtf(d);
            temp_normals[j].x = diff.y;
            temp_normals[j].y = -diff.x;
        }

        for (int i = 0, j = points_count-1; i < points_count; j=i++)
        {
            const ImVec2& dl0 = temp_normals[j];
            const ImVec2& dl1 = temp_normals[i];
            ImVec2 dm = (dl0 + dl1) * 0.5f;
            float dmr2 = dm.x*dm.x + dm.y*dm.y;
            if (dmr2 > 0.000001f)
            {
                float scale = 1.0f / dmr2;
                if (scale > 100.0f) scale = 100.0f;
                dm *= scale;
            }
            dm *= aa_size*0.5f;
            temp_outer[i] = points[i] + dm;
            temp_inner[i] = points[i] - dm;
        }

        const ImU32 col_trans = col & 0x00ffffff;
        const int vertex_count = (points_count-2)*3 + points_count*6;
        PrimReserve(vertex_count);

        // Fill
        for (int i = 2; i < points_count; i++)
        {
            PrimVtx(temp_inner[0], uv, col);
            PrimVtx(temp_inner[i-1], uv, col);
            PrimVtx(temp_inner[i], uv, col);
        }

        // AA fringe
        for (int i = 0, j = points_count-1; i < points_count; j=i++)
        {
            PrimVtx(temp_inner[i], uv, col);
            PrimVtx(temp_inner[j], uv, col);
            PrimVtx(temp_outer[j], uv, col_trans);

            PrimVtx(temp_outer[j], uv, col_trans);
            PrimVtx(temp_outer[i], uv, col_trans);
            PrimVtx(temp_inner[i], uv, col);
        }
    }
    else
    {
        // Non Anti-aliased Fill
        const int vertex_count = (points_count-2)*3;
        PrimReserve(vertex_count);
        for (int i = 2; i < points_count; i++)
        {
            PrimVtx(points[0], uv, col);
            PrimVtx(points[i-1], uv, col);
            PrimVtx(points[i], uv, col);
        }
    }
=======
    const float inv_length = 1.0f / sqrtf(ImLengthSqr(b - a));
    const float dx = (b.x - a.x) * (thickness * 0.5f * inv_length); // line direction, halved
    const float dy = (b.y - a.y) * (thickness * 0.5f * inv_length); // line direction, halved

    const ImVec2 pa(a.x + dy, a.y - dx);
    const ImVec2 pb(b.x + dy, b.y - dx);
    const ImVec2 pc(b.x - dy, b.y + dx);
    const ImVec2 pd(a.x - dy, a.y + dx);
    PrimQuad(pa, pb, pc, pd, col);
>>>>>>> a48130b6
}

void ImDrawList::ClearPath()
{
    path.resize(0);
}

void ImDrawList::LineTo(const ImVec2& p)
{
    path.push_back(p);
}

void ImDrawList::ArcToFast(const ImVec2& centre, float radius, int amin, int amax)
{
    static ImVec2 circle_vtx[12];
    static bool circle_vtx_builds = false;
    const int circle_vtx_count = IM_ARRAYSIZE(circle_vtx);
    if (!circle_vtx_builds)
    {
        for (int i = 0; i < circle_vtx_count; i++)
        {
            const float a = ((float)i / (float)circle_vtx_count) * 2*PI;
            circle_vtx[i].x = cosf(a + PI);
            circle_vtx[i].y = sinf(a + PI);
        }
        circle_vtx_builds = true;
    }

    if (amin > amax) return;

    if (radius == 0.0f)
    {
        path.push_back(centre);
    }
    else
    {
        path.reserve(path.size() + (amax - amin + 1));
        for (int a = amin; a <= amax; a++)
            path.push_back(centre + circle_vtx[a % circle_vtx_count] * radius);
    }
}

void ImDrawList::ArcTo(const ImVec2& centre, float radius, float amin, float amax, int num_segments)
{
    if (radius == 0.0f)
    {
        path.push_back(centre);
    }
    path.reserve(path.size() + (num_segments + 1));
    for (int i = 0; i <= num_segments; i++)
    {
        const float a = amin + ((float)i / (float)num_segments) * (amax - amin);
        path.push_back(centre + ImVec2(cosf(a + PI) * radius, sinf(a + PI) * radius));
    }
}

void ImDrawList::Fill(ImU32 col)
{
    AddConvexPolyFilled(&path[0], (int)path.size(), col);
    ClearPath();
}

void ImDrawList::Stroke(ImU32 col, float thickness, bool closed)
{
    // Remove duplicates
    AddPolyline(&path[0], (int)path.size(), col, thickness, closed);
    ClearPath();
}

void ImDrawList::Rect(const ImVec2& a, const ImVec2& b, float rounding, int rounding_corners)
{
    float r = rounding;
    r = ImMin(r, fabsf(b.x-a.x) * ( ((rounding_corners&(1|2))==(1|2)) || ((rounding_corners&(4|8))==(4|8)) ? 0.5f : 1.0f ) - 1.0f);
    r = ImMin(r, fabsf(b.y-a.y) * ( ((rounding_corners&(1|8))==(1|8)) || ((rounding_corners&(2|4))==(2|4)) ? 0.5f : 1.0f ) - 1.0f);

    if (r == 0.0f || rounding_corners == 0)
    {
        LineTo(ImVec2(a.x,a.y));
        LineTo(ImVec2(b.x,a.y));
        LineTo(ImVec2(b.x,b.y));
        LineTo(ImVec2(a.x,b.y));
    }
    else
    {
        const float r0 = (rounding_corners & 1) ? r : 0.0f;
        const float r1 = (rounding_corners & 2) ? r : 0.0f;
        const float r2 = (rounding_corners & 4) ? r : 0.0f;
        const float r3 = (rounding_corners & 8) ? r : 0.0f;
        ArcToFast(ImVec2(a.x+r0,a.y+r0), r0, 0, 3);
        ArcToFast(ImVec2(b.x-r1,a.y+r1), r1, 3, 6);
        ArcToFast(ImVec2(b.x-r2,b.y-r2), r2, 6, 9);
        ArcToFast(ImVec2(a.x+r3,b.y-r3), r3, 9, 12);
    }
}

void ImDrawList::AddLine(const ImVec2& a, const ImVec2& b, ImU32 col, float thickness)
{
    if ((col >> 24) == 0)
        return;
    LineTo(a);
    LineTo(b);
    Stroke(col, thickness, false);
}

void ImDrawList::AddRect(const ImVec2& a, const ImVec2& b, ImU32 col, float rounding, int rounding_corners)
{
    if ((col >> 24) == 0)
        return;
    Rect(a + ImVec2(0.5f,0.5f), b + ImVec2(0.5f,0.5f), rounding, rounding_corners);
    Stroke(col, 1.0f, true);
}

void ImDrawList::AddRectFilled(const ImVec2& a, const ImVec2& b, ImU32 col, float rounding, int rounding_corners)
{
    if ((col >> 24) == 0)
        return;
    Rect(a, b, rounding, rounding_corners);
    Fill(col);
}

void ImDrawList::AddTriangleFilled(const ImVec2& a, const ImVec2& b, const ImVec2& c, ImU32 col)
{
    if ((col >> 24) == 0)
        return;
    LineTo(a);
    LineTo(b);
    LineTo(c);
    Fill(col);
}

void ImDrawList::AddCircle(const ImVec2& centre, float radius, ImU32 col, int num_segments)
{
    if ((col >> 24) == 0)
        return;

    const float a_max = PI*2.0f * ((float)num_segments - 1.0f) / (float)num_segments;
    ArcTo(centre, radius, 0.0f, a_max, num_segments);
    Stroke(col, 1.0f, true);
}

void ImDrawList::AddCircleFilled(const ImVec2& centre, float radius, ImU32 col, int num_segments)
{
    if ((col >> 24) == 0)
        return;

    const float a_max = PI*2.0f * ((float)num_segments - 1.0f) / (float)num_segments;
    ArcTo(centre, radius, 0.0f, a_max, num_segments);
    Fill(col);
}

void ImDrawList::AddText(const ImFont* font, float font_size, const ImVec2& pos, ImU32 col, const char* text_begin, const char* text_end, float wrap_width, const ImVec2* cpu_clip_max)
{
    if ((col >> 24) == 0)
        return;

    if (text_end == NULL)
        text_end = text_begin + strlen(text_begin);
    if (text_begin == text_end)
        return;

    IM_ASSERT(font->ContainerAtlas->TexID == texture_id_stack.back());  // Use high-level ImGui::PushFont() or low-level ImDrawList::PushTextureId() to change font.

    // reserve vertices for worse case
    const unsigned int char_count = (unsigned int)(text_end - text_begin);
    const unsigned int vtx_count_max = char_count * 6;
    const size_t vtx_begin = vtx_buffer.size();
    PrimReserve(vtx_count_max);

    font->RenderText(font_size, pos, col, clip_rect_stack.back(), text_begin, text_end, this, wrap_width, cpu_clip_max);

    // give back unused vertices
    vtx_buffer.resize((size_t)(vtx_write - &vtx_buffer.front()));
    const size_t vtx_count = vtx_buffer.size() - vtx_begin;
    commands.back().vtx_count -= (unsigned int)(vtx_count_max - vtx_count);
    vtx_write -= (vtx_count_max - vtx_count);
}

void ImDrawList::AddImage(ImTextureID user_texture_id, const ImVec2& a, const ImVec2& b, const ImVec2& uv0, const ImVec2& uv1, ImU32 col)
{
    if ((col >> 24) == 0)
        return;

    // FIXME-OPT: This is wasting draw calls.
    const bool push_texture_id = texture_id_stack.empty() || user_texture_id != texture_id_stack.back();
    if (push_texture_id)
        PushTextureID(user_texture_id);

    PrimReserve(6);
    PrimRectUV(a, b, uv0, uv1, col);

    if (push_texture_id)
        PopTextureID();
}

//-----------------------------------------------------------------------------
// ImFontAtlias
//-----------------------------------------------------------------------------

struct ImFontAtlas::ImFontAtlasData
{
    // Input
    ImFont*             OutFont;        // Load into this font
    void*               TTFData;        // TTF data, we own the memory
    size_t              TTFDataSize;    // TTF data size, in bytes
    float               SizePixels;     // Desired output size, in pixels
    const ImWchar*      GlyphRanges;    // List of Unicode range (2 value per range, values are inclusive, zero-terminated list)
    int                 FontNo;         // Index of font within .TTF file (0)

    // Temporary Build Data
    stbtt_fontinfo      FontInfo;
    stbrp_rect*         Rects;
    stbtt_pack_range*   Ranges;
    int                 RangesCount;
};

ImFontAtlas::ImFontAtlas()
{
    TexID = NULL;
    TexPixelsAlpha8 = NULL;
    TexPixelsRGBA32 = NULL;
    TexWidth = TexHeight = 0;
    TexUvWhitePixel = ImVec2(0, 0);
}

ImFontAtlas::~ImFontAtlas()
{
    Clear();
}

void    ImFontAtlas::ClearInputData()
{
    for (size_t i = 0; i < InputData.size(); i++)
    {
        if (InputData[i]->TTFData)
            ImGui::MemFree(InputData[i]->TTFData);
        ImGui::MemFree(InputData[i]);
    }
    InputData.clear();
}

void    ImFontAtlas::ClearTexData()
{
    if (TexPixelsAlpha8)
        ImGui::MemFree(TexPixelsAlpha8);
    if (TexPixelsRGBA32)
        ImGui::MemFree(TexPixelsRGBA32);
    TexPixelsAlpha8 = NULL;
    TexPixelsRGBA32 = NULL;
}

void    ImFontAtlas::Clear()
{
    ClearInputData(); 
    ClearTexData();
    for (size_t i = 0; i < Fonts.size(); i++)
    {
        Fonts[i]->~ImFont();
        ImGui::MemFree(Fonts[i]);
    }
    Fonts.clear();
}

void ImGui::GetDefaultFontData(const void** fnt_data, unsigned int* fnt_size, const void** png_data, unsigned int* png_size)
{
    printf("GetDefaultFontData() is obsoleted in ImGui 1.30.\n");
    printf("Please use ImGui::GetIO().Fonts->GetTexDataAsRGBA32() or GetTexDataAsAlpha8() functions to retrieve uncompressed texture data.\n");
    if (fnt_data) *fnt_data = NULL;
    if (fnt_size) *fnt_size = 0;
    if (png_data) *png_data = NULL;
    if (png_size) *png_size = 0;
    IM_ASSERT(false);
}

void    ImFontAtlas::GetTexDataAsAlpha8(unsigned char** out_pixels, int* out_width, int* out_height, int* out_bytes_per_pixel)
{
    // Lazily build
    if (TexPixelsAlpha8 == NULL)
    {
        if (InputData.empty())
            AddFontDefault();
        Build();
    }

    *out_pixels = TexPixelsAlpha8;
    if (out_width) *out_width = TexWidth;
    if (out_height) *out_height = TexHeight;
    if (out_bytes_per_pixel) *out_bytes_per_pixel = 1;
}

void    ImFontAtlas::GetTexDataAsRGBA32(unsigned char** out_pixels, int* out_width, int* out_height, int* out_bytes_per_pixel)
{
    // Lazily convert to RGBA32 format
    // Although it is likely to be the most commonly used format, our font rendering is 8 bpp
    if (!TexPixelsRGBA32)
    {
        unsigned char* pixels;
        GetTexDataAsAlpha8(&pixels, NULL, NULL);
        TexPixelsRGBA32 = (unsigned int*)ImGui::MemAlloc((size_t)(TexWidth * TexHeight * 4));
        const unsigned char* src = pixels;
        unsigned int* dst = TexPixelsRGBA32;
        for (int n = TexWidth * TexHeight; n > 0; n--)
            *dst++ = ((unsigned int)(*src++) << 24) | 0x00FFFFFF;
    }

    *out_pixels = (unsigned char*)TexPixelsRGBA32;
    if (out_width) *out_width = TexWidth;
    if (out_height) *out_height = TexHeight;
    if (out_bytes_per_pixel) *out_bytes_per_pixel = 4;
}

static void GetDefaultCompressedFontDataTTF(const void** ttf_compressed_data, unsigned int* ttf_compressed_size);
static unsigned int stb_decompress_length(unsigned char *input);
static unsigned int stb_decompress(unsigned char *output, unsigned char *i, unsigned int length);

// Load embedded ProggyClean.ttf at size 13
ImFont* ImFontAtlas::AddFontDefault()
{
    // Get compressed data
    unsigned int ttf_compressed_size;
    const void* ttf_compressed;
    GetDefaultCompressedFontDataTTF(&ttf_compressed, &ttf_compressed_size);

    // Decompress
    const size_t buf_decompressed_size = stb_decompress_length((unsigned char*)ttf_compressed);
    unsigned char* buf_decompressed = (unsigned char *)ImGui::MemAlloc(buf_decompressed_size);
    stb_decompress(buf_decompressed, (unsigned char*)ttf_compressed, ttf_compressed_size);

    // Add
    ImFont* font = AddFontFromMemoryTTF(buf_decompressed, buf_decompressed_size, 13.0f, GetGlyphRangesDefault(), 0);
    font->DisplayOffset.y += 1;
    return font;
}

ImFont* ImFontAtlas::AddFontFromFileTTF(const char* filename, float size_pixels, const ImWchar* glyph_ranges, int font_no)
{
    void* data = NULL;
    size_t data_size = 0;
    if (!ImLoadFileToMemory(filename, "rb", (void**)&data, &data_size))
    {
        IM_ASSERT(0); // Could not load file.
        return NULL;
    }

    // Add
    ImFont* font = AddFontFromMemoryTTF(data, data_size, size_pixels, glyph_ranges, font_no);
    return font;
}

// NB: ownership of 'data' is given to ImFontAtlas which will clear it.
ImFont* ImFontAtlas::AddFontFromMemoryTTF(void* in_ttf_data, size_t in_ttf_data_size, float size_pixels, const ImWchar* glyph_ranges, int font_no)
{
    // Create new font
    ImFont* font = (ImFont*)ImGui::MemAlloc(sizeof(ImFont));
    new (font) ImFont();
    Fonts.push_back(font);

    // Add to build list
    ImFontAtlasData* data = (ImFontAtlasData*)ImGui::MemAlloc(sizeof(ImFontAtlasData));
    memset(data, 0, sizeof(ImFontAtlasData));
    data->OutFont = font;
    data->TTFData = in_ttf_data;
    data->TTFDataSize = in_ttf_data_size;
    data->SizePixels = size_pixels;
    data->GlyphRanges = glyph_ranges;
    data->FontNo = font_no;
    InputData.push_back(data);

    // Invalidate texture
    ClearTexData();

    return font;
}

bool    ImFontAtlas::Build()
{
    IM_ASSERT(InputData.size() > 0);

    TexID = NULL;
    TexWidth = TexHeight = 0;
    TexUvWhitePixel = ImVec2(0, 0);
    ClearTexData();

    // Initialize font information early (so we can error without any cleanup) + count glyphs
    int total_glyph_count = 0;
    int total_glyph_range_count = 0;
    for (size_t input_i = 0; input_i < InputData.size(); input_i++)
    {
        ImFontAtlasData& data = *InputData[input_i];
        IM_ASSERT(data.OutFont && !data.OutFont->IsLoaded());
        const int font_offset = stbtt_GetFontOffsetForIndex((unsigned char*)data.TTFData, data.FontNo);
        IM_ASSERT(font_offset >= 0);
        if (!stbtt_InitFont(&data.FontInfo, (unsigned char*)data.TTFData, font_offset)) 
            return false;

        if (!data.GlyphRanges)
            data.GlyphRanges = GetGlyphRangesDefault();
        for (const ImWchar* in_range = data.GlyphRanges; in_range[0] && in_range[1]; in_range += 2)
        {
            total_glyph_count += (in_range[1] - in_range[0]) + 1;
            total_glyph_range_count++;
        }
    }

    // Start packing
    TexWidth = (total_glyph_count > 1000) ? 1024 : 512;  // Width doesn't actually matters.
    TexHeight = 0;
    const int max_tex_height = 1024*32;
    stbtt_pack_context spc;
    int ret = stbtt_PackBegin(&spc, NULL, TexWidth, max_tex_height, 0, 1, NULL);
    IM_ASSERT(ret);
    stbtt_PackSetOversampling(&spc, 1, 1);

    // Pack our extra data rectangles first, so it will be on the upper-left corner of our texture (UV will have small values).
    ImVector<stbrp_rect> extra_rects;
    RenderCustomTexData(0, &extra_rects);
    stbrp_pack_rects((stbrp_context*)spc.pack_info, &extra_rects[0], (int)extra_rects.size());
    for (size_t i = 0; i < extra_rects.size(); i++)
        if (extra_rects[i].was_packed)
            TexHeight = ImMax(TexHeight, extra_rects[i].y + extra_rects[i].h);

    // Allocate packing character data and flag packed characters buffer as non-packed (x0=y0=x1=y1=0)
    int buf_packedchars_n = 0, buf_rects_n = 0, buf_ranges_n = 0;
    stbtt_packedchar* buf_packedchars = (stbtt_packedchar*)ImGui::MemAlloc(total_glyph_count * sizeof(stbtt_packedchar));
    stbrp_rect* buf_rects = (stbrp_rect*)ImGui::MemAlloc(total_glyph_count * sizeof(stbrp_rect));
    stbtt_pack_range* buf_ranges = (stbtt_pack_range*)ImGui::MemAlloc(total_glyph_range_count * sizeof(stbtt_pack_range));
    memset(buf_packedchars, 0, total_glyph_count * sizeof(stbtt_packedchar));
    memset(buf_rects, 0, total_glyph_count * sizeof(stbrp_rect));              // Unnecessary but let's clear this for the sake of sanity.
    memset(buf_ranges, 0, total_glyph_range_count * sizeof(stbtt_pack_range));

    // First font pass: pack all glyphs (no rendering at this point, we are working with glyph sizes only)
    for (size_t input_i = 0; input_i < InputData.size(); input_i++)
    {
        ImFontAtlasData& data = *InputData[input_i];

        // Setup ranges
        int glyph_count = 0;
        int glyph_ranges_count = 0;
        for (const ImWchar* in_range = data.GlyphRanges; in_range[0] && in_range[1]; in_range += 2)
        {
            glyph_count += (in_range[1] - in_range[0]) + 1;
            glyph_ranges_count++;
        }
        data.Ranges = buf_ranges + buf_ranges_n;
        data.RangesCount = glyph_ranges_count;
        buf_ranges_n += glyph_ranges_count;
        for (int i = 0; i < glyph_ranges_count; i++)
        {
            const ImWchar* in_range = &data.GlyphRanges[i * 2];
            stbtt_pack_range& range = data.Ranges[i];
            range.font_size = data.SizePixels;
            range.first_unicode_char_in_range = in_range[0];
            range.num_chars_in_range = (in_range[1] - in_range[0]) + 1;
            range.chardata_for_range = buf_packedchars + buf_packedchars_n;
            buf_packedchars_n += range.num_chars_in_range;
        }

        // Pack
        data.Rects = buf_rects + buf_rects_n;
        buf_rects_n += glyph_count;
        const int n = stbtt_PackFontRangesGatherRects(&spc, &data.FontInfo, data.Ranges, data.RangesCount, data.Rects);
        stbrp_pack_rects((stbrp_context*)spc.pack_info, data.Rects, n);

        // Extend texture height
        for (int i = 0; i < n; i++)
            if (data.Rects[i].was_packed)
                TexHeight = ImMax(TexHeight, data.Rects[i].y + data.Rects[i].h);
    }
    IM_ASSERT(buf_rects_n == total_glyph_count);
    IM_ASSERT(buf_packedchars_n == total_glyph_count);
    IM_ASSERT(buf_ranges_n == total_glyph_range_count);

    // Create texture
    TexHeight = ImUpperPowerOfTwo(TexHeight);
    TexPixelsAlpha8 = (unsigned char*)ImGui::MemAlloc(TexWidth * TexHeight);
    memset(TexPixelsAlpha8, 0, TexWidth * TexHeight);
    spc.pixels = TexPixelsAlpha8;
    spc.height = TexHeight;

    // Second pass: render characters
    for (size_t input_i = 0; input_i < InputData.size(); input_i++)
    {
        ImFontAtlasData& data = *InputData[input_i];
        ret = stbtt_PackFontRangesRenderIntoRects(&spc, &data.FontInfo, data.Ranges, data.RangesCount, data.Rects);
        data.Rects = NULL;
    }

    // End packing
    stbtt_PackEnd(&spc);
    ImGui::MemFree(buf_rects);
    buf_rects = NULL;

    // Third pass: setup ImFont and glyphs for runtime
    for (size_t input_i = 0; input_i < InputData.size(); input_i++)
    {
        ImFontAtlasData& data = *InputData[input_i];
        data.OutFont->ContainerAtlas = this;
        data.OutFont->FontSize = data.SizePixels;

        const float font_scale = stbtt_ScaleForPixelHeight(&data.FontInfo, data.SizePixels);
        int font_ascent, font_descent, font_line_gap;
        stbtt_GetFontVMetrics(&data.FontInfo, &font_ascent, &font_descent, &font_line_gap);

        const float uv_scale_x = 1.0f / TexWidth;
        const float uv_scale_y = 1.0f / TexHeight;
        const int character_spacing_x = 1;
        for (int i = 0; i < data.RangesCount; i++)
        {
            stbtt_pack_range& range = data.Ranges[i];
            for (int char_idx = 0; char_idx < range.num_chars_in_range; char_idx += 1)
            {
                const int codepoint = range.first_unicode_char_in_range + char_idx;
                const stbtt_packedchar& pc = range.chardata_for_range[char_idx];
                if (!pc.x0 && !pc.x1 && !pc.y0 && !pc.y1)
                    continue;

                data.OutFont->Glyphs.resize(data.OutFont->Glyphs.size() + 1);
                ImFont::Glyph& glyph = data.OutFont->Glyphs.back();
                glyph.Codepoint = (ImWchar)codepoint;
                glyph.Width = (signed short)pc.x1 - pc.x0 + 1;
                glyph.Height = (signed short)pc.y1 - pc.y0 + 1;
                glyph.XOffset = (signed short)(pc.xoff);
                glyph.YOffset = (signed short)(pc.yoff + (int)(font_ascent * font_scale));
                glyph.XAdvance = (signed short)(pc.xadvance + character_spacing_x);  // Bake spacing into XAdvance
                glyph.U0 = ((float)pc.x0 - 0.5f) * uv_scale_x;
                glyph.V0 = ((float)pc.y0 - 0.5f) * uv_scale_y;
                glyph.U1 = ((float)pc.x0 - 0.5f + glyph.Width) * uv_scale_x;
                glyph.V1 = ((float)pc.y0 - 0.5f + glyph.Height) * uv_scale_y;
            }
        }

        data.OutFont->BuildLookupTable();
    }

    // Cleanup temporaries
    ImGui::MemFree(buf_packedchars);
    ImGui::MemFree(buf_ranges);
    buf_packedchars = NULL;
    buf_ranges = NULL;
    ClearInputData();

    // Render into our custom data block
    RenderCustomTexData(1, &extra_rects);

    return true;
}

void ImFontAtlas::RenderCustomTexData(int pass, void* p_rects)
{
    // . = white layer, X = black layer, others are blank
    const int TEX_DATA_W = 90;
    const int TEX_DATA_H = 27;
    const char texture_data[TEX_DATA_W*TEX_DATA_H+1] =
    {
        "..-         -XXXXXXX-    X    -           X           -XXXXXXX          -          XXXXXXX"
        "..-         -X.....X-   X.X   -          X.X          -X.....X          -          X.....X"
        "---         -XXX.XXX-  X...X  -         X...X         -X....X           -           X....X"
        "X           -  X.X  - X.....X -        X.....X        -X...X            -            X...X"
        "XX          -  X.X  -X.......X-       X.......X       -X..X.X           -           X.X..X"
        "X.X         -  X.X  -XXXX.XXXX-       XXXX.XXXX       -X.X X.X          -          X.X X.X"
        "X..X        -  X.X  -   X.X   -          X.X          -XX   X.X         -         X.X   XX"
        "X...X       -  X.X  -   X.X   -    XX    X.X    XX    -      X.X        -        X.X      "
        "X....X      -  X.X  -   X.X   -   X.X    X.X    X.X   -       X.X       -       X.X       "
        "X.....X     -  X.X  -   X.X   -  X..X    X.X    X..X  -        X.X      -      X.X        "
        "X......X    -  X.X  -   X.X   - X...XXXXXX.XXXXXX...X -         X.X   XX-XX   X.X         "
        "X.......X   -  X.X  -   X.X   -X.....................X-          X.X X.X-X.X X.X          "
        "X........X  -  X.X  -   X.X   - X...XXXXXX.XXXXXX...X -           X.X..X-X..X.X           "
        "X.........X -XXX.XXX-   X.X   -  X..X    X.X    X..X  -            X...X-X...X            "
        "X..........X-X.....X-   X.X   -   X.X    X.X    X.X   -           X....X-X....X           "
        "X......XXXXX-XXXXXXX-   X.X   -    XX    X.X    XX    -          X.....X-X.....X          "
        "X...X..X    ---------   X.X   -          X.X          -          XXXXXXX-XXXXXXX          "
        "X..X X..X   -       -XXXX.XXXX-       XXXX.XXXX       ------------------------------------"
        "X.X  X..X   -       -X.......X-       X.......X       -    XX           XX    -           "
        "XX    X..X  -       - X.....X -        X.....X        -   X.X           X.X   -           "
        "      X..X          -  X...X  -         X...X         -  X..X           X..X  -           "
        "       XX           -   X.X   -          X.X          - X...XXXXXXXXXXXXX...X -           "
        "------------        -    X    -           X           -X.....................X-           "
        "                    ----------------------------------- X...XXXXXXXXXXXXX...X -           "
        "                                                      -  X..X           X..X  -           "
        "                                                      -   X.X           X.X   -           "
        "                                                      -    XX           XX    -           "
    };

    ImVector<stbrp_rect>& rects = *(ImVector<stbrp_rect>*)p_rects;
    if (pass == 0)
    {
        stbrp_rect r = { 0 };
        r.w = (TEX_DATA_W*2)+1;
        r.h = TEX_DATA_H+1;
        rects.push_back(r);
    }
    else if (pass == 1)
    {
        // Copy pixels
        const stbrp_rect& r = rects[0];
        for (int y = 0, n = 0; y < TEX_DATA_H; y++)
            for (int x = 0; x < TEX_DATA_W; x++, n++)
            {
                const int offset0 = (int)(r.x + x) + (int)(r.y + y) * TexWidth;
                const int offset1 = offset0 + 1 + TEX_DATA_W;
                TexPixelsAlpha8[offset0] = texture_data[n] == '.' ? 0xFF : 0x00;
                TexPixelsAlpha8[offset1] = texture_data[n] == 'X' ? 0xFF : 0x00;
            }
        const ImVec2 tex_uv_scale(1.0f / TexWidth, 1.0f / TexHeight);
        TexUvWhitePixel = ImVec2(r.x + 0.5f, r.y + 0.5f) * tex_uv_scale;

        const ImVec2 cursor_datas[ImGuiMouseCursor_Count_][3] =
        {
            // Pos ........ Size ......... Offset ......
            { ImVec2(0,3),  ImVec2(12,19), ImVec2( 0, 0) }, // ImGuiMouseCursor_Arrow
            { ImVec2(13,0), ImVec2(7,16),  ImVec2( 4, 8) }, // ImGuiMouseCursor_TextInput
            { ImVec2(31,0), ImVec2(23,23), ImVec2(11,11) }, // ImGuiMouseCursor_Move
            { ImVec2(21,0), ImVec2( 9,23), ImVec2( 5,11) }, // ImGuiMouseCursor_ResizeNS
            { ImVec2(55,18),ImVec2(23, 9), ImVec2(11, 5) }, // ImGuiMouseCursor_ResizeEW
            { ImVec2(73,0), ImVec2(17,17), ImVec2( 9, 9) }, // ImGuiMouseCursor_ResizeNESW
            { ImVec2(55,0), ImVec2(17,17), ImVec2( 9, 9) }, // ImGuiMouseCursor_ResizeNWSE
        };

        for (int type = 0; type < ImGuiMouseCursor_Count_; type++)
        {
            ImGuiMouseCursorData& cursor_data = GImGui->MouseCursorData[type];
            ImVec2 pos = cursor_datas[type][0] + ImVec2((float)r.x, (float)r.y);
            const ImVec2 size = cursor_datas[type][1];
            cursor_data.Type = type;
            cursor_data.Size = size;
            cursor_data.Offset = cursor_datas[type][2];
            cursor_data.TexUvMin[0] = (pos) * tex_uv_scale;
            cursor_data.TexUvMax[0] = (pos + size) * tex_uv_scale;
            pos.x += TEX_DATA_W+1;
            cursor_data.TexUvMin[1] = (pos) * tex_uv_scale;
            cursor_data.TexUvMax[1] = (pos + size) * tex_uv_scale;
        }
    }
}

//-----------------------------------------------------------------------------
// ImFont
//-----------------------------------------------------------------------------

ImFont::ImFont()
{
    Scale = 1.0f;
    FallbackChar = (ImWchar)'?';
    Clear();
}

ImFont::~ImFont()
{
    // Invalidate active font so that the user gets a clear crash instead of a dangling pointer.
    // If you want to delete fonts you need to do it between Render() and NewFrame().
    ImGuiState& g = *GImGui;
    if (g.Font == this)
        g.Font = NULL;
    Clear();
}

void    ImFont::Clear()
{
    FontSize = 0.0f;
    DisplayOffset = ImVec2(-0.5f, 0.5f);
    ContainerAtlas = NULL;
    Glyphs.clear();
    FallbackGlyph = NULL;
    FallbackXAdvance = 0.0f;
    IndexXAdvance.clear();
    IndexLookup.clear();
}

// Retrieve list of range (2 int per range, values are inclusive)
const ImWchar*   ImFontAtlas::GetGlyphRangesDefault()
{
    static const ImWchar ranges[] =
    {
        0x0020, 0x00FF, // Basic Latin + Latin Supplement
        0,
    };
    return &ranges[0];
}

const ImWchar*  ImFontAtlas::GetGlyphRangesChinese()
{
    static const ImWchar ranges[] =
    {
        0x0020, 0x00FF, // Basic Latin + Latin Supplement
        0x3000, 0x30FF, // Punctuations, Hiragana, Katakana
        0x31F0, 0x31FF, // Katakana Phonetic Extensions
        0xFF00, 0xFFEF, // Half-width characters
        0x4e00, 0x9FAF, // CJK Ideograms
        0,
    };
    return &ranges[0];
}

const ImWchar*  ImFontAtlas::GetGlyphRangesJapanese()
{
    // Store the 1946 ideograms code points as successive offsets from the initial unicode codepoint 0x4E00. Each offset has an implicit +1.
    // This encoding helps us reduce the source code size.
    static const short offsets_from_0x4E00[] = 
    {
        -1,0,1,3,0,0,0,0,1,0,5,1,1,0,7,4,6,10,0,1,9,9,7,1,3,19,1,10,7,1,0,1,0,5,1,0,6,4,2,6,0,0,12,6,8,0,3,5,0,1,0,9,0,0,8,1,1,3,4,5,13,0,0,8,2,17,
        4,3,1,1,9,6,0,0,0,2,1,3,2,22,1,9,11,1,13,1,3,12,0,5,9,2,0,6,12,5,3,12,4,1,2,16,1,1,4,6,5,3,0,6,13,15,5,12,8,14,0,0,6,15,3,6,0,18,8,1,6,14,1,
        5,4,12,24,3,13,12,10,24,0,0,0,1,0,1,1,2,9,10,2,2,0,0,3,3,1,0,3,8,0,3,2,4,4,1,6,11,10,14,6,15,3,4,15,1,0,0,5,2,2,0,0,1,6,5,5,6,0,3,6,5,0,0,1,0,
        11,2,2,8,4,7,0,10,0,1,2,17,19,3,0,2,5,0,6,2,4,4,6,1,1,11,2,0,3,1,2,1,2,10,7,6,3,16,0,8,24,0,0,3,1,1,3,0,1,6,0,0,0,2,0,1,5,15,0,1,0,0,2,11,19,
        1,4,19,7,6,5,1,0,0,0,0,5,1,0,1,9,0,0,5,0,2,0,1,0,3,0,11,3,0,2,0,0,0,0,0,9,3,6,4,12,0,14,0,0,29,10,8,0,14,37,13,0,31,16,19,0,8,30,1,20,8,3,48,
        21,1,0,12,0,10,44,34,42,54,11,18,82,0,2,1,2,12,1,0,6,2,17,2,12,7,0,7,17,4,2,6,24,23,8,23,39,2,16,23,1,0,5,1,2,15,14,5,6,2,11,0,8,6,2,2,2,14,
        20,4,15,3,4,11,10,10,2,5,2,1,30,2,1,0,0,22,5,5,0,3,1,5,4,1,0,0,2,2,21,1,5,1,2,16,2,1,3,4,0,8,4,0,0,5,14,11,2,16,1,13,1,7,0,22,15,3,1,22,7,14,
        22,19,11,24,18,46,10,20,64,45,3,2,0,4,5,0,1,4,25,1,0,0,2,10,0,0,0,1,0,1,2,0,0,9,1,2,0,0,0,2,5,2,1,1,5,5,8,1,1,1,5,1,4,9,1,3,0,1,0,1,1,2,0,0,
        2,0,1,8,22,8,1,0,0,0,0,4,2,1,0,9,8,5,0,9,1,30,24,2,6,4,39,0,14,5,16,6,26,179,0,2,1,1,0,0,0,5,2,9,6,0,2,5,16,7,5,1,1,0,2,4,4,7,15,13,14,0,0,
        3,0,1,0,0,0,2,1,6,4,5,1,4,9,0,3,1,8,0,0,10,5,0,43,0,2,6,8,4,0,2,0,0,9,6,0,9,3,1,6,20,14,6,1,4,0,7,2,3,0,2,0,5,0,3,1,0,3,9,7,0,3,4,0,4,9,1,6,0,
        9,0,0,2,3,10,9,28,3,6,2,4,1,2,32,4,1,18,2,0,3,1,5,30,10,0,2,2,2,0,7,9,8,11,10,11,7,2,13,7,5,10,0,3,40,2,0,1,6,12,0,4,5,1,5,11,11,21,4,8,3,7,
        8,8,33,5,23,0,0,19,8,8,2,3,0,6,1,1,1,5,1,27,4,2,5,0,3,5,6,3,1,0,3,1,12,5,3,3,2,0,7,7,2,1,0,4,0,1,1,2,0,10,10,6,2,5,9,7,5,15,15,21,6,11,5,20,
        4,3,5,5,2,5,0,2,1,0,1,7,28,0,9,0,5,12,5,5,18,30,0,12,3,3,21,16,25,32,9,3,14,11,24,5,66,9,1,2,0,5,9,1,5,1,8,0,8,3,3,0,1,15,1,4,8,1,2,7,0,7,2,
        8,3,7,5,3,7,10,2,1,0,0,2,25,0,6,4,0,10,0,4,2,4,1,12,5,38,4,0,4,1,10,5,9,4,0,14,4,2,5,18,20,21,1,3,0,5,0,7,0,3,7,1,3,1,1,8,1,0,0,0,3,2,5,2,11,
        6,0,13,1,3,9,1,12,0,16,6,2,1,0,2,1,12,6,13,11,2,0,28,1,7,8,14,13,8,13,0,2,0,5,4,8,10,2,37,42,19,6,6,7,4,14,11,18,14,80,7,6,0,4,72,12,36,27,
        7,7,0,14,17,19,164,27,0,5,10,7,3,13,6,14,0,2,2,5,3,0,6,13,0,0,10,29,0,4,0,3,13,0,3,1,6,51,1,5,28,2,0,8,0,20,2,4,0,25,2,10,13,10,0,16,4,0,1,0,
        2,1,7,0,1,8,11,0,0,1,2,7,2,23,11,6,6,4,16,2,2,2,0,22,9,3,3,5,2,0,15,16,21,2,9,20,15,15,5,3,9,1,0,0,1,7,7,5,4,2,2,2,38,24,14,0,0,15,5,6,24,14,
        5,5,11,0,21,12,0,3,8,4,11,1,8,0,11,27,7,2,4,9,21,59,0,1,39,3,60,62,3,0,12,11,0,3,30,11,0,13,88,4,15,5,28,13,1,4,48,17,17,4,28,32,46,0,16,0,
        18,11,1,8,6,38,11,2,6,11,38,2,0,45,3,11,2,7,8,4,30,14,17,2,1,1,65,18,12,16,4,2,45,123,12,56,33,1,4,3,4,7,0,0,0,3,2,0,16,4,2,4,2,0,7,4,5,2,26,
        2,25,6,11,6,1,16,2,6,17,77,15,3,35,0,1,0,5,1,0,38,16,6,3,12,3,3,3,0,9,3,1,3,5,2,9,0,18,0,25,1,3,32,1,72,46,6,2,7,1,3,14,17,0,28,1,40,13,0,20,
        15,40,6,38,24,12,43,1,1,9,0,12,6,0,6,2,4,19,3,7,1,48,0,9,5,0,5,6,9,6,10,15,2,11,19,3,9,2,0,1,10,1,27,8,1,3,6,1,14,0,26,0,27,16,3,4,9,6,2,23,
        9,10,5,25,2,1,6,1,1,48,15,9,15,14,3,4,26,60,29,13,37,21,1,6,4,0,2,11,22,23,16,16,2,2,1,3,0,5,1,6,4,0,0,4,0,0,8,3,0,2,5,0,7,1,7,3,13,2,4,10,
        3,0,2,31,0,18,3,0,12,10,4,1,0,7,5,7,0,5,4,12,2,22,10,4,2,15,2,8,9,0,23,2,197,51,3,1,1,4,13,4,3,21,4,19,3,10,5,40,0,4,1,1,10,4,1,27,34,7,21,
        2,17,2,9,6,4,2,3,0,4,2,7,8,2,5,1,15,21,3,4,4,2,2,17,22,1,5,22,4,26,7,0,32,1,11,42,15,4,1,2,5,0,19,3,1,8,6,0,10,1,9,2,13,30,8,2,24,17,19,1,4,
        4,25,13,0,10,16,11,39,18,8,5,30,82,1,6,8,18,77,11,13,20,75,11,112,78,33,3,0,0,60,17,84,9,1,1,12,30,10,49,5,32,158,178,5,5,6,3,3,1,3,1,4,7,6,
        19,31,21,0,2,9,5,6,27,4,9,8,1,76,18,12,1,4,0,3,3,6,3,12,2,8,30,16,2,25,1,5,5,4,3,0,6,10,2,3,1,0,5,1,19,3,0,8,1,5,2,6,0,0,0,19,1,2,0,5,1,2,5,
        1,3,7,0,4,12,7,3,10,22,0,9,5,1,0,2,20,1,1,3,23,30,3,9,9,1,4,191,14,3,15,6,8,50,0,1,0,0,4,0,0,1,0,2,4,2,0,2,3,0,2,0,2,2,8,7,0,1,1,1,3,3,17,11,
        91,1,9,3,2,13,4,24,15,41,3,13,3,1,20,4,125,29,30,1,0,4,12,2,21,4,5,5,19,11,0,13,11,86,2,18,0,7,1,8,8,2,2,22,1,2,6,5,2,0,1,2,8,0,2,0,5,2,1,0,
        2,10,2,0,5,9,2,1,2,0,1,0,4,0,0,10,2,5,3,0,6,1,0,1,4,4,33,3,13,17,3,18,6,4,7,1,5,78,0,4,1,13,7,1,8,1,0,35,27,15,3,0,0,0,1,11,5,41,38,15,22,6,
        14,14,2,1,11,6,20,63,5,8,27,7,11,2,2,40,58,23,50,54,56,293,8,8,1,5,1,14,0,1,12,37,89,8,8,8,2,10,6,0,0,0,4,5,2,1,0,1,1,2,7,0,3,3,0,4,6,0,3,2,
        19,3,8,0,0,0,4,4,16,0,4,1,5,1,3,0,3,4,6,2,17,10,10,31,6,4,3,6,10,126,7,3,2,2,0,9,0,0,5,20,13,0,15,0,6,0,2,5,8,64,50,3,2,12,2,9,0,0,11,8,20,
        109,2,18,23,0,0,9,61,3,0,28,41,77,27,19,17,81,5,2,14,5,83,57,252,14,154,263,14,20,8,13,6,57,39,38,
    };
    static int ranges_unpacked = false;
    static ImWchar ranges[8 + IM_ARRAYSIZE(offsets_from_0x4E00)*2 + 1] =
    {
        0x0020, 0x00FF, // Basic Latin + Latin Supplement
        0x3000, 0x30FF, // Punctuations, Hiragana, Katakana
        0x31F0, 0x31FF, // Katakana Phonetic Extensions
        0xFF00, 0xFFEF, // Half-width characters
    };
    if (!ranges_unpacked)
    {
        // Unpack
        int codepoint = 0x4e00;
        ImWchar* dst = &ranges[8];
        for (int n = 0; n < IM_ARRAYSIZE(offsets_from_0x4E00); n++, dst += 2)
            dst[0] = dst[1] = (ImWchar)(codepoint += (offsets_from_0x4E00[n] + 1));
        dst[0] = 0;
        ranges_unpacked = true;
    }
    return &ranges[0];
}

void ImFont::BuildLookupTable()
{
    int max_codepoint = 0;
    for (size_t i = 0; i != Glyphs.size(); i++)
        max_codepoint = ImMax(max_codepoint, (int)Glyphs[i].Codepoint);

    IndexXAdvance.clear();
    IndexXAdvance.resize((size_t)max_codepoint + 1);
    IndexLookup.clear();
    IndexLookup.resize((size_t)max_codepoint + 1);
    for (size_t i = 0; i < (size_t)max_codepoint + 1; i++)
    {
        IndexXAdvance[i] = -1.0f;
        IndexLookup[i] = -1;
    }
    for (size_t i = 0; i < Glyphs.size(); i++)
    {
        const size_t codepoint = (int)Glyphs[i].Codepoint;
        IndexXAdvance[codepoint] = Glyphs[i].XAdvance;
        IndexLookup[codepoint] = (int)i;
    }

    // Create a glyph to handle TAB
    // FIXME: Needs proper TAB handling but it needs to be contextualized (can arbitrary say that each string starts at "column 0"
    if (FindGlyph((unsigned short)' '))
    {
        if (Glyphs.back().Codepoint != '\t')   // So we can call this function multiple times
            Glyphs.resize(Glyphs.size() + 1);
        ImFont::Glyph& tab_glyph = Glyphs.back();
        tab_glyph = *FindGlyph((unsigned short)' ');
        tab_glyph.Codepoint = '\t';
        tab_glyph.XAdvance *= 4;
        IndexXAdvance[(size_t)tab_glyph.Codepoint] = (float)tab_glyph.XAdvance;
        IndexLookup[(size_t)tab_glyph.Codepoint] = (int)(Glyphs.size()-1);
    }

    FallbackGlyph = NULL;
    FallbackGlyph = FindGlyph(FallbackChar);
    FallbackXAdvance = FallbackGlyph ? FallbackGlyph->XAdvance : 0.0f;
    for (size_t i = 0; i < (size_t)max_codepoint + 1; i++)
        if (IndexXAdvance[i] < 0.0f)
            IndexXAdvance[i] = FallbackXAdvance;
}

void ImFont::SetFallbackChar(ImWchar c)
{
    FallbackChar = c;
    BuildLookupTable();
}

const ImFont::Glyph* ImFont::FindGlyph(unsigned short c) const
{
    if (c < (int)IndexLookup.size())
    {
        const int i = IndexLookup[c];
        if (i != -1)
            return &Glyphs[i];
    }
    return FallbackGlyph;
}

// Convert UTF-8 to 32-bits character, process single character input.
// Based on stb_from_utf8() from github.com/nothings/stb/
// We handle UTF-8 decoding error by skipping forward.
static int ImTextCharFromUtf8(unsigned int* out_char, const char* in_text, const char* in_text_end)
{
    unsigned int c = (unsigned int)-1;
    const unsigned char* str = (const unsigned char*)in_text;
    if (!(*str & 0x80))
    {
        c = (unsigned int)(*str++);
        *out_char = c;
        return 1;
    }
    if ((*str & 0xe0) == 0xc0) 
    {
        *out_char = 0;
        if (in_text_end && in_text_end - (const char*)str < 2) return 0; 
        if (*str < 0xc2) return 0;
        c = (unsigned int)((*str++ & 0x1f) << 6);
        if ((*str & 0xc0) != 0x80) return 0;
        c += (*str++ & 0x3f);
        *out_char = c;
        return 2;
    }
    if ((*str & 0xf0) == 0xe0) 
    {
        *out_char = 0;
        if (in_text_end && in_text_end - (const char*)str < 3) return 0;
        if (*str == 0xe0 && (str[1] < 0xa0 || str[1] > 0xbf)) return 0;
        if (*str == 0xed && str[1] > 0x9f) return 0; // str[1] < 0x80 is checked below
        c = (unsigned int)((*str++ & 0x0f) << 12);
        if ((*str & 0xc0) != 0x80) return 0;
        c += (unsigned int)((*str++ & 0x3f) << 6);
        if ((*str & 0xc0) != 0x80) return 0;
        c += (*str++ & 0x3f);
        *out_char = c;
        return 3;
    }
    if ((*str & 0xf8) == 0xf0) 
    {
        *out_char = 0;
        if (in_text_end && in_text_end - (const char*)str < 4) return 0;
        if (*str > 0xf4) return 0;
        if (*str == 0xf0 && (str[1] < 0x90 || str[1] > 0xbf)) return 0;
        if (*str == 0xf4 && str[1] > 0x8f) return 0; // str[1] < 0x80 is checked below
        c = (unsigned int)((*str++ & 0x07) << 18);
        if ((*str & 0xc0) != 0x80) return 0;
        c += (unsigned int)((*str++ & 0x3f) << 12);
        if ((*str & 0xc0) != 0x80) return 0;
        c += (unsigned int)((*str++ & 0x3f) << 6);
        if ((*str & 0xc0) != 0x80) return 0;
        c += (*str++ & 0x3f);
        // utf-8 encodings of values used in surrogate pairs are invalid
        if ((c & 0xFFFFF800) == 0xD800) return 0;
        *out_char = c;
        return 4;
    }
    *out_char = 0;
    return 0;
}

static ptrdiff_t ImTextStrFromUtf8(ImWchar* buf, size_t buf_size, const char* in_text, const char* in_text_end, const char** in_text_remaining)
{
    ImWchar* buf_out = buf;
    ImWchar* buf_end = buf + buf_size;
    while (buf_out < buf_end-1 && (!in_text_end || in_text < in_text_end) && *in_text)
    {
        unsigned int c;
        in_text += ImTextCharFromUtf8(&c, in_text, in_text_end);
        if (c == 0)
            break;
        if (c < 0x10000)    // FIXME: Losing characters that don't fit in 2 bytes
            *buf_out++ = (ImWchar)c;
    }
    *buf_out = 0;
    if (in_text_remaining)
        *in_text_remaining = in_text;
    return buf_out - buf;
}

static int ImTextCountCharsFromUtf8(const char* in_text, const char* in_text_end)
{
    int char_count = 0;
    while ((!in_text_end || in_text < in_text_end) && *in_text)
    {
        unsigned int c;
        in_text += ImTextCharFromUtf8(&c, in_text, in_text_end);
        if (c == 0)
            break;
        if (c < 0x10000)
            char_count++;
    }
    return char_count;
}

// Based on stb_to_utf8() from github.com/nothings/stb/
static int ImTextCharToUtf8(char* buf, size_t buf_size, unsigned int c)
{
    if (c)
    {
        size_t i = 0;
        size_t n = buf_size;
        if (c < 0x80) 
        {
            if (i+1 > n) return 0;
            buf[i++] = (char)c;
            return 1;
        } 
        else if (c < 0x800) 
        {
            if (i+2 > n) return 0;
            buf[i++] = (char)(0xc0 + (c >> 6));
            buf[i++] = (char)(0x80 + (c & 0x3f));
            return 2;
        }
        else if (c >= 0xdc00 && c < 0xe000)
        {
            return 0;
        } 
        else if (c >= 0xd800 && c < 0xdc00) 
        {
            if (i+4 > n) return 0;
            buf[i++] = (char)(0xf0 + (c >> 18));
            buf[i++] = (char)(0x80 + ((c >> 12) & 0x3f));
            buf[i++] = (char)(0x80 + ((c >> 6) & 0x3f));
            buf[i++] = (char)(0x80 + ((c ) & 0x3f));
            return 4;
        }
        //else if (c < 0x10000)
        {
            if (i+3 > n) return 0;
            buf[i++] = (char)(0xe0 + (c >> 12));
            buf[i++] = (char)(0x80 + ((c>> 6) & 0x3f));
            buf[i++] = (char)(0x80 + ((c ) & 0x3f));
            return 3;
        }
    }
    return 0;
}

static ptrdiff_t ImTextStrToUtf8(char* buf, size_t buf_size, const ImWchar* in_text, const ImWchar* in_text_end)
{
    char* buf_out = buf;
    const char* buf_end = buf + buf_size;
    while (buf_out < buf_end-1 && (!in_text_end || in_text < in_text_end) && *in_text)
    {
        buf_out += ImTextCharToUtf8(buf_out, (uintptr_t)(buf_end-buf_out-1), (unsigned int)*in_text);
        in_text++;
    }
    *buf_out = 0;
    return buf_out - buf;
}

static int ImTextCountUtf8BytesFromStr(const ImWchar* in_text, const ImWchar* in_text_end)
{
    int bytes_count = 0;
    while ((!in_text_end || in_text < in_text_end) && *in_text)
    {
        char dummy[5]; // FIXME-OPT
        bytes_count += ImTextCharToUtf8(dummy, 5, (unsigned int)*in_text);
        in_text++;
    }
    return bytes_count;
}

const char* ImFont::CalcWordWrapPositionA(float scale, const char* text, const char* text_end, float wrap_width) const
{
    // Simple word-wrapping for English, not full-featured. Please submit failing cases!
    // FIXME: Much possible improvements (don't cut things like "word !", "word!!!" but cut within "word,,,,", more sensible support for punctuations, support for Unicode punctuations, etc.)

    // For references, possible wrap point marked with ^
    //  "aaa bbb, ccc,ddd. eee   fff. ggg!"
    //      ^    ^    ^   ^   ^__    ^    ^

    // List of hardcoded separators: .,;!?'"

    // Skip extra blanks after a line returns (that includes not counting them in width computation)
    // e.g. "Hello    world" --> "Hello" "World"

    // Cut words that cannot possibly fit within one line.
    // e.g.: "The tropical fish" with ~5 characters worth of width --> "The tr" "opical" "fish"

    float line_width = 0.0f;
    float word_width = 0.0f;
    float blank_width = 0.0f;

    const char* word_end = text;
    const char* prev_word_end = NULL;
    bool inside_word = true;

    const char* s = text;
    while (s < text_end)
    {
        unsigned int c = (unsigned int)*s;
        const char* next_s;
        if (c < 0x80)
            next_s = s + 1;
        else
            next_s = s + ImTextCharFromUtf8(&c, s, text_end);
        if (c == 0)
            break;

        if (c == '\n')
        {
            line_width = word_width = blank_width = 0.0f;
            inside_word = true;
            s = next_s;
            continue;
        }

        const float char_width = ((size_t)c < IndexXAdvance.size()) ? IndexXAdvance[(size_t)c] * scale : FallbackXAdvance;
        if (ImCharIsSpace(c))
        {
            if (inside_word)
            {
                line_width += blank_width;
                blank_width = 0.0f;
            }
            blank_width += char_width;
            inside_word = false;
        }
        else
        {
            word_width += char_width;
            if (inside_word)
            {
                word_end = next_s;
            }
            else
            {
                prev_word_end = word_end;
                line_width += word_width + blank_width;
                word_width = blank_width = 0.0f;
            }

            // Allow wrapping after punctuation.
            inside_word = !(c == '.' || c == ',' || c == ';' || c == '!' || c == '?' || c == '\"');
        }

        // We ignore blank width at the end of the line (they can be skipped)
        if (line_width + word_width >= wrap_width)
        {
            // Words that cannot possibly fit within an entire line will be cut anywhere.
            if (word_width < wrap_width)
                s = prev_word_end ? prev_word_end : word_end;
            break;
        }

        s = next_s;
    }

    return s;
}

ImVec2 ImFont::CalcTextSizeA(float size, float max_width, float wrap_width, const char* text_begin, const char* text_end, const char** remaining) const
{
    if (!text_end)
        text_end = text_begin + strlen(text_begin); // FIXME-OPT: Need to avoid this.

    const float scale = size / FontSize;
    const float line_height = FontSize * scale;

    ImVec2 text_size = ImVec2(0,0);
    float line_width = 0.0f;

    const bool word_wrap_enabled = (wrap_width > 0.0f);
    const char* word_wrap_eol = NULL;

    const char* s = text_begin;
    while (s < text_end)
    {
        if (word_wrap_enabled)
        {
            // Calculate how far we can render. Requires two passes on the string data but keeps the code simple and not intrusive for what's essentially an uncommon feature.
            if (!word_wrap_eol)
            {
                word_wrap_eol = CalcWordWrapPositionA(scale, s, text_end, wrap_width - line_width);
                if (word_wrap_eol == s) // Wrap_width is too small to fit anything. Force displaying 1 character to minimize the height discontinuity.
                    word_wrap_eol++;    // +1 may not be a character start point in UTF-8 but it's ok because we use s >= word_wrap_eol below
            }

            if (s >= word_wrap_eol)
            {
                if (text_size.x < line_width)
                    text_size.x = line_width;
                text_size.y += line_height;
                line_width = 0.0f;
                word_wrap_eol = NULL;

                // Wrapping skips upcoming blanks
                while (s < text_end)
                {
                    const char c = *s;
                    if (ImCharIsSpace(c)) { s++; } else if (c == '\n') { s++; break; } else { break; }
                }
                continue;
            }
        }

        // Decode and advance source (handle unlikely UTF-8 decoding failure by skipping to the next byte)
        const char* prev_s = s;
        unsigned int c = (unsigned int)*s;
        if (c < 0x80)
        {
            s += 1;
        }
        else
        {
            s += ImTextCharFromUtf8(&c, s, text_end);
            if (c == 0)
                break;
        }
        
        if (c == '\n')
        {
            text_size.x = ImMax(text_size.x, line_width);
            text_size.y += line_height;
            line_width = 0.0f;
            continue;
        }
        
        const float char_width = ((size_t)c < IndexXAdvance.size()) ? IndexXAdvance[(size_t)c] * scale : FallbackXAdvance;
        if (line_width + char_width >= max_width)
        {
            s = prev_s;
            break;
        }

        line_width += char_width;
    }

    if (line_width > 0 || text_size.y == 0.0f)
    {
        if (text_size.x < line_width)
            text_size.x = line_width;
        text_size.y += line_height;
    }

    if (remaining)
        *remaining = s;

    return text_size;
}

ImVec2 ImFont::CalcTextSizeW(float size, float max_width, const ImWchar* text_begin, const ImWchar* text_end, const ImWchar** remaining) const
{
    if (!text_end)
        text_end = text_begin + ImStrlenW(text_begin);

    const float scale = size / FontSize;
    const float line_height = FontSize * scale;

    ImVec2 text_size = ImVec2(0,0);
    float line_width = 0.0f;

    const ImWchar* s = text_begin;
    while (s < text_end)
    {
        const unsigned int c = (unsigned int)(*s++);

        if (c == '\n')
        {
            text_size.x = ImMax(text_size.x, line_width);
            text_size.y += line_height;
            line_width = 0.0f;
            continue;
        }
        
        const float char_width = ((size_t)c < IndexXAdvance.size()) ? IndexXAdvance[(size_t)c] * scale : FallbackXAdvance;
        if (line_width + char_width >= max_width)
        {
            s--;
            break;
        }

        line_width += char_width;
    }

    if (line_width > 0 || text_size.y == 0.0f)
    {
        if (text_size.x < line_width)
            text_size.x = line_width;
        text_size.y += line_height;
    }

    if (remaining)
        *remaining = s;

    return text_size;
}

void ImFont::RenderText(float size, ImVec2 pos, ImU32 col, const ImVec4& clip_rect_ref, const char* text_begin, const char* text_end, ImDrawList* draw_list, float wrap_width, const ImVec2* cpu_clip_max) const
{
    if (!text_end)
        text_end = text_begin + strlen(text_begin);

    const float scale = size / FontSize;
    const float line_height = FontSize * scale;

    // Align to be pixel perfect
    pos.x = (float)(int)pos.x + DisplayOffset.x;
    pos.y = (float)(int)pos.y + DisplayOffset.y;

    const bool word_wrap_enabled = (wrap_width > 0.0f);
    const char* word_wrap_eol = NULL;

    ImVec4 clip_rect = clip_rect_ref;
    if (cpu_clip_max)
    {
        clip_rect.z = ImMin(clip_rect.z, cpu_clip_max->x);
        clip_rect.w = ImMin(clip_rect.w, cpu_clip_max->y);
    }
    float x = pos.x;
    float y = pos.y;

    ImDrawVert* out_vertices = draw_list->vtx_write;

    const char* s = text_begin;
    while (s < text_end)
    {
        if (word_wrap_enabled)
        {
            // Calculate how far we can render. Requires two passes on the string data but keeps the code simple and not intrusive for what's essentially an uncommon feature.
            if (!word_wrap_eol)
            {
                word_wrap_eol = CalcWordWrapPositionA(scale, s, text_end, wrap_width - (x - pos.x));
                if (word_wrap_eol == s) // Wrap_width is too small to fit anything. Force displaying 1 character to minimize the height discontinuity.
                    word_wrap_eol++;    // +1 may not be a character start point in UTF-8 but it's ok because we use s >= word_wrap_eol below
            }

            if (s >= word_wrap_eol)
            {
                x = pos.x;
                y += line_height;
                word_wrap_eol = NULL;

                // Wrapping skips upcoming blanks
                while (s < text_end)
                {
                    const char c = *s;
                    if (ImCharIsSpace(c)) { s++; } else if (c == '\n') { s++; break; } else { break; }
                }
                continue;
            }
        }

        // Decode and advance source (handle unlikely UTF-8 decoding failure by skipping to the next byte)
        unsigned int c = (unsigned int)*s;
        if (c < 0x80)
        {
            s += 1;
        }
        else
        {
            s += ImTextCharFromUtf8(&c, s, text_end);
            if (c == 0)
                break;
        }

        if (c == '\n')
        {
            x = pos.x;
            y += line_height;
            continue;
        }

        float char_width = 0.0f;
        if (const Glyph* glyph = FindGlyph((unsigned short)c))
        {
            char_width = glyph->XAdvance * scale;
            if (c != ' ' && c != '\t')
            {
                // Clipping on Y is more likely
                float y1 = (float)(y + glyph->YOffset * scale);
                float y2 = (float)(y1 + glyph->Height * scale);
                if (y1 <= clip_rect.w && y2 >= clip_rect.y)
                {
                    float x1 = (float)(x + glyph->XOffset * scale);
                    float x2 = (float)(x1 + glyph->Width * scale);
                    if (x1 <= clip_rect.z && x2 >= clip_rect.x)
                    {
                        // Render a character
                        float u1 = glyph->U0;
                        float v1 = glyph->V0;
                        float u2 = glyph->U1;
                        float v2 = glyph->V1;

                        // CPU side clipping used to fit text in their frame when the frame is too small. Only does clipping for axis aligned quad and in the "max" direction (bottom-right)
                        if (cpu_clip_max)
                        {
                            if (x2 > cpu_clip_max->x)
                            {
                                const float clip_tx = (cpu_clip_max->x - x1) / (x2 - x1);
                                x2 = cpu_clip_max->x;
                                u2 = u1 + clip_tx * (u2 - u1);
                            }
                            if (y2 > cpu_clip_max->y)
                            {
                                const float clip_ty = (cpu_clip_max->y - y1) / (y2 - y1);
                                y2 = cpu_clip_max->y;
                                v2 = v1 + clip_ty * (v2 - v1);
                            }
                        }

                        // NB: we are not calling PrimRectUV() here because non-inlined causes too much overhead in a debug build.
                        out_vertices[0].pos = ImVec2(x1, y1);
                        out_vertices[0].uv  = ImVec2(u1, v1);
                        out_vertices[0].col = col;

                        out_vertices[1].pos = ImVec2(x2, y1);
                        out_vertices[1].uv  = ImVec2(u2, v1);
                        out_vertices[1].col = col;

                        out_vertices[2].pos = ImVec2(x2, y2);
                        out_vertices[2].uv  = ImVec2(u2, v2);
                        out_vertices[2].col = col;

                        out_vertices[3] = out_vertices[0];
                        out_vertices[4] = out_vertices[2];

                        out_vertices[5].pos = ImVec2(x1, y2);
                        out_vertices[5].uv  = ImVec2(u1, v2);
                        out_vertices[5].col = col;

                        out_vertices += 6;
                    }
                }
            }
        }

        x += char_width;
    }

    draw_list->vtx_write = out_vertices;
}

//-----------------------------------------------------------------------------
// PLATFORM DEPENDANT HELPERS
//-----------------------------------------------------------------------------

#if defined(_MSC_VER) && !defined(IMGUI_DISABLE_WIN32_DEFAULT_CLIPBOARD_FUNCS)

#ifndef _WINDOWS_
#define WIN32_LEAN_AND_MEAN
#include <windows.h>
#endif

// Win32 API clipboard implementation
static const char* GetClipboardTextFn_DefaultImpl()
{
    static char* buf_local = NULL;
    if (buf_local)
    {
        ImGui::MemFree(buf_local);
        buf_local = NULL;
    }
    if (!OpenClipboard(NULL)) 
        return NULL;
    HANDLE wbuf_handle = GetClipboardData(CF_UNICODETEXT); 
    if (wbuf_handle == NULL)
        return NULL;
    if (ImWchar* wbuf_global = (ImWchar*)GlobalLock(wbuf_handle))
    {
        int buf_len = ImTextCountUtf8BytesFromStr(wbuf_global, NULL) + 1;
        buf_local = (char*)ImGui::MemAlloc(buf_len * sizeof(char));
        ImTextStrToUtf8(buf_local, buf_len, wbuf_global, NULL);
    }
    GlobalUnlock(wbuf_handle); 
    CloseClipboard(); 
    return buf_local;
}

// Win32 API clipboard implementation
static void SetClipboardTextFn_DefaultImpl(const char* text)
{
    if (!OpenClipboard(NULL))
        return;

    const int wbuf_length = ImTextCountCharsFromUtf8(text, NULL) + 1;
    HGLOBAL wbuf_handle = GlobalAlloc(GMEM_MOVEABLE, (SIZE_T)wbuf_length * sizeof(ImWchar)); 
    if (wbuf_handle == NULL)
        return;
    ImWchar* wbuf_global = (ImWchar*)GlobalLock(wbuf_handle); 
    ImTextStrFromUtf8(wbuf_global, wbuf_length, text, NULL);
    GlobalUnlock(wbuf_handle); 
    EmptyClipboard();
    SetClipboardData(CF_UNICODETEXT, wbuf_handle);
    CloseClipboard();
}

#else

// Local ImGui-only clipboard implementation, if user hasn't defined better clipboard handlers
static const char* GetClipboardTextFn_DefaultImpl()
{
    return GImGui->PrivateClipboard;
}

// Local ImGui-only clipboard implementation, if user hasn't defined better clipboard handlers
static void SetClipboardTextFn_DefaultImpl(const char* text)
{
    ImGuiState& g = *GImGui;
    if (g.PrivateClipboard)
    {
        ImGui::MemFree(g.PrivateClipboard);
        g.PrivateClipboard = NULL;
    }
    const char* text_end = text + strlen(text);
    g.PrivateClipboard = (char*)ImGui::MemAlloc((size_t)(text_end - text) + 1);
    memcpy(g.PrivateClipboard, text, (size_t)(text_end - text));
    g.PrivateClipboard[(size_t)(text_end - text)] = 0;
}

#endif

#if defined(_MSC_VER) && !defined(IMGUI_DISABLE_WIN32_DEFAULT_IME_FUNCS)

#ifndef _WINDOWS_
#define WIN32_LEAN_AND_MEAN
#include <windows.h>
#endif
#include <Imm.h>
#pragma comment(lib, "imm32")

static void ImeSetInputScreenPosFn_DefaultImpl(int x, int y)
{
    // Notify OS Input Method Editor of text input position
    if (HWND hwnd = (HWND)GImGui->IO.ImeWindowHandle)
        if (HIMC himc = ImmGetContext(hwnd))
        {
            COMPOSITIONFORM cf;
            cf.ptCurrentPos.x = x;
            cf.ptCurrentPos.y = y;
            cf.dwStyle = CFS_FORCE_POSITION;
            ImmSetCompositionWindow(himc, &cf);
        }
}

#else

static void ImeSetInputScreenPosFn_DefaultImpl(int, int)
{
}

#endif

#ifdef IMGUI_DISABLE_TEST_WINDOWS

void ImGui::ShowUserGuide() {}
void ImGui::ShowStyleEditor(ImGuiStyle*) {}
void ImGui::ShowTestWindow(bool*) {}
void ImGui::ShowMetricsWindow(bool*) {}

#else

//-----------------------------------------------------------------------------
// HELP
//-----------------------------------------------------------------------------

void ImGui::ShowUserGuide()
{
    ImGuiState& g = *GImGui;

    ImGui::BulletText("Double-click on title bar to collapse window.");
    ImGui::BulletText("Click and drag on lower right corner to resize window.");
    ImGui::BulletText("Click and drag on any empty space to move window.");
    ImGui::BulletText("Mouse Wheel to scroll.");
    if (g.IO.FontAllowUserScaling)
        ImGui::BulletText("CTRL+Mouse Wheel to zoom window contents.");
    ImGui::BulletText("TAB/SHIFT+TAB to cycle through keyboard editable fields.");
    ImGui::BulletText("CTRL+Click on a slider to input text.");
    ImGui::BulletText(
        "While editing text:\n"
        "- Hold SHIFT or use mouse to select text\n"
        "- CTRL+Left/Right to word jump\n"
        "- CTRL+A select all\n"
        "- CTRL+X,CTRL+C,CTRL+V clipboard\n"
        "- CTRL+Z,CTRL+Y undo/redo\n"
        "- ESCAPE to revert\n"
        "- You can apply arithmetic operators +,*,/ on numerical values.\n"
        "  Use +- to subtract.\n");
}

void ImGui::ShowStyleEditor(ImGuiStyle* ref)
{
    ImGuiState& g = *GImGui;
    ImGuiStyle& style = g.Style;

    const ImGuiStyle def; // Default style

    if (ImGui::Button("Revert Style"))
        g.Style = ref ? *ref : def;
    if (ref)
    {
        ImGui::SameLine();
        if (ImGui::Button("Save Style"))
            *ref = g.Style;
    }

    ImGui::PushItemWidth(ImGui::GetWindowWidth() * 0.55f);

    if (ImGui::TreeNode("Sizes"))
    {
        ImGui::SliderFloat("Alpha", &style.Alpha, 0.20f, 1.0f, "%.2f");                 // Not exposing zero here so user doesn't "lose" the UI. But application code could have a toggle to switch between zero and non-zero.
        ImGui::SliderFloat2("WindowPadding", (float*)&style.WindowPadding, 0.0f, 20.0f, "%.0f");
        ImGui::SliderFloat("WindowRounding", &style.WindowRounding, 0.0f, 16.0f, "%.0f");
        ImGui::SliderFloat("ChildWindowRounding", &style.ChildWindowRounding, 0.0f, 16.0f, "%.0f");
        ImGui::SliderFloat2("FramePadding", (float*)&style.FramePadding, 0.0f, 20.0f, "%.0f");
        ImGui::SliderFloat("FrameRounding", &style.FrameRounding, 0.0f, 16.0f, "%.0f");
        ImGui::SliderFloat2("ItemSpacing", (float*)&style.ItemSpacing, 0.0f, 20.0f, "%.0f");
        ImGui::SliderFloat2("ItemInnerSpacing", (float*)&style.ItemInnerSpacing, 0.0f, 20.0f, "%.0f");
        ImGui::SliderFloat2("TouchExtraPadding", (float*)&style.TouchExtraPadding, 0.0f, 10.0f, "%.0f");
        ImGui::SliderFloat("IndentSpacing", &style.IndentSpacing, 0.0f, 20.0f, "%.0f");
        ImGui::SliderFloat("ScrollBarWidth", &style.ScrollbarWidth, 1.0f, 20.0f, "%.0f");
        ImGui::SliderFloat("GrabMinSize", &style.GrabMinSize, 1.0f, 20.0f, "%.0f");
        ImGui::TreePop();
    }

    if (ImGui::TreeNode("Colors"))
    {
        static int output_dest = 0;
        static bool output_only_modified = false;
        if (ImGui::Button("Output Colors"))
        {
            if (output_dest == 0)
                ImGui::LogToClipboard();
            else
                ImGui::LogToTTY();
            ImGui::LogText("ImGuiStyle& style = ImGui::GetStyle();" STR_NEWLINE);
            for (int i = 0; i < ImGuiCol_COUNT; i++)
            {
                const ImVec4& col = style.Colors[i];
                const char* name = ImGui::GetStyleColName(i);
                if (!output_only_modified || memcmp(&col, (ref ? &ref->Colors[i] : &def.Colors[i]), sizeof(ImVec4)) != 0)
                    ImGui::LogText("style.Colors[ImGuiCol_%s]%*s= ImVec4(%.2ff, %.2ff, %.2ff, %.2ff);" STR_NEWLINE, name, 22 - strlen(name), "", col.x, col.y, col.z, col.w);
            }
            ImGui::LogFinish();
        }
        ImGui::SameLine(); ImGui::PushItemWidth(150); ImGui::Combo("##output_type", &output_dest, "To Clipboard\0To TTY"); ImGui::PopItemWidth();
        ImGui::SameLine(); ImGui::Checkbox("Only Modified Fields", &output_only_modified);

        static ImGuiColorEditMode edit_mode = ImGuiColorEditMode_RGB;
        ImGui::RadioButton("RGB", &edit_mode, ImGuiColorEditMode_RGB);
        ImGui::SameLine();
        ImGui::RadioButton("HSV", &edit_mode, ImGuiColorEditMode_HSV);
        ImGui::SameLine();
        ImGui::RadioButton("HEX", &edit_mode, ImGuiColorEditMode_HEX);
        //ImGui::Text("Tip: Click on colored square to change edit mode.");

        static ImGuiTextFilter filter;
        filter.Draw("Filter colors", 200);

        ImGui::BeginChild("#colors", ImVec2(0, 300), true);

        ImGui::ColorEditMode(edit_mode);
        for (int i = 0; i < ImGuiCol_COUNT; i++)
        {
            const char* name = ImGui::GetStyleColName(i);
            if (!filter.PassFilter(name))
                continue;
            ImGui::PushID(i);
            ImGui::ColorEdit4(name, (float*)&style.Colors[i], true);
            if (memcmp(&style.Colors[i], (ref ? &ref->Colors[i] : &def.Colors[i]), sizeof(ImVec4)) != 0)
            {
                ImGui::SameLine(); if (ImGui::Button("Revert")) style.Colors[i] = ref ? ref->Colors[i] : def.Colors[i];
                if (ref) { ImGui::SameLine(); if (ImGui::Button("Save")) ref->Colors[i] = style.Colors[i]; }
            }
            ImGui::PopID();
        }
        ImGui::EndChild();

        ImGui::TreePop();
    }

    ImGui::PopItemWidth();
}

//-----------------------------------------------------------------------------
// SAMPLE CODE
//-----------------------------------------------------------------------------

static void ShowExampleAppConsole(bool* opened);
static void ShowExampleAppLongText(bool* opened);
static void ShowExampleAppAutoResize(bool* opened);
static void ShowExampleAppFixedOverlay(bool* opened);
static void ShowExampleAppManipulatingWindowTitle(bool* opened);
static void ShowExampleAppCustomRendering(bool* opened);

// Demonstrate ImGui features (unfortunately this makes this function a little bloated!)
void ImGui::ShowTestWindow(bool* opened)
{
    // Examples apps
    static bool show_app_metrics = false;
    static bool show_app_console = false;
    static bool show_app_long_text = false;
    static bool show_app_auto_resize = false;
    static bool show_app_fixed_overlay = false;
    static bool show_app_custom_rendering = false;
    static bool show_app_manipulating_window_title = false;
    if (show_app_metrics)
        ImGui::ShowMetricsWindow(&show_app_metrics);
    if (show_app_console)
        ShowExampleAppConsole(&show_app_console);
    if (show_app_long_text)
        ShowExampleAppLongText(&show_app_long_text);
    if (show_app_auto_resize)
        ShowExampleAppAutoResize(&show_app_auto_resize);
    if (show_app_fixed_overlay)
        ShowExampleAppFixedOverlay(&show_app_fixed_overlay);
    if (show_app_manipulating_window_title)
        ShowExampleAppManipulatingWindowTitle(&show_app_manipulating_window_title);
    if (show_app_custom_rendering)
        ShowExampleAppCustomRendering(&show_app_custom_rendering);

    static bool no_titlebar = false;
    static bool no_border = true;
    static bool no_resize = false;
    static bool no_move = false;
    static bool no_scrollbar = false;
    static bool no_collapse = false;
    static float bg_alpha = 0.65f;

    // Demonstrate the various window flags. Typically you would just use the default.
    ImGuiWindowFlags window_flags = 0;
    if (no_titlebar)  window_flags |= ImGuiWindowFlags_NoTitleBar;
    if (!no_border)   window_flags |= ImGuiWindowFlags_ShowBorders;
    if (no_resize)    window_flags |= ImGuiWindowFlags_NoResize;
    if (no_move)      window_flags |= ImGuiWindowFlags_NoMove;
    if (no_scrollbar) window_flags |= ImGuiWindowFlags_NoScrollbar;
    if (no_collapse)  window_flags |= ImGuiWindowFlags_NoCollapse;
    if (!ImGui::Begin("ImGui Test", opened, ImVec2(550,680), bg_alpha, window_flags))
    {
        // Early out if the window is collapsed, as an optimization.
        ImGui::End();
        return;
    }
    
    //ImGui::PushItemWidth(ImGui::GetWindowWidth() * 0.65f);    // 2/3 of the space for widget and 1/3 for labels
    ImGui::PushItemWidth(-140);                                 // Right align, keep 140 pixels for labels

    ImGui::Text("ImGui says hello.");
    //ImGui::Text("MousePos (%g, %g)", ImGui::GetIO().MousePos.x, ImGui::GetIO().MousePos.y);
    //ImGui::Text("MouseWheel %d", ImGui::GetIO().MouseWheel);
    //ImGui::Text("KeyMods %s%s%s", ImGui::GetIO().KeyCtrl ? "CTRL" : "", ImGui::GetIO().KeyShift ? "SHIFT" : "", ImGui::GetIO().KeyAlt? "ALT" : "");
    //ImGui::Text("WantCaptureMouse: %d", ImGui::GetIO().WantCaptureMouse);
    //ImGui::Text("WantCaptureKeyboard: %d", ImGui::GetIO().WantCaptureKeyboard);

    ImGui::Spacing();
    if (ImGui::CollapsingHeader("Help"))
    {
        ImGui::TextWrapped("This window is being created by the ShowTestWindow() function. Please refer to the code for programming reference.\n\nUser Guide:");
        ImGui::ShowUserGuide();
    }

    if (ImGui::CollapsingHeader("Window options"))
    {
        ImGui::Checkbox("no titlebar", &no_titlebar); ImGui::SameLine(150);
        ImGui::Checkbox("no border", &no_border); ImGui::SameLine(300);
        ImGui::Checkbox("no resize", &no_resize); 
        ImGui::Checkbox("no move", &no_move); ImGui::SameLine(150);
        ImGui::Checkbox("no scrollbar", &no_scrollbar); ImGui::SameLine(300);
        ImGui::Checkbox("no collapse", &no_collapse);
        ImGui::SliderFloat("bg alpha", &bg_alpha, 0.0f, 1.0f);

        if (ImGui::TreeNode("Style"))
        {
            ImGui::ShowStyleEditor();
            ImGui::TreePop();
        }

        if (ImGui::TreeNode("Fonts"))
        {
            ImGui::TextWrapped("Tip: Load fonts with GetIO().Fonts->AddFontFromFileTTF().");
            for (size_t i = 0; i < ImGui::GetIO().Fonts->Fonts.size(); i++)
            {
                ImFont* font = ImGui::GetIO().Fonts->Fonts[i];
                ImGui::BulletText("Font %d: %.2f pixels, %d glyphs", i, font->FontSize, font->Glyphs.size());
                ImGui::TreePush((void*)i);
                ImGui::PushFont(font);
                ImGui::Text("The quick brown fox jumps over the lazy dog");
                ImGui::PopFont();
                if (i > 0 && ImGui::Button("Set as default"))
                {
                    ImGui::GetIO().Fonts->Fonts[i] = ImGui::GetIO().Fonts->Fonts[0];
                    ImGui::GetIO().Fonts->Fonts[0] = font;
                }
                ImGui::SliderFloat("font scale", &font->Scale, 0.3f, 2.0f, "%.1f");             // scale only this font
                ImGui::TreePop();
            }
            static float window_scale = 1.0f;
            ImGui::SliderFloat("this window scale", &window_scale, 0.3f, 2.0f, "%.1f");                   // scale only this window
            ImGui::SliderFloat("global scale", &ImGui::GetIO().FontGlobalScale, 0.3f, 2.0f, "%.1f"); // scale everything
            ImGui::SetWindowFontScale(window_scale);
            ImGui::TreePop();
        }

        if (ImGui::TreeNode("Logging"))
        {
            ImGui::LogButtons();
            ImGui::TreePop();
        }
    }

    if (ImGui::CollapsingHeader("Widgets"))
    {
        static bool a=false;
        if (ImGui::Button("Button")) { printf("Clicked\n"); a ^= 1; }
        if (a)
        {
            ImGui::SameLine(); 
            ImGui::Text("Thanks for clicking me!");
        }

        if (ImGui::TreeNode("Tree"))
        {
            for (size_t i = 0; i < 5; i++)
            {
                if (ImGui::TreeNode((void*)i, "Child %d", i))
                {
                    ImGui::Text("blah blah");
                    ImGui::SameLine();
                    if (ImGui::SmallButton("print"))
                        printf("Child %d pressed", (int)i);
                    ImGui::TreePop();
                }
            }
            ImGui::TreePop();
        }

        if (ImGui::TreeNode("Bullets"))
        {
            ImGui::BulletText("Bullet point 1");
            ImGui::BulletText("Bullet point 2\nOn multiple lines");
            ImGui::Bullet(); ImGui::Text("Bullet point 3 (two calls)");
            ImGui::Bullet(); ImGui::SmallButton("Button 1");
            ImGui::Bullet(); ImGui::SmallButton("Button 2");
            ImGui::TreePop();
        }

        if (ImGui::TreeNode("Colored Text"))
        {
            // Using shortcut. You can use PushStyleColor()/PopStyleColor() for more flexibility.
            ImGui::TextColored(ImVec4(1.0f,0.0f,1.0f,1.0f), "Pink");
            ImGui::TextColored(ImVec4(1.0f,1.0f,0.0f,1.0f), "Yellow");
            ImGui::TreePop();
        }

        if (ImGui::TreeNode("Word Wrapping"))
        {
            // Using shortcut. You can use PushTextWrapPos()/PopTextWrapPos() for more flexibility.
            ImGui::TextWrapped("This text should automatically wrap on the edge of the window. The current implementation for text wrapping follows simple rules that works for English and possibly other languages.");
            ImGui::Spacing();

            static float wrap_width = 200.0f;
            ImGui::SliderFloat("Wrap width", &wrap_width, -20, 600, "%.0f");

            ImGui::Text("Test paragraph 1:");
            ImGui::GetWindowDrawList()->AddRectFilled(ImGui::GetCursorScreenPos() + ImVec2(wrap_width, 0.0f), ImGui::GetCursorScreenPos() + ImVec2(wrap_width+10, ImGui::GetTextLineHeight()), 0xFFFF00FF);
            ImGui::PushTextWrapPos(ImGui::GetCursorPos().x + wrap_width);
            ImGui::Text("lazy dog. This paragraph is made to fit within %.0f pixels. The quick brown fox jumps over the lazy dog.", wrap_width);
            ImGui::GetWindowDrawList()->AddRect(ImGui::GetItemRectMin(), ImGui::GetItemRectMax(), 0xFF00FFFF);
            ImGui::PopTextWrapPos();

            ImGui::Text("Test paragraph 2:");
            ImGui::GetWindowDrawList()->AddRectFilled(ImGui::GetCursorScreenPos() + ImVec2(wrap_width, 0.0f), ImGui::GetCursorScreenPos() + ImVec2(wrap_width+10, ImGui::GetTextLineHeight()), 0xFFFF00FF);
            ImGui::PushTextWrapPos(ImGui::GetCursorPos().x + wrap_width);
            ImGui::Text("aaaaaaaa bbbbbbbb, cccccccc,dddddddd. eeeeeeee   ffffffff. gggggggg!hhhhhhhh");
            ImGui::GetWindowDrawList()->AddRect(ImGui::GetItemRectMin(), ImGui::GetItemRectMax(), 0xFF00FFFF);
            ImGui::PopTextWrapPos();

            ImGui::TreePop();
        }

        if (ImGui::TreeNode("UTF-8 Text"))
        {
            // UTF-8 test with Japanese characters
            // (needs a suitable font, try Arial Unicode or M+ fonts http://mplus-fonts.sourceforge.jp/mplus-outline-fonts/index-en.html)
            // Most compiler appears to support UTF-8 in source code (with Visual Studio you need to save your file as 'UTF-8 without signature')
            // However for the sake for maximum portability here we are *not* including raw UTF-8 character in this source file, instead we encode the string with hexadecimal constants.
            // In your own application be reasonable and use UTF-8 in source or retrieve the data from file system!
            // Note that characters values are preserved even if the font cannot be displayed, so you can safely copy & paste garbled characters into another application.
            ImGui::TextWrapped("CJK text will only appears if the font was loaded with the appropriate CJK character ranges. Call io.Font->LoadFromFileTTF() manually to load extra character ranges.");
            ImGui::Text("Hiragana: \xe3\x81\x8b\xe3\x81\x8d\xe3\x81\x8f\xe3\x81\x91\xe3\x81\x93 (kakikukeko)");
            ImGui::Text("Kanjis: \xe6\x97\xa5\xe6\x9c\xac\xe8\xaa\x9e (nihongo)");
            static char buf[32] = "\xe6\x97\xa5\xe6\x9c\xac\xe8\xaa\x9e";
            ImGui::InputText("UTF-8 input", buf, IM_ARRAYSIZE(buf));
            ImGui::TreePop();
        }

        if (ImGui::TreeNode("Clipping"))
        {
            static ImVec2 size(80, 20);
            ImGui::TextWrapped("On a per-widget basis we are occasionally clipping text if it won't fit in its frame.");
            ImGui::SliderFloat2("size", (float*)&size, 5.0f, 200.0f);
            ImGui::Button("Line 1 hello\nLine 2 clip me!", size);
            ImGui::TextWrapped("Otherwise we are doing coarser clipping + passing a scissor rectangle to the renderer. The system is designed to try minimizing both execution and rendering cost.");
            ImGui::TreePop();
        }

        if (ImGui::TreeNode("Images"))
        {
            ImGui::TextWrapped("Below we are displaying the font texture (which is the only texture we have access to in this demo). Use the 'ImTextureID' type as storage to pass pointers or identifier to your own texture data. Hover the texture for a zoomed view!");
            ImVec2 tex_screen_pos = ImGui::GetCursorScreenPos();
            float tex_w = (float)ImGui::GetIO().Fonts->TexWidth;
            float tex_h = (float)ImGui::GetIO().Fonts->TexHeight;
            ImTextureID tex_id = ImGui::GetIO().Fonts->TexID;
            ImGui::Image(tex_id, ImVec2(tex_w, tex_h), ImVec2(0,0), ImVec2(1,1), ImColor(255,255,255,255), ImColor(255,255,255,128));
            if (ImGui::IsItemHovered())
            {
                ImGui::BeginTooltip();
                float focus_sz = 32.0f;
                float focus_x = ImClamp(ImGui::GetMousePos().x - tex_screen_pos.x - focus_sz * 0.5f, 0.0f, tex_w - focus_sz);
                float focus_y = ImClamp(ImGui::GetMousePos().y - tex_screen_pos.y - focus_sz * 0.5f, 0.0f, tex_h - focus_sz);
                ImGui::Text("Min: (%.2f, %.2f)", focus_x, focus_y);
                ImGui::Text("Max: (%.2f, %.2f)", focus_x + focus_sz, focus_y + focus_sz);
                ImVec2 uv0 = ImVec2((focus_x) / tex_w, (focus_y) / tex_h);
                ImVec2 uv1 = ImVec2((focus_x + focus_sz) / tex_w, (focus_y + focus_sz) / tex_h);
                ImGui::Image(tex_id, ImVec2(128,128), uv0, uv1, ImColor(255,255,255,255), ImColor(255,255,255,128));
                ImGui::EndTooltip();
            }
            ImGui::TextWrapped("And now some textured buttons..");
            static int pressed_count = 0;
            for (int i = 0; i < 8; i++)
            {
                if (i > 0)
                    ImGui::SameLine();
                ImGui::PushID(i);
                int frame_padding = -1 + i;     // -1 padding uses default padding
                if (ImGui::ImageButton(tex_id, ImVec2(32,32), ImVec2(0,0), ImVec2(32.0f/tex_w,32/tex_h), frame_padding))
                    pressed_count += 1;
                ImGui::PopID();
            }
            ImGui::Text("Pressed %d times.", pressed_count);
            ImGui::TreePop();
        }

        if (ImGui::TreeNode("Selectables"))
        {
            if (ImGui::TreeNode("Basic"))
            {
                static bool selected[3] = { false, true, false };
                ImGui::Selectable("1. I am selectable", &selected[0]);
                ImGui::Selectable("2. I am selectable", &selected[1]);
                ImGui::Text("3. I am not selectable");
                ImGui::Selectable("4. I am selectable", &selected[2]);
                ImGui::TreePop();
            }
            if (ImGui::TreeNode("Rendering more text into the same block"))
            {
                static bool selected[3] = { false, false, false };
                ImGui::Selectable("main.c", &selected[0]);    ImGui::SameLine(300); ImGui::Text(" 2,345 bytes");
                ImGui::Selectable("Hello.cpp", &selected[1]); ImGui::SameLine(300); ImGui::Text("12,345 bytes");
                ImGui::Selectable("Hello.h", &selected[2]);   ImGui::SameLine(300); ImGui::Text(" 2,345 bytes");
                ImGui::TreePop();
            }
            if (ImGui::TreeNode("Grid"))
            {
                static bool selected[16] = { true, false, false, false, false, true, false, false, false, false, true, false, false, false, false, true };
                for (int i = 0; i < 16; i++)
                {
                    ImGui::PushID(i);
                    if (ImGui::Selectable("Me", &selected[i], ImVec2(50,50)))
                    {
                        int x = i % 4, y = i / 4;
                        if (x > 0) selected[i - 1] ^= 1;
                        if (x < 3) selected[i + 1] ^= 1;
                        if (y > 0) selected[i - 4] ^= 1;
                        if (y < 3) selected[i + 4] ^= 1;
                    }
                    if ((i % 4) < 3) ImGui::SameLine();
                    ImGui::PopID();
                }
                ImGui::TreePop();
            }
            ImGui::TreePop();
        }

        if (ImGui::TreeNode("Popup"))
        {
            static bool popup_open = false;
            static int selected_fish = -1;
            const char* fishes[] = { "Bream", "Haddock", "Mackerel", "Pollock", "Tilefish" };
            if (ImGui::Button("Select.."))
                popup_open = true;
            ImGui::SameLine();
            ImGui::Text(selected_fish == -1 ? "<None>" : fishes[selected_fish]);
            if (popup_open)
            {
                ImGui::BeginPopup(&popup_open);
                ImGui::Text("Aquarium");
                ImGui::Separator();
                for (int i = 0; i < IM_ARRAYSIZE(fishes); i++)
                {
                    if (ImGui::Selectable(fishes[i], false))
                    {
                        selected_fish = i;
                        popup_open = false;
                    }
                }
                ImGui::EndPopup();
            }
            ImGui::TreePop();
        }

        if (ImGui::TreeNode("Filtered Text Input"))
        {
            static char buf1[64] = ""; ImGui::InputText("default", buf1, 64);
            static char buf2[64] = ""; ImGui::InputText("decimal", buf2, 64, ImGuiInputTextFlags_CharsDecimal);
            static char buf3[64] = ""; ImGui::InputText("hexadecimal", buf3, 64, ImGuiInputTextFlags_CharsHexadecimal | ImGuiInputTextFlags_CharsUppercase);
            static char buf4[64] = ""; ImGui::InputText("uppercase", buf4, 64, ImGuiInputTextFlags_CharsUppercase);
            static char buf5[64] = ""; ImGui::InputText("no blank", buf5, 64, ImGuiInputTextFlags_CharsNoBlank);
            struct TextFilters { static int FilterImGuiLetters(ImGuiTextEditCallbackData* data) { if (data->EventChar < 256 && strchr("imgui", (char)data->EventChar)) return 0; return 1; } };
            static char buf6[64] = ""; ImGui::InputText("\"imgui\" letters", buf6, 64, ImGuiInputTextFlags_CallbackCharFilter, TextFilters::FilterImGuiLetters);
            ImGui::TreePop();
        }

        static bool check = true;
        ImGui::Checkbox("checkbox", &check);

        static int e = 0;
        ImGui::RadioButton("radio a", &e, 0); ImGui::SameLine();
        ImGui::RadioButton("radio b", &e, 1); ImGui::SameLine();
        ImGui::RadioButton("radio c", &e, 2);

        // Color buttons, demonstrate using PushID() to add unique identifier in the ID stack, and changing style.
        for (int i = 0; i < 7; i++)
        {
            if (i > 0) ImGui::SameLine();
            ImGui::PushID(i);
            ImGui::PushStyleColor(ImGuiCol_Button, ImColor::HSV(i/7.0f, 0.6f, 0.6f));
            ImGui::PushStyleColor(ImGuiCol_ButtonHovered, ImColor::HSV(i/7.0f, 0.7f, 0.7f));
            ImGui::PushStyleColor(ImGuiCol_ButtonActive, ImColor::HSV(i/7.0f, 0.8f, 0.8f));
            ImGui::Button("Click");
            ImGui::PopStyleColor(3);
            ImGui::PopID();
        }

        ImGui::Text("Hover over me");
        if (ImGui::IsItemHovered())
            ImGui::SetTooltip("I am a tooltip");

        ImGui::SameLine();
        ImGui::Text("- or me");
        if (ImGui::IsItemHovered())
        {
            ImGui::BeginTooltip();
            ImGui::Text("I am a fancy tooltip");
            static float arr[] = { 0.6f, 0.1f, 1.0f, 0.5f, 0.92f, 0.1f, 0.2f };
            ImGui::PlotLines("Curve", arr, IM_ARRAYSIZE(arr));
            ImGui::EndTooltip();
        }

        // Testing IMGUI_ONCE_UPON_A_FRAME macro
        //for (int i = 0; i < 5; i++)
        //{
        //  IMGUI_ONCE_UPON_A_FRAME
        //  {
        //      ImGui::Text("This will be displayed only once.");
        //  }
        //}

        ImGui::Separator();

        ImGui::LabelText("label", "Value");

        static int item = 1;
        ImGui::Combo("combo", &item, "aaaa\0bbbb\0cccc\0dddd\0eeee\0\0");

        const char* items[] = { "AAAA", "BBBB", "CCCC", "DDDD", "EEEE", "FFFF", "GGGG", "HHHH", "IIII", "JJJJ", "KKKK" };
        static int item2 = -1;
        ImGui::Combo("combo scroll", &item2, items, IM_ARRAYSIZE(items));

        {
            static char str0[128] = "Hello, world!";
            static int i0=123;
            static float f0=0.001f;
            ImGui::InputText("input text", str0, IM_ARRAYSIZE(str0));
            ImGui::InputInt("input int", &i0);
            ImGui::InputFloat("input float", &f0, 0.01f, 1.0f);

            static float vec4a[4] = { 0.10f, 0.20f, 0.30f, 0.44f };
            ImGui::InputFloat3("input float3", vec4a);
        }

        /*
        {
            static int i1=50;
            static int i2=42;
            ImGui::DragInt("drag int", &i1, 1);
            ImGui::DragInt("drag int 0..100", &i2, 1, 0, 100);

            static float f1=1.00f;
            static float f2=0.0067f;
            ImGui::DragFloat("drag float", &f1, 1.0f);
            ImGui::DragFloat("drag small float", &f2, 0.0001f, 0.0f, 0.0f, "%.06f");
        }
        */

        {
            static int i1=0;
            static int i2=42;
            ImGui::SliderInt("slider int 0..3", &i1, 0, 3);
            ImGui::SliderInt("slider int -100..100", &i2, -100, 100);

            static float f1=1.123f;
            static float f2=0;
            ImGui::SliderFloat("slider float", &f1, 0.0f, 2.0f);
            ImGui::SliderFloat("slider log float", &f2, -10.0f, 10.0f, "%.4f", 3.0f);
            static float angle = 0.0f;
            ImGui::SliderAngle("slider angle", &angle);
        }

        static float col1[3] = { 1.0f,0.0f,0.2f };
        static float col2[4] = { 0.4f,0.7f,0.0f,0.5f };
        ImGui::ColorEdit3("color 1", col1);
        ImGui::ColorEdit4("color 2", col2);

        const char* listbox_items[] = { "Apple", "Banana", "Cherry", "Kiwi", "Mango", "Orange", "Pineapple", "Strawberry", "Watermelon" };
        static int listbox_item_current = 1;
        ImGui::ListBox("listbox\n(single select)", &listbox_item_current, listbox_items, IM_ARRAYSIZE(listbox_items), 4);

        //static int listbox_item_current2 = 2;
        //ImGui::PushItemWidth(-1);
        //ImGui::ListBox("##listbox2", &listbox_item_current2, listbox_items, IM_ARRAYSIZE(listbox_items), 4);
        //ImGui::PopItemWidth();

        if (ImGui::TreeNode("Multi-component Widgets"))
        {
            ImGui::Unindent();

            static float vec4f[4] = { 0.10f, 0.20f, 0.30f, 0.44f };
            static int vec4i[4] = { 1, 5, 100, 255 };

            ImGui::InputFloat2("input float2", vec4f);
            ImGui::SliderFloat2("slider float2", vec4f, 0.0f, 1.0f);
            ImGui::InputInt2("input int2", vec4i);
            ImGui::SliderInt2("slider int2", vec4i, 0, 255);

            ImGui::InputFloat3("input float3", vec4f);
            ImGui::SliderFloat3("slider float3", vec4f, 0.0f, 1.0f);
            ImGui::InputInt3("input int3", vec4i);
            ImGui::SliderInt3("slider int3", vec4i, 0, 255);

            ImGui::InputFloat4("input float4", vec4f);
            ImGui::SliderFloat4("slider float4", vec4f, 0.0f, 1.0f);
            ImGui::InputInt4("input int4", vec4i);
            ImGui::SliderInt4("slider int4", vec4i, 0, 255);

            ImGui::Indent();
            ImGui::TreePop();
        }

        if (ImGui::TreeNode("Vertical Sliders"))
        {
            ImGui::Unindent();
            const float spacing = 4;
            ImGui::PushStyleVar(ImGuiStyleVar_ItemSpacing, ImVec2(spacing, spacing));

            static int int_value = 0;
            ImGui::VSliderInt("##int", ImVec2(18,160), &int_value, 0, 5);
            ImGui::SameLine();

            static float values[7] = { 0.0f, 0.60f, 0.35f, 0.9f, 0.70f, 0.20f, 0.0f };
            ImGui::PushID("set1");
            for (int i = 0; i < 7; i++)
            {
                if (i > 0) ImGui::SameLine();
                ImGui::PushID(i);
                ImGui::PushStyleColor(ImGuiCol_FrameBg, ImColor::HSV(i/7.0f, 0.5f, 0.5f));
                ImGui::PushStyleColor(ImGuiCol_FrameBgHovered, ImColor::HSV(i/7.0f, 0.6f, 0.5f));
                ImGui::PushStyleColor(ImGuiCol_FrameBgActive, ImColor::HSV(i/7.0f, 0.7f, 0.5f));
                ImGui::PushStyleColor(ImGuiCol_SliderGrab, ImColor::HSV(i/7.0f, 0.9f, 0.9f));
                ImGui::VSliderFloat("##v", ImVec2(18,160), &values[i], 0.0f, 1.0f, "");
                if (ImGui::IsItemActive() || ImGui::IsItemHovered())
                    ImGui::SetTooltip("%.3f", values[i]);
                ImGui::PopStyleColor(4);
                ImGui::PopID();
            }
            ImGui::PopID();

            ImGui::SameLine();
            ImGui::PushID("set2");
            static float values2[4] = { 0.20f, 0.80f, 0.40f, 0.25f };
            const int rows = 3;
            const ImVec2 small_slider_size(18, (160.0f-(rows-1)*spacing)/rows);
            for (int nx = 0; nx < 4; nx++)
            {
                if (nx > 0) ImGui::SameLine();
                ImGui::BeginGroup();
                for (int ny = 0; ny < rows; ny++)
                {
                    ImGui::PushID(nx*rows+ny);
                    ImGui::VSliderFloat("##v", small_slider_size, &values2[nx], 0.0f, 1.0f, "");
                    if (ImGui::IsItemActive() || ImGui::IsItemHovered())
                        ImGui::SetTooltip("%.3f", values2[nx]);
                    ImGui::PopID();
                }
                ImGui::EndGroup();
            }
            ImGui::PopID();

            ImGui::SameLine();
            ImGui::PushID("set3");
            for (int i = 0; i < 4; i++)
            {
                if (i > 0) ImGui::SameLine();
                ImGui::PushID(i);
                ImGui::PushStyleVar(ImGuiStyleVar_GrabMinSize, 40);
                ImGui::VSliderFloat("##v", ImVec2(40,160), &values[i], 0.0f, 1.0f, "%.2f");
                ImGui::PopStyleVar();
                ImGui::PopID();
            }
            ImGui::PopID();

            ImGui::Indent();
            ImGui::TreePop();
        }

        if (ImGui::TreeNode("Dragging"))
        {
            // You can use ImGui::GetItemActiveDragDelta() to query for the dragged amount on any widget.
            static ImVec2 value_raw(0.0f, 0.0f);
            static ImVec2 value_with_lock_threshold(0.0f, 0.0f);
            ImGui::Button("Drag Me");
            if (ImGui::IsItemActive())
            {
                value_raw = ImGui::GetMouseDragDelta(0, 0.0f);
                value_with_lock_threshold = ImGui::GetMouseDragDelta(0);
                //ImGui::SetTooltip("Delta: %.1f, %.1f", value.x, value.y);

                // Draw a line between the button and the mouse cursor
                ImDrawList* draw_list = ImGui::GetWindowDrawList();
                draw_list->PushClipRectFullScreen();
                draw_list->AddLine(ImGui::CalcItemRectClosestPoint(ImGui::GetIO().MousePos, true, -2.0f), ImGui::GetIO().MousePos, ImColor(ImGui::GetStyle().Colors[ImGuiCol_Button]), 4.0f);
                draw_list->PopClipRect();
            }
            ImGui::SameLine(); ImGui::Text("Raw (%.1f, %.1f), WithLockThresold (%.1f, %.1f)", value_raw.x, value_raw.y, value_with_lock_threshold.x, value_with_lock_threshold.y);
            ImGui::TreePop();
        }
    }

    if (ImGui::CollapsingHeader("Graphs widgets"))
    {
        static float arr[] = { 0.6f, 0.1f, 1.0f, 0.5f, 0.92f, 0.1f, 0.2f };
        ImGui::PlotLines("Frame Times", arr, IM_ARRAYSIZE(arr));

        static bool pause;
        static ImVector<float> values; if (values.empty()) { values.resize(90); memset(&values.front(), 0, values.size()*sizeof(float)); } 
        static size_t values_offset = 0; 
        if (!pause) 
        { 
            // create dummy data at fixed 60 hz rate
            static float refresh_time = -1.0f;
            if (ImGui::GetTime() > refresh_time + 1.0f/60.0f)
            {
                refresh_time = ImGui::GetTime();
                static float phase = 0.0f;
                values[values_offset] = cosf(phase); 
                values_offset = (values_offset+1)%values.size(); 
                phase += 0.10f*values_offset; 
            }
        }
        ImGui::PlotLines("##Graph", &values.front(), (int)values.size(), (int)values_offset, "avg 0.0", -1.0f, 1.0f, ImVec2(0,80));
        ImGui::SameLine(0, (int)ImGui::GetStyle().ItemInnerSpacing.x); 
        ImGui::BeginGroup();
        ImGui::Text("Graph");
        ImGui::Checkbox("pause", &pause);
        ImGui::EndGroup();
        ImGui::PlotHistogram("Histogram", arr, IM_ARRAYSIZE(arr), 0, NULL, 0.0f, 1.0f, ImVec2(0,80));
    }

    if (ImGui::CollapsingHeader("Layout"))
    {
        if (ImGui::TreeNode("Widgets Alignment"))
        {
            static float f = 0.0f;
            ImGui::Text("Fixed: 100 pixels");
            ImGui::PushItemWidth(100);
            ImGui::InputFloat("float##1", &f);
            ImGui::PopItemWidth();

            ImGui::Text("Proportional: 50%% of window width");
            ImGui::PushItemWidth(ImGui::GetWindowWidth() * 0.5f);
            ImGui::InputFloat("float##2", &f);
            ImGui::PopItemWidth();

            ImGui::Text("Right-aligned: Leave 100 pixels for label");
            ImGui::PushItemWidth(-100);
            ImGui::InputFloat("float##3", &f);
            ImGui::PopItemWidth();

            ImGui::TreePop();
        }

        if (ImGui::TreeNode("Basic Horizontal Layout"))
        {
            ImGui::TextWrapped("(Use ImGui::SameLine() to keep adding items to the right of the preceeding item)");

            // Text
            ImGui::Text("Two items: Hello");
            ImGui::SameLine();
            ImGui::TextColored(ImVec4(1,1,0,1), "World");

            // Adjust spacing
            ImGui::Text("More spacing: Hello");
            ImGui::SameLine(0, 20);
            ImGui::TextColored(ImVec4(1,1,0,1), "World");

            // Button
            ImGui::AlignFirstTextHeightToWidgets();
            ImGui::Text("Normal buttons"); ImGui::SameLine();
            ImGui::Button("Banana"); ImGui::SameLine();
            ImGui::Button("Apple"); ImGui::SameLine();
            ImGui::Button("Corniflower");

            // Button
            ImGui::Text("Small buttons"); ImGui::SameLine();
            ImGui::SmallButton("Like this one"); ImGui::SameLine();
            ImGui::Text("can fit within a text block.");

            // Aligned to arbitrary position. Easy/cheap column.
            ImGui::Text("Aligned"); 
            ImGui::SameLine(150); ImGui::Text("x=150");
            ImGui::SameLine(300); ImGui::Text("x=300");
            ImGui::Text("Aligned");
            ImGui::SameLine(150); ImGui::SmallButton("x=150");
            ImGui::SameLine(300); ImGui::SmallButton("x=300");

            // Checkbox
            static bool c1=false,c2=false,c3=false,c4=false;
            ImGui::Checkbox("My", &c1); ImGui::SameLine();
            ImGui::Checkbox("Tailor", &c2); ImGui::SameLine();
            ImGui::Checkbox("Is", &c3); ImGui::SameLine();
            ImGui::Checkbox("Rich", &c4);

            // Various
            static float f0=1.0f, f1=2.0f, f2=3.0f;
            ImGui::PushItemWidth(80);
            const char* items[] = { "AAAA", "BBBB", "CCCC", "DDDD" };
            static int item = -1;
            ImGui::Combo("Combo", &item, items, IM_ARRAYSIZE(items)); ImGui::SameLine();
            ImGui::SliderFloat("X", &f0, 0.0f,5.0f); ImGui::SameLine();
            ImGui::SliderFloat("Y", &f1, 0.0f,5.0f); ImGui::SameLine();
            ImGui::SliderFloat("Z", &f2, 0.0f,5.0f); 
            ImGui::PopItemWidth();

            ImGui::PushItemWidth(80);
            ImGui::Text("Lists:");
            static int selection[4] = { 0, 1, 2, 3 };
            for (int i = 0; i < 4; i++)
            {
                if (i > 0) ImGui::SameLine();
                ImGui::PushID(i);
                ImGui::ListBox("", &selection[i], items, IM_ARRAYSIZE(items));
                ImGui::PopID();
                //if (ImGui::IsItemHovered()) ImGui::SetTooltip("ListBox %d hovered", i); 
            }
            ImGui::PopItemWidth();

            ImGui::TreePop();
        }

        if (ImGui::TreeNode("Groups"))
        {
            ImGui::TextWrapped("(Using ImGui::BeginGroup()/EndGroup() to layout items)");

            ImVec2 size;
            ImGui::BeginGroup();
            {
                ImGui::BeginGroup();
                ImGui::Button("AAA");
                ImGui::SameLine();
                ImGui::Button("BBB");
                ImGui::SameLine();
                ImGui::BeginGroup();
                ImGui::Button("CCC");
                ImGui::Button("DDD");
                ImGui::EndGroup();
                if (ImGui::IsItemHovered())
                    ImGui::SetTooltip("Group hovered");
                ImGui::SameLine();
                ImGui::Button("EEE");
                ImGui::EndGroup();

                // Capture the group size and create widgets using the same size
                size = ImGui::GetItemRectSize();
                const float values[5] = { 0.5f, 0.20f, 0.80f, 0.60f, 0.25f };
                ImGui::PlotHistogram("##values", values, IM_ARRAYSIZE(values), 0, NULL, 0.0f, 1.0f, size);
            }
            ImGui::Button("ACTION", ImVec2((size.x - ImGui::GetStyle().ItemSpacing.x)*0.5f,size.y));
            ImGui::SameLine();
            ImGui::Button("REACTION", ImVec2((size.x - ImGui::GetStyle().ItemSpacing.x)*0.5f,size.y));
            ImGui::EndGroup();
            ImGui::SameLine();

            ImGui::Button("LEVERAGE\nBUZZWORD", size);
            ImGui::SameLine();

            ImGui::ListBoxHeader("List", size);
            ImGui::Selectable("Selected", true);
            ImGui::Selectable("Not Selected", false);
            ImGui::ListBoxFooter();

            ImGui::TreePop();
        }

        if (ImGui::TreeNode("Text Baseline Alignment"))
        {
            ImGui::TextWrapped("(This is testing the vertical alignment that occurs on text to keep it at the same baseline as widgets. Lines only composed of text or \"small\" widgets fit in less vertical spaces than lines with normal widgets)"); 

            ImGui::Text("One\nTwo\nThree"); ImGui::SameLine();            
            ImGui::Text("Hello\nWorld"); ImGui::SameLine();
            ImGui::Text("Banana");

            ImGui::Text("Banana"); ImGui::SameLine();
            ImGui::Text("Hello\nWorld"); ImGui::SameLine();
            ImGui::Text("One\nTwo\nThree");

            ImGui::Button("HOP"); ImGui::SameLine();
            ImGui::Text("Banana"); ImGui::SameLine();
            ImGui::Text("Hello\nWorld"); ImGui::SameLine();
            ImGui::Text("Banana");

            ImGui::Button("HOP"); ImGui::SameLine();
            ImGui::Text("Hello\nWorld"); ImGui::SameLine();
            ImGui::Text("Banana");

            ImGui::Button("TEST"); ImGui::SameLine();
            ImGui::Text("TEST"); ImGui::SameLine();
            ImGui::SmallButton("TEST");

            ImGui::AlignFirstTextHeightToWidgets(); // If your line starts with text, call this to align it to upcoming widgets.
            ImGui::Text("Text aligned to Widget"); ImGui::SameLine();
            ImGui::Button("Widget"); ImGui::SameLine();
            ImGui::Text("Widget"); ImGui::SameLine();
            ImGui::SmallButton("Widget");

            ImGui::TreePop();
        }
    }

    if (ImGui::CollapsingHeader("Child regions"))
    {
        ImGui::Text("Without border");
        static int line = 50;
        bool goto_line = ImGui::Button("Goto");
        ImGui::SameLine(); 
        ImGui::PushItemWidth(100);
        goto_line |= ImGui::InputInt("##Line", &line, 0, 0, ImGuiInputTextFlags_EnterReturnsTrue);
        ImGui::PopItemWidth();
        ImGui::BeginChild("Sub1", ImVec2(ImGui::GetWindowWidth() * 0.5f,300));
        for (int i = 0; i < 100; i++)
        {
            ImGui::Text("%04d: scrollable region", i);
            if (goto_line && line == i)
                ImGui::SetScrollPosHere();
        }
        if (goto_line && line >= 100)
            ImGui::SetScrollPosHere();
        ImGui::EndChild();

        ImGui::SameLine();

        ImGui::PushStyleVar(ImGuiStyleVar_ChildWindowRounding, 5.0f);
        ImGui::BeginChild("Sub2", ImVec2(0,300), true);
        ImGui::Text("With border");
        ImGui::Columns(2);
        for (int i = 0; i < 100; i++)
        {
            if (i == 50)
                ImGui::NextColumn();
            char buf[32];
            ImFormatString(buf, IM_ARRAYSIZE(buf), "%08x", i*5731);
            ImGui::Button(buf);
        }
        ImGui::EndChild();
        ImGui::PopStyleVar();
    }

    if (ImGui::CollapsingHeader("Columns"))
    {
        // Basic columns
        ImGui::Text("Basic:");
        ImGui::Columns(4, "mycolumns");
        ImGui::Separator();
        ImGui::Text("ID"); ImGui::NextColumn();
        ImGui::Text("Name"); ImGui::NextColumn();
        ImGui::Text("Path"); ImGui::NextColumn();
        ImGui::Text("Flags"); ImGui::NextColumn();
        ImGui::Separator();
        const char* names[3] = { "Robert", "Stephanie", "C64" };
        const char* paths[3] = { "/path/robert", "/path/stephanie", "/path/computer" };
        for (int i = 0; i < 3; i++)
        {
            ImGui::Text("%04d", i); ImGui::NextColumn();
            ImGui::Text(names[i]); ImGui::NextColumn();
            ImGui::Text(paths[i]); ImGui::NextColumn(); 
            ImGui::Text("...."); ImGui::NextColumn();
        }
        ImGui::Columns(1);

        ImGui::Separator();
        ImGui::Spacing();

        // Scrolling columns
		/*
        ImGui::Text("Scrolling:");
        ImGui::BeginChild("##header", ImVec2(0, ImGui::GetTextLineHeightWithSpacing()+ImGui::GetStyle().ItemSpacing.y));
        ImGui::Columns(3);
        ImGui::Text("ID"); ImGui::NextColumn();
        ImGui::Text("Name"); ImGui::NextColumn();
        ImGui::Text("Path"); ImGui::NextColumn();
        ImGui::Columns(1);
        ImGui::Separator();
        ImGui::EndChild();
        ImGui::BeginChild("##scrollingregion", ImVec2(0, 60));
        ImGui::Columns(3);
        for (int i = 0; i < 10; i++)
        {
            ImGui::Text("%04d", i); ImGui::NextColumn();
            ImGui::Text("Foobar"); ImGui::NextColumn();
            ImGui::Text("/path/foobar/%04d/", i); ImGui::NextColumn();
        }
        ImGui::Columns(1);
        ImGui::EndChild();

        ImGui::Separator();
        ImGui::Spacing();
		*/

        // Create multiple items in a same cell before switching to next column
        ImGui::Text("Mixed items:");
        ImGui::Columns(3, "mixed");
        ImGui::Separator();

        static int e = 0;
        ImGui::Text("Hello"); 
        ImGui::Button("Banana");
        ImGui::RadioButton("radio a", &e, 0); 
        ImGui::NextColumn();

        ImGui::Text("ImGui"); 
        ImGui::Button("Apple");
        ImGui::RadioButton("radio b", &e, 1);
        static float foo = 1.0f;
        ImGui::InputFloat("red", &foo, 0.05f, 0, 3); 
        ImGui::Text("An extra line here.");
        ImGui::NextColumn();
        
        ImGui::Text("World!");
        ImGui::Button("Corniflower");
        ImGui::RadioButton("radio c", &e, 2);
        static float bar = 1.0f;
        ImGui::InputFloat("blue", &bar, 0.05f, 0, 3); 
        ImGui::NextColumn();

        if (ImGui::CollapsingHeader("Category A")) ImGui::Text("Blah blah blah"); ImGui::NextColumn();
        if (ImGui::CollapsingHeader("Category B")) ImGui::Text("Blah blah blah"); ImGui::NextColumn();
        if (ImGui::CollapsingHeader("Category C")) ImGui::Text("Blah blah blah"); ImGui::NextColumn();
        ImGui::Columns(1);

        ImGui::Separator();
        ImGui::Spacing();

        // Tree items
        ImGui::Text("Tree items:");
        ImGui::Columns(2, "tree items");
        ImGui::Separator();
        if (ImGui::TreeNode("Hello")) { ImGui::BulletText("World"); ImGui::TreePop(); } ImGui::NextColumn();
        if (ImGui::TreeNode("Bonjour")) { ImGui::BulletText("Monde"); ImGui::TreePop(); } ImGui::NextColumn();
        ImGui::Columns(1);

        ImGui::Separator();
        ImGui::Spacing();

        // Word-wrapping
        ImGui::Text("Word-wrapping:");
        ImGui::Columns(2, "word-wrapping");
        ImGui::Separator();
        ImGui::TextWrapped("The quick brown fox jumps over the lazy dog.");
        ImGui::Text("Hello Left");
        ImGui::NextColumn();
        ImGui::TextWrapped("The quick brown fox jumps over the lazy dog.");
        ImGui::Text("Hello Right");
        ImGui::Columns(1);

        ImGui::Separator();
        ImGui::Spacing();

        if (ImGui::TreeNode("Inside a tree.."))
        {
            if (ImGui::TreeNode("node 1 (with borders)"))
            {
                ImGui::Columns(4);
                for (int i = 0; i < 8; i++)
                {
                    ImGui::Text("%c%c%c", 'a'+i, 'a'+i, 'a'+i);
                    ImGui::NextColumn();
                }
                ImGui::Columns(1);
                ImGui::TreePop();
            }
            if (ImGui::TreeNode("node 2 (without borders)"))
            {
                ImGui::Columns(4, NULL, false);
                for (int i = 0; i < 8; i++)
                {
                    ImGui::Text("%c%c%c", 'a'+i, 'a'+i, 'a'+i);
                    ImGui::NextColumn();
                }
                ImGui::Columns(1);
                ImGui::TreePop();
            }
            ImGui::TreePop();
        }
    }

    if (ImGui::CollapsingHeader("Filtering"))
    {
        static ImGuiTextFilter filter;
        ImGui::Text("Filter usage:\n"
                    "  \"\"         display all lines\n"
                    "  \"xxx\"      display lines containing \"xxx\"\n"
                    "  \"xxx,yyy\"  display lines containing \"xxx\" or \"yyy\"\n"
                    "  \"-xxx\"     hide lines containing \"xxx\"");
        filter.Draw();
        const char* lines[] = { "aaa1.c", "bbb1.c", "ccc1.c", "aaa2.cpp", "bbb2.cpp", "ccc2.cpp", "abc.h", "hello, world" };
        for (size_t i = 0; i < IM_ARRAYSIZE(lines); i++)
            if (filter.PassFilter(lines[i]))
                ImGui::BulletText("%s", lines[i]);
    }

    if (ImGui::CollapsingHeader("Keyboard, Mouse & Focus"))
    {
        if (ImGui::TreeNode("Tabbing"))
        {
            ImGui::Text("Use TAB/SHIFT+TAB to cycle thru keyboard editable fields.");
            static char buf[32] = "dummy";
            ImGui::InputText("1", buf, IM_ARRAYSIZE(buf));
            ImGui::InputText("2", buf, IM_ARRAYSIZE(buf));
            ImGui::InputText("3", buf, IM_ARRAYSIZE(buf));
            ImGui::PushAllowKeyboardFocus(false);
            ImGui::InputText("4 (tab skip)", buf, IM_ARRAYSIZE(buf));
            //ImGui::SameLine(); ImGui::Text("(?)"); if (ImGui::IsHovered()) ImGui::SetTooltip("Use ImGui::PushAllowKeyboardFocus(bool)\nto disable tabbing through certain widgets.");
            ImGui::PopAllowKeyboardFocus();
            ImGui::InputText("5", buf, IM_ARRAYSIZE(buf));
            ImGui::TreePop();
        }

        if (ImGui::TreeNode("Focus from code"))
        {
            bool focus_1 = ImGui::Button("Focus on 1"); ImGui::SameLine();
            bool focus_2 = ImGui::Button("Focus on 2"); ImGui::SameLine();
            bool focus_3 = ImGui::Button("Focus on 3");
            int has_focus = 0;
            static char buf[128] = "click on a button to set focus";
            
            if (focus_1) ImGui::SetKeyboardFocusHere();
            ImGui::InputText("1", buf, IM_ARRAYSIZE(buf));
            if (ImGui::IsItemActive()) has_focus = 1;
            
            if (focus_2) ImGui::SetKeyboardFocusHere();
            ImGui::InputText("2", buf, IM_ARRAYSIZE(buf));
            if (ImGui::IsItemActive()) has_focus = 2;

            ImGui::PushAllowKeyboardFocus(false);
            if (focus_3) ImGui::SetKeyboardFocusHere();
            ImGui::InputText("3 (tab skip)", buf, IM_ARRAYSIZE(buf));
            if (ImGui::IsItemActive()) has_focus = 3;
            ImGui::PopAllowKeyboardFocus();
            if (has_focus)
                ImGui::Text("Item with focus: %d", has_focus);
            else 
                ImGui::Text("Item with focus: <none>");
            ImGui::TextWrapped("Cursor & selection are preserved when refocusing last used item in code.");
            ImGui::TreePop();
        }

        if (ImGui::TreeNode("Mouse cursors"))
        {
            ImGui::TextWrapped("(Your application can render a different mouse cursor based on what ImGui::GetMouseCursor() returns. You can also set io.MouseDrawCursor to ask ImGui to render the cursor for you in software)");
            ImGui::Checkbox("io.MouseDrawCursor", &ImGui::GetIO().MouseDrawCursor);
            ImGui::Text("Hover to see mouse cursors:");
            for (int i = 0; i < ImGuiMouseCursor_Count_; i++)
            {
                char label[32];
                sprintf(label, "Mouse cursor %d", i);
                ImGui::Bullet(); ImGui::Selectable(label, false); 
                if (ImGui::IsItemHovered()) 
                    ImGui::SetMouseCursor(i);
            }
            ImGui::TreePop();
        }
    }

    if (ImGui::CollapsingHeader("App Examples"))
    {
        ImGui::Checkbox("Metrics", &show_app_metrics);
        ImGui::Checkbox("Console", &show_app_console);
        ImGui::Checkbox("Long text display", &show_app_long_text);
        ImGui::Checkbox("Auto-resizing window", &show_app_auto_resize);
        ImGui::Checkbox("Simple overlay", &show_app_fixed_overlay);
        ImGui::Checkbox("Manipulating window title", &show_app_manipulating_window_title);
        ImGui::Checkbox("Custom rendering", &show_app_custom_rendering);
    }

    ImGui::End();
}

void ImGui::ShowMetricsWindow(bool* opened)
{
    if (ImGui::Begin("ImGui Metrics", opened))
    {
        ImGui::Text("ImGui %s", ImGui::GetVersion());
        ImGui::Text("Application average %.3f ms/frame (%.1f FPS)", 1000.0f / ImGui::GetIO().Framerate, ImGui::GetIO().Framerate);
        ImGui::Text("%d vertices", ImGui::GetIO().MetricsRenderVertices);
        ImGui::Separator();

        struct Funcs
        {
            static void NodeDrawList(ImDrawList* draw_list, const char* label)
            {
                bool opened = ImGui::TreeNode(draw_list, "%s: %d vtx, %d cmds", label, draw_list->vtx_buffer.size(), draw_list->commands.size());
                if (draw_list == ImGui::GetWindowDrawList())
                {
                    ImGui::SameLine();
                    ImGui::TextColored(ImColor(255,100,100), "CURRENTLY APPENDING"); // Can't display stats for active draw list! (we don't have the data double-buffered)
                }
                if (!opened)
                    return;
                for (const ImDrawCmd* pcmd = draw_list->commands.begin(); pcmd < draw_list->commands.end(); pcmd++)
                    if (pcmd->user_callback)
                        ImGui::BulletText("Callback %p, user_data %p", pcmd->user_callback, pcmd->user_callback_data);
                    else
                        ImGui::BulletText("Draw %d vtx, tex = %p", pcmd->vtx_count, pcmd->texture_id);
                ImGui::TreePop();
            }

            static void NodeWindows(ImVector<ImGuiWindow*>& windows, const char* label)
            {
                if (!ImGui::TreeNode(label, "%s (%d)", label, (int)windows.size()))
                    return;
                for (int i = 0; i < (int)windows.size(); i++)
                    Funcs::NodeWindow(windows[i], "Window");
                ImGui::TreePop();
            }

            static void NodeWindow(ImGuiWindow* window, const char* label)
            {
                if (!ImGui::TreeNode(window, "%s '%s', %d @ 0x%p", label, window->Name, window->Visible, window))
                    return;
                NodeDrawList(window->DrawList, "DrawList");
                if (window->RootWindow != window) NodeWindow(window->RootWindow, "RootWindow");
                if (window->DC.ChildWindows.size() > 0) NodeWindows(window->DC.ChildWindows, "ChildWindows");
                ImGui::TreePop();
            }
        };

        ImGuiState& g = *GImGui;                // Access private state
        g.DisableHideTextAfterDoubleHash++;     // Not exposed (yet). Disable processing that hides text after '##' markers.
        Funcs::NodeWindows(g.Windows, "Windows");
        if (ImGui::TreeNode("DrawList", "Active DrawLists (%d)", (int)g.RenderDrawLists[0].size()))
        {
            for (int i = 0; i < (int)g.RenderDrawLists[0].size(); i++)
                Funcs::NodeDrawList(g.RenderDrawLists[0][i], "DrawList");
            ImGui::TreePop();
        }
        g.DisableHideTextAfterDoubleHash--;
    }
    ImGui::End();
}

static void ShowExampleAppAutoResize(bool* opened)
{
    if (!ImGui::Begin("Example: Auto-Resizing Window", opened, ImGuiWindowFlags_AlwaysAutoResize))
    {
        ImGui::End();
        return;
    }

    static int lines = 10;
    ImGui::TextWrapped("Window will resize every-frame to the size of its content. Note that you don't want to query the window size to output your content because that would create a feedback loop.");
    ImGui::SliderInt("Number of lines", &lines, 1, 20);
    for (int i = 0; i < lines; i++)
        ImGui::Text("%*sThis is line %d", i*4, "", i); // Pad with space to extend size horizontally

    ImGui::End();
}

static void ShowExampleAppFixedOverlay(bool* opened)
{
    ImGui::SetNextWindowPos(ImVec2(10,10));
    if (!ImGui::Begin("Example: Fixed Overlay", opened, ImVec2(0,0), 0.3f, ImGuiWindowFlags_NoTitleBar|ImGuiWindowFlags_NoResize|ImGuiWindowFlags_NoMove|ImGuiWindowFlags_NoSavedSettings))
    {
        ImGui::End();
        return;
    }

    ImGui::Text("Simple overlay\non the top-left side of the screen.");
    ImGui::Separator();
    ImGui::Text("Mouse Position: (%.1f,%.1f)", ImGui::GetIO().MousePos.x, ImGui::GetIO().MousePos.y); 

    ImGui::End();
}

static void ShowExampleAppManipulatingWindowTitle(bool* opened)
{
    (void)opened;

    // By default, Windows are uniquely identified by their title.
    // You can use the "##" and "###" markers to manipulate the display/ID. Read FAQ at the top of this file!

    // Using "##" to display same title but have unique identifier.
    ImGui::SetNextWindowPos(ImVec2(100,100), ImGuiSetCond_FirstUseEver);
    ImGui::Begin("Same title as another window##1");
    ImGui::Text("This is window 1.\nMy title is the same as window 2, but my identifier is unique.");
    ImGui::End();

    ImGui::SetNextWindowPos(ImVec2(100,200), ImGuiSetCond_FirstUseEver);
    ImGui::Begin("Same title as another window##2");
    ImGui::Text("This is window 2.\nMy title is the same as window 1, but my identifier is unique.");
    ImGui::End();

    // Using "###" to display a changing title but keep a static identifier "AnimatedTitle"
    char buf[128];
    ImFormatString(buf, IM_ARRAYSIZE(buf), "Animated title %c %d###AnimatedTitle", "|/-\\"[(int)(ImGui::GetTime()/0.25f)&3], rand());
    ImGui::SetNextWindowPos(ImVec2(100,300), ImGuiSetCond_FirstUseEver);
    ImGui::Begin(buf);
    ImGui::Text("This window has a changing title.");
    ImGui::End();
}

static void ShowExampleAppCustomRendering(bool* opened)
{
    ImGui::SetNextWindowSize(ImVec2(300,350), ImGuiSetCond_FirstUseEver);
    if (!ImGui::Begin("Example: Custom Rendering", opened))
    {
        ImGui::End();
        return;
    }

    // Tip: If you do a lot of custom rendering, you probably want to use your own geometrical types and benefit of overloaded operators, etc.
    // Define IM_VEC2_CLASS_EXTRA in imconfig.h to create implicit conversions between your types and ImVec2/ImVec4.
    // ImGui defines overloaded operators but they are internal to imgui.cpp and not exposed outside (to avoid messing with your types)
    // In this example we aren't using the operators.

    static ImVector<ImVec2> points;
    static bool adding_line = false;
    if (ImGui::Button("Clear")) points.clear();
    if (points.size() >= 2) { ImGui::SameLine(); if (ImGui::Button("Undo")) { points.pop_back(); points.pop_back(); } }
    ImGui::Text("Left-click and drag to add lines");
    ImGui::Text("Right-click to undo");

    ImDrawList* draw_list = ImGui::GetWindowDrawList();

    // Here we are using InvisibleButton() as a convenience to 1) advance the cursor and 2) allows us to use IsItemHovered()
    // However you can draw directly and poll mouse/keyboard by yourself. You can manipulate the cursor using GetCursorPos() and SetCursorPos().
    // If you only use the ImDrawList API, you can notify the owner window of its extends by using SetCursorPos(max).
    ImVec2 canvas_pos = ImGui::GetCursorScreenPos();            // ImDrawList API uses screen coordinates!
    ImVec2 canvas_size = ImVec2(ImMax(50.0f,ImGui::GetWindowContentRegionMax().x-ImGui::GetCursorPos().x), ImMax(50.0f,ImGui::GetWindowContentRegionMax().y-ImGui::GetCursorPos().y));    // Resize canvas what's available
    draw_list->AddRect(canvas_pos, ImVec2(canvas_pos.x + canvas_size.x, canvas_pos.y + canvas_size.y), 0xFFFFFFFF);
    bool adding_preview = false;
    ImGui::InvisibleButton("canvas", canvas_size);
    if (ImGui::IsItemHovered())
    {
        ImVec2 mouse_pos_in_canvas = ImVec2(ImGui::GetIO().MousePos.x - canvas_pos.x, ImGui::GetIO().MousePos.y - canvas_pos.y);
        if (!adding_line && ImGui::GetIO().MouseClicked[0])
        {
            points.push_back(mouse_pos_in_canvas);
            adding_line = true;
        }
        if (adding_line)
        {
            adding_preview = true;
            points.push_back(mouse_pos_in_canvas);
            if (!ImGui::GetIO().MouseDown[0])
                adding_line = adding_preview = false;
        }
        if (ImGui::GetIO().MouseClicked[1] && !points.empty())
        {
            adding_line = false;
            points.pop_back();
            points.pop_back();
        }
    }
    draw_list->PushClipRect(ImVec4(canvas_pos.x, canvas_pos.y, canvas_pos.x+canvas_size.x, canvas_pos.y+canvas_size.y));      // clip lines within the canvas (if we resize it, etc.)
    for (int i = 0; i < (int)points.size() - 1; i += 2)
        draw_list->AddLine(ImVec2(canvas_pos.x + points[i].x, canvas_pos.y + points[i].y), ImVec2(canvas_pos.x + points[i+1].x, canvas_pos.y + points[i+1].y), 0xFF00FFFF);
    draw_list->PopClipRect();
    if (adding_preview)
        points.pop_back();
    ImGui::End();
}

struct ExampleAppConsole
{
    char                  InputBuf[256];
    ImVector<char*>       Items;
    bool                  ScrollToBottom;
    ImVector<char*>       History;
    int                   HistoryPos;    // -1: new line, 0..History.size()-1 browsing history.
    ImVector<const char*> Commands;

    ExampleAppConsole()
    {
        ClearLog();
        HistoryPos = -1;
        Commands.push_back("HELP");
        Commands.push_back("HISTORY");
        Commands.push_back("CLEAR");
        Commands.push_back("CLASSIFY");  // "classify" is here to provide an example of "C"+[tab] completing to "CL" and displaying matches.
    }
    ~ExampleAppConsole()
    {
        ClearLog();
        for (size_t i = 0; i < Items.size(); i++) 
            ImGui::MemFree(History[i]); 
    }

    void    ClearLog()
    {
        for (size_t i = 0; i < Items.size(); i++) 
            ImGui::MemFree(Items[i]); 
        Items.clear();
        ScrollToBottom = true;
    }

    void    AddLog(const char* fmt, ...)
    {
        char buf[1024];
        va_list args;
        va_start(args, fmt);
        ImFormatStringV(buf, IM_ARRAYSIZE(buf), fmt, args);
        va_end(args);
        Items.push_back(ImStrdup(buf));
        ScrollToBottom = true;
    }

    void    Run(const char* title, bool* opened)
    {
        ImGui::SetNextWindowSize(ImVec2(520,600), ImGuiSetCond_FirstUseEver);
        if (!ImGui::Begin(title, opened))
        {
            ImGui::End();
            return;
        }

        ImGui::TextWrapped("This example implements a console with basic coloring, completion and history. A more elaborate implementation may want to store entries along with extra data such as timestamp, emitter, etc.");
        ImGui::TextWrapped("Enter 'HELP' for help, press TAB to use text completion.");

        // TODO: display from bottom
        // TODO: clip manually

        if (ImGui::SmallButton("Add Dummy Text")) { AddLog("%d some text", Items.size()); AddLog("some more text"); AddLog("display very important message here!"); } ImGui::SameLine(); 
        if (ImGui::SmallButton("Add Dummy Error")) AddLog("[error] something went wrong"); ImGui::SameLine(); 
        if (ImGui::SmallButton("Clear")) ClearLog();
        //static float t = 0.0f; if (ImGui::GetTime() - t > 0.02f) { t = ImGui::GetTime(); AddLog("Spam %f", t); }

        ImGui::Separator();

        ImGui::PushStyleVar(ImGuiStyleVar_FramePadding, ImVec2(0,0));
        static ImGuiTextFilter filter;
        filter.Draw("Filter (\"incl,-excl\") (\"error\")", 180);
        //if (ImGui::IsItemHovered()) ImGui::SetKeyboardFocusHere(-1); // Auto focus on hover
        ImGui::PopStyleVar();
        ImGui::Separator();

        // Display every line as a separate entry so we can change their color or add custom widgets. If you only want raw text you can use ImGui::TextUnformatted(log.begin(), log.end());
        // NB- if you have thousands of entries this approach may be too inefficient. You can seek and display only the lines that are visible - CalcListClipping() is a helper to compute this information.
        // If your items are of variable size you may want to implement code similar to what CalcListClipping() does. Or split your data into fixed height items to allow random-seeking into your list.
        ImGui::BeginChild("ScrollingRegion", ImVec2(0,-ImGui::GetTextLineHeightWithSpacing()*2));
        ImGui::PushStyleVar(ImGuiStyleVar_ItemSpacing, ImVec2(4,1)); // Tighten spacing
        for (size_t i = 0; i < Items.size(); i++)
        {
            const char* item = Items[i];
            if (!filter.PassFilter(item))
                continue;
            ImVec4 col(1,1,1,1); // A better implement may store a type per-item. For the sample let's just parse the text.
            if (strstr(item, "[error]")) col = ImVec4(1.0f,0.4f,0.4f,1.0f);
            else if (strncmp(item, "# ", 2) == 0) col = ImVec4(1.0f,0.8f,0.6f,1.0f);
            ImGui::PushStyleColor(ImGuiCol_Text, col);
            ImGui::TextUnformatted(item);
            ImGui::PopStyleColor();
        }
        if (ScrollToBottom)
            ImGui::SetScrollPosHere();
        ScrollToBottom = false;
        ImGui::PopStyleVar();
        ImGui::EndChild();
        ImGui::Separator();

        // Command-line
        if (ImGui::InputText("Input", InputBuf, IM_ARRAYSIZE(InputBuf), ImGuiInputTextFlags_EnterReturnsTrue|ImGuiInputTextFlags_CallbackCompletion|ImGuiInputTextFlags_CallbackHistory, &TextEditCallbackStub, (void*)this))
        {
            char* input_end = InputBuf+strlen(InputBuf);
            while (input_end > InputBuf && input_end[-1] == ' ') input_end--; *input_end = 0;
            if (InputBuf[0])
                ExecCommand(InputBuf);
            strcpy(InputBuf, "");
        }

        // Demonstrate keeping auto focus on the input box
        if (ImGui::IsItemHovered() || (ImGui::IsRootWindowOrAnyChildFocused() && !ImGui::IsAnyItemActive() && !ImGui::IsMouseClicked(0)))
            ImGui::SetKeyboardFocusHere(-1); // Auto focus

        ImGui::End();
    }

    void    ExecCommand(const char* command_line)
    {
        AddLog("# %s\n", command_line);

        // Insert into history. First find match and delete it so it can be pushed to the back. This isn't trying to be smart or optimal.
        HistoryPos = -1;
        for (int i = (int)History.size()-1; i >= 0; i--)
            if (ImStricmp(History[i], command_line) == 0)
            {
                ImGui::MemFree(History[i]);
                History.erase(History.begin() + i);
                break;
            }
        History.push_back(ImStrdup(command_line));

        // Process command
        if (ImStricmp(command_line, "CLEAR") == 0)
        {
            ClearLog();
        }
        else if (ImStricmp(command_line, "HELP") == 0)
        {
            AddLog("Commands:");
            for (size_t i = 0; i < Commands.size(); i++)
                AddLog("- %s", Commands[i]);
        }
        else if (ImStricmp(command_line, "HISTORY") == 0)
        {
            for (size_t i = History.size() >= 10 ? History.size() - 10 : 0; i < History.size(); i++)
                AddLog("%3d: %s\n", i, History[i]);
        }
        else
        {
            AddLog("Unknown command: '%s'\n", command_line);
        }
    }

    static int TextEditCallbackStub(ImGuiTextEditCallbackData* data)
    {
        ExampleAppConsole* console = (ExampleAppConsole*)data->UserData;
        return console->TextEditCallback(data);
    }

    int     TextEditCallback(ImGuiTextEditCallbackData* data)
    {
        //AddLog("cursor: %d, selection: %d-%d", data->CursorPos, data->SelectionStart, data->SelectionEnd);
        switch (data->EventFlag)
        {
        case ImGuiInputTextFlags_CallbackCompletion:
            {
                // Example of TEXT COMPLETION

                // Locate beginning of current word
                const char* word_end = data->Buf + data->CursorPos;
                const char* word_start = word_end;
                while (word_start > data->Buf)
                {
                    const char c = word_start[-1];
                    if (ImCharIsSpace(c) || c == ',' || c == ';')
                        break;
                    word_start--;
                }

                // Build a list of candidates
                ImVector<const char*> candidates;
                for (size_t i = 0; i < Commands.size(); i++)
                    if (ImStrnicmp(Commands[i], word_start, (int)(word_end-word_start)) == 0)
                        candidates.push_back(Commands[i]);

                if (candidates.size() == 0)
                {
                    // No match
                    AddLog("No match for \"%.*s\"!\n", word_end-word_start, word_start);
                }
                else if (candidates.size() == 1)
                {
                    // Single match. Delete the beginning of the word and replace it entirely so we've got nice casing
                    data->DeleteChars((int)(word_start-data->Buf), (int)(word_end-word_start));
                    data->InsertChars(data->CursorPos, candidates[0]);
                    data->InsertChars(data->CursorPos, " ");
                }
                else
                {
                    // Multiple matches. Complete as much as we can, so inputing "C" will complete to "CL" and display "CLEAR" and "CLASSIFY"
                    int match_len = (int)(word_end - word_start);
                    for (;;)
                    {
                        int c = 0;
                        bool all_candidates_matches = true;
                        for (size_t i = 0; i < candidates.size() && all_candidates_matches; i++)
                            if (i == 0)
                                c = toupper(candidates[i][match_len]);
                            else if (c != toupper(candidates[i][match_len]))
                                all_candidates_matches = false;
                        if (!all_candidates_matches)
                            break;
                        match_len++;
                    }

                    if (match_len > 0)
                    {
                        data->DeleteChars((int)(word_start - data->Buf), (int)(word_end-word_start));
                        data->InsertChars(data->CursorPos, candidates[0], candidates[0] + match_len);
                    }

                    // List matches
                    AddLog("Possible matches:\n");
                    for (size_t i = 0; i < candidates.size(); i++)
                        AddLog("- %s\n", candidates[i]);
                }

                break;
            }
        case ImGuiInputTextFlags_CallbackHistory:
            {
                // Example of HISTORY
                const int prev_history_pos = HistoryPos;
                if (data->EventKey == ImGuiKey_UpArrow)
                {
                    if (HistoryPos == -1)
                        HistoryPos = (int)(History.size() - 1);
                    else if (HistoryPos > 0)
                        HistoryPos--;
                }
                else if (data->EventKey == ImGuiKey_DownArrow)
                {
                    if (HistoryPos != -1)
                        if (++HistoryPos >= (int)History.size())
                            HistoryPos = -1;
                }

                // A better implementation would preserve the data on the current input line along with cursor position.
                if (prev_history_pos != HistoryPos)
                {
                    ImFormatString(data->Buf, data->BufSize, "%s", (HistoryPos >= 0) ? History[HistoryPos] : "");
                    data->BufDirty = true;
                    data->CursorPos = data->SelectionStart = data->SelectionEnd = (int)strlen(data->Buf);
                }
            }
        }
        return 0;
    }
};

static void ShowExampleAppConsole(bool* opened)
{
    static ExampleAppConsole console;
    console.Run("Example: Console", opened);
}

static void ShowExampleAppLongText(bool* opened)
{
    ImGui::SetNextWindowSize(ImVec2(520,600), ImGuiSetCond_FirstUseEver);
    if (!ImGui::Begin("Example: Long text display", opened))
    {
        ImGui::End();
        return;
    }

    static int test_type = 0;
    static ImGuiTextBuffer log;
    static int lines = 0;
    ImGui::Text("Printing unusually long amount of text.");
    ImGui::Combo("Test type", &test_type, "Single call to TextUnformatted()\0Multiple calls to Text(), clipped manually\0Multiple calls to Text(), not clipped"); 
    ImGui::Text("Buffer contents: %d lines, %d bytes", lines, log.size());
    if (ImGui::Button("Clear")) { log.clear(); lines = 0; }
    ImGui::SameLine();
    if (ImGui::Button("Add 1000 lines"))
    {
        for (int i = 0; i < 1000; i++)
            log.append("%i The quick brown fox jumps over the lazy dog\n", lines+i);
        lines += 1000;
    }
    ImGui::BeginChild("Log");
    switch (test_type)
    {
    case 0:
        // Single call to TextUnformatted() with a big buffer
        ImGui::TextUnformatted(log.begin(), log.end());
        break;
    case 1:
        // Multiple calls to Text(), manually coarsely clipped - demonstrate how to use the CalcListClipping() helper.
        ImGui::PushStyleVar(ImGuiStyleVar_ItemSpacing, ImVec2(0,0));
        int display_start, display_end;
        ImGui::CalcListClipping(lines, ImGui::GetTextLineHeight(), &display_start, &display_end);
        ImGui::SetCursorPosY(ImGui::GetCursorPosY() + (display_start) * ImGui::GetTextLineHeight());
        for (int i = display_start; i < display_end; i++)
            ImGui::Text("%i The quick brown fox jumps over the lazy dog\n", i);
        ImGui::SetCursorPosY(ImGui::GetCursorPosY() + (lines - display_end) * ImGui::GetTextLineHeight());
        ImGui::PopStyleVar();
        break;
    case 2:
        // Multiple calls to Text(), not clipped
        ImGui::PushStyleVar(ImGuiStyleVar_ItemSpacing, ImVec2(0,0));
        for (int i = 0; i < lines; i++)
            ImGui::Text("%i The quick brown fox jumps over the lazy dog\n", i);
        ImGui::PopStyleVar();
        break;
    }
    ImGui::EndChild();
    ImGui::End();
}

// End of Sample code
#endif

//-----------------------------------------------------------------------------
// FONT DATA
//-----------------------------------------------------------------------------

//-----------------------------------------------------------------------------
// ProggyClean.ttf
// Copyright (c) 2004, 2005 Tristan Grimmer
// MIT license (see License.txt in http://www.upperbounds.net/download/ProggyClean.ttf.zip)
// Download and more information at http://upperbounds.net
//-----------------------------------------------------------------------------
// Compressed with stb_compress() then converted to a C array.
// Decompressor from stb.h (public domain) by Sean Barrett
// https://github.com/nothings/stb/blob/master/stb.h
//-----------------------------------------------------------------------------

static unsigned int stb_decompress_length(unsigned char *input)
{
    return (input[8] << 24) + (input[9] << 16) + (input[10] << 8) + input[11];
}

static unsigned char *stb__barrier, *stb__barrier2, *stb__barrier3, *stb__barrier4;

static unsigned char *stb__dout;
static void stb__match(unsigned char *data, unsigned int length)
{
    // INVERSE of memmove... write each byte before copying the next...
    IM_ASSERT (stb__dout + length <= stb__barrier);
    if (stb__dout + length > stb__barrier) { stb__dout += length; return; }
    if (data < stb__barrier4) { stb__dout = stb__barrier+1; return; }
    while (length--) *stb__dout++ = *data++;
}

static void stb__lit(unsigned char *data, unsigned int length)
{
    IM_ASSERT (stb__dout + length <= stb__barrier);
    if (stb__dout + length > stb__barrier) { stb__dout += length; return; }
    if (data < stb__barrier2) { stb__dout = stb__barrier+1; return; }
    memcpy(stb__dout, data, length);
    stb__dout += length;
}

#define stb__in2(x)   ((i[x] << 8) + i[(x)+1])
#define stb__in3(x)   ((i[x] << 16) + stb__in2((x)+1))
#define stb__in4(x)   ((i[x] << 24) + stb__in3((x)+1))

static unsigned char *stb_decompress_token(unsigned char *i)
{
    if (*i >= 0x20) { // use fewer if's for cases that expand small
        if (*i >= 0x80)       stb__match(stb__dout-i[1]-1, i[0] - 0x80 + 1), i += 2;
        else if (*i >= 0x40)  stb__match(stb__dout-(stb__in2(0) - 0x4000 + 1), i[2]+1), i += 3;
        else /* *i >= 0x20 */ stb__lit(i+1, i[0] - 0x20 + 1), i += 1 + (i[0] - 0x20 + 1);
    } else { // more ifs for cases that expand large, since overhead is amortized
        if (*i >= 0x18)       stb__match(stb__dout-(stb__in3(0) - 0x180000 + 1), i[3]+1), i += 4;
        else if (*i >= 0x10)  stb__match(stb__dout-(stb__in3(0) - 0x100000 + 1), stb__in2(3)+1), i += 5;
        else if (*i >= 0x08)  stb__lit(i+2, stb__in2(0) - 0x0800 + 1), i += 2 + (stb__in2(0) - 0x0800 + 1);
        else if (*i == 0x07)  stb__lit(i+3, stb__in2(1) + 1), i += 3 + (stb__in2(1) + 1);
        else if (*i == 0x06)  stb__match(stb__dout-(stb__in3(1)+1), i[4]+1), i += 5;
        else if (*i == 0x04)  stb__match(stb__dout-(stb__in3(1)+1), stb__in2(4)+1), i += 6;
    }
    return i;
}

static unsigned int stb_adler32(unsigned int adler32, unsigned char *buffer, unsigned int buflen)
{
    const unsigned long ADLER_MOD = 65521;
    unsigned long s1 = adler32 & 0xffff, s2 = adler32 >> 16;
    unsigned long blocklen, i;

    blocklen = buflen % 5552;
    while (buflen) {
        for (i=0; i + 7 < blocklen; i += 8) {
            s1 += buffer[0], s2 += s1;
            s1 += buffer[1], s2 += s1;
            s1 += buffer[2], s2 += s1;
            s1 += buffer[3], s2 += s1;
            s1 += buffer[4], s2 += s1;
            s1 += buffer[5], s2 += s1;
            s1 += buffer[6], s2 += s1;
            s1 += buffer[7], s2 += s1;

            buffer += 8;
        }

        for (; i < blocklen; ++i)
            s1 += *buffer++, s2 += s1;

        s1 %= ADLER_MOD, s2 %= ADLER_MOD;
        buflen -= blocklen;
        blocklen = 5552;
    }
    return (unsigned int)(s2 << 16) + (unsigned int)s1;
}

static unsigned int stb_decompress(unsigned char *output, unsigned char *i, unsigned int length)
{
    unsigned int olen;
    if (stb__in4(0) != 0x57bC0000) return 0;
    if (stb__in4(4) != 0)          return 0; // error! stream is > 4GB
    olen = stb_decompress_length(i);
    stb__barrier2 = i;
    stb__barrier3 = i+length;
    stb__barrier = output + olen;
    stb__barrier4 = output;
    i += 16;

    stb__dout = output;
    for (;;) {
        unsigned char *old_i = i;
        i = stb_decompress_token(i);
        if (i == old_i) {
            if (*i == 0x05 && i[1] == 0xfa) {
                IM_ASSERT(stb__dout == output + olen);
                if (stb__dout != output + olen) return 0;
                if (stb_adler32(1, output, olen) != (unsigned int) stb__in4(2))
                    return 0;
                return olen;
            } else {
                IM_ASSERT(0); /* NOTREACHED */
                return 0;
            }
        }
        IM_ASSERT(stb__dout <= output + olen); 
        if (stb__dout > output + olen)
            return 0;
    }
}

static const unsigned int proggy_clean_ttf_compressed_size = 9583;
static const unsigned int proggy_clean_ttf_compressed_data[9584/4] =
{
    0x0000bc57, 0x00000000, 0xf8a00000, 0x00000400, 0x00010037, 0x000c0000, 0x00030080, 0x2f534f40, 0x74eb8832, 0x01000090, 0x2c158248, 0x616d634e, 
    0x23120270, 0x03000075, 0x241382a0, 0x74766352, 0x82178220, 0xfc042102, 0x02380482, 0x66796c67, 0x5689af12, 0x04070000, 0x80920000, 0x64616568, 
    0xd36691d7, 0xcc201b82, 0x36210382, 0x27108268, 0xc3014208, 0x04010000, 0x243b0f82, 0x78746d68, 0x807e008a, 0x98010000, 0x06020000, 0x61636f6c, 
    0xd8b0738c, 0x82050000, 0x0402291e, 0x7078616d, 0xda00ae01, 0x28201f82, 0x202c1082, 0x656d616e, 0x96bb5925, 0x84990000, 0x9e2c1382, 0x74736f70, 
    0xef83aca6, 0x249b0000, 0xd22c3382, 0x70657270, 0x12010269, 0xf4040000, 0x08202f82, 0x012ecb84, 0x553c0000, 0x0f5fd5e9, 0x0300f53c, 0x00830008, 
    0x7767b722, 0x002b3f82, 0xa692bd00, 0xfe0000d7, 0x83800380, 0x21f1826f, 0x00850002, 0x41820120, 0x40fec026, 0x80030000, 0x05821083, 0x07830120, 
    0x0221038a, 0x24118200, 0x90000101, 0x82798200, 0x00022617, 0x00400008, 0x2009820a, 0x82098276, 0x82002006, 0x9001213b, 0x0223c883, 0x828a02bc, 
    0x858f2010, 0xc5012507, 0x00023200, 0x04210083, 0x91058309, 0x6c412b03, 0x40007374, 0xac200000, 0x00830008, 0x01000523, 0x834d8380, 0x80032103, 
    0x012101bf, 0x23b88280, 0x00800000, 0x0b830382, 0x07820120, 0x83800021, 0x88012001, 0x84002009, 0x2005870f, 0x870d8301, 0x2023901b, 0x83199501, 
    0x82002015, 0x84802000, 0x84238267, 0x88002027, 0x8561882d, 0x21058211, 0x13880000, 0x01800022, 0x05850d85, 0x0f828020, 0x03208384, 0x03200582, 
    0x47901b84, 0x1b850020, 0x1f821d82, 0x3f831d88, 0x3f410383, 0x84058405, 0x210982cd, 0x09830000, 0x03207789, 0xf38a1384, 0x01203782, 0x13872384, 
    0x0b88c983, 0x0d898f84, 0x00202982, 0x23900383, 0x87008021, 0x83df8301, 0x86118d03, 0x863f880d, 0x8f35880f, 0x2160820f, 0x04830300, 0x1c220382, 
    0x05820100, 0x4c000022, 0x09831182, 0x04001c24, 0x11823000, 0x0800082e, 0x00000200, 0xff007f00, 0xffffac20, 0x00220982, 0x09848100, 0xdf216682, 
    0x843586d5, 0x06012116, 0x04400684, 0xa58120d7, 0x00b127d8, 0x01b88d01, 0x2d8685ff, 0xc100c621, 0xf4be0801, 0x9e011c01, 0x88021402, 0x1403fc02, 
    0x9c035803, 0x1404de03, 0x50043204, 0xa2046204, 0x66051605, 0x1206bc05, 0xd6067406, 0x7e073807, 0x4e08ec07, 0x96086c08, 0x1009d008, 0x88094a09, 
    0x800a160a, 0x560b040b, 0x2e0cc80b, 0xea0c820c, 0xa40d5e0d, 0x500eea0d, 0x280f960e, 0x1210b00f, 0xe0107410, 0xb6115211, 0x6e120412, 0x4c13c412, 
    0xf613ac13, 0xae145814, 0x4015ea14, 0xa6158015, 0x1216b815, 0xc6167e16, 0x8e173417, 0x5618e017, 0xee18ba18, 0x96193619, 0x481ad419, 0xf01a9c1a, 
    0xc81b5c1b, 0x4c1c041c, 0xea1c961c, 0x921d2a1d, 0x401ed21d, 0xe01e8e1e, 0x761f241f, 0xa61fa61f, 0x01821020, 0x8a202e34, 0xc820b220, 0x74211421, 
    0xee219821, 0x86226222, 0x01820c23, 0x83238021, 0x23983c01, 0x24d823b0, 0x244a2400, 0x24902468, 0x250625ae, 0x25822560, 0x26f825f8, 0x82aa2658, 
    0xd8be0801, 0x9a274027, 0x68280a28, 0x0e29a828, 0xb8292029, 0x362af829, 0x602a602a, 0x2a2b022b, 0xac2b5e2b, 0x202ce62b, 0x9a2c342c, 0x5c2d282d, 
    0xaa2d782d, 0x262ee82d, 0x262fa62e, 0xf42fb62f, 0xc8305e30, 0xb4313e31, 0x9e321e32, 0x82331e33, 0x5c34ee33, 0x3a35ce34, 0xd4358635, 0x72362636, 
    0x7637e636, 0x3a38d837, 0x1239a638, 0xae397439, 0x9a3a2e3a, 0x7c3b063b, 0x3a3ce83b, 0x223d963c, 0xec3d863d, 0xc63e563e, 0x9a3f2a3f, 0x6a401240, 
    0x3641d040, 0x0842a241, 0x7a424042, 0xf042b842, 0xcc436243, 0x8a442a44, 0x5845ee44, 0xe245b645, 0xb4465446, 0x7a471447, 0x5448da47, 0x4049c648, 
    0x15462400, 0x034d0808, 0x0b000700, 0x13000f00, 0x1b001700, 0x23001f00, 0x2b002700, 0x33002f00, 0x3b003700, 0x43003f00, 0x4b004700, 0x53004f00, 
    0x5b005700, 0x63005f00, 0x6b006700, 0x73006f00, 0x7b007700, 0x83007f00, 0x8b008700, 0x00008f00, 0x15333511, 0x20039631, 0x20178205, 0xd3038221, 
    0x20739707, 0x25008580, 0x028080fc, 0x05be8080, 0x04204a85, 0x05ce0685, 0x0107002a, 0x02000080, 0x00000400, 0x250d8b41, 0x33350100, 0x03920715, 
    0x13820320, 0x858d0120, 0x0e8d0320, 0xff260d83, 0x00808000, 0x54820106, 0x04800223, 0x845b8c80, 0x41332059, 0x078b068f, 0x82000121, 0x82fe2039, 
    0x84802003, 0x83042004, 0x23598a0e, 0x00180000, 0x03210082, 0x42ab9080, 0x73942137, 0x2013bb41, 0x8f978205, 0x2027a39b, 0x20b68801, 0x84b286fd, 
    0x91c88407, 0x41032011, 0x11a51130, 0x15000027, 0x80ff8000, 0x11af4103, 0x841b0341, 0x8bd983fd, 0x9be99bc9, 0x8343831b, 0x21f1821f, 0xb58300ff, 
    0x0f84e889, 0xf78a0484, 0x8000ff22, 0x0020eeb3, 0x14200082, 0x2130ef41, 0xeb431300, 0x4133200a, 0xd7410ecb, 0x9a07200b, 0x2027871b, 0x21238221, 
    0xe7828080, 0xe784fd20, 0xe8848020, 0xfe808022, 0x08880d85, 0xba41fd20, 0x82248205, 0x85eab02a, 0x008022e7, 0x2cd74200, 0x44010021, 0xd34406eb, 
    0x44312013, 0xcf8b0eef, 0x0d422f8b, 0x82332007, 0x0001212f, 0x8023cf82, 0x83000180, 0x820583de, 0x830682d4, 0x820020d4, 0x82dc850a, 0x20e282e9, 
    0xb2ff85fe, 0x010327e9, 0x02000380, 0x0f440400, 0x0c634407, 0x68825982, 0x85048021, 0x260a825d, 0x010b0000, 0x4400ff00, 0x2746103f, 0x08d74209, 
    0x4d440720, 0x0eaf4406, 0xc3441d20, 0x23078406, 0xff800002, 0x04845b83, 0x8d05b241, 0x1781436f, 0x6b8c87a5, 0x1521878e, 0x06474505, 0x01210783, 
    0x84688c00, 0x8904828e, 0x441e8cf7, 0x0b270cff, 0x80008000, 0x45030003, 0xfb430fab, 0x080f4107, 0x410bf942, 0xd34307e5, 0x070d4207, 0x80800123, 
    0x205d85fe, 0x849183fe, 0x20128404, 0x82809702, 0x00002217, 0x41839a09, 0x6b4408cf, 0x0733440f, 0x3b460720, 0x82798707, 0x97802052, 0x0000296f, 
    0xff800004, 0x01800100, 0x0021ef89, 0x0a914625, 0x410a4d41, 0x00250ed4, 0x00050000, 0x056d4280, 0x210a7b46, 0x21481300, 0x46ed8512, 0x00210bd1, 
    0x89718202, 0x21738877, 0x2b850001, 0x00220582, 0x87450a00, 0x0ddb4606, 0x41079b42, 0x9d420c09, 0x0b09420b, 0x8d820720, 0x9742fc84, 0x42098909, 
    0x00241e0f, 0x00800014, 0x0b47da82, 0x0833442a, 0x49078d41, 0x2f450f13, 0x42278f17, 0x01200751, 0x22063742, 0x44808001, 0x20450519, 0x88068906, 
    0x83fe2019, 0x4203202a, 0x1a941a58, 0x00820020, 0xe7a40e20, 0x420ce146, 0x854307e9, 0x0fcb4713, 0xff20a182, 0xfe209b82, 0x0c867f8b, 0x0021aea4, 
    0x219fa40f, 0x7d41003b, 0x07194214, 0xbf440520, 0x071d4206, 0x6941a590, 0x80802309, 0x028900ff, 0xa9a4b685, 0xc5808021, 0x449b82ab, 0x152007eb, 
    0x42134d46, 0x61440a15, 0x051e4208, 0x222b0442, 0x47001100, 0xfd412913, 0x17194714, 0x410f5b41, 0x02220773, 0x09428080, 0x21a98208, 0xd4420001, 
    0x481c840d, 0x00232bc9, 0x42120000, 0xe74c261b, 0x149d4405, 0x07209d87, 0x410db944, 0x14421c81, 0x42fd2005, 0x80410bd2, 0x203d8531, 0x06874100, 
    0x48256f4a, 0xcb420c95, 0x13934113, 0x44075d44, 0x044c0855, 0x00ff2105, 0xfe228185, 0x45448000, 0x22c5b508, 0x410c0000, 0x7b412087, 0x1bb74514, 
    0x32429c85, 0x0a574805, 0x21208943, 0x8ba01300, 0x440dfb4e, 0x77431437, 0x245b4113, 0x200fb145, 0x41108ffe, 0x80203562, 0x00200082, 0x46362b42, 
    0x1742178d, 0x4527830f, 0x0f830b2f, 0x4a138146, 0x802409a1, 0xfe8000ff, 0x94419982, 0x09294320, 0x04000022, 0x49050f4f, 0xcb470a63, 0x48032008, 
    0x2b48067b, 0x85022008, 0x82638338, 0x00002209, 0x05af4806, 0x900e9f49, 0x84c5873f, 0x214285bd, 0x064900ff, 0x0c894607, 0x00000023, 0x4903820a, 
    0x714319f3, 0x0749410c, 0x8a07a145, 0x02152507, 0xfe808000, 0x74490386, 0x8080211b, 0x0c276f82, 0x00018000, 0x48028003, 0x2b2315db, 0x43002f00, 
    0x6f82142f, 0x44011521, 0x93510da7, 0x20e68508, 0x06494d80, 0x8e838020, 0x06821286, 0x124bff20, 0x25f3830c, 0x03800080, 0xe74a0380, 0x207b8715, 
    0x876b861d, 0x4a152007, 0x07870775, 0xf6876086, 0x8417674a, 0x0a0021f2, 0x431c9743, 0x8d421485, 0x200b830b, 0x06474d03, 0x71828020, 0x04510120, 
    0x42da8606, 0x1f831882, 0x001a0022, 0xff4d0082, 0x0b0f532c, 0x0d449b94, 0x4e312007, 0x074f12e7, 0x0bf3490b, 0xbb412120, 0x413f820a, 0xef490857, 
    0x80002313, 0xe2830001, 0x6441fc20, 0x8b802006, 0x00012108, 0xfd201582, 0x492c9b48, 0x802014ff, 0x51084347, 0x0f4327f3, 0x17bf4a14, 0x201b7944, 
    0x06964201, 0x134ffe20, 0x20d6830b, 0x25d78280, 0xfd800002, 0x05888000, 0x9318dc41, 0x21d282d4, 0xdb481800, 0x0dff542a, 0x45107743, 0xe14813f5, 
    0x0f034113, 0x83135d45, 0x47b28437, 0xe4510e73, 0x21f58e06, 0x2b8400fd, 0x1041fcac, 0x08db4b0b, 0x421fdb41, 0xdf4b18df, 0x011d210a, 0x420af350, 
    0x6e8308af, 0xac85cb86, 0x1e461082, 0x82b7a407, 0x411420a3, 0xa34130ab, 0x178f4124, 0x41139741, 0x86410d93, 0x82118511, 0x057243d8, 0x8941d9a4, 
    0x3093480c, 0x4a13474f, 0xfb5016a9, 0x07ad4108, 0x4a0f9d42, 0xfe200fad, 0x4708aa41, 0x83482dba, 0x288f4d06, 0xb398c3bb, 0x44267b41, 0xb34439d7, 
    0x0755410f, 0x200ebb45, 0x0f5f4215, 0x20191343, 0x06df5301, 0xf04c0220, 0x2ba64d07, 0x82050841, 0x430020ce, 0xa78f3627, 0x5213ff42, 0x2f970bc1, 
    0x4305ab55, 0xa084111b, 0x450bac45, 0x5f4238b8, 0x010c2106, 0x0220ed82, 0x441bb344, 0x875010af, 0x0737480f, 0x490c5747, 0x0c840c03, 0x4c204b42, 
    0x8ba905d7, 0x8b948793, 0x510c0c51, 0xfb4b24b9, 0x1b174107, 0x5709d74c, 0xd1410ca5, 0x079d480f, 0x201ff541, 0x06804780, 0x7d520120, 0x80002205, 
    0x20a983fe, 0x47bb83fe, 0x1b8409b4, 0x81580220, 0x4e00202c, 0x4f41282f, 0x0eab4f17, 0x57471520, 0x0e0f4808, 0x8221e041, 0x3e1b4a8b, 0x4407175d, 
    0x1b4b071f, 0x4a0f8b07, 0x174a0703, 0x0ba5411b, 0x430fb141, 0x0120057b, 0xfc20dd82, 0x4a056047, 0xf4850c0c, 0x01221982, 0x02828000, 0x1a5d088b, 
    0x20094108, 0x8c0e3941, 0x4900200e, 0x7744434f, 0x200b870b, 0x0e4b5a33, 0x2b41f78b, 0x8b138307, 0x0b9f450b, 0x2406f741, 0xfd808001, 0x09475a00, 
    0x84000121, 0x5980200e, 0x85450e5d, 0x832c8206, 0x4106831e, 0x00213814, 0x28b34810, 0x410c2f4b, 0x5f4a13d7, 0x0b2b4113, 0x6e43a883, 0x11174b05, 
    0x4b066a45, 0xcc470541, 0x5000202b, 0xcb472f4b, 0x44b59f0f, 0xc5430b5b, 0x0d654907, 0x21065544, 0xd6828080, 0xfe201982, 0x8230ec4a, 0x120025c2, 
    0x80ff8000, 0x4128d74d, 0x3320408b, 0x410a9f50, 0xdb822793, 0x822bd454, 0x61134b2e, 0x410b214a, 0xad4117c9, 0x0001211f, 0x4206854f, 0x4b430596, 
    0x06bb5530, 0x2025cf46, 0x0ddd5747, 0x500ea349, 0x0f840fa7, 0x5213c153, 0x634e08d1, 0x0bbe4809, 0x59316e4d, 0x5b50053f, 0x203f6323, 0x5117eb46, 
    0x94450a63, 0x246e410a, 0x63410020, 0x0bdb5f2f, 0x4233ab44, 0x39480757, 0x112d4a07, 0x7241118f, 0x000e2132, 0x9f286f41, 0x0f8762c3, 0x33350723, 
    0x094e6415, 0x2010925f, 0x067252fe, 0xd0438020, 0x63a68225, 0x11203a4f, 0x480e6360, 0x5748131f, 0x079b521f, 0x200e2f43, 0x864b8315, 0x113348e7, 
    0x85084e48, 0x06855008, 0x5880fd21, 0x7c420925, 0x0c414824, 0x37470c86, 0x1b8b422b, 0x5b0a8755, 0x23410c21, 0x0b83420b, 0x5a082047, 0xf482067f, 
    0xa80b4c47, 0x0c0021cf, 0x20207b42, 0x0fb74100, 0x420b8744, 0xeb43076f, 0x0f6f420b, 0x4261fe20, 0x439aa00c, 0x215034e3, 0x0ff9570f, 0x4b1f2d5d, 
    0x2d5d0c6f, 0x09634d0b, 0x1f51b8a0, 0x620f200c, 0xaf681e87, 0x24f94d07, 0x4e0f4945, 0xfe200c05, 0x22139742, 0x57048080, 0x23950c20, 0x97601585, 
    0x4813201f, 0xad620523, 0x200f8f0f, 0x9e638f15, 0x00002181, 0x41342341, 0x0f930f0b, 0x210b4b62, 0x978f0001, 0xfe200f84, 0x8425c863, 0x2704822b, 
    0x80000a00, 0x00038001, 0x610e9768, 0x834514bb, 0x0bc3430f, 0x2107e357, 0x80848080, 0x4400fe21, 0x2e410983, 0x00002a1a, 0x00000700, 0x800380ff, 
    0x0fdf5800, 0x59150021, 0xd142163d, 0x0c02410c, 0x01020025, 0x65800300, 0x00240853, 0x1d333501, 0x15220382, 0x35420001, 0x44002008, 0x376406d7, 
    0x096f6b19, 0x480bc142, 0x8f4908a7, 0x211f8b1f, 0x9e830001, 0x0584fe20, 0x4180fd21, 0x11850910, 0x8d198259, 0x000021d4, 0x5a08275d, 0x275d1983, 
    0x06d9420e, 0x9f08b36a, 0x0f7d47b5, 0x8d8a2f8b, 0x4c0e0b57, 0xe7410e17, 0x42d18c1a, 0xb351087a, 0x1ac36505, 0x4b4a2f20, 0x0b9f450d, 0x430beb53, 
    0xa7881015, 0xa5826a83, 0x80200f82, 0x86185a65, 0x4100208e, 0x176c3367, 0x0fe7650b, 0x4a17ad4b, 0x0f4217ed, 0x112e4206, 0x41113a42, 0xf7423169, 
    0x0cb34737, 0x560f8b46, 0xa75407e5, 0x5f01200f, 0x31590c48, 0x80802106, 0x42268841, 0x0020091e, 0x4207ef64, 0x69461df7, 0x138d4114, 0x820f5145, 
    0x53802090, 0xff200529, 0xb944b183, 0x417e8505, 0x00202561, 0x15210082, 0x42378200, 0x9b431cc3, 0x004f220d, 0x0dd54253, 0x4213f149, 0x7d41133b, 
    0x42c9870b, 0x802010f9, 0x420b2c42, 0x8f441138, 0x267c4408, 0x600cb743, 0x8f4109d3, 0x05ab701d, 0x83440020, 0x3521223f, 0x0b794733, 0xfb62fe20, 
    0x4afd2010, 0xaf410ae7, 0x25ce8525, 0x01080000, 0x7b6b0000, 0x0973710b, 0x82010021, 0x49038375, 0x33420767, 0x052c4212, 0x58464b85, 0x41fe2005, 
    0x50440c27, 0x000c2209, 0x1cb36b80, 0x9b06df44, 0x0f93566f, 0x52830220, 0xfe216e8d, 0x200f8200, 0x0fb86704, 0xb057238d, 0x050b5305, 0x7217eb47, 
    0xbd410b6b, 0x0f214610, 0x871f9956, 0x1e91567e, 0x2029b741, 0x20008200, 0x18b7410a, 0x27002322, 0x41095543, 0x0f8f0fb3, 0x41000121, 0x889d111c, 
    0x14207b82, 0x00200382, 0x73188761, 0x475013a7, 0x6e33200c, 0x234e0ea3, 0x9b138313, 0x08e54d17, 0x9711094e, 0x2ee74311, 0x4908875e, 0xd75d1f1f, 
    0x19ab5238, 0xa2084d48, 0x63a7a9b3, 0x55450b83, 0x0fd74213, 0x440d814c, 0x4f481673, 0x05714323, 0x13000022, 0x412e1f46, 0xdf493459, 0x21c7550f, 
    0x8408215f, 0x201d49cb, 0xb1103043, 0x0f0d65d7, 0x452b8d41, 0x594b0f8d, 0x0b004605, 0xb215eb46, 0x000a24d7, 0x47000080, 0x002118cf, 0x06436413, 
    0x420bd750, 0x2b500743, 0x076a470c, 0x4105c050, 0xd942053f, 0x0d00211a, 0x5f44779c, 0x0ce94805, 0x51558186, 0x14a54c0b, 0x49082b41, 0x0a4b0888, 
    0x8080261f, 0x0d000000, 0x20048201, 0x1deb6a03, 0x420cb372, 0x07201783, 0x4306854d, 0x8b830c59, 0x59093c74, 0x0020250f, 0x67070f4a, 0x2341160b, 
    0x00372105, 0x431c515d, 0x554e17ef, 0x0e5d6b05, 0x41115442, 0xb74a1ac1, 0x2243420a, 0x5b4f878f, 0x7507200f, 0x384b086f, 0x09d45409, 0x0020869a, 
    0x12200082, 0xab460382, 0x10075329, 0x54138346, 0xaf540fbf, 0x1ea75413, 0x9a0c9e54, 0x0f6b44c1, 0x41000021, 0x47412a4f, 0x07374907, 0x5310bf76, 
    0xff2009b4, 0x9a09a64c, 0x8200208d, 0x34c34500, 0x970fe141, 0x1fd74b0f, 0x440a3850, 0x206411f0, 0x27934609, 0x470c5d41, 0x555c2947, 0x1787540f, 
    0x6e0f234e, 0x7d540a1b, 0x1d736b08, 0x0026a088, 0x80000e00, 0x9b5200ff, 0x08ef4318, 0x450bff77, 0x1d4d0b83, 0x081f7006, 0xcb691b86, 0x4b022008, 
    0xc34b0b33, 0x1d0d4a0c, 0x8025a188, 0x0b000000, 0x52a38201, 0xbf7d0873, 0x0c234511, 0x8f0f894a, 0x4101200f, 0x0c880c9d, 0x2b418ea1, 0x06c74128, 
    0x66181341, 0x7b4c0bb9, 0x0c06630b, 0xfe200c87, 0x9ba10882, 0x27091765, 0x01000008, 0x02800380, 0x48113f4e, 0x29430cf5, 0x09a75a0b, 0x31618020, 
    0x6d802009, 0x61840e33, 0x8208bf51, 0x0c637d61, 0x7f092379, 0x4f470f4b, 0x1797510c, 0x46076157, 0xf5500fdf, 0x0f616910, 0x1171fe20, 0x82802006, 
    0x08696908, 0x41127a4c, 0x3f4a15f3, 0x01042607, 0x0200ff00, 0x1cf77700, 0xff204185, 0x00235b8d, 0x43100000, 0x3b22243f, 0x3b4d3f00, 0x0b937709, 
    0xad42f18f, 0x0b1f420f, 0x51084b43, 0x8020104a, 0xb557ff83, 0x052b7f2a, 0x0280ff22, 0x250beb78, 0x00170013, 0xbf6d2500, 0x07db760e, 0x410e2b7f, 
    0x00230e4f, 0x49030000, 0x0582055b, 0x07000326, 0x00000b00, 0x580bcd46, 0x00200cdd, 0x57078749, 0x8749160f, 0x0f994f0a, 0x41134761, 0x01200b31, 
    0xeb796883, 0x0b41500b, 0x0e90b38e, 0x202e7b51, 0x05d95801, 0x41080570, 0x1d530fc9, 0x0b937a0f, 0xaf8eb387, 0xf743b98f, 0x07c74227, 0x80000523, 
    0x0fcb4503, 0x430ca37b, 0x7782077f, 0x8d0a9947, 0x08af4666, 0xeb798020, 0x6459881e, 0xc3740bbf, 0x0feb6f0b, 0x20072748, 0x052b6102, 0x435e0584, 
    0x7d088308, 0x03200afd, 0x92109e41, 0x28aa8210, 0x80001500, 0x80030000, 0x0fdb5805, 0x209f4018, 0xa7418d87, 0x0aa3440f, 0x20314961, 0x073a52ff, 
    0x6108505d, 0x43181051, 0x00223457, 0xe7820500, 0x50028021, 0x81410d33, 0x063d7108, 0xdb41af84, 0x4d888205, 0x00201198, 0x463d835f, 0x152106d7, 
    0x0a355a33, 0x6917614e, 0x75411f4d, 0x184b8b07, 0x1809c344, 0x21091640, 0x0b828000, 0x42808021, 0x26790519, 0x86058605, 0x2428422d, 0x22123b42, 
    0x42000080, 0xf587513b, 0x7813677b, 0xaf4d139f, 0x00ff210c, 0x5e0a1d57, 0x3b421546, 0x01032736, 0x02000380, 0x41180480, 0x2f420f07, 0x0c624807, 
    0x00000025, 0x18000103, 0x83153741, 0x430120c3, 0x042106b2, 0x088d4d00, 0x2f830620, 0x1810434a, 0x18140345, 0x8507fb41, 0x5ee582ea, 0x0023116c, 
    0x8d000600, 0x053b56af, 0xa6554fa2, 0x0d704608, 0x40180d20, 0x47181a43, 0xd37b07ff, 0x0b79500c, 0x420fd745, 0x47450bd9, 0x8471830a, 0x095a777e, 
    0x84137542, 0x82002013, 0x2f401800, 0x0007213b, 0x4405e349, 0x0d550ff3, 0x16254c0c, 0x820ffe4a, 0x0400218a, 0x89066f41, 0x106b414f, 0xc84d0120, 
    0x80802206, 0x0c9a4b03, 0x00100025, 0x68000200, 0x9d8c2473, 0x44134344, 0xf36a0f33, 0x4678860f, 0x1b440a25, 0x41988c0a, 0x80201879, 0x43079b5e, 
    0x4a18080b, 0x0341190b, 0x1259530c, 0x43251552, 0x908205c8, 0x0cac4018, 0x86000421, 0x0e504aa2, 0x0020b891, 0xfb450082, 0x51132014, 0x8f5205f3, 
    0x35052108, 0x8505cb59, 0x0f6d4f70, 0x82150021, 0x29af5047, 0x4f004b24, 0x75795300, 0x1b595709, 0x460b6742, 0xbf4b0f0d, 0x5743870b, 0xcb6d1461, 
    0x08f64505, 0x4e05ab6c, 0x334126c3, 0x0bcb6b0d, 0x1811034d, 0x4111ef4b, 0x814f1ce5, 0x20af8227, 0x07fd7b80, 0x41188e84, 0xef410f33, 0x80802429, 
    0x410d0000, 0xa34205ab, 0x76b7881c, 0xff500b89, 0x0741430f, 0x20086f4a, 0x209d8200, 0x234c18fd, 0x05d4670a, 0x4509af51, 0x9642078d, 0x189e831d, 
    0x7c1cc74b, 0xcd4c07b9, 0x0e7c440f, 0x8b7b0320, 0x21108210, 0xc76c8080, 0x03002106, 0x6b23bf41, 0xc549060b, 0x7946180b, 0x0ff7530f, 0x17ad4618, 
    0x200ecd45, 0x208c83fd, 0x5e0488fe, 0x032009c6, 0x420d044e, 0x0d8f0d7f, 0x00820020, 0x18001021, 0x6d273b45, 0xfd4c0c93, 0xcf451813, 0x0fe5450f, 
    0x5a47c382, 0x820a8b0a, 0x282b4998, 0x410a8b5b, 0x4b232583, 0x54004f00, 0x978f0ce3, 0x500f1944, 0xa95f1709, 0x0280220b, 0x05ba7080, 0xa1530682, 
    0x06324c13, 0x91412582, 0x05536e2c, 0x63431020, 0x0f434706, 0x8c11374c, 0x176143d7, 0x4d0f454c, 0xd3680bed, 0x0bee4d17, 0x212b9a41, 0x0f530a00, 
    0x140d531c, 0x43139143, 0x95610e8d, 0x0f094415, 0x4205fb56, 0x1b4205cf, 0x17015225, 0x5e0c477f, 0xaf6e0aeb, 0x0ff36218, 0x04849a84, 0x0a454218, 
    0x9c430420, 0x23c6822b, 0x04000102, 0x45091b4b, 0xf05f0955, 0x82802007, 0x421c2023, 0x5218282b, 0x7b53173f, 0x0fe7480c, 0x74173b7f, 0x47751317, 
    0x634d1807, 0x0f6f430f, 0x24086547, 0xfc808002, 0x0b3c7f80, 0x10840120, 0x188d1282, 0x20096b43, 0x0fc24403, 0x00260faf, 0x0180000b, 0x3f500280, 
    0x18002019, 0x450b4941, 0xf3530fb9, 0x18002010, 0x8208a551, 0x06234d56, 0xcb58a39b, 0xc3421805, 0x1313461e, 0x0f855018, 0xd34b0120, 0x6cfe2008, 
    0x574f0885, 0x09204114, 0x07000029, 0x00008000, 0x44028002, 0x01420f57, 0x10c95c10, 0x11184c18, 0x80221185, 0x7f421e00, 0x00732240, 0x09cd4977, 
    0x6d0b2b42, 0x4f180f8f, 0x8f5a0bcb, 0x9b0f830f, 0x0fb9411f, 0x230b5756, 0x00fd8080, 0x82060745, 0x000121d5, 0x8e0fb277, 0x4a8d4211, 0x24061c53, 
    0x04000007, 0x12275280, 0x430c954c, 0x80201545, 0x200f764f, 0x20008200, 0x20ce8308, 0x09534f02, 0x660edf64, 0x73731771, 0xe7411807, 0x20a2820c, 
    0x13b64404, 0x8f5d6682, 0x1d6b4508, 0x0cff4d18, 0x3348c58f, 0x0fc34c07, 0x31558b84, 0x8398820f, 0x17514712, 0x240b0e46, 0x80000a00, 0x093b4502, 
    0x420f9759, 0xa54c0bf1, 0x0f2b470c, 0x410d314b, 0x2584170c, 0x73b30020, 0xb55fe782, 0x204d8410, 0x08e043fe, 0x4f147e41, 0x022008ab, 0x4b055159, 
    0x2950068f, 0x00022208, 0x48511880, 0x82002009, 0x00112300, 0x634dff00, 0x24415f27, 0x180f6d43, 0x4d0b5d45, 0x4d5f05ef, 0x01802317, 0x56188000, 
    0xa7840807, 0xc6450220, 0x21ca8229, 0x4b781a00, 0x3359182c, 0x0cf3470f, 0x180bef46, 0x420b0354, 0xff470b07, 0x4515200a, 0x9758239b, 0x4a80200c, 
    0xd2410a26, 0x05fb4a08, 0x4b05e241, 0x03200dc9, 0x92290941, 0x00002829, 0x00010900, 0x5b020001, 0x23201363, 0x460d776a, 0xef530fdb, 0x209a890c, 
    0x13fc4302, 0x00008024, 0xc4820104, 0x08820220, 0x20086b5b, 0x18518700, 0x8408d349, 0x0da449a1, 0x00080024, 0x7b690280, 0x4c438b1a, 0x01220f63, 
    0x4c878000, 0x5c149c53, 0xfb430868, 0x2f56181e, 0x0ccf7b1b, 0x0f075618, 0x2008e347, 0x14144104, 0x00207f83, 0x00207b82, 0x201adf47, 0x16c35a13, 
    0x540fdf47, 0x802006c8, 0x5418f185, 0x29430995, 0x00002419, 0x58001600, 0x5720316f, 0x4d051542, 0x4b7b1b03, 0x138f4707, 0xb747b787, 0x4aab8213, 
    0x058305fc, 0x20115759, 0x82128401, 0x0a0b44e8, 0x46800121, 0xe64210d0, 0x82129312, 0x4bffdffe, 0x3b41171b, 0x9b27870f, 0x808022ff, 0x085c68fe, 
    0x41800021, 0x01410b20, 0x001a213a, 0x47480082, 0x11374e12, 0x56130b4c, 0xdf4b0c65, 0x0b0f590b, 0x0f574c18, 0x830feb4b, 0x075f480f, 0x480b4755, 
    0x40490b73, 0x80012206, 0x09d74280, 0x80fe8022, 0x80210e86, 0x056643ff, 0x10820020, 0x420b2646, 0x0b58391a, 0xd74c1808, 0x078b4e22, 0x2007f55f, 
    0x4b491807, 0x83802017, 0x65aa82a7, 0x3152099e, 0x068b7616, 0x9b431220, 0x09bb742c, 0x500e376c, 0x8342179b, 0x0a4d5d0f, 0x8020a883, 0x180cd349, 
    0x2016bb4b, 0x14476004, 0x84136c43, 0x08cf7813, 0x4f4c0520, 0x156f420f, 0x20085f42, 0x6fd3be03, 0xd4d30803, 0xa7411420, 0x004b222c, 0x0d3b614f, 
    0x3f702120, 0x1393410a, 0x8f132745, 0x47421827, 0x41e08209, 0xb05e2bb9, 0x18b7410c, 0x18082647, 0x4107a748, 0xeb8826bf, 0x0ca76018, 0x733ecb41, 
    0xd0410d83, 0x43ebaf2a, 0x0420067f, 0x721dab4c, 0x472005bb, 0x4105d341, 0x334844cb, 0x20dba408, 0x47d6ac00, 0x034e3aef, 0x0f8f421b, 0x930f134d, 
    0x3521231f, 0xb7421533, 0x42f5ad0a, 0x1e961eaa, 0x17000022, 0x4c367b50, 0x7d491001, 0x0bf5520f, 0x4c18fda7, 0xb8460c55, 0x83fe2005, 0x00fe25b9, 
    0x80000180, 0x9e751085, 0x261b5c12, 0x82110341, 0x001123fb, 0x4518fe80, 0xf38c2753, 0x6d134979, 0x295107a7, 0xaf5f180f, 0x0fe3660c, 0x180b6079, 
    0x2007bd5f, 0x9aab9103, 0x2f4d1811, 0x05002109, 0x44254746, 0x1d200787, 0x450bab75, 0x4f180f57, 0x4f181361, 0x3b831795, 0xeb4b0120, 0x0b734805, 
    0x84078f48, 0x2e1b47bc, 0x00203383, 0xaf065f45, 0x831520d7, 0x130f51a7, 0x1797bf97, 0x2b47d783, 0x18fe2005, 0x4a18a44f, 0xa64d086d, 0x1ab0410d, 
    0x6205a258, 0xdbab069f, 0x4f06f778, 0xa963081d, 0x133b670a, 0x8323d141, 0x13195b23, 0x530f5e70, 0xe5ad0824, 0x58001421, 0x1f472b4b, 0x47bf410c, 
    0x82000121, 0x83fe20cb, 0x07424404, 0x68068243, 0xd7ad0d3d, 0x00010d26, 0x80020000, 0x4a1c6f43, 0x23681081, 0x10a14f13, 0x8a070e57, 0x430a848f, 
    0x7372243e, 0x4397a205, 0xb56c1021, 0x43978f0f, 0x64180505, 0x99aa0ff2, 0x0e000022, 0x20223341, 0x094b4f37, 0x074a3320, 0x2639410a, 0xfe208e84, 
    0x8b0e0048, 0x508020a3, 0x9e4308fe, 0x073f4115, 0xe3480420, 0x0c9b5f1b, 0x7c137743, 0x9a95185b, 0x6122b148, 0x979b08df, 0x0fe36c18, 0x48109358, 
    0x23441375, 0x0ffd5c0b, 0x180fc746, 0x2011d157, 0x07e95702, 0x58180120, 0x18770ac3, 0x51032008, 0x7d4118e3, 0x80802315, 0x3b4c1900, 0xbb5a1830, 
    0x0ceb6109, 0x5b0b3d42, 0x4f181369, 0x4f180b8d, 0x4f180f75, 0x355a1b81, 0x200d820d, 0x18e483fd, 0x4528854f, 0x89420846, 0x1321411f, 0x44086b60, 
    0x07421d77, 0x107d4405, 0x4113fd41, 0x5a181bf1, 0x4f180db3, 0x8021128f, 0x20f68280, 0x44a882fe, 0x334d249a, 0x052f6109, 0x1520c3a7, 0xef4eb783, 
    0x4ec39b1b, 0xc4c90ee7, 0x20060b4d, 0x256f4905, 0x4d0cf761, 0xcf9b1f13, 0xa213d74e, 0x0e1145d4, 0x50135b42, 0xcb4e398f, 0x20d79f27, 0x08865d80, 
    0x186d5018, 0xa90f7142, 0x067342d7, 0x3f450420, 0x65002021, 0xe3560771, 0x24d38f23, 0x15333531, 0x0eb94d01, 0x451c9f41, 0x384322fb, 0x00092108, 
    0x19af6b18, 0x6e0c6f5a, 0xbd770bfb, 0x22bb7718, 0x20090f57, 0x25e74204, 0x4207275a, 0xdb5408ef, 0x1769450f, 0x1b1b5518, 0x210b1f57, 0x5e4c8001, 
    0x55012006, 0x802107f1, 0x0a306a80, 0x45808021, 0x0d850b88, 0x31744f18, 0x1808ec54, 0x2009575b, 0x45ffa505, 0x1b420c73, 0x180f9f0f, 0x4a0cf748, 
    0x501805b2, 0x00210f40, 0x4d118f80, 0xd6823359, 0x072b5118, 0x314ad7aa, 0x8fc79f08, 0x45d78b1f, 0xfe20058f, 0x23325118, 0x7b54d9b5, 0x9fc38f46, 
    0x10bb410f, 0x41077b42, 0xc1410faf, 0x27cf441d, 0x46051b4f, 0x04200683, 0x2121d344, 0x8f530043, 0x8fcf9f0e, 0x21df8c1f, 0x50188000, 0x5d180e52, 
    0xfd201710, 0x4405c341, 0xd68528e3, 0x20071f6b, 0x1b734305, 0x6b080957, 0x7d422b1f, 0x67002006, 0x7f8317b1, 0x2024cb48, 0x08676e00, 0x8749a39b, 
    0x18132006, 0x410a6370, 0x8f490b47, 0x7e1f8f13, 0x551805c3, 0x4c180915, 0xfe200e2f, 0x244d5d18, 0x270bcf44, 0xff000019, 0x04800380, 0x5f253342, 
    0xff520df7, 0x13274c18, 0x5542dd93, 0x0776181b, 0xf94a1808, 0x084a4c0c, 0x4308ea5b, 0xde831150, 0x7900fd21, 0x00492c1e, 0x060f4510, 0x17410020, 
    0x0ce74526, 0x6206b341, 0x1f561083, 0x9d6c181b, 0x08a0500e, 0x112e4118, 0x60000421, 0xbf901202, 0x4408e241, 0xc7ab0513, 0xb40f0950, 0x055943c7, 
    0x4f18ff20, 0xc9ae1cad, 0x32b34f18, 0x7a180120, 0x3d520a05, 0x53d1b40a, 0x80200813, 0x1b815018, 0x832bf86f, 0x67731847, 0x297f4308, 0x6418d54e, 
    0x734213f7, 0x056b4b27, 0xdba5fe20, 0x1828aa4e, 0x2031a370, 0x06cb6101, 0x2040ad41, 0x07365300, 0x2558d985, 0x83fe200c, 0x0380211c, 0x542c4743, 
    0x052006b7, 0x6021df45, 0x897b0707, 0x18d3c010, 0x20090e70, 0x1d5843ff, 0x540a0e44, 0x002126c5, 0x322f7416, 0x636a5720, 0x0f317409, 0x610fe159, 
    0x294617e7, 0x08555213, 0x2006a75d, 0x6cec84fd, 0xfb5907be, 0x3a317405, 0x83808021, 0x180f20ea, 0x4626434a, 0x531818e3, 0xdb59172d, 0x0cbb460c, 
    0x2013d859, 0x18b94502, 0x8f46188d, 0x77521842, 0x0a184e38, 0x9585fd20, 0x6a180684, 0xc64507e9, 0x51cbb230, 0xd3440cf3, 0x17ff6a0f, 0x450f5b42, 
    0x276407c1, 0x4853180a, 0x21ccb010, 0xcf580013, 0x0c15442d, 0x410a1144, 0x1144359d, 0x5cfe2006, 0xa1410a43, 0x2bb64519, 0x2f5b7618, 0xb512b745, 
    0x0cfd6fd1, 0x42089f59, 0xb8450c70, 0x0000232d, 0x50180900, 0xb9491ae3, 0x0fc37610, 0x01210f83, 0x0f3b4100, 0xa01b2742, 0x0ccd426f, 0x6e8f6f94, 
    0x9c808021, 0xc7511870, 0x17c74b08, 0x9b147542, 0x44fe2079, 0xd5480c7e, 0x95ef861d, 0x101b597b, 0xf5417594, 0x9f471808, 0x86868d0e, 0x3733491c, 
    0x690f4d6d, 0x43440b83, 0x1ba94c0b, 0x660cd16b, 0x802008ae, 0x74126448, 0xcb4f38a3, 0x2cb74b0b, 0x47137755, 0xe3971777, 0x1b5d0120, 0x057a4108, 
    0x6e08664d, 0x17421478, 0x11af4208, 0x850c3f42, 0x08234f0c, 0x4321eb4a, 0xf3451095, 0x0f394e0f, 0x4310eb45, 0xc09707b1, 0x54431782, 0xaec08d1d, 
    0x0f434dbb, 0x9f0c0b45, 0x0a3b4dbb, 0x4618bdc7, 0x536032eb, 0x17354213, 0x4d134169, 0xc7a30c2f, 0x4e254342, 0x174332cf, 0x43cdae17, 0x6b4706e4, 
    0x0e16430d, 0x530b5542, 0x2f7c26bb, 0x13075f31, 0x43175342, 0x60181317, 0x6550114e, 0x28624710, 0x58070021, 0x59181683, 0x2d540cf5, 0x05d5660c, 
    0x20090c7b, 0x0e157e02, 0x8000ff2b, 0x14000080, 0x80ff8000, 0x27137e03, 0x336a4b20, 0x0f817107, 0x13876e18, 0x730f2f7e, 0x2f450b75, 0x6d02200b, 
    0x6d66094c, 0x4b802009, 0x15820a02, 0x2f45fe20, 0x5e032006, 0x00202fd9, 0x450af741, 0xeb412e0f, 0x0ff3411f, 0x420a8b65, 0xf7410eae, 0x1c664810, 
    0x540e1145, 0xbfa509f3, 0x42302f58, 0x80200c35, 0xcb066c47, 0x4b1120c1, 0x41492abb, 0x34854110, 0xa7097b72, 0x251545c7, 0x4b2c7f56, 0xc5b40bab, 
    0x940cd54e, 0x2e6151c8, 0x09f35f18, 0x4b420420, 0x09677121, 0x8f24f357, 0x1b5418e1, 0x08915a1f, 0x3143d894, 0x22541805, 0x1b9b4b0e, 0x8c0d3443, 
    0x1400240d, 0x18ff8000, 0x582e6387, 0xf99b2b3b, 0x8807a550, 0x17a14790, 0x2184fd20, 0x5758fe20, 0x2354882c, 0x15000080, 0x5e056751, 0x334c2c2f, 
    0x97c58f0c, 0x1fd7410f, 0x0d4d4018, 0x4114dc41, 0x04470ed6, 0x0dd54128, 0x00820020, 0x02011523, 0x22008700, 0x86480024, 0x0001240a, 0x8682001a, 
    0x0002240b, 0x866c000e, 0x8a03200b, 0x8a042017, 0x0005220b, 0x22218614, 0x84060000, 0x86012017, 0x8212200f, 0x250b8519, 0x000d0001, 0x0b850031, 
    0x07000224, 0x0b862600, 0x11000324, 0x0b862d00, 0x238a0420, 0x0a000524, 0x17863e00, 0x17840620, 0x01000324, 0x57820904, 0x0b85a783, 0x0b85a785, 
    0x0b85a785, 0x22000325, 0x85007a00, 0x85a7850b, 0x85a7850b, 0x22a7850b, 0x82300032, 0x00342201, 0x0805862f, 0x35003131, 0x54207962, 0x74736972, 
    0x47206e61, 0x6d6d6972, 0x65527265, 0x616c7567, 0x58545472, 0x6f725020, 0x43796767, 0x6e61656c, 0x30325454, 0x822f3430, 0x35313502, 0x79006200, 
    0x54002000, 0x69007200, 0x74007300, 0x6e006100, 0x47200f82, 0x6d240f84, 0x65006d00, 0x52200982, 0x67240582, 0x6c007500, 0x72201d82, 0x54222b82, 
    0x23825800, 0x19825020, 0x67006f22, 0x79220182, 0x1b824300, 0x3b846520, 0x1f825420, 0x41000021, 0x1422099b, 0x0b410000, 0x87088206, 0x01012102, 
    0x78080982, 0x01020101, 0x01040103, 0x01060105, 0x01080107, 0x010a0109, 0x010c010b, 0x010e010d, 0x0110010f, 0x01120111, 0x01140113, 0x01160115, 
    0x01180117, 0x011a0119, 0x011c011b, 0x011e011d, 0x0020011f, 0x00040003, 0x00060005, 0x00080007, 0x000a0009, 0x000c000b, 0x000e000d, 0x0010000f, 
    0x00120011, 0x00140013, 0x00160015, 0x00180017, 0x001a0019, 0x001c001b, 0x001e001d, 0x08bb821f, 0x22002142, 0x24002300, 0x26002500, 0x28002700, 
    0x2a002900, 0x2c002b00, 0x2e002d00, 0x30002f00, 0x32003100, 0x34003300, 0x36003500, 0x38003700, 0x3a003900, 0x3c003b00, 0x3e003d00, 0x40003f00, 
    0x42004100, 0x4b09f382, 0x00450044, 0x00470046, 0x00490048, 0x004b004a, 0x004d004c, 0x004f004e, 0x00510050, 0x00530052, 0x00550054, 0x00570056, 
    0x00590058, 0x005b005a, 0x005d005c, 0x005f005e, 0x01610060, 0x01220121, 0x01240123, 0x01260125, 0x01280127, 0x012a0129, 0x012c012b, 0x012e012d, 
    0x0130012f, 0x01320131, 0x01340133, 0x01360135, 0x01380137, 0x013a0139, 0x013c013b, 0x013e013d, 0x0140013f, 0x00ac0041, 0x008400a3, 0x00bd0085, 
    0x00e80096, 0x008e0086, 0x009d008b, 0x00a400a9, 0x008a00ef, 0x008300da, 0x00f20093, 0x008d00f3, 0x00880097, 0x00de00c3, 0x009e00f1, 0x00f500aa, 
    0x00f600f4, 0x00ad00a2, 0x00c700c9, 0x006200ae, 0x00900063, 0x00cb0064, 0x00c80065, 0x00cf00ca, 0x00cd00cc, 0x00e900ce, 0x00d30066, 0x00d100d0, 
    0x006700af, 0x009100f0, 0x00d400d6, 0x006800d5, 0x00ed00eb, 0x006a0089, 0x006b0069, 0x006c006d, 0x00a0006e, 0x0071006f, 0x00720070, 0x00750073, 
    0x00760074, 0x00ea0077, 0x007a0078, 0x007b0079, 0x007c007d, 0x00a100b8, 0x007e007f, 0x00810080, 0x00ee00ec, 0x6e750eba, 0x646f6369, 0x78302365, 
    0x31303030, 0x32200e8d, 0x33200e8d, 0x34200e8d, 0x35200e8d, 0x36200e8d, 0x37200e8d, 0x38200e8d, 0x39200e8d, 0x61200e8d, 0x62200e8d, 0x63200e8d, 
    0x64200e8d, 0x65200e8d, 0x66200e8d, 0x31210e8c, 0x8d0e8d30, 0x8d3120ef, 0x8d3120ef, 0x8d3120ef, 0x8d3120ef, 0x8d3120ef, 0x8d3120ef, 0x8d3120ef, 
    0x8d3120ef, 0x8d3120ef, 0x8d3120ef, 0x8d3120ef, 0x8d3120ef, 0x8d3120ef, 0x66312def, 0x6c656406, 0x04657465, 0x6f727545, 0x3820ec8c, 0x3820ec8d, 
    0x3820ec8d, 0x3820ec8d, 0x3820ec8d, 0x3820ec8d, 0x3820ec8d, 0x3820ec8d, 0x3820ec8d, 0x3820ec8d, 0x3820ec8d, 0x3820ec8d, 0x3820ec8d, 0x3820ec8d, 
    0x3820ec8d, 0x200ddc41, 0x0ddc4139, 0xef8d3920, 0xef8d3920, 0xef8d3920, 0xef8d3920, 0xef8d3920, 0xef8d3920, 0xef8d3920, 0xef8d3920, 0xef8d3920, 
    0xef8d3920, 0xef8d3920, 0xef8d3920, 0xef8d3920, 0xef8d3920, 0x00663923, 0x48fa0500, 0x00f762f9, 
};

static void GetDefaultCompressedFontDataTTF(const void** ttf_compressed_data, unsigned int* ttf_compressed_size)
{
    *ttf_compressed_data = proggy_clean_ttf_compressed_data;
    *ttf_compressed_size = proggy_clean_ttf_compressed_size;
}

//-----------------------------------------------------------------------------

//---- Include imgui_user.inl at the end of imgui.cpp
//---- So you can include code that extends ImGui using its private data/functions.
#ifdef IMGUI_INCLUDE_IMGUI_USER_INL
#include "imgui_user.inl"
#endif

//-----------------------------------------------------------------------------<|MERGE_RESOLUTION|>--- conflicted
+++ resolved
@@ -7849,7 +7849,6 @@
 
 void ImDrawList::AddConvexPolyFilled(const ImVec2* points, const int points_count, ImU32 col)
 {
-<<<<<<< HEAD
     const ImVec2 uv = GImGui->FontTexUvWhitePixel;
 
     const bool aa_enabled = true;//!ImGui::GetIO().KeyCtrl;
@@ -7928,17 +7927,6 @@
             PrimVtx(points[i], uv, col);
         }
     }
-=======
-    const float inv_length = 1.0f / sqrtf(ImLengthSqr(b - a));
-    const float dx = (b.x - a.x) * (thickness * 0.5f * inv_length); // line direction, halved
-    const float dy = (b.y - a.y) * (thickness * 0.5f * inv_length); // line direction, halved
-
-    const ImVec2 pa(a.x + dy, a.y - dx);
-    const ImVec2 pb(b.x + dy, b.y - dx);
-    const ImVec2 pc(b.x - dy, b.y + dx);
-    const ImVec2 pd(a.x - dy, a.y + dx);
-    PrimQuad(pa, pb, pc, pd, col);
->>>>>>> a48130b6
 }
 
 void ImDrawList::ClearPath()

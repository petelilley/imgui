--- conflicted
+++ resolved
@@ -3744,10 +3744,7 @@
 // - RenderArrow()
 // - RenderBullet()
 // - RenderCheckMark()
-<<<<<<< HEAD
 // - RenderArrowDockMenu()
-=======
->>>>>>> 29d462eb
 // - RenderArrowPointingAt()
 // - RenderRectFilledRangeH()
 // - RenderRectFilledWithHole()

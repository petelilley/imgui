--- conflicted
+++ resolved
@@ -476,7 +476,6 @@
             }
             ImGui::CheckboxFlags("io.ConfigFlags: NoMouseCursorChange", &io.ConfigFlags, ImGuiConfigFlags_NoMouseCursorChange);
             ImGui::SameLine(); HelpMarker("Instruct backend to not alter mouse cursor shape and visibility.");
-<<<<<<< HEAD
 
             ImGui::CheckboxFlags("io.ConfigFlags: DockingEnable", &io.ConfigFlags, ImGuiConfigFlags_DockingEnable);
             ImGui::SameLine();
@@ -514,10 +513,7 @@
                 ImGui::Unindent();
             }
 
-            ImGui::Checkbox("io.ConfigInputEventQueue", &io.ConfigInputEventQueue);
-=======
             ImGui::Checkbox("io.ConfigInputTrickleEventQueue", &io.ConfigInputTrickleEventQueue);
->>>>>>> 62d6be37
             ImGui::SameLine(); HelpMarker("Enable input queue trickling: some types of events submitted during the same frame (e.g. button down + up) will be spread over multiple frames, improving interactions with low framerates.");
             ImGui::Checkbox("io.ConfigInputTextCursorBlink", &io.ConfigInputTextCursorBlink);
             ImGui::SameLine(); HelpMarker("Enable blinking cursor (optional as some users consider it to be distracting).");

--- conflicted
+++ resolved
@@ -3,12 +3,9 @@
 
 // Implemented features:
 //  [X] Renderer: User texture binding. Use 'MTLTexture' as ImTextureID. Read the FAQ about ImTextureID in imgui.cpp.
-<<<<<<< HEAD
+//  [X] Renderer: Support for large meshes (64k+ vertices) with 16-bits indices.
 // Missing features:
 //  [ ] Renderer: Multi-viewport / platform windows.
-=======
-//  [X] Renderer: Support for large meshes (64k+ vertices) with 16-bits indices.
->>>>>>> c3d600ab
 
 // You can copy and use unmodified imgui_impl_* files in your project. See main.cpp for an example of using this.
 // If you are new to dear imgui, read examples/README.txt and read the documentation at the top of imgui.cpp.

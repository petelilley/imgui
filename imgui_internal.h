// dear imgui, v1.89.5 WIP
// (internal structures/api)

// You may use this file to debug, understand or extend Dear ImGui features but we don't provide any guarantee of forward compatibility.
// To implement maths operators for ImVec2 (disabled by default to not conflict with using IM_VEC2_CLASS_EXTRA with your own math types+operators), use:
/*
#define IMGUI_DEFINE_MATH_OPERATORS
#include "imgui_internal.h"
*/

/*

Index of this file:

// [SECTION] Header mess
// [SECTION] Forward declarations
// [SECTION] Context pointer
// [SECTION] STB libraries includes
// [SECTION] Macros
// [SECTION] Generic helpers
// [SECTION] ImDrawList support
// [SECTION] Widgets support: flags, enums, data structures
// [SECTION] Inputs support
// [SECTION] Clipper support
// [SECTION] Navigation support
// [SECTION] Columns support
// [SECTION] Multi-select support
// [SECTION] Docking support
// [SECTION] Viewport support
// [SECTION] Settings support
// [SECTION] Localization support
// [SECTION] Metrics, Debug tools
// [SECTION] Generic context hooks
// [SECTION] ImGuiContext (main imgui context)
// [SECTION] ImGuiWindowTempData, ImGuiWindow
// [SECTION] Tab bar, Tab item support
// [SECTION] Table support
// [SECTION] ImGui internal API
// [SECTION] ImFontAtlas internal API
// [SECTION] Test Engine specific hooks (imgui_test_engine)

*/

#pragma once
#ifndef IMGUI_DISABLE

//-----------------------------------------------------------------------------
// [SECTION] Header mess
//-----------------------------------------------------------------------------

#ifndef IMGUI_VERSION
#include "imgui.h"
#endif

#include <stdio.h>      // FILE*, sscanf
#include <stdlib.h>     // NULL, malloc, free, qsort, atoi, atof
#include <math.h>       // sqrtf, fabsf, fmodf, powf, floorf, ceilf, cosf, sinf
#include <limits.h>     // INT_MIN, INT_MAX

// Enable SSE intrinsics if available
#if (defined __SSE__ || defined __x86_64__ || defined _M_X64 || (defined(_M_IX86_FP) && (_M_IX86_FP >= 1))) && !defined(IMGUI_DISABLE_SSE)
#define IMGUI_ENABLE_SSE
#include <immintrin.h>
#endif

// Visual Studio warnings
#ifdef _MSC_VER
#pragma warning (push)
#pragma warning (disable: 4251)     // class 'xxx' needs to have dll-interface to be used by clients of struct 'xxx' // when IMGUI_API is set to__declspec(dllexport)
#pragma warning (disable: 26812)    // The enum type 'xxx' is unscoped. Prefer 'enum class' over 'enum' (Enum.3). [MSVC Static Analyzer)
#pragma warning (disable: 26495)    // [Static Analyzer] Variable 'XXX' is uninitialized. Always initialize a member variable (type.6).
#if defined(_MSC_VER) && _MSC_VER >= 1922 // MSVC 2019 16.2 or later
#pragma warning (disable: 5054)     // operator '|': deprecated between enumerations of different types
#endif
#endif

// Clang/GCC warnings with -Weverything
#if defined(__clang__)
#pragma clang diagnostic push
#if __has_warning("-Wunknown-warning-option")
#pragma clang diagnostic ignored "-Wunknown-warning-option"         // warning: unknown warning group 'xxx'
#endif
#pragma clang diagnostic ignored "-Wunknown-pragmas"                // warning: unknown warning group 'xxx'
#pragma clang diagnostic ignored "-Wfloat-equal"                    // warning: comparing floating point with == or != is unsafe // storing and comparing against same constants ok, for ImFloorSigned()
#pragma clang diagnostic ignored "-Wunused-function"                // for stb_textedit.h
#pragma clang diagnostic ignored "-Wmissing-prototypes"             // for stb_textedit.h
#pragma clang diagnostic ignored "-Wold-style-cast"
#pragma clang diagnostic ignored "-Wzero-as-null-pointer-constant"
#pragma clang diagnostic ignored "-Wdouble-promotion"
#pragma clang diagnostic ignored "-Wimplicit-int-float-conversion"  // warning: implicit conversion from 'xxx' to 'float' may lose precision
#pragma clang diagnostic ignored "-Wmissing-noreturn"               // warning: function 'xxx' could be declared with attribute 'noreturn'
#elif defined(__GNUC__)
#pragma GCC diagnostic push
#pragma GCC diagnostic ignored "-Wpragmas"              // warning: unknown option after '#pragma GCC diagnostic' kind
#pragma GCC diagnostic ignored "-Wclass-memaccess"      // [__GNUC__ >= 8] warning: 'memset/memcpy' clearing/writing an object of type 'xxxx' with no trivial copy-assignment; use assignment or value-initialization instead
#endif

// In 1.89.4, we moved the implementation of "courtesy maths operators" from imgui_internal.h in imgui.h
// As they are frequently requested, we do not want to encourage to many people using imgui_internal.h
#if defined(IMGUI_DEFINE_MATH_OPERATORS) && !defined(IMGUI_DEFINE_MATH_OPERATORS_IMPLEMENTED)
#error Please '#define IMGUI_DEFINE_MATH_OPERATORS' _BEFORE_ including imgui.h!
#endif

// Legacy defines
#ifdef IMGUI_DISABLE_FORMAT_STRING_FUNCTIONS            // Renamed in 1.74
#error Use IMGUI_DISABLE_DEFAULT_FORMAT_FUNCTIONS
#endif
#ifdef IMGUI_DISABLE_MATH_FUNCTIONS                     // Renamed in 1.74
#error Use IMGUI_DISABLE_DEFAULT_MATH_FUNCTIONS
#endif

// Enable stb_truetype by default unless FreeType is enabled.
// You can compile with both by defining both IMGUI_ENABLE_FREETYPE and IMGUI_ENABLE_STB_TRUETYPE together.
#ifndef IMGUI_ENABLE_FREETYPE
#define IMGUI_ENABLE_STB_TRUETYPE
#endif

//-----------------------------------------------------------------------------
// [SECTION] Forward declarations
//-----------------------------------------------------------------------------

struct ImBitVector;                 // Store 1-bit per value
struct ImRect;                      // An axis-aligned rectangle (2 points)
struct ImDrawDataBuilder;           // Helper to build a ImDrawData instance
struct ImDrawListSharedData;        // Data shared between all ImDrawList instances
struct ImGuiColorMod;               // Stacked color modifier, backup of modified data so we can restore it
struct ImGuiContext;                // Main Dear ImGui context
struct ImGuiContextHook;            // Hook for extensions like ImGuiTestEngine
struct ImGuiDataVarInfo;            // Variable information (e.g. to avoid style variables from an enum)
struct ImGuiDataTypeInfo;           // Type information associated to a ImGuiDataType enum
struct ImGuiDockContext;            // Docking system context
struct ImGuiDockRequest;            // Docking system dock/undock queued request
struct ImGuiDockNode;               // Docking system node (hold a list of Windows OR two child dock nodes)
struct ImGuiDockNodeSettings;       // Storage for a dock node in .ini file (we preserve those even if the associated dock node isn't active during the session)
struct ImGuiGroupData;              // Stacked storage data for BeginGroup()/EndGroup()
struct ImGuiInputTextState;         // Internal state of the currently focused/edited text input box
struct ImGuiInputTextDeactivateData;// Short term storage to backup text of a deactivating InputText() while another is stealing active id
struct ImGuiLastItemData;           // Status storage for last submitted items
struct ImGuiLocEntry;               // A localization entry.
struct ImGuiMenuColumns;            // Simple column measurement, currently used for MenuItem() only
struct ImGuiNavItemData;            // Result of a gamepad/keyboard directional navigation move query result
struct ImGuiMetricsConfig;          // Storage for ShowMetricsWindow() and DebugNodeXXX() functions
struct ImGuiNextWindowData;         // Storage for SetNextWindow** functions
struct ImGuiNextItemData;           // Storage for SetNextItem** functions
struct ImGuiOldColumnData;          // Storage data for a single column for legacy Columns() api
struct ImGuiOldColumns;             // Storage data for a columns set for legacy Columns() api
struct ImGuiPopupData;              // Storage for current popup stack
struct ImGuiSettingsHandler;        // Storage for one type registered in the .ini file
struct ImGuiStackSizes;             // Storage of stack sizes for debugging/asserting
struct ImGuiStyleMod;               // Stacked style modifier, backup of modified data so we can restore it
struct ImGuiTabBar;                 // Storage for a tab bar
struct ImGuiTabItem;                // Storage for a tab item (within a tab bar)
struct ImGuiTable;                  // Storage for a table
struct ImGuiTableColumn;            // Storage for one column of a table
struct ImGuiTableInstanceData;      // Storage for one instance of a same table
struct ImGuiTableTempData;          // Temporary storage for one table (one per table in the stack), shared between tables.
struct ImGuiTableSettings;          // Storage for a table .ini settings
struct ImGuiTableColumnsSettings;   // Storage for a column .ini settings
struct ImGuiWindow;                 // Storage for one window
struct ImGuiWindowTempData;         // Temporary storage for one window (that's the data which in theory we could ditch at the end of the frame, in practice we currently keep it for each window)
struct ImGuiWindowSettings;         // Storage for a window .ini settings (we keep one of those even if the actual window wasn't instanced during this session)

// Enumerations
// Use your programming IDE "Go to definition" facility on the names of the center columns to find the actual flags/enum lists.
enum ImGuiLocKey : int;                 // -> enum ImGuiLocKey              // Enum: a localization entry for translation.
typedef int ImGuiDataAuthority;         // -> enum ImGuiDataAuthority_      // Enum: for storing the source authority (dock node vs window) of a field
typedef int ImGuiLayoutType;            // -> enum ImGuiLayoutType_         // Enum: Horizontal or vertical

// Flags
typedef int ImGuiActivateFlags;         // -> enum ImGuiActivateFlags_      // Flags: for navigation/focus function (will be for ActivateItem() later)
typedef int ImGuiDebugLogFlags;         // -> enum ImGuiDebugLogFlags_      // Flags: for ShowDebugLogWindow(), g.DebugLogFlags
typedef int ImGuiInputFlags;            // -> enum ImGuiInputFlags_         // Flags: for IsKeyPressed(), IsMouseClicked(), SetKeyOwner(), SetItemKeyOwner() etc.
typedef int ImGuiItemFlags;             // -> enum ImGuiItemFlags_          // Flags: for PushItemFlag(), g.LastItemData.InFlags
typedef int ImGuiItemStatusFlags;       // -> enum ImGuiItemStatusFlags_    // Flags: for g.LastItemData.StatusFlags
typedef int ImGuiOldColumnFlags;        // -> enum ImGuiOldColumnFlags_     // Flags: for BeginColumns()
typedef int ImGuiNavHighlightFlags;     // -> enum ImGuiNavHighlightFlags_  // Flags: for RenderNavHighlight()
typedef int ImGuiNavMoveFlags;          // -> enum ImGuiNavMoveFlags_       // Flags: for navigation requests
typedef int ImGuiNextItemDataFlags;     // -> enum ImGuiNextItemDataFlags_  // Flags: for SetNextItemXXX() functions
typedef int ImGuiNextWindowDataFlags;   // -> enum ImGuiNextWindowDataFlags_// Flags: for SetNextWindowXXX() functions
typedef int ImGuiScrollFlags;           // -> enum ImGuiScrollFlags_        // Flags: for ScrollToItem() and navigation requests
typedef int ImGuiSeparatorFlags;        // -> enum ImGuiSeparatorFlags_     // Flags: for SeparatorEx()
typedef int ImGuiTextFlags;             // -> enum ImGuiTextFlags_          // Flags: for TextEx()
typedef int ImGuiTooltipFlags;          // -> enum ImGuiTooltipFlags_       // Flags: for BeginTooltipEx()

typedef void (*ImGuiErrorLogCallback)(void* user_data, const char* fmt, ...);

//-----------------------------------------------------------------------------
// [SECTION] Context pointer
// See implementation of this variable in imgui.cpp for comments and details.
//-----------------------------------------------------------------------------

#ifndef GImGui
extern IMGUI_API ImGuiContext* GImGui;  // Current implicit context pointer
#endif

//-------------------------------------------------------------------------
// [SECTION] STB libraries includes
//-------------------------------------------------------------------------

namespace ImStb
{

#undef STB_TEXTEDIT_STRING
#undef STB_TEXTEDIT_CHARTYPE
#define STB_TEXTEDIT_STRING             ImGuiInputTextState
#define STB_TEXTEDIT_CHARTYPE           ImWchar
#define STB_TEXTEDIT_GETWIDTH_NEWLINE   (-1.0f)
#define STB_TEXTEDIT_UNDOSTATECOUNT     99
#define STB_TEXTEDIT_UNDOCHARCOUNT      999
#include "imstb_textedit.h"

} // namespace ImStb

//-----------------------------------------------------------------------------
// [SECTION] Macros
//-----------------------------------------------------------------------------

// Internal Drag and Drop payload types. String starting with '_' are reserved for Dear ImGui.
#define IMGUI_PAYLOAD_TYPE_WINDOW       "_IMWINDOW"     // Payload == ImGuiWindow*

// Debug Printing Into TTY
// (since IMGUI_VERSION_NUM >= 18729: IMGUI_DEBUG_LOG was reworked into IMGUI_DEBUG_PRINTF (and removed framecount from it). If you were using a #define IMGUI_DEBUG_LOG please rename)
#ifndef IMGUI_DEBUG_PRINTF
#ifndef IMGUI_DISABLE_DEFAULT_FORMAT_FUNCTIONS
#define IMGUI_DEBUG_PRINTF(_FMT,...)    printf(_FMT, __VA_ARGS__)
#else
#define IMGUI_DEBUG_PRINTF(_FMT,...)    ((void)0)
#endif
#endif

// Debug Logging for ShowDebugLogWindow(). This is designed for relatively rare events so please don't spam.
#ifndef IMGUI_DISABLE_DEBUG_TOOLS
#define IMGUI_DEBUG_LOG(...)            ImGui::DebugLog(__VA_ARGS__)
#else
#define IMGUI_DEBUG_LOG(...)            ((void)0)
#endif
#define IMGUI_DEBUG_LOG_ACTIVEID(...)   do { if (g.DebugLogFlags & ImGuiDebugLogFlags_EventActiveId) IMGUI_DEBUG_LOG(__VA_ARGS__); } while (0)
#define IMGUI_DEBUG_LOG_FOCUS(...)      do { if (g.DebugLogFlags & ImGuiDebugLogFlags_EventFocus)    IMGUI_DEBUG_LOG(__VA_ARGS__); } while (0)
#define IMGUI_DEBUG_LOG_POPUP(...)      do { if (g.DebugLogFlags & ImGuiDebugLogFlags_EventPopup)    IMGUI_DEBUG_LOG(__VA_ARGS__); } while (0)
#define IMGUI_DEBUG_LOG_NAV(...)        do { if (g.DebugLogFlags & ImGuiDebugLogFlags_EventNav)      IMGUI_DEBUG_LOG(__VA_ARGS__); } while (0)
#define IMGUI_DEBUG_LOG_CLIPPER(...)    do { if (g.DebugLogFlags & ImGuiDebugLogFlags_EventClipper)  IMGUI_DEBUG_LOG(__VA_ARGS__); } while (0)
#define IMGUI_DEBUG_LOG_IO(...)         do { if (g.DebugLogFlags & ImGuiDebugLogFlags_EventIO)       IMGUI_DEBUG_LOG(__VA_ARGS__); } while (0)
#define IMGUI_DEBUG_LOG_DOCKING(...)    do { if (g.DebugLogFlags & ImGuiDebugLogFlags_EventDocking)  IMGUI_DEBUG_LOG(__VA_ARGS__); } while (0)
#define IMGUI_DEBUG_LOG_VIEWPORT(...)   do { if (g.DebugLogFlags & ImGuiDebugLogFlags_EventViewport) IMGUI_DEBUG_LOG(__VA_ARGS__); } while (0)

// Static Asserts
#define IM_STATIC_ASSERT(_COND)         static_assert(_COND, "")

// "Paranoid" Debug Asserts are meant to only be enabled during specific debugging/work, otherwise would slow down the code too much.
// We currently don't have many of those so the effect is currently negligible, but onward intent to add more aggressive ones in the code.
//#define IMGUI_DEBUG_PARANOID
#ifdef IMGUI_DEBUG_PARANOID
#define IM_ASSERT_PARANOID(_EXPR)       IM_ASSERT(_EXPR)
#else
#define IM_ASSERT_PARANOID(_EXPR)
#endif

// Error handling
// Down the line in some frameworks/languages we would like to have a way to redirect those to the programmer and recover from more faults.
#ifndef IM_ASSERT_USER_ERROR
#define IM_ASSERT_USER_ERROR(_EXP,_MSG) IM_ASSERT((_EXP) && _MSG)   // Recoverable User Error
#endif

// Misc Macros
#define IM_PI                           3.14159265358979323846f
#ifdef _WIN32
#define IM_NEWLINE                      "\r\n"   // Play it nice with Windows users (Update: since 2018-05, Notepad finally appears to support Unix-style carriage returns!)
#else
#define IM_NEWLINE                      "\n"
#endif
#ifndef IM_TABSIZE                      // Until we move this to runtime and/or add proper tab support, at least allow users to compile-time override
#define IM_TABSIZE                      (4)
#endif
#define IM_MEMALIGN(_OFF,_ALIGN)        (((_OFF) + ((_ALIGN) - 1)) & ~((_ALIGN) - 1))           // Memory align e.g. IM_ALIGN(0,4)=0, IM_ALIGN(1,4)=4, IM_ALIGN(4,4)=4, IM_ALIGN(5,4)=8
#define IM_F32_TO_INT8_UNBOUND(_VAL)    ((int)((_VAL) * 255.0f + ((_VAL)>=0 ? 0.5f : -0.5f)))   // Unsaturated, for display purpose
#define IM_F32_TO_INT8_SAT(_VAL)        ((int)(ImSaturate(_VAL) * 255.0f + 0.5f))               // Saturated, always output 0..255
#define IM_FLOOR(_VAL)                  ((float)(int)(_VAL))                                    // ImFloor() is not inlined in MSVC debug builds
#define IM_ROUND(_VAL)                  ((float)(int)((_VAL) + 0.5f))                           //

// Enforce cdecl calling convention for functions called by the standard library, in case compilation settings changed the default to e.g. __vectorcall
#ifdef _MSC_VER
#define IMGUI_CDECL __cdecl
#else
#define IMGUI_CDECL
#endif

// Warnings
#if defined(_MSC_VER) && !defined(__clang__)
#define IM_MSVC_WARNING_SUPPRESS(XXXX)  __pragma(warning(suppress: XXXX))
#else
#define IM_MSVC_WARNING_SUPPRESS(XXXX)
#endif

// Debug Tools
// Use 'Metrics/Debugger->Tools->Item Picker' to break into the call-stack of a specific item.
// This will call IM_DEBUG_BREAK() which you may redefine yourself. See https://github.com/scottt/debugbreak for more reference.
#ifndef IM_DEBUG_BREAK
#if defined (_MSC_VER)
#define IM_DEBUG_BREAK()    __debugbreak()
#elif defined(__clang__)
#define IM_DEBUG_BREAK()    __builtin_debugtrap()
#elif defined(__GNUC__) && (defined(__i386__) || defined(__x86_64__))
#define IM_DEBUG_BREAK()    __asm__ volatile("int $0x03")
#elif defined(__GNUC__) && defined(__thumb__)
#define IM_DEBUG_BREAK()    __asm__ volatile(".inst 0xde01")
#elif defined(__GNUC__) && defined(__arm__) && !defined(__thumb__)
#define IM_DEBUG_BREAK()    __asm__ volatile(".inst 0xe7f001f0");
#else
#define IM_DEBUG_BREAK()    IM_ASSERT(0)    // It is expected that you define IM_DEBUG_BREAK() into something that will break nicely in a debugger!
#endif
#endif // #ifndef IM_DEBUG_BREAK

//-----------------------------------------------------------------------------
// [SECTION] Generic helpers
// Note that the ImXXX helpers functions are lower-level than ImGui functions.
// ImGui functions or the ImGui context are never called/used from other ImXXX functions.
//-----------------------------------------------------------------------------
// - Helpers: Hashing
// - Helpers: Sorting
// - Helpers: Bit manipulation
// - Helpers: String
// - Helpers: Formatting
// - Helpers: UTF-8 <> wchar conversions
// - Helpers: ImVec2/ImVec4 operators
// - Helpers: Maths
// - Helpers: Geometry
// - Helper: ImVec1
// - Helper: ImVec2ih
// - Helper: ImRect
// - Helper: ImBitArray
// - Helper: ImBitVector
// - Helper: ImSpan<>, ImSpanAllocator<>
// - Helper: ImPool<>
// - Helper: ImChunkStream<>
// - Helper: ImGuiTextIndex
//-----------------------------------------------------------------------------

// Helpers: Hashing
IMGUI_API ImGuiID       ImHashData(const void* data, size_t data_size, ImGuiID seed = 0);
IMGUI_API ImGuiID       ImHashStr(const char* data, size_t data_size = 0, ImGuiID seed = 0);

// Helpers: Sorting
#ifndef ImQsort
static inline void      ImQsort(void* base, size_t count, size_t size_of_element, int(IMGUI_CDECL *compare_func)(void const*, void const*)) { if (count > 1) qsort(base, count, size_of_element, compare_func); }
#endif

// Helpers: Color Blending
IMGUI_API ImU32         ImAlphaBlendColors(ImU32 col_a, ImU32 col_b);

// Helpers: Bit manipulation
static inline bool      ImIsPowerOfTwo(int v)           { return v != 0 && (v & (v - 1)) == 0; }
static inline bool      ImIsPowerOfTwo(ImU64 v)         { return v != 0 && (v & (v - 1)) == 0; }
static inline int       ImUpperPowerOfTwo(int v)        { v--; v |= v >> 1; v |= v >> 2; v |= v >> 4; v |= v >> 8; v |= v >> 16; v++; return v; }

// Helpers: String
IMGUI_API int           ImStricmp(const char* str1, const char* str2);
IMGUI_API int           ImStrnicmp(const char* str1, const char* str2, size_t count);
IMGUI_API void          ImStrncpy(char* dst, const char* src, size_t count);
IMGUI_API char*         ImStrdup(const char* str);
IMGUI_API char*         ImStrdupcpy(char* dst, size_t* p_dst_size, const char* str);
IMGUI_API const char*   ImStrchrRange(const char* str_begin, const char* str_end, char c);
IMGUI_API int           ImStrlenW(const ImWchar* str);
IMGUI_API const char*   ImStreolRange(const char* str, const char* str_end);                // End end-of-line
IMGUI_API const ImWchar*ImStrbolW(const ImWchar* buf_mid_line, const ImWchar* buf_begin);   // Find beginning-of-line
IMGUI_API const char*   ImStristr(const char* haystack, const char* haystack_end, const char* needle, const char* needle_end);
IMGUI_API void          ImStrTrimBlanks(char* str);
IMGUI_API const char*   ImStrSkipBlank(const char* str);
IM_MSVC_RUNTIME_CHECKS_OFF
static inline char      ImToUpper(char c)               { return (c >= 'a' && c <= 'z') ? c &= ~32 : c; }
static inline bool      ImCharIsBlankA(char c)          { return c == ' ' || c == '\t'; }
static inline bool      ImCharIsBlankW(unsigned int c)  { return c == ' ' || c == '\t' || c == 0x3000; }
IM_MSVC_RUNTIME_CHECKS_RESTORE

// Helpers: Formatting
IMGUI_API int           ImFormatString(char* buf, size_t buf_size, const char* fmt, ...) IM_FMTARGS(3);
IMGUI_API int           ImFormatStringV(char* buf, size_t buf_size, const char* fmt, va_list args) IM_FMTLIST(3);
IMGUI_API void          ImFormatStringToTempBuffer(const char** out_buf, const char** out_buf_end, const char* fmt, ...) IM_FMTARGS(3);
IMGUI_API void          ImFormatStringToTempBufferV(const char** out_buf, const char** out_buf_end, const char* fmt, va_list args) IM_FMTLIST(3);
IMGUI_API const char*   ImParseFormatFindStart(const char* format);
IMGUI_API const char*   ImParseFormatFindEnd(const char* format);
IMGUI_API const char*   ImParseFormatTrimDecorations(const char* format, char* buf, size_t buf_size);
IMGUI_API void          ImParseFormatSanitizeForPrinting(const char* fmt_in, char* fmt_out, size_t fmt_out_size);
IMGUI_API const char*   ImParseFormatSanitizeForScanning(const char* fmt_in, char* fmt_out, size_t fmt_out_size);
IMGUI_API int           ImParseFormatPrecision(const char* format, int default_value);

// Helpers: UTF-8 <> wchar conversions
IMGUI_API const char*   ImTextCharToUtf8(char out_buf[5], unsigned int c);                                                      // return out_buf
IMGUI_API int           ImTextStrToUtf8(char* out_buf, int out_buf_size, const ImWchar* in_text, const ImWchar* in_text_end);   // return output UTF-8 bytes count
IMGUI_API int           ImTextCharFromUtf8(unsigned int* out_char, const char* in_text, const char* in_text_end);               // read one character. return input UTF-8 bytes count
IMGUI_API int           ImTextStrFromUtf8(ImWchar* out_buf, int out_buf_size, const char* in_text, const char* in_text_end, const char** in_remaining = NULL);   // return input UTF-8 bytes count
IMGUI_API int           ImTextCountCharsFromUtf8(const char* in_text, const char* in_text_end);                                 // return number of UTF-8 code-points (NOT bytes count)
IMGUI_API int           ImTextCountUtf8BytesFromChar(const char* in_text, const char* in_text_end);                             // return number of bytes to express one char in UTF-8
IMGUI_API int           ImTextCountUtf8BytesFromStr(const ImWchar* in_text, const ImWchar* in_text_end);                        // return number of bytes to express string in UTF-8

// Helpers: File System
#ifdef IMGUI_DISABLE_FILE_FUNCTIONS
#define IMGUI_DISABLE_DEFAULT_FILE_FUNCTIONS
typedef void* ImFileHandle;
static inline ImFileHandle  ImFileOpen(const char*, const char*)                    { return NULL; }
static inline bool          ImFileClose(ImFileHandle)                               { return false; }
static inline ImU64         ImFileGetSize(ImFileHandle)                             { return (ImU64)-1; }
static inline ImU64         ImFileRead(void*, ImU64, ImU64, ImFileHandle)           { return 0; }
static inline ImU64         ImFileWrite(const void*, ImU64, ImU64, ImFileHandle)    { return 0; }
#endif
#ifndef IMGUI_DISABLE_DEFAULT_FILE_FUNCTIONS
typedef FILE* ImFileHandle;
IMGUI_API ImFileHandle      ImFileOpen(const char* filename, const char* mode);
IMGUI_API bool              ImFileClose(ImFileHandle file);
IMGUI_API ImU64             ImFileGetSize(ImFileHandle file);
IMGUI_API ImU64             ImFileRead(void* data, ImU64 size, ImU64 count, ImFileHandle file);
IMGUI_API ImU64             ImFileWrite(const void* data, ImU64 size, ImU64 count, ImFileHandle file);
#else
#define IMGUI_DISABLE_TTY_FUNCTIONS // Can't use stdout, fflush if we are not using default file functions
#endif
IMGUI_API void*             ImFileLoadToMemory(const char* filename, const char* mode, size_t* out_file_size = NULL, int padding_bytes = 0);

// Helpers: Maths
IM_MSVC_RUNTIME_CHECKS_OFF
// - Wrapper for standard libs functions. (Note that imgui_demo.cpp does _not_ use them to keep the code easy to copy)
#ifndef IMGUI_DISABLE_DEFAULT_MATH_FUNCTIONS
#define ImFabs(X)           fabsf(X)
#define ImSqrt(X)           sqrtf(X)
#define ImFmod(X, Y)        fmodf((X), (Y))
#define ImCos(X)            cosf(X)
#define ImSin(X)            sinf(X)
#define ImAcos(X)           acosf(X)
#define ImAtan2(Y, X)       atan2f((Y), (X))
#define ImAtof(STR)         atof(STR)
//#define ImFloorStd(X)     floorf(X)           // We use our own, see ImFloor() and ImFloorSigned()
#define ImCeil(X)           ceilf(X)
static inline float  ImPow(float x, float y)    { return powf(x, y); }          // DragBehaviorT/SliderBehaviorT uses ImPow with either float/double and need the precision
static inline double ImPow(double x, double y)  { return pow(x, y); }
static inline float  ImLog(float x)             { return logf(x); }             // DragBehaviorT/SliderBehaviorT uses ImLog with either float/double and need the precision
static inline double ImLog(double x)            { return log(x); }
static inline int    ImAbs(int x)               { return x < 0 ? -x : x; }
static inline float  ImAbs(float x)             { return fabsf(x); }
static inline double ImAbs(double x)            { return fabs(x); }
static inline float  ImSign(float x)            { return (x < 0.0f) ? -1.0f : (x > 0.0f) ? 1.0f : 0.0f; } // Sign operator - returns -1, 0 or 1 based on sign of argument
static inline double ImSign(double x)           { return (x < 0.0) ? -1.0 : (x > 0.0) ? 1.0 : 0.0; }
#ifdef IMGUI_ENABLE_SSE
static inline float  ImRsqrt(float x)           { return _mm_cvtss_f32(_mm_rsqrt_ss(_mm_set_ss(x))); }
#else
static inline float  ImRsqrt(float x)           { return 1.0f / sqrtf(x); }
#endif
static inline double ImRsqrt(double x)          { return 1.0 / sqrt(x); }
#endif
// - ImMin/ImMax/ImClamp/ImLerp/ImSwap are used by widgets which support variety of types: signed/unsigned int/long long float/double
// (Exceptionally using templates here but we could also redefine them for those types)
template<typename T> static inline T ImMin(T lhs, T rhs)                        { return lhs < rhs ? lhs : rhs; }
template<typename T> static inline T ImMax(T lhs, T rhs)                        { return lhs >= rhs ? lhs : rhs; }
template<typename T> static inline T ImClamp(T v, T mn, T mx)                   { return (v < mn) ? mn : (v > mx) ? mx : v; }
template<typename T> static inline T ImLerp(T a, T b, float t)                  { return (T)(a + (b - a) * t); }
template<typename T> static inline void ImSwap(T& a, T& b)                      { T tmp = a; a = b; b = tmp; }
template<typename T> static inline T ImAddClampOverflow(T a, T b, T mn, T mx)   { if (b < 0 && (a < mn - b)) return mn; if (b > 0 && (a > mx - b)) return mx; return a + b; }
template<typename T> static inline T ImSubClampOverflow(T a, T b, T mn, T mx)   { if (b > 0 && (a < mn + b)) return mn; if (b < 0 && (a > mx + b)) return mx; return a - b; }
// - Misc maths helpers
static inline ImVec2 ImMin(const ImVec2& lhs, const ImVec2& rhs)                { return ImVec2(lhs.x < rhs.x ? lhs.x : rhs.x, lhs.y < rhs.y ? lhs.y : rhs.y); }
static inline ImVec2 ImMax(const ImVec2& lhs, const ImVec2& rhs)                { return ImVec2(lhs.x >= rhs.x ? lhs.x : rhs.x, lhs.y >= rhs.y ? lhs.y : rhs.y); }
static inline ImVec2 ImClamp(const ImVec2& v, const ImVec2& mn, ImVec2 mx)      { return ImVec2((v.x < mn.x) ? mn.x : (v.x > mx.x) ? mx.x : v.x, (v.y < mn.y) ? mn.y : (v.y > mx.y) ? mx.y : v.y); }
static inline ImVec2 ImLerp(const ImVec2& a, const ImVec2& b, float t)          { return ImVec2(a.x + (b.x - a.x) * t, a.y + (b.y - a.y) * t); }
static inline ImVec2 ImLerp(const ImVec2& a, const ImVec2& b, const ImVec2& t)  { return ImVec2(a.x + (b.x - a.x) * t.x, a.y + (b.y - a.y) * t.y); }
static inline ImVec4 ImLerp(const ImVec4& a, const ImVec4& b, float t)          { return ImVec4(a.x + (b.x - a.x) * t, a.y + (b.y - a.y) * t, a.z + (b.z - a.z) * t, a.w + (b.w - a.w) * t); }
static inline float  ImSaturate(float f)                                        { return (f < 0.0f) ? 0.0f : (f > 1.0f) ? 1.0f : f; }
static inline float  ImLengthSqr(const ImVec2& lhs)                             { return (lhs.x * lhs.x) + (lhs.y * lhs.y); }
static inline float  ImLengthSqr(const ImVec4& lhs)                             { return (lhs.x * lhs.x) + (lhs.y * lhs.y) + (lhs.z * lhs.z) + (lhs.w * lhs.w); }
static inline float  ImInvLength(const ImVec2& lhs, float fail_value)           { float d = (lhs.x * lhs.x) + (lhs.y * lhs.y); if (d > 0.0f) return ImRsqrt(d); return fail_value; }
static inline float  ImFloor(float f)                                           { return (float)(int)(f); }
static inline float  ImFloorSigned(float f)                                     { return (float)((f >= 0 || (float)(int)f == f) ? (int)f : (int)f - 1); } // Decent replacement for floorf()
static inline ImVec2 ImFloor(const ImVec2& v)                                   { return ImVec2((float)(int)(v.x), (float)(int)(v.y)); }
static inline ImVec2 ImFloorSigned(const ImVec2& v)                             { return ImVec2(ImFloorSigned(v.x), ImFloorSigned(v.y)); }
static inline int    ImModPositive(int a, int b)                                { return (a + b) % b; }
static inline float  ImDot(const ImVec2& a, const ImVec2& b)                    { return a.x * b.x + a.y * b.y; }
static inline ImVec2 ImRotate(const ImVec2& v, float cos_a, float sin_a)        { return ImVec2(v.x * cos_a - v.y * sin_a, v.x * sin_a + v.y * cos_a); }
static inline float  ImLinearSweep(float current, float target, float speed)    { if (current < target) return ImMin(current + speed, target); if (current > target) return ImMax(current - speed, target); return current; }
static inline ImVec2 ImMul(const ImVec2& lhs, const ImVec2& rhs)                { return ImVec2(lhs.x * rhs.x, lhs.y * rhs.y); }
static inline bool   ImIsFloatAboveGuaranteedIntegerPrecision(float f)          { return f <= -16777216 || f >= 16777216; }
static inline float  ImExponentialMovingAverage(float avg, float sample, int n) { avg -= avg / n; avg += sample / n; return avg; }
IM_MSVC_RUNTIME_CHECKS_RESTORE

// Helpers: Geometry
IMGUI_API ImVec2     ImBezierCubicCalc(const ImVec2& p1, const ImVec2& p2, const ImVec2& p3, const ImVec2& p4, float t);
IMGUI_API ImVec2     ImBezierCubicClosestPoint(const ImVec2& p1, const ImVec2& p2, const ImVec2& p3, const ImVec2& p4, const ImVec2& p, int num_segments);       // For curves with explicit number of segments
IMGUI_API ImVec2     ImBezierCubicClosestPointCasteljau(const ImVec2& p1, const ImVec2& p2, const ImVec2& p3, const ImVec2& p4, const ImVec2& p, float tess_tol);// For auto-tessellated curves you can use tess_tol = style.CurveTessellationTol
IMGUI_API ImVec2     ImBezierQuadraticCalc(const ImVec2& p1, const ImVec2& p2, const ImVec2& p3, float t);
IMGUI_API ImVec2     ImLineClosestPoint(const ImVec2& a, const ImVec2& b, const ImVec2& p);
IMGUI_API bool       ImTriangleContainsPoint(const ImVec2& a, const ImVec2& b, const ImVec2& c, const ImVec2& p);
IMGUI_API ImVec2     ImTriangleClosestPoint(const ImVec2& a, const ImVec2& b, const ImVec2& c, const ImVec2& p);
IMGUI_API void       ImTriangleBarycentricCoords(const ImVec2& a, const ImVec2& b, const ImVec2& c, const ImVec2& p, float& out_u, float& out_v, float& out_w);
inline float         ImTriangleArea(const ImVec2& a, const ImVec2& b, const ImVec2& c) { return ImFabs((a.x * (b.y - c.y)) + (b.x * (c.y - a.y)) + (c.x * (a.y - b.y))) * 0.5f; }
IMGUI_API ImGuiDir   ImGetDirQuadrantFromDelta(float dx, float dy);

// Helper: ImVec1 (1D vector)
// (this odd construct is used to facilitate the transition between 1D and 2D, and the maintenance of some branches/patches)
IM_MSVC_RUNTIME_CHECKS_OFF
struct ImVec1
{
    float   x;
    constexpr ImVec1()         : x(0.0f) { }
    constexpr ImVec1(float _x) : x(_x) { }
};

// Helper: ImVec2ih (2D vector, half-size integer, for long-term packed storage)
struct ImVec2ih
{
    short   x, y;
    constexpr ImVec2ih()                           : x(0), y(0) {}
    constexpr ImVec2ih(short _x, short _y)         : x(_x), y(_y) {}
    constexpr explicit ImVec2ih(const ImVec2& rhs) : x((short)rhs.x), y((short)rhs.y) {}
};

// Helper: ImRect (2D axis aligned bounding-box)
// NB: we can't rely on ImVec2 math operators being available here!
struct IMGUI_API ImRect
{
    ImVec2      Min;    // Upper-left
    ImVec2      Max;    // Lower-right

    constexpr ImRect()                                        : Min(0.0f, 0.0f), Max(0.0f, 0.0f)  {}
    constexpr ImRect(const ImVec2& min, const ImVec2& max)    : Min(min), Max(max)                {}
    constexpr ImRect(const ImVec4& v)                         : Min(v.x, v.y), Max(v.z, v.w)      {}
    constexpr ImRect(float x1, float y1, float x2, float y2)  : Min(x1, y1), Max(x2, y2)          {}

    ImVec2      GetCenter() const                   { return ImVec2((Min.x + Max.x) * 0.5f, (Min.y + Max.y) * 0.5f); }
    ImVec2      GetSize() const                     { return ImVec2(Max.x - Min.x, Max.y - Min.y); }
    float       GetWidth() const                    { return Max.x - Min.x; }
    float       GetHeight() const                   { return Max.y - Min.y; }
    float       GetArea() const                     { return (Max.x - Min.x) * (Max.y - Min.y); }
    ImVec2      GetTL() const                       { return Min; }                   // Top-left
    ImVec2      GetTR() const                       { return ImVec2(Max.x, Min.y); }  // Top-right
    ImVec2      GetBL() const                       { return ImVec2(Min.x, Max.y); }  // Bottom-left
    ImVec2      GetBR() const                       { return Max; }                   // Bottom-right
    bool        Contains(const ImVec2& p) const     { return p.x     >= Min.x && p.y     >= Min.y && p.x     <  Max.x && p.y     <  Max.y; }
    bool        Contains(const ImRect& r) const     { return r.Min.x >= Min.x && r.Min.y >= Min.y && r.Max.x <= Max.x && r.Max.y <= Max.y; }
    bool        Overlaps(const ImRect& r) const     { return r.Min.y <  Max.y && r.Max.y >  Min.y && r.Min.x <  Max.x && r.Max.x >  Min.x; }
    void        Add(const ImVec2& p)                { if (Min.x > p.x)     Min.x = p.x;     if (Min.y > p.y)     Min.y = p.y;     if (Max.x < p.x)     Max.x = p.x;     if (Max.y < p.y)     Max.y = p.y; }
    void        Add(const ImRect& r)                { if (Min.x > r.Min.x) Min.x = r.Min.x; if (Min.y > r.Min.y) Min.y = r.Min.y; if (Max.x < r.Max.x) Max.x = r.Max.x; if (Max.y < r.Max.y) Max.y = r.Max.y; }
    void        Expand(const float amount)          { Min.x -= amount;   Min.y -= amount;   Max.x += amount;   Max.y += amount; }
    void        Expand(const ImVec2& amount)        { Min.x -= amount.x; Min.y -= amount.y; Max.x += amount.x; Max.y += amount.y; }
    void        Translate(const ImVec2& d)          { Min.x += d.x; Min.y += d.y; Max.x += d.x; Max.y += d.y; }
    void        TranslateX(float dx)                { Min.x += dx; Max.x += dx; }
    void        TranslateY(float dy)                { Min.y += dy; Max.y += dy; }
    void        ClipWith(const ImRect& r)           { Min = ImMax(Min, r.Min); Max = ImMin(Max, r.Max); }                   // Simple version, may lead to an inverted rectangle, which is fine for Contains/Overlaps test but not for display.
    void        ClipWithFull(const ImRect& r)       { Min = ImClamp(Min, r.Min, r.Max); Max = ImClamp(Max, r.Min, r.Max); } // Full version, ensure both points are fully clipped.
    void        Floor()                             { Min.x = IM_FLOOR(Min.x); Min.y = IM_FLOOR(Min.y); Max.x = IM_FLOOR(Max.x); Max.y = IM_FLOOR(Max.y); }
    bool        IsInverted() const                  { return Min.x > Max.x || Min.y > Max.y; }
    ImVec4      ToVec4() const                      { return ImVec4(Min.x, Min.y, Max.x, Max.y); }
};

// Helper: ImBitArray
#define         IM_BITARRAY_TESTBIT(_ARRAY, _N)                 ((_ARRAY[(_N) >> 5] & ((ImU32)1 << ((_N) & 31))) != 0) // Macro version of ImBitArrayTestBit(): ensure args have side-effect or are costly!
#define         IM_BITARRAY_CLEARBIT(_ARRAY, _N)                ((_ARRAY[(_N) >> 5] &= ~((ImU32)1 << ((_N) & 31))))    // Macro version of ImBitArrayClearBit(): ensure args have side-effect or are costly!
inline size_t   ImBitArrayGetStorageSizeInBytes(int bitcount)   { return (size_t)((bitcount + 31) >> 5) << 2; }
inline void     ImBitArrayClearAllBits(ImU32* arr, int bitcount){ memset(arr, 0, ImBitArrayGetStorageSizeInBytes(bitcount)); }
inline bool     ImBitArrayTestBit(const ImU32* arr, int n)      { ImU32 mask = (ImU32)1 << (n & 31); return (arr[n >> 5] & mask) != 0; }
inline void     ImBitArrayClearBit(ImU32* arr, int n)           { ImU32 mask = (ImU32)1 << (n & 31); arr[n >> 5] &= ~mask; }
inline void     ImBitArraySetBit(ImU32* arr, int n)             { ImU32 mask = (ImU32)1 << (n & 31); arr[n >> 5] |= mask; }
inline void     ImBitArraySetBitRange(ImU32* arr, int n, int n2) // Works on range [n..n2)
{
    n2--;
    while (n <= n2)
    {
        int a_mod = (n & 31);
        int b_mod = (n2 > (n | 31) ? 31 : (n2 & 31)) + 1;
        ImU32 mask = (ImU32)(((ImU64)1 << b_mod) - 1) & ~(ImU32)(((ImU64)1 << a_mod) - 1);
        arr[n >> 5] |= mask;
        n = (n + 32) & ~31;
    }
}

typedef ImU32* ImBitArrayPtr; // Name for use in structs

// Helper: ImBitArray class (wrapper over ImBitArray functions)
// Store 1-bit per value.
template<int BITCOUNT, int OFFSET = 0>
struct ImBitArray
{
    ImU32           Storage[(BITCOUNT + 31) >> 5];
    ImBitArray()                                { ClearAllBits(); }
    void            ClearAllBits()              { memset(Storage, 0, sizeof(Storage)); }
    void            SetAllBits()                { memset(Storage, 255, sizeof(Storage)); }
    bool            TestBit(int n) const        { n += OFFSET; IM_ASSERT(n >= 0 && n < BITCOUNT); return IM_BITARRAY_TESTBIT(Storage, n); }
    void            SetBit(int n)               { n += OFFSET; IM_ASSERT(n >= 0 && n < BITCOUNT); ImBitArraySetBit(Storage, n); }
    void            ClearBit(int n)             { n += OFFSET; IM_ASSERT(n >= 0 && n < BITCOUNT); ImBitArrayClearBit(Storage, n); }
    void            SetBitRange(int n, int n2)  { n += OFFSET; n2 += OFFSET; IM_ASSERT(n >= 0 && n < BITCOUNT && n2 > n && n2 <= BITCOUNT); ImBitArraySetBitRange(Storage, n, n2); } // Works on range [n..n2)
    bool            operator[](int n) const     { n += OFFSET; IM_ASSERT(n >= 0 && n < BITCOUNT); return IM_BITARRAY_TESTBIT(Storage, n); }
};

// Helper: ImBitVector
// Store 1-bit per value.
struct IMGUI_API ImBitVector
{
    ImVector<ImU32> Storage;
    void            Create(int sz)              { Storage.resize((sz + 31) >> 5); memset(Storage.Data, 0, (size_t)Storage.Size * sizeof(Storage.Data[0])); }
    void            Clear()                     { Storage.clear(); }
    bool            TestBit(int n) const        { IM_ASSERT(n < (Storage.Size << 5)); return IM_BITARRAY_TESTBIT(Storage.Data, n); }
    void            SetBit(int n)               { IM_ASSERT(n < (Storage.Size << 5)); ImBitArraySetBit(Storage.Data, n); }
    void            ClearBit(int n)             { IM_ASSERT(n < (Storage.Size << 5)); ImBitArrayClearBit(Storage.Data, n); }
};
IM_MSVC_RUNTIME_CHECKS_RESTORE

// Helper: ImSpan<>
// Pointing to a span of data we don't own.
template<typename T>
struct ImSpan
{
    T*                  Data;
    T*                  DataEnd;

    // Constructors, destructor
    inline ImSpan()                                 { Data = DataEnd = NULL; }
    inline ImSpan(T* data, int size)                { Data = data; DataEnd = data + size; }
    inline ImSpan(T* data, T* data_end)             { Data = data; DataEnd = data_end; }

    inline void         set(T* data, int size)      { Data = data; DataEnd = data + size; }
    inline void         set(T* data, T* data_end)   { Data = data; DataEnd = data_end; }
    inline int          size() const                { return (int)(ptrdiff_t)(DataEnd - Data); }
    inline int          size_in_bytes() const       { return (int)(ptrdiff_t)(DataEnd - Data) * (int)sizeof(T); }
    inline T&           operator[](int i)           { T* p = Data + i; IM_ASSERT(p >= Data && p < DataEnd); return *p; }
    inline const T&     operator[](int i) const     { const T* p = Data + i; IM_ASSERT(p >= Data && p < DataEnd); return *p; }

    inline T*           begin()                     { return Data; }
    inline const T*     begin() const               { return Data; }
    inline T*           end()                       { return DataEnd; }
    inline const T*     end() const                 { return DataEnd; }

    // Utilities
    inline int  index_from_ptr(const T* it) const   { IM_ASSERT(it >= Data && it < DataEnd); const ptrdiff_t off = it - Data; return (int)off; }
};

// Helper: ImSpanAllocator<>
// Facilitate storing multiple chunks into a single large block (the "arena")
// - Usage: call Reserve() N times, allocate GetArenaSizeInBytes() worth, pass it to SetArenaBasePtr(), call GetSpan() N times to retrieve the aligned ranges.
template<int CHUNKS>
struct ImSpanAllocator
{
    char*   BasePtr;
    int     CurrOff;
    int     CurrIdx;
    int     Offsets[CHUNKS];
    int     Sizes[CHUNKS];

    ImSpanAllocator()                               { memset(this, 0, sizeof(*this)); }
    inline void  Reserve(int n, size_t sz, int a=4) { IM_ASSERT(n == CurrIdx && n < CHUNKS); CurrOff = IM_MEMALIGN(CurrOff, a); Offsets[n] = CurrOff; Sizes[n] = (int)sz; CurrIdx++; CurrOff += (int)sz; }
    inline int   GetArenaSizeInBytes()              { return CurrOff; }
    inline void  SetArenaBasePtr(void* base_ptr)    { BasePtr = (char*)base_ptr; }
    inline void* GetSpanPtrBegin(int n)             { IM_ASSERT(n >= 0 && n < CHUNKS && CurrIdx == CHUNKS); return (void*)(BasePtr + Offsets[n]); }
    inline void* GetSpanPtrEnd(int n)               { IM_ASSERT(n >= 0 && n < CHUNKS && CurrIdx == CHUNKS); return (void*)(BasePtr + Offsets[n] + Sizes[n]); }
    template<typename T>
    inline void  GetSpan(int n, ImSpan<T>* span)    { span->set((T*)GetSpanPtrBegin(n), (T*)GetSpanPtrEnd(n)); }
};

// Helper: ImPool<>
// Basic keyed storage for contiguous instances, slow/amortized insertion, O(1) indexable, O(Log N) queries by ID over a dense/hot buffer,
// Honor constructor/destructor. Add/remove invalidate all pointers. Indexes have the same lifetime as the associated object.
typedef int ImPoolIdx;
template<typename T>
struct ImPool
{
    ImVector<T>     Buf;        // Contiguous data
    ImGuiStorage    Map;        // ID->Index
    ImPoolIdx       FreeIdx;    // Next free idx to use
    ImPoolIdx       AliveCount; // Number of active/alive items (for display purpose)

    ImPool()    { FreeIdx = AliveCount = 0; }
    ~ImPool()   { Clear(); }
    T*          GetByKey(ImGuiID key)               { int idx = Map.GetInt(key, -1); return (idx != -1) ? &Buf[idx] : NULL; }
    T*          GetByIndex(ImPoolIdx n)             { return &Buf[n]; }
    ImPoolIdx   GetIndex(const T* p) const          { IM_ASSERT(p >= Buf.Data && p < Buf.Data + Buf.Size); return (ImPoolIdx)(p - Buf.Data); }
    T*          GetOrAddByKey(ImGuiID key)          { int* p_idx = Map.GetIntRef(key, -1); if (*p_idx != -1) return &Buf[*p_idx]; *p_idx = FreeIdx; return Add(); }
    bool        Contains(const T* p) const          { return (p >= Buf.Data && p < Buf.Data + Buf.Size); }
    void        Clear()                             { for (int n = 0; n < Map.Data.Size; n++) { int idx = Map.Data[n].val_i; if (idx != -1) Buf[idx].~T(); } Map.Clear(); Buf.clear(); FreeIdx = AliveCount = 0; }
    T*          Add()                               { int idx = FreeIdx; if (idx == Buf.Size) { Buf.resize(Buf.Size + 1); FreeIdx++; } else { FreeIdx = *(int*)&Buf[idx]; } IM_PLACEMENT_NEW(&Buf[idx]) T(); AliveCount++; return &Buf[idx]; }
    void        Remove(ImGuiID key, const T* p)     { Remove(key, GetIndex(p)); }
    void        Remove(ImGuiID key, ImPoolIdx idx)  { Buf[idx].~T(); *(int*)&Buf[idx] = FreeIdx; FreeIdx = idx; Map.SetInt(key, -1); AliveCount--; }
    void        Reserve(int capacity)               { Buf.reserve(capacity); Map.Data.reserve(capacity); }

    // To iterate a ImPool: for (int n = 0; n < pool.GetMapSize(); n++) if (T* t = pool.TryGetMapData(n)) { ... }
    // Can be avoided if you know .Remove() has never been called on the pool, or AliveCount == GetMapSize()
    int         GetAliveCount() const               { return AliveCount; }      // Number of active/alive items in the pool (for display purpose)
    int         GetBufSize() const                  { return Buf.Size; }
    int         GetMapSize() const                  { return Map.Data.Size; }   // It is the map we need iterate to find valid items, since we don't have "alive" storage anywhere
    T*          TryGetMapData(ImPoolIdx n)          { int idx = Map.Data[n].val_i; if (idx == -1) return NULL; return GetByIndex(idx); }
#ifndef IMGUI_DISABLE_OBSOLETE_FUNCTIONS
    int         GetSize()                           { return GetMapSize(); } // For ImPlot: should use GetMapSize() from (IMGUI_VERSION_NUM >= 18304)
#endif
};

// Helper: ImChunkStream<>
// Build and iterate a contiguous stream of variable-sized structures.
// This is used by Settings to store persistent data while reducing allocation count.
// We store the chunk size first, and align the final size on 4 bytes boundaries.
// The tedious/zealous amount of casting is to avoid -Wcast-align warnings.
template<typename T>
struct ImChunkStream
{
    ImVector<char>  Buf;

    void    clear()                     { Buf.clear(); }
    bool    empty() const               { return Buf.Size == 0; }
    int     size() const                { return Buf.Size; }
    T*      alloc_chunk(size_t sz)      { size_t HDR_SZ = 4; sz = IM_MEMALIGN(HDR_SZ + sz, 4u); int off = Buf.Size; Buf.resize(off + (int)sz); ((int*)(void*)(Buf.Data + off))[0] = (int)sz; return (T*)(void*)(Buf.Data + off + (int)HDR_SZ); }
    T*      begin()                     { size_t HDR_SZ = 4; if (!Buf.Data) return NULL; return (T*)(void*)(Buf.Data + HDR_SZ); }
    T*      next_chunk(T* p)            { size_t HDR_SZ = 4; IM_ASSERT(p >= begin() && p < end()); p = (T*)(void*)((char*)(void*)p + chunk_size(p)); if (p == (T*)(void*)((char*)end() + HDR_SZ)) return (T*)0; IM_ASSERT(p < end()); return p; }
    int     chunk_size(const T* p)      { return ((const int*)p)[-1]; }
    T*      end()                       { return (T*)(void*)(Buf.Data + Buf.Size); }
    int     offset_from_ptr(const T* p) { IM_ASSERT(p >= begin() && p < end()); const ptrdiff_t off = (const char*)p - Buf.Data; return (int)off; }
    T*      ptr_from_offset(int off)    { IM_ASSERT(off >= 4 && off < Buf.Size); return (T*)(void*)(Buf.Data + off); }
    void    swap(ImChunkStream<T>& rhs) { rhs.Buf.swap(Buf); }

};

// Helper: ImGuiTextIndex<>
// Maintain a line index for a text buffer. This is a strong candidate to be moved into the public API.
struct ImGuiTextIndex
{
    ImVector<int>   LineOffsets;
    int             EndOffset = 0;                          // Because we don't own text buffer we need to maintain EndOffset (may bake in LineOffsets?)

    void            clear()                                 { LineOffsets.clear(); EndOffset = 0; }
    int             size()                                  { return LineOffsets.Size; }
    const char*     get_line_begin(const char* base, int n) { return base + LineOffsets[n]; }
    const char*     get_line_end(const char* base, int n)   { return base + (n + 1 < LineOffsets.Size ? (LineOffsets[n + 1] - 1) : EndOffset); }
    void            append(const char* base, int old_size, int new_size);
};

//-----------------------------------------------------------------------------
// [SECTION] ImDrawList support
//-----------------------------------------------------------------------------

// ImDrawList: Helper function to calculate a circle's segment count given its radius and a "maximum error" value.
// Estimation of number of circle segment based on error is derived using method described in https://stackoverflow.com/a/2244088/15194693
// Number of segments (N) is calculated using equation:
//   N = ceil ( pi / acos(1 - error / r) )     where r > 0, error <= r
// Our equation is significantly simpler that one in the post thanks for choosing segment that is
// perpendicular to X axis. Follow steps in the article from this starting condition and you will
// will get this result.
//
// Rendering circles with an odd number of segments, while mathematically correct will produce
// asymmetrical results on the raster grid. Therefore we're rounding N to next even number (7->8, 8->8, 9->10 etc.)
#define IM_ROUNDUP_TO_EVEN(_V)                                  ((((_V) + 1) / 2) * 2)
#define IM_DRAWLIST_CIRCLE_AUTO_SEGMENT_MIN                     4
#define IM_DRAWLIST_CIRCLE_AUTO_SEGMENT_MAX                     512
#define IM_DRAWLIST_CIRCLE_AUTO_SEGMENT_CALC(_RAD,_MAXERROR)    ImClamp(IM_ROUNDUP_TO_EVEN((int)ImCeil(IM_PI / ImAcos(1 - ImMin((_MAXERROR), (_RAD)) / (_RAD)))), IM_DRAWLIST_CIRCLE_AUTO_SEGMENT_MIN, IM_DRAWLIST_CIRCLE_AUTO_SEGMENT_MAX)

// Raw equation from IM_DRAWLIST_CIRCLE_AUTO_SEGMENT_CALC rewritten for 'r' and 'error'.
#define IM_DRAWLIST_CIRCLE_AUTO_SEGMENT_CALC_R(_N,_MAXERROR)    ((_MAXERROR) / (1 - ImCos(IM_PI / ImMax((float)(_N), IM_PI))))
#define IM_DRAWLIST_CIRCLE_AUTO_SEGMENT_CALC_ERROR(_N,_RAD)     ((1 - ImCos(IM_PI / ImMax((float)(_N), IM_PI))) / (_RAD))

// ImDrawList: Lookup table size for adaptive arc drawing, cover full circle.
#ifndef IM_DRAWLIST_ARCFAST_TABLE_SIZE
#define IM_DRAWLIST_ARCFAST_TABLE_SIZE                          48 // Number of samples in lookup table.
#endif
#define IM_DRAWLIST_ARCFAST_SAMPLE_MAX                          IM_DRAWLIST_ARCFAST_TABLE_SIZE // Sample index _PathArcToFastEx() for 360 angle.

// Data shared between all ImDrawList instances
// You may want to create your own instance of this if you want to use ImDrawList completely without ImGui. In that case, watch out for future changes to this structure.
struct IMGUI_API ImDrawListSharedData
{
    ImVec2          TexUvWhitePixel;            // UV of white pixel in the atlas
    ImFont*         Font;                       // Current/default font (optional, for simplified AddText overload)
    float           FontSize;                   // Current/default font size (optional, for simplified AddText overload)
    float           CurveTessellationTol;       // Tessellation tolerance when using PathBezierCurveTo()
    float           CircleSegmentMaxError;      // Number of circle segments to use per pixel of radius for AddCircle() etc
    ImVec4          ClipRectFullscreen;         // Value for PushClipRectFullscreen()
    ImDrawListFlags InitialFlags;               // Initial flags at the beginning of the frame (it is possible to alter flags on a per-drawlist basis afterwards)

    // [Internal] Temp write buffer
    ImVector<ImVec2> TempBuffer;

    // [Internal] Lookup tables
    ImVec2          ArcFastVtx[IM_DRAWLIST_ARCFAST_TABLE_SIZE]; // Sample points on the quarter of the circle.
    float           ArcFastRadiusCutoff;                        // Cutoff radius after which arc drawing will fallback to slower PathArcTo()
    ImU8            CircleSegmentCounts[64];    // Precomputed segment count for given radius before we calculate it dynamically (to avoid calculation overhead)
    const ImVec4*   TexUvLines;                 // UV of anti-aliased lines in the atlas

    ImDrawListSharedData();
    void SetCircleTessellationMaxError(float max_error);
};

struct ImDrawDataBuilder
{
    ImVector<ImDrawList*>   Layers[2];           // Global layers for: regular, tooltip

    void Clear()                    { for (int n = 0; n < IM_ARRAYSIZE(Layers); n++) Layers[n].resize(0); }
    void ClearFreeMemory()          { for (int n = 0; n < IM_ARRAYSIZE(Layers); n++) Layers[n].clear(); }
    int  GetDrawListCount() const   { int count = 0; for (int n = 0; n < IM_ARRAYSIZE(Layers); n++) count += Layers[n].Size; return count; }
    IMGUI_API void FlattenIntoSingleLayer();
};

//-----------------------------------------------------------------------------
// [SECTION] Widgets support: flags, enums, data structures
//-----------------------------------------------------------------------------

// Flags used by upcoming items
// - input: PushItemFlag() manipulates g.CurrentItemFlags, ItemAdd() calls may add extra flags.
// - output: stored in g.LastItemData.InFlags
// Current window shared by all windows.
// This is going to be exposed in imgui.h when stabilized enough.
enum ImGuiItemFlags_
{
    // Controlled by user
    ImGuiItemFlags_None                     = 0,
    ImGuiItemFlags_NoTabStop                = 1 << 0,  // false     // Disable keyboard tabbing. This is a "lighter" version of ImGuiItemFlags_NoNav.
    ImGuiItemFlags_ButtonRepeat             = 1 << 1,  // false     // Button() will return true multiple times based on io.KeyRepeatDelay and io.KeyRepeatRate settings.
    ImGuiItemFlags_Disabled                 = 1 << 2,  // false     // Disable interactions but doesn't affect visuals. See BeginDisabled()/EndDisabled(). See github.com/ocornut/imgui/issues/211
    ImGuiItemFlags_NoNav                    = 1 << 3,  // false     // Disable any form of focusing (keyboard/gamepad directional navigation and SetKeyboardFocusHere() calls)
    ImGuiItemFlags_NoNavDefaultFocus        = 1 << 4,  // false     // Disable item being a candidate for default focus (e.g. used by title bar items)
    ImGuiItemFlags_SelectableDontClosePopup = 1 << 5,  // false     // Disable MenuItem/Selectable() automatically closing their popup window
    ImGuiItemFlags_MixedValue               = 1 << 6,  // false     // [BETA] Represent a mixed/indeterminate value, generally multi-selection where values differ. Currently only supported by Checkbox() (later should support all sorts of widgets)
    ImGuiItemFlags_ReadOnly                 = 1 << 7,  // false     // [ALPHA] Allow hovering interactions but underlying value is not changed.
    ImGuiItemFlags_NoWindowHoverableCheck   = 1 << 8,  // false     // Disable hoverable check in ItemHoverable()

    // Controlled by widget code
    ImGuiItemFlags_Inputable                = 1 << 10, // false     // [WIP] Auto-activate input mode when tab focused. Currently only used and supported by a few items before it becomes a generic feature.
};

// Status flags for an already submitted item
// - output: stored in g.LastItemData.StatusFlags
enum ImGuiItemStatusFlags_
{
    ImGuiItemStatusFlags_None               = 0,
    ImGuiItemStatusFlags_HoveredRect        = 1 << 0,   // Mouse position is within item rectangle (does NOT mean that the window is in correct z-order and can be hovered!, this is only one part of the most-common IsItemHovered test)
    ImGuiItemStatusFlags_HasDisplayRect     = 1 << 1,   // g.LastItemData.DisplayRect is valid
    ImGuiItemStatusFlags_Edited             = 1 << 2,   // Value exposed by item was edited in the current frame (should match the bool return value of most widgets)
    ImGuiItemStatusFlags_ToggledSelection   = 1 << 3,   // Set when Selectable(), TreeNode() reports toggling a selection. We can't report "Selected", only state changes, in order to easily handle clipping with less issues.
    ImGuiItemStatusFlags_ToggledOpen        = 1 << 4,   // Set when TreeNode() reports toggling their open state.
    ImGuiItemStatusFlags_HasDeactivated     = 1 << 5,   // Set if the widget/group is able to provide data for the ImGuiItemStatusFlags_Deactivated flag.
    ImGuiItemStatusFlags_Deactivated        = 1 << 6,   // Only valid if ImGuiItemStatusFlags_HasDeactivated is set.
    ImGuiItemStatusFlags_HoveredWindow      = 1 << 7,   // Override the HoveredWindow test to allow cross-window hover testing.
    ImGuiItemStatusFlags_FocusedByTabbing   = 1 << 8,   // Set when the Focusable item just got focused by Tabbing (FIXME: to be removed soon)
    ImGuiItemStatusFlags_Visible            = 1 << 9,   // [WIP] Set when item is overlapping the current clipping rectangle (Used internally. Please don't use yet: API/system will change as we refactor Itemadd()).

    // Additional status + semantic for ImGuiTestEngine
#ifdef IMGUI_ENABLE_TEST_ENGINE
    ImGuiItemStatusFlags_Openable           = 1 << 20,  // Item is an openable (e.g. TreeNode)
    ImGuiItemStatusFlags_Opened             = 1 << 21,  // Opened status
    ImGuiItemStatusFlags_Checkable          = 1 << 22,  // Item is a checkable (e.g. CheckBox, MenuItem)
    ImGuiItemStatusFlags_Checked            = 1 << 23,  // Checked status
    ImGuiItemStatusFlags_Inputable          = 1 << 24,  // Item is a text-inputable (e.g. InputText, SliderXXX, DragXXX)
#endif
};

// Extend ImGuiInputTextFlags_
enum ImGuiInputTextFlagsPrivate_
{
    // [Internal]
    ImGuiInputTextFlags_Multiline           = 1 << 26,  // For internal use by InputTextMultiline()
    ImGuiInputTextFlags_NoMarkEdited        = 1 << 27,  // For internal use by functions using InputText() before reformatting data
    ImGuiInputTextFlags_MergedItem          = 1 << 28,  // For internal use by TempInputText(), will skip calling ItemAdd(). Require bounding-box to strictly match.
};

// Extend ImGuiButtonFlags_
enum ImGuiButtonFlagsPrivate_
{
    ImGuiButtonFlags_PressedOnClick         = 1 << 4,   // return true on click (mouse down event)
    ImGuiButtonFlags_PressedOnClickRelease  = 1 << 5,   // [Default] return true on click + release on same item <-- this is what the majority of Button are using
    ImGuiButtonFlags_PressedOnClickReleaseAnywhere = 1 << 6, // return true on click + release even if the release event is not done while hovering the item
    ImGuiButtonFlags_PressedOnRelease       = 1 << 7,   // return true on release (default requires click+release)
    ImGuiButtonFlags_PressedOnDoubleClick   = 1 << 8,   // return true on double-click (default requires click+release)
    ImGuiButtonFlags_PressedOnDragDropHold  = 1 << 9,   // return true when held into while we are drag and dropping another item (used by e.g. tree nodes, collapsing headers)
    ImGuiButtonFlags_Repeat                 = 1 << 10,  // hold to repeat
    ImGuiButtonFlags_FlattenChildren        = 1 << 11,  // allow interactions even if a child window is overlapping
    ImGuiButtonFlags_AllowItemOverlap       = 1 << 12,  // require previous frame HoveredId to either match id or be null before being usable, use along with SetItemAllowOverlap()
    ImGuiButtonFlags_DontClosePopups        = 1 << 13,  // disable automatically closing parent popup on press // [UNUSED]
    //ImGuiButtonFlags_Disabled             = 1 << 14,  // disable interactions -> use BeginDisabled() or ImGuiItemFlags_Disabled
    ImGuiButtonFlags_AlignTextBaseLine      = 1 << 15,  // vertically align button to match text baseline - ButtonEx() only // FIXME: Should be removed and handled by SmallButton(), not possible currently because of DC.CursorPosPrevLine
    ImGuiButtonFlags_NoKeyModifiers         = 1 << 16,  // disable mouse interaction if a key modifier is held
    ImGuiButtonFlags_NoHoldingActiveId      = 1 << 17,  // don't set ActiveId while holding the mouse (ImGuiButtonFlags_PressedOnClick only)
    ImGuiButtonFlags_NoNavFocus             = 1 << 18,  // don't override navigation focus when activated (FIXME: this is essentially used everytime an item uses ImGuiItemFlags_NoNav, but because legacy specs don't requires LastItemData to be set ButtonBehavior(), we can't poll g.LastItemData.InFlags)
    ImGuiButtonFlags_NoHoveredOnFocus       = 1 << 19,  // don't report as hovered when nav focus is on this item
    ImGuiButtonFlags_NoSetKeyOwner          = 1 << 20,  // don't set key/input owner on the initial click (note: mouse buttons are keys! often, the key in question will be ImGuiKey_MouseLeft!)
    ImGuiButtonFlags_NoTestKeyOwner         = 1 << 21,  // don't test key/input owner when polling the key (note: mouse buttons are keys! often, the key in question will be ImGuiKey_MouseLeft!)
    ImGuiButtonFlags_PressedOnMask_         = ImGuiButtonFlags_PressedOnClick | ImGuiButtonFlags_PressedOnClickRelease | ImGuiButtonFlags_PressedOnClickReleaseAnywhere | ImGuiButtonFlags_PressedOnRelease | ImGuiButtonFlags_PressedOnDoubleClick | ImGuiButtonFlags_PressedOnDragDropHold,
    ImGuiButtonFlags_PressedOnDefault_      = ImGuiButtonFlags_PressedOnClickRelease,
};

// Extend ImGuiComboFlags_
enum ImGuiComboFlagsPrivate_
{
    ImGuiComboFlags_CustomPreview           = 1 << 20,  // enable BeginComboPreview()
};

// Extend ImGuiSliderFlags_
enum ImGuiSliderFlagsPrivate_
{
    ImGuiSliderFlags_Vertical               = 1 << 20,  // Should this slider be orientated vertically?
    ImGuiSliderFlags_ReadOnly               = 1 << 21,
};

// Extend ImGuiSelectableFlags_
enum ImGuiSelectableFlagsPrivate_
{
    // NB: need to be in sync with last value of ImGuiSelectableFlags_
    ImGuiSelectableFlags_NoHoldingActiveID      = 1 << 20,
    ImGuiSelectableFlags_SelectOnNav            = 1 << 21,  // (WIP) Auto-select when moved into. This is not exposed in public API as to handle multi-select and modifiers we will need user to explicitly control focus scope. May be replaced with a BeginSelection() API.
    ImGuiSelectableFlags_SelectOnClick          = 1 << 22,  // Override button behavior to react on Click (default is Click+Release)
    ImGuiSelectableFlags_SelectOnRelease        = 1 << 23,  // Override button behavior to react on Release (default is Click+Release)
    ImGuiSelectableFlags_SpanAvailWidth         = 1 << 24,  // Span all avail width even if we declared less for layout purpose. FIXME: We may be able to remove this (added in 6251d379, 2bcafc86 for menus)
    ImGuiSelectableFlags_SetNavIdOnHover        = 1 << 25,  // Set Nav/Focus ID on mouse hover (used by MenuItem)
    ImGuiSelectableFlags_NoPadWithHalfSpacing   = 1 << 26,  // Disable padding each side with ItemSpacing * 0.5f
    ImGuiSelectableFlags_NoSetKeyOwner          = 1 << 27,  // Don't set key/input owner on the initial click (note: mouse buttons are keys! often, the key in question will be ImGuiKey_MouseLeft!)
};

// Extend ImGuiTreeNodeFlags_
enum ImGuiTreeNodeFlagsPrivate_
{
    ImGuiTreeNodeFlags_ClipLabelForTrailingButton = 1 << 20,
};

enum ImGuiSeparatorFlags_
{
    ImGuiSeparatorFlags_None                    = 0,
    ImGuiSeparatorFlags_Horizontal              = 1 << 0,   // Axis default to current layout type, so generally Horizontal unless e.g. in a menu bar
    ImGuiSeparatorFlags_Vertical                = 1 << 1,
    ImGuiSeparatorFlags_SpanAllColumns          = 1 << 2,
};

enum ImGuiTextFlags_
{
    ImGuiTextFlags_None                         = 0,
    ImGuiTextFlags_NoWidthForLargeClippedText   = 1 << 0,
};

enum ImGuiTooltipFlags_
{
    ImGuiTooltipFlags_None                      = 0,
    ImGuiTooltipFlags_OverridePreviousTooltip   = 1 << 0,   // Override will clear/ignore previously submitted tooltip (defaults to append)
};

// FIXME: this is in development, not exposed/functional as a generic feature yet.
// Horizontal/Vertical enums are fixed to 0/1 so they may be used to index ImVec2
enum ImGuiLayoutType_
{
    ImGuiLayoutType_Horizontal = 0,
    ImGuiLayoutType_Vertical = 1
};

enum ImGuiLogType
{
    ImGuiLogType_None = 0,
    ImGuiLogType_TTY,
    ImGuiLogType_File,
    ImGuiLogType_Buffer,
    ImGuiLogType_Clipboard,
};

// X/Y enums are fixed to 0/1 so they may be used to index ImVec2
enum ImGuiAxis
{
    ImGuiAxis_None = -1,
    ImGuiAxis_X = 0,
    ImGuiAxis_Y = 1
};

enum ImGuiPlotType
{
    ImGuiPlotType_Lines,
    ImGuiPlotType_Histogram,
};

enum ImGuiPopupPositionPolicy
{
    ImGuiPopupPositionPolicy_Default,
    ImGuiPopupPositionPolicy_ComboBox,
    ImGuiPopupPositionPolicy_Tooltip,
};

struct ImGuiDataVarInfo
{
    ImGuiDataType   Type;
    ImU32           Count;      // 1+
    ImU32           Offset;     // Offset in parent structure
    void* GetVarPtr(void* parent) const { return (void*)((unsigned char*)parent + Offset); }
};

struct ImGuiDataTypeTempStorage
{
    ImU8        Data[8];        // Can fit any data up to ImGuiDataType_COUNT
};

// Type information associated to one ImGuiDataType. Retrieve with DataTypeGetInfo().
struct ImGuiDataTypeInfo
{
    size_t      Size;           // Size in bytes
    const char* Name;           // Short descriptive name for the type, for debugging
    const char* PrintFmt;       // Default printf format for the type
    const char* ScanFmt;        // Default scanf format for the type
};

// Extend ImGuiDataType_
enum ImGuiDataTypePrivate_
{
    ImGuiDataType_String = ImGuiDataType_COUNT + 1,
    ImGuiDataType_Pointer,
    ImGuiDataType_ID,
};

// Stacked color modifier, backup of modified data so we can restore it
struct ImGuiColorMod
{
    ImGuiCol        Col;
    ImVec4          BackupValue;
};

// Stacked style modifier, backup of modified data so we can restore it. Data type inferred from the variable.
struct ImGuiStyleMod
{
    ImGuiStyleVar   VarIdx;
    union           { int BackupInt[2]; float BackupFloat[2]; };
    ImGuiStyleMod(ImGuiStyleVar idx, int v)     { VarIdx = idx; BackupInt[0] = v; }
    ImGuiStyleMod(ImGuiStyleVar idx, float v)   { VarIdx = idx; BackupFloat[0] = v; }
    ImGuiStyleMod(ImGuiStyleVar idx, ImVec2 v)  { VarIdx = idx; BackupFloat[0] = v.x; BackupFloat[1] = v.y; }
};

// Storage data for BeginComboPreview()/EndComboPreview()
struct IMGUI_API ImGuiComboPreviewData
{
    ImRect          PreviewRect;
    ImVec2          BackupCursorPos;
    ImVec2          BackupCursorMaxPos;
    ImVec2          BackupCursorPosPrevLine;
    float           BackupPrevLineTextBaseOffset;
    ImGuiLayoutType BackupLayout;

    ImGuiComboPreviewData() { memset(this, 0, sizeof(*this)); }
};

// Stacked storage data for BeginGroup()/EndGroup()
struct IMGUI_API ImGuiGroupData
{
    ImGuiID     WindowID;
    ImVec2      BackupCursorPos;
    ImVec2      BackupCursorMaxPos;
    ImVec1      BackupIndent;
    ImVec1      BackupGroupOffset;
    ImVec2      BackupCurrLineSize;
    float       BackupCurrLineTextBaseOffset;
    ImGuiID     BackupActiveIdIsAlive;
    bool        BackupActiveIdPreviousFrameIsAlive;
    bool        BackupHoveredIdIsAlive;
    bool        EmitItem;
};

// Simple column measurement, currently used for MenuItem() only.. This is very short-sighted/throw-away code and NOT a generic helper.
struct IMGUI_API ImGuiMenuColumns
{
    ImU32       TotalWidth;
    ImU32       NextTotalWidth;
    ImU16       Spacing;
    ImU16       OffsetIcon;         // Always zero for now
    ImU16       OffsetLabel;        // Offsets are locked in Update()
    ImU16       OffsetShortcut;
    ImU16       OffsetMark;
    ImU16       Widths[4];          // Width of:   Icon, Label, Shortcut, Mark  (accumulators for current frame)

    ImGuiMenuColumns() { memset(this, 0, sizeof(*this)); }
    void        Update(float spacing, bool window_reappearing);
    float       DeclColumns(float w_icon, float w_label, float w_shortcut, float w_mark);
    void        CalcNextTotalWidth(bool update_offsets);
};

// Internal temporary state for deactivating InputText() instances.
struct IMGUI_API ImGuiInputTextDeactivatedState
{
    ImGuiID            ID;              // widget id owning the text state (which just got deactivated)
    ImVector<char>     TextA;           // text buffer

    ImGuiInputTextDeactivatedState()    { memset(this, 0, sizeof(*this)); }
    void    ClearFreeMemory()           { ID = 0; TextA.clear(); }
};
// Internal state of the currently focused/edited text input box
// For a given item ID, access with ImGui::GetInputTextState()
struct IMGUI_API ImGuiInputTextState
{
    ImGuiContext*           Ctx;                    // parent UI context (needs to be set explicitly by parent).
    ImGuiID                 ID;                     // widget id owning the text state
    int                     CurLenW, CurLenA;       // we need to maintain our buffer length in both UTF-8 and wchar format. UTF-8 length is valid even if TextA is not.
    ImVector<ImWchar>       TextW;                  // edit buffer, we need to persist but can't guarantee the persistence of the user-provided buffer. so we copy into own buffer.
    ImVector<char>          TextA;                  // temporary UTF8 buffer for callbacks and other operations. this is not updated in every code-path! size=capacity.
    ImVector<char>          InitialTextA;           // backup of end-user buffer at the time of focus (in UTF-8, unaltered)
    bool                    TextAIsValid;           // temporary UTF8 buffer is not initially valid before we make the widget active (until then we pull the data from user argument)
    int                     BufCapacityA;           // end-user buffer capacity
    float                   ScrollX;                // horizontal scrolling/offset
    ImStb::STB_TexteditState Stb;                   // state for stb_textedit.h
    float                   CursorAnim;             // timer for cursor blink, reset on every user action so the cursor reappears immediately
    bool                    CursorFollow;           // set when we want scrolling to follow the current cursor position (not always!)
    bool                    SelectedAllMouseLock;   // after a double-click to select all, we ignore further mouse drags to update selection
    bool                    Edited;                 // edited this frame
    ImGuiInputTextFlags     Flags;                  // copy of InputText() flags. may be used to check if e.g. ImGuiInputTextFlags_Password is set.

    ImGuiInputTextState()                   { memset(this, 0, sizeof(*this)); }
    void        ClearText()                 { CurLenW = CurLenA = 0; TextW[0] = 0; TextA[0] = 0; CursorClamp(); }
    void        ClearFreeMemory()           { TextW.clear(); TextA.clear(); InitialTextA.clear(); }
    int         GetUndoAvailCount() const   { return Stb.undostate.undo_point; }
    int         GetRedoAvailCount() const   { return STB_TEXTEDIT_UNDOSTATECOUNT - Stb.undostate.redo_point; }
    void        OnKeyPressed(int key);      // Cannot be inline because we call in code in stb_textedit.h implementation

    // Cursor & Selection
    void        CursorAnimReset()           { CursorAnim = -0.30f; }                                   // After a user-input the cursor stays on for a while without blinking
    void        CursorClamp()               { Stb.cursor = ImMin(Stb.cursor, CurLenW); Stb.select_start = ImMin(Stb.select_start, CurLenW); Stb.select_end = ImMin(Stb.select_end, CurLenW); }
    bool        HasSelection() const        { return Stb.select_start != Stb.select_end; }
    void        ClearSelection()            { Stb.select_start = Stb.select_end = Stb.cursor; }
    int         GetCursorPos() const        { return Stb.cursor; }
    int         GetSelectionStart() const   { return Stb.select_start; }
    int         GetSelectionEnd() const     { return Stb.select_end; }
    void        SelectAll()                 { Stb.select_start = 0; Stb.cursor = Stb.select_end = CurLenW; Stb.has_preferred_x = 0; }
};

// Storage for current popup stack
struct ImGuiPopupData
{
    ImGuiID             PopupId;        // Set on OpenPopup()
    ImGuiWindow*        Window;         // Resolved on BeginPopup() - may stay unresolved if user never calls OpenPopup()
    ImGuiWindow*        BackupNavWindow;// Set on OpenPopup(), a NavWindow that will be restored on popup close
    int                 ParentNavLayer; // Resolved on BeginPopup(). Actually a ImGuiNavLayer type (declared down below), initialized to -1 which is not part of an enum, but serves well-enough as "not any of layers" value
    int                 OpenFrameCount; // Set on OpenPopup()
    ImGuiID             OpenParentId;   // Set on OpenPopup(), we need this to differentiate multiple menu sets from each others (e.g. inside menu bar vs loose menu items)
    ImVec2              OpenPopupPos;   // Set on OpenPopup(), preferred popup position (typically == OpenMousePos when using mouse)
    ImVec2              OpenMousePos;   // Set on OpenPopup(), copy of mouse position at the time of opening popup

    ImGuiPopupData()    { memset(this, 0, sizeof(*this)); ParentNavLayer = OpenFrameCount = -1; }
};

enum ImGuiNextWindowDataFlags_
{
    ImGuiNextWindowDataFlags_None               = 0,
    ImGuiNextWindowDataFlags_HasPos             = 1 << 0,
    ImGuiNextWindowDataFlags_HasSize            = 1 << 1,
    ImGuiNextWindowDataFlags_HasContentSize     = 1 << 2,
    ImGuiNextWindowDataFlags_HasCollapsed       = 1 << 3,
    ImGuiNextWindowDataFlags_HasSizeConstraint  = 1 << 4,
    ImGuiNextWindowDataFlags_HasFocus           = 1 << 5,
    ImGuiNextWindowDataFlags_HasBgAlpha         = 1 << 6,
    ImGuiNextWindowDataFlags_HasScroll          = 1 << 7,
    ImGuiNextWindowDataFlags_HasViewport        = 1 << 8,
    ImGuiNextWindowDataFlags_HasDock            = 1 << 9,
    ImGuiNextWindowDataFlags_HasWindowClass     = 1 << 10,
};

// Storage for SetNexWindow** functions
struct ImGuiNextWindowData
{
    ImGuiNextWindowDataFlags    Flags;
    ImGuiCond                   PosCond;
    ImGuiCond                   SizeCond;
    ImGuiCond                   CollapsedCond;
    ImGuiCond                   DockCond;
    ImVec2                      PosVal;
    ImVec2                      PosPivotVal;
    ImVec2                      SizeVal;
    ImVec2                      ContentSizeVal;
    ImVec2                      ScrollVal;
    bool                        PosUndock;
    bool                        CollapsedVal;
    ImRect                      SizeConstraintRect;
    ImGuiSizeCallback           SizeCallback;
    void*                       SizeCallbackUserData;
    float                       BgAlphaVal;             // Override background alpha
    ImGuiID                     ViewportId;
    ImGuiID                     DockId;
    ImGuiWindowClass            WindowClass;
    ImVec2                      MenuBarOffsetMinVal;    // (Always on) This is not exposed publicly, so we don't clear it and it doesn't have a corresponding flag (could we? for consistency?)

    ImGuiNextWindowData()       { memset(this, 0, sizeof(*this)); }
    inline void ClearFlags()    { Flags = ImGuiNextWindowDataFlags_None; }
};

enum ImGuiNextItemDataFlags_
{
    ImGuiNextItemDataFlags_None     = 0,
    ImGuiNextItemDataFlags_HasWidth = 1 << 0,
    ImGuiNextItemDataFlags_HasOpen  = 1 << 1,
};

struct ImGuiNextItemData
{
    ImGuiNextItemDataFlags      Flags;
    float                       Width;          // Set by SetNextItemWidth()
    ImGuiID                     FocusScopeId;   // Set by SetNextItemMultiSelectData() (!= 0 signify value has been set, so it's an alternate version of HasSelectionData, we don't use Flags for this because they are cleared too early. This is mostly used for debugging)
    ImGuiCond                   OpenCond;
    bool                        OpenVal;        // Set by SetNextItemOpen()

    ImGuiNextItemData()         { memset(this, 0, sizeof(*this)); }
    inline void ClearFlags()    { Flags = ImGuiNextItemDataFlags_None; } // Also cleared manually by ItemAdd()!
};

// Status storage for the last submitted item
struct ImGuiLastItemData
{
    ImGuiID                 ID;
    ImGuiItemFlags          InFlags;            // See ImGuiItemFlags_
    ImGuiItemStatusFlags    StatusFlags;        // See ImGuiItemStatusFlags_
    ImRect                  Rect;               // Full rectangle
    ImRect                  NavRect;            // Navigation scoring rectangle (not displayed)
    ImRect                  DisplayRect;        // Display rectangle (only if ImGuiItemStatusFlags_HasDisplayRect is set)

    ImGuiLastItemData()     { memset(this, 0, sizeof(*this)); }
};

struct IMGUI_API ImGuiStackSizes
{
    short   SizeOfIDStack;
    short   SizeOfColorStack;
    short   SizeOfStyleVarStack;
    short   SizeOfFontStack;
    short   SizeOfFocusScopeStack;
    short   SizeOfGroupStack;
    short   SizeOfItemFlagsStack;
    short   SizeOfBeginPopupStack;
    short   SizeOfDisabledStack;

    ImGuiStackSizes() { memset(this, 0, sizeof(*this)); }
    void SetToContextState(ImGuiContext* ctx);
    void CompareWithContextState(ImGuiContext* ctx);
};

// Data saved for each window pushed into the stack
struct ImGuiWindowStackData
{
    ImGuiWindow*            Window;
    ImGuiLastItemData       ParentLastItemDataBackup;
    ImGuiStackSizes         StackSizesOnBegin;      // Store size of various stacks for asserting
};

struct ImGuiShrinkWidthItem
{
    int         Index;
    float       Width;
    float       InitialWidth;
};

struct ImGuiPtrOrIndex
{
    void*       Ptr;            // Either field can be set, not both. e.g. Dock node tab bars are loose while BeginTabBar() ones are in a pool.
    int         Index;          // Usually index in a main pool.

    ImGuiPtrOrIndex(void* ptr)  { Ptr = ptr; Index = -1; }
    ImGuiPtrOrIndex(int index)  { Ptr = NULL; Index = index; }
};

//-----------------------------------------------------------------------------
// [SECTION] Inputs support
//-----------------------------------------------------------------------------

// Bit array for named keys
typedef ImBitArray<ImGuiKey_NamedKey_COUNT, -ImGuiKey_NamedKey_BEGIN>    ImBitArrayForNamedKeys;

// [Internal] Key ranges
#define ImGuiKey_LegacyNativeKey_BEGIN  0
#define ImGuiKey_LegacyNativeKey_END    512
#define ImGuiKey_Keyboard_BEGIN         (ImGuiKey_NamedKey_BEGIN)
#define ImGuiKey_Keyboard_END           (ImGuiKey_GamepadStart)
#define ImGuiKey_Gamepad_BEGIN          (ImGuiKey_GamepadStart)
#define ImGuiKey_Gamepad_END            (ImGuiKey_GamepadRStickDown + 1)
#define ImGuiKey_Mouse_BEGIN            (ImGuiKey_MouseLeft)
#define ImGuiKey_Mouse_END              (ImGuiKey_MouseWheelY + 1)
#define ImGuiKey_Aliases_BEGIN          (ImGuiKey_Mouse_BEGIN)
#define ImGuiKey_Aliases_END            (ImGuiKey_Mouse_END)

// [Internal] Named shortcuts for Navigation
#define ImGuiKey_NavKeyboardTweakSlow   ImGuiMod_Ctrl
#define ImGuiKey_NavKeyboardTweakFast   ImGuiMod_Shift
#define ImGuiKey_NavGamepadTweakSlow    ImGuiKey_GamepadL1
#define ImGuiKey_NavGamepadTweakFast    ImGuiKey_GamepadR1
#define ImGuiKey_NavGamepadActivate     ImGuiKey_GamepadFaceDown
#define ImGuiKey_NavGamepadCancel       ImGuiKey_GamepadFaceRight
#define ImGuiKey_NavGamepadMenu         ImGuiKey_GamepadFaceLeft
#define ImGuiKey_NavGamepadInput        ImGuiKey_GamepadFaceUp

enum ImGuiInputEventType
{
    ImGuiInputEventType_None = 0,
    ImGuiInputEventType_MousePos,
    ImGuiInputEventType_MouseWheel,
    ImGuiInputEventType_MouseButton,
    ImGuiInputEventType_MouseViewport,
    ImGuiInputEventType_Key,
    ImGuiInputEventType_Text,
    ImGuiInputEventType_Focus,
    ImGuiInputEventType_COUNT
};

enum ImGuiInputSource
{
    ImGuiInputSource_None = 0,
    ImGuiInputSource_Mouse,         // Note: may be Mouse or TouchScreen or Pen. See io.MouseSource to distinguish them.
    ImGuiInputSource_Keyboard,
    ImGuiInputSource_Gamepad,
    ImGuiInputSource_Clipboard,     // Currently only used by InputText()
    ImGuiInputSource_COUNT
};

// FIXME: Structures in the union below need to be declared as anonymous unions appears to be an extension?
// Using ImVec2() would fail on Clang 'union member 'MousePos' has a non-trivial default constructor'
struct ImGuiInputEventMousePos      { float PosX, PosY; ImGuiMouseSource MouseSource; };
struct ImGuiInputEventMouseWheel    { float WheelX, WheelY; ImGuiMouseSource MouseSource; };
struct ImGuiInputEventMouseButton   { int Button; bool Down; ImGuiMouseSource MouseSource; };
struct ImGuiInputEventMouseViewport { ImGuiID HoveredViewportID; };
struct ImGuiInputEventKey           { ImGuiKey Key; bool Down; float AnalogValue; };
struct ImGuiInputEventText          { unsigned int Char; };
struct ImGuiInputEventAppFocused    { bool Focused; };

struct ImGuiInputEvent
{
    ImGuiInputEventType             Type;
    ImGuiInputSource                Source;
    ImU32                           EventId;        // Unique, sequential increasing integer to identify an event (if you need to correlate them to other data).
    union
    {
        ImGuiInputEventMousePos     MousePos;       // if Type == ImGuiInputEventType_MousePos
        ImGuiInputEventMouseWheel   MouseWheel;     // if Type == ImGuiInputEventType_MouseWheel
        ImGuiInputEventMouseButton  MouseButton;    // if Type == ImGuiInputEventType_MouseButton
        ImGuiInputEventMouseViewport MouseViewport; // if Type == ImGuiInputEventType_MouseViewport
        ImGuiInputEventKey          Key;            // if Type == ImGuiInputEventType_Key
        ImGuiInputEventText         Text;           // if Type == ImGuiInputEventType_Text
        ImGuiInputEventAppFocused   AppFocused;     // if Type == ImGuiInputEventType_Focus
    };
    bool                            AddedByTestEngine;

    ImGuiInputEvent() { memset(this, 0, sizeof(*this)); }
};

// Input function taking an 'ImGuiID owner_id' argument defaults to (ImGuiKeyOwner_Any == 0) aka don't test ownership, which matches legacy behavior.
#define ImGuiKeyOwner_Any           ((ImGuiID)0)    // Accept key that have an owner, UNLESS a call to SetKeyOwner() explicitly used ImGuiInputFlags_LockThisFrame or ImGuiInputFlags_LockUntilRelease.
#define ImGuiKeyOwner_None          ((ImGuiID)-1)   // Require key to have no owner.

typedef ImS16 ImGuiKeyRoutingIndex;

// Routing table entry (sizeof() == 16 bytes)
struct ImGuiKeyRoutingData
{
    ImGuiKeyRoutingIndex            NextEntryIndex;
    ImU16                           Mods;               // Technically we'd only need 4-bits but for simplify we store ImGuiMod_ values which need 16-bits. ImGuiMod_Shortcut is already translated to Ctrl/Super.
    ImU8                            RoutingNextScore;   // Lower is better (0: perfect score)
    ImGuiID                         RoutingCurr;
    ImGuiID                         RoutingNext;

    ImGuiKeyRoutingData()           { NextEntryIndex = -1; Mods = 0; RoutingNextScore = 255; RoutingCurr = RoutingNext = ImGuiKeyOwner_None; }
};

// Routing table: maintain a desired owner for each possible key-chord (key + mods), and setup owner in NewFrame() when mods are matching.
// Stored in main context (1 instance)
struct ImGuiKeyRoutingTable
{
    ImGuiKeyRoutingIndex            Index[ImGuiKey_NamedKey_COUNT]; // Index of first entry in Entries[]
    ImVector<ImGuiKeyRoutingData>   Entries;
    ImVector<ImGuiKeyRoutingData>   EntriesNext;                    // Double-buffer to avoid reallocation (could use a shared buffer)

    ImGuiKeyRoutingTable()          { Clear(); }
    void Clear()                    { for (int n = 0; n < IM_ARRAYSIZE(Index); n++) Index[n] = -1; Entries.clear(); EntriesNext.clear(); }
};

// This extends ImGuiKeyData but only for named keys (legacy keys don't support the new features)
// Stored in main context (1 per named key). In the future it might be merged into ImGuiKeyData.
struct ImGuiKeyOwnerData
{
    ImGuiID     OwnerCurr;
    ImGuiID     OwnerNext;
    bool        LockThisFrame;      // Reading this key requires explicit owner id (until end of frame). Set by ImGuiInputFlags_LockThisFrame.
    bool        LockUntilRelease;   // Reading this key requires explicit owner id (until key is released). Set by ImGuiInputFlags_LockUntilRelease. When this is true LockThisFrame is always true as well.

    ImGuiKeyOwnerData()             { OwnerCurr = OwnerNext = ImGuiKeyOwner_None; LockThisFrame = LockUntilRelease = false; }
};

// Flags for extended versions of IsKeyPressed(), IsMouseClicked(), Shortcut(), SetKeyOwner(), SetItemKeyOwner()
// Don't mistake with ImGuiInputTextFlags! (for ImGui::InputText() function)
enum ImGuiInputFlags_
{
    // Flags for IsKeyPressed(), IsMouseClicked(), Shortcut()
    ImGuiInputFlags_None                = 0,
    ImGuiInputFlags_Repeat              = 1 << 0,   // Return true on successive repeats. Default for legacy IsKeyPressed(). NOT Default for legacy IsMouseClicked(). MUST BE == 1.
    ImGuiInputFlags_RepeatRateDefault   = 1 << 1,   // Repeat rate: Regular (default)
    ImGuiInputFlags_RepeatRateNavMove   = 1 << 2,   // Repeat rate: Fast
    ImGuiInputFlags_RepeatRateNavTweak  = 1 << 3,   // Repeat rate: Faster
    ImGuiInputFlags_RepeatRateMask_     = ImGuiInputFlags_RepeatRateDefault | ImGuiInputFlags_RepeatRateNavMove | ImGuiInputFlags_RepeatRateNavTweak,

    // Flags for SetItemKeyOwner()
    ImGuiInputFlags_CondHovered         = 1 << 4,   // Only set if item is hovered (default to both)
    ImGuiInputFlags_CondActive          = 1 << 5,   // Only set if item is active (default to both)
    ImGuiInputFlags_CondDefault_        = ImGuiInputFlags_CondHovered | ImGuiInputFlags_CondActive,
    ImGuiInputFlags_CondMask_           = ImGuiInputFlags_CondHovered | ImGuiInputFlags_CondActive,

    // Flags for SetKeyOwner(), SetItemKeyOwner()
    ImGuiInputFlags_LockThisFrame       = 1 << 6,   // Access to key data will require EXPLICIT owner ID (ImGuiKeyOwner_Any/0 will NOT accepted for polling). Cleared at end of frame. This is useful to make input-owner-aware code steal keys from non-input-owner-aware code.
    ImGuiInputFlags_LockUntilRelease    = 1 << 7,   // Access to key data will require EXPLICIT owner ID (ImGuiKeyOwner_Any/0 will NOT accepted for polling). Cleared when the key is released or at end of each frame if key is released. This is useful to make input-owner-aware code steal keys from non-input-owner-aware code.

    // Routing policies for Shortcut() + low-level SetShortcutRouting()
    // - The general idea is that several callers register interest in a shortcut, and only one owner gets it.
    // - When a policy (other than _RouteAlways) is set, Shortcut() will register itself with SetShortcutRouting(),
    //   allowing the system to decide where to route the input among other route-aware calls.
    // - Shortcut() uses ImGuiInputFlags_RouteFocused by default: meaning that a simple Shortcut() poll
    //   will register a route and only succeed when parent window is in the focus stack and if no-one
    //   with a higher priority is claiming the shortcut.
    // - Using ImGuiInputFlags_RouteAlways is roughly equivalent to doing e.g. IsKeyPressed(key) + testing mods.
    // - Priorities: GlobalHigh > Focused (when owner is active item) > Global > Focused (when focused window) > GlobalLow.
    // - Can select only 1 policy among all available.
    ImGuiInputFlags_RouteFocused        = 1 << 8,   // (Default) Register focused route: Accept inputs if window is in focus stack. Deep-most focused window takes inputs. ActiveId takes inputs over deep-most focused window.
    ImGuiInputFlags_RouteGlobalLow      = 1 << 9,   // Register route globally (lowest priority: unless a focused window or active item registered the route) -> recommended Global priority.
    ImGuiInputFlags_RouteGlobal         = 1 << 10,  // Register route globally (medium priority: unless an active item registered the route, e.g. CTRL+A registered by InputText).
    ImGuiInputFlags_RouteGlobalHigh     = 1 << 11,  // Register route globally (highest priority: unlikely you need to use that: will interfere with every active items)
    ImGuiInputFlags_RouteMask_          = ImGuiInputFlags_RouteFocused | ImGuiInputFlags_RouteGlobal | ImGuiInputFlags_RouteGlobalLow | ImGuiInputFlags_RouteGlobalHigh, // _Always not part of this!
    ImGuiInputFlags_RouteAlways         = 1 << 12,  // Do not register route, poll keys directly.
    ImGuiInputFlags_RouteUnlessBgFocused= 1 << 13,  // Global routes will not be applied if underlying background/void is focused (== no Dear ImGui windows are focused). Useful for overlay applications.
    ImGuiInputFlags_RouteExtraMask_     = ImGuiInputFlags_RouteAlways | ImGuiInputFlags_RouteUnlessBgFocused,

    // [Internal] Mask of which function support which flags
    ImGuiInputFlags_SupportedByIsKeyPressed     = ImGuiInputFlags_Repeat | ImGuiInputFlags_RepeatRateMask_,
    ImGuiInputFlags_SupportedByShortcut         = ImGuiInputFlags_Repeat | ImGuiInputFlags_RepeatRateMask_ | ImGuiInputFlags_RouteMask_ | ImGuiInputFlags_RouteExtraMask_,
    ImGuiInputFlags_SupportedBySetKeyOwner      = ImGuiInputFlags_LockThisFrame | ImGuiInputFlags_LockUntilRelease,
    ImGuiInputFlags_SupportedBySetItemKeyOwner  = ImGuiInputFlags_SupportedBySetKeyOwner | ImGuiInputFlags_CondMask_,
};

//-----------------------------------------------------------------------------
// [SECTION] Clipper support
//-----------------------------------------------------------------------------

struct ImGuiListClipperRange
{
    int     Min;
    int     Max;
    bool    PosToIndexConvert;      // Begin/End are absolute position (will be converted to indices later)
    ImS8    PosToIndexOffsetMin;    // Add to Min after converting to indices
    ImS8    PosToIndexOffsetMax;    // Add to Min after converting to indices

    static ImGuiListClipperRange    FromIndices(int min, int max)                               { ImGuiListClipperRange r = { min, max, false, 0, 0 }; return r; }
    static ImGuiListClipperRange    FromPositions(float y1, float y2, int off_min, int off_max) { ImGuiListClipperRange r = { (int)y1, (int)y2, true, (ImS8)off_min, (ImS8)off_max }; return r; }
};

// Temporary clipper data, buffers shared/reused between instances
struct ImGuiListClipperData
{
    ImGuiListClipper*               ListClipper;
    float                           LossynessOffset;
    int                             StepNo;
    int                             ItemsFrozen;
    ImVector<ImGuiListClipperRange> Ranges;

    ImGuiListClipperData()          { memset(this, 0, sizeof(*this)); }
    void                            Reset(ImGuiListClipper* clipper) { ListClipper = clipper; StepNo = ItemsFrozen = 0; Ranges.resize(0); }
};

//-----------------------------------------------------------------------------
// [SECTION] Navigation support
//-----------------------------------------------------------------------------

enum ImGuiActivateFlags_
{
    ImGuiActivateFlags_None                 = 0,
    ImGuiActivateFlags_PreferInput          = 1 << 0,       // Favor activation that requires keyboard text input (e.g. for Slider/Drag). Default for Enter key.
    ImGuiActivateFlags_PreferTweak          = 1 << 1,       // Favor activation for tweaking with arrows or gamepad (e.g. for Slider/Drag). Default for Space key and if keyboard is not used.
    ImGuiActivateFlags_TryToPreserveState   = 1 << 2,       // Request widget to preserve state if it can (e.g. InputText will try to preserve cursor/selection)
};

// Early work-in-progress API for ScrollToItem()
enum ImGuiScrollFlags_
{
    ImGuiScrollFlags_None                   = 0,
    ImGuiScrollFlags_KeepVisibleEdgeX       = 1 << 0,       // If item is not visible: scroll as little as possible on X axis to bring item back into view [default for X axis]
    ImGuiScrollFlags_KeepVisibleEdgeY       = 1 << 1,       // If item is not visible: scroll as little as possible on Y axis to bring item back into view [default for Y axis for windows that are already visible]
    ImGuiScrollFlags_KeepVisibleCenterX     = 1 << 2,       // If item is not visible: scroll to make the item centered on X axis [rarely used]
    ImGuiScrollFlags_KeepVisibleCenterY     = 1 << 3,       // If item is not visible: scroll to make the item centered on Y axis
    ImGuiScrollFlags_AlwaysCenterX          = 1 << 4,       // Always center the result item on X axis [rarely used]
    ImGuiScrollFlags_AlwaysCenterY          = 1 << 5,       // Always center the result item on Y axis [default for Y axis for appearing window)
    ImGuiScrollFlags_NoScrollParent         = 1 << 6,       // Disable forwarding scrolling to parent window if required to keep item/rect visible (only scroll window the function was applied to).
    ImGuiScrollFlags_MaskX_                 = ImGuiScrollFlags_KeepVisibleEdgeX | ImGuiScrollFlags_KeepVisibleCenterX | ImGuiScrollFlags_AlwaysCenterX,
    ImGuiScrollFlags_MaskY_                 = ImGuiScrollFlags_KeepVisibleEdgeY | ImGuiScrollFlags_KeepVisibleCenterY | ImGuiScrollFlags_AlwaysCenterY,
};

enum ImGuiNavHighlightFlags_
{
    ImGuiNavHighlightFlags_None             = 0,
    ImGuiNavHighlightFlags_TypeDefault      = 1 << 0,
    ImGuiNavHighlightFlags_TypeThin         = 1 << 1,
    ImGuiNavHighlightFlags_AlwaysDraw       = 1 << 2,       // Draw rectangular highlight if (g.NavId == id) _even_ when using the mouse.
    ImGuiNavHighlightFlags_NoRounding       = 1 << 3,
};

enum ImGuiNavMoveFlags_
{
    ImGuiNavMoveFlags_None                  = 0,
    ImGuiNavMoveFlags_LoopX                 = 1 << 0,   // On failed request, restart from opposite side
    ImGuiNavMoveFlags_LoopY                 = 1 << 1,
    ImGuiNavMoveFlags_WrapX                 = 1 << 2,   // On failed request, request from opposite side one line down (when NavDir==right) or one line up (when NavDir==left)
    ImGuiNavMoveFlags_WrapY                 = 1 << 3,   // This is not super useful but provided for completeness
    ImGuiNavMoveFlags_AllowCurrentNavId     = 1 << 4,   // Allow scoring and considering the current NavId as a move target candidate. This is used when the move source is offset (e.g. pressing PageDown actually needs to send a Up move request, if we are pressing PageDown from the bottom-most item we need to stay in place)
    ImGuiNavMoveFlags_AlsoScoreVisibleSet   = 1 << 5,   // Store alternate result in NavMoveResultLocalVisible that only comprise elements that are already fully visible (used by PageUp/PageDown)
    ImGuiNavMoveFlags_ScrollToEdgeY         = 1 << 6,   // Force scrolling to min/max (used by Home/End) // FIXME-NAV: Aim to remove or reword, probably unnecessary
    ImGuiNavMoveFlags_Forwarded             = 1 << 7,
    ImGuiNavMoveFlags_DebugNoResult         = 1 << 8,   // Dummy scoring for debug purpose, don't apply result
    ImGuiNavMoveFlags_FocusApi              = 1 << 9,
    ImGuiNavMoveFlags_Tabbing               = 1 << 10,  // == Focus + Activate if item is Inputable + DontChangeNavHighlight
    ImGuiNavMoveFlags_Activate              = 1 << 11,
    ImGuiNavMoveFlags_DontSetNavHighlight   = 1 << 12,  // Do not alter the visible state of keyboard vs mouse nav highlight
};

enum ImGuiNavLayer
{
    ImGuiNavLayer_Main  = 0,    // Main scrolling layer
    ImGuiNavLayer_Menu  = 1,    // Menu layer (access with Alt)
    ImGuiNavLayer_COUNT
};

struct ImGuiNavItemData
{
    ImGuiWindow*        Window;         // Init,Move    // Best candidate window (result->ItemWindow->RootWindowForNav == request->Window)
    ImGuiID             ID;             // Init,Move    // Best candidate item ID
    ImGuiID             FocusScopeId;   // Init,Move    // Best candidate focus scope ID
    ImRect              RectRel;        // Init,Move    // Best candidate bounding box in window relative space
    ImGuiItemFlags      InFlags;        // ????,Move    // Best candidate item flags
    float               DistBox;        //      Move    // Best candidate box distance to current NavId
    float               DistCenter;     //      Move    // Best candidate center distance to current NavId
    float               DistAxial;      //      Move    // Best candidate axial distance to current NavId

    ImGuiNavItemData()  { Clear(); }
    void Clear()        { Window = NULL; ID = FocusScopeId = 0; InFlags = 0; DistBox = DistCenter = DistAxial = FLT_MAX; }
};

//-----------------------------------------------------------------------------
// [SECTION] Columns support
//-----------------------------------------------------------------------------

// Flags for internal's BeginColumns(). Prefix using BeginTable() nowadays!
enum ImGuiOldColumnFlags_
{
    ImGuiOldColumnFlags_None                    = 0,
    ImGuiOldColumnFlags_NoBorder                = 1 << 0,   // Disable column dividers
    ImGuiOldColumnFlags_NoResize                = 1 << 1,   // Disable resizing columns when clicking on the dividers
    ImGuiOldColumnFlags_NoPreserveWidths        = 1 << 2,   // Disable column width preservation when adjusting columns
    ImGuiOldColumnFlags_NoForceWithinWindow     = 1 << 3,   // Disable forcing columns to fit within window
    ImGuiOldColumnFlags_GrowParentContentsSize  = 1 << 4,   // (WIP) Restore pre-1.51 behavior of extending the parent window contents size but _without affecting the columns width at all_. Will eventually remove.

    // Obsolete names (will be removed)
#ifndef IMGUI_DISABLE_OBSOLETE_FUNCTIONS
    ImGuiColumnsFlags_None                      = ImGuiOldColumnFlags_None,
    ImGuiColumnsFlags_NoBorder                  = ImGuiOldColumnFlags_NoBorder,
    ImGuiColumnsFlags_NoResize                  = ImGuiOldColumnFlags_NoResize,
    ImGuiColumnsFlags_NoPreserveWidths          = ImGuiOldColumnFlags_NoPreserveWidths,
    ImGuiColumnsFlags_NoForceWithinWindow       = ImGuiOldColumnFlags_NoForceWithinWindow,
    ImGuiColumnsFlags_GrowParentContentsSize    = ImGuiOldColumnFlags_GrowParentContentsSize,
#endif
};

struct ImGuiOldColumnData
{
    float               OffsetNorm;             // Column start offset, normalized 0.0 (far left) -> 1.0 (far right)
    float               OffsetNormBeforeResize;
    ImGuiOldColumnFlags Flags;                  // Not exposed
    ImRect              ClipRect;

    ImGuiOldColumnData() { memset(this, 0, sizeof(*this)); }
};

struct ImGuiOldColumns
{
    ImGuiID             ID;
    ImGuiOldColumnFlags Flags;
    bool                IsFirstFrame;
    bool                IsBeingResized;
    int                 Current;
    int                 Count;
    float               OffMinX, OffMaxX;       // Offsets from HostWorkRect.Min.x
    float               LineMinY, LineMaxY;
    float               HostCursorPosY;         // Backup of CursorPos at the time of BeginColumns()
    float               HostCursorMaxPosX;      // Backup of CursorMaxPos at the time of BeginColumns()
    ImRect              HostInitialClipRect;    // Backup of ClipRect at the time of BeginColumns()
    ImRect              HostBackupClipRect;     // Backup of ClipRect during PushColumnsBackground()/PopColumnsBackground()
    ImRect              HostBackupParentWorkRect;//Backup of WorkRect at the time of BeginColumns()
    ImVector<ImGuiOldColumnData> Columns;
    ImDrawListSplitter  Splitter;

    ImGuiOldColumns()   { memset(this, 0, sizeof(*this)); }
};

//-----------------------------------------------------------------------------
// [SECTION] Multi-select support
//-----------------------------------------------------------------------------

#ifdef IMGUI_HAS_MULTI_SELECT
// <this is filled in 'range_select' branch>
#endif // #ifdef IMGUI_HAS_MULTI_SELECT

//-----------------------------------------------------------------------------
// [SECTION] Docking support
//-----------------------------------------------------------------------------

#define DOCKING_HOST_DRAW_CHANNEL_BG 0  // Dock host: background fill
#define DOCKING_HOST_DRAW_CHANNEL_FG 1  // Dock host: decorations and contents

#ifdef IMGUI_HAS_DOCK

// Extend ImGuiDockNodeFlags_
enum ImGuiDockNodeFlagsPrivate_
{
    // [Internal]
    ImGuiDockNodeFlags_DockSpace                = 1 << 10,  // Local, Saved  // A dockspace is a node that occupy space within an existing user window. Otherwise the node is floating and create its own window.
    ImGuiDockNodeFlags_CentralNode              = 1 << 11,  // Local, Saved  // The central node has 2 main properties: stay visible when empty, only use "remaining" spaces from its neighbor.
    ImGuiDockNodeFlags_NoTabBar                 = 1 << 12,  // Local, Saved  // Tab bar is completely unavailable. No triangle in the corner to enable it back.
    ImGuiDockNodeFlags_HiddenTabBar             = 1 << 13,  // Local, Saved  // Tab bar is hidden, with a triangle in the corner to show it again (NB: actual tab-bar instance may be destroyed as this is only used for single-window tab bar)
    ImGuiDockNodeFlags_NoWindowMenuButton       = 1 << 14,  // Local, Saved  // Disable window/docking menu (that one that appears instead of the collapse button)
    ImGuiDockNodeFlags_NoCloseButton            = 1 << 15,  // Local, Saved  //
    ImGuiDockNodeFlags_NoDocking                = 1 << 16,  // Local, Saved  // Disable any form of docking in this dockspace or individual node. (On a whole dockspace, this pretty much defeat the purpose of using a dockspace at all). Note: when turned on, existing docked nodes will be preserved.
    ImGuiDockNodeFlags_NoDockingSplitMe         = 1 << 17,  // [EXPERIMENTAL] Prevent another window/node from splitting this node.
    ImGuiDockNodeFlags_NoDockingSplitOther      = 1 << 18,  // [EXPERIMENTAL] Prevent this node from splitting another window/node.
    ImGuiDockNodeFlags_NoDockingOverMe          = 1 << 19,  // [EXPERIMENTAL] Prevent another window/node to be docked over this node.
    ImGuiDockNodeFlags_NoDockingOverOther       = 1 << 20,  // [EXPERIMENTAL] Prevent this node to be docked over another window or non-empty node.
    ImGuiDockNodeFlags_NoDockingOverEmpty       = 1 << 21,  // [EXPERIMENTAL] Prevent this node to be docked over an empty node (e.g. DockSpace with no other windows)
    ImGuiDockNodeFlags_NoResizeX                = 1 << 22,  // [EXPERIMENTAL]
    ImGuiDockNodeFlags_NoResizeY                = 1 << 23,  // [EXPERIMENTAL]
    ImGuiDockNodeFlags_SharedFlagsInheritMask_  = ~0,
    ImGuiDockNodeFlags_NoResizeFlagsMask_       = ImGuiDockNodeFlags_NoResize | ImGuiDockNodeFlags_NoResizeX | ImGuiDockNodeFlags_NoResizeY,
    ImGuiDockNodeFlags_LocalFlagsMask_          = ImGuiDockNodeFlags_NoSplit | ImGuiDockNodeFlags_NoResizeFlagsMask_ | ImGuiDockNodeFlags_AutoHideTabBar | ImGuiDockNodeFlags_DockSpace | ImGuiDockNodeFlags_CentralNode | ImGuiDockNodeFlags_NoTabBar | ImGuiDockNodeFlags_HiddenTabBar | ImGuiDockNodeFlags_NoWindowMenuButton | ImGuiDockNodeFlags_NoCloseButton | ImGuiDockNodeFlags_NoDocking,
    ImGuiDockNodeFlags_LocalFlagsTransferMask_  = ImGuiDockNodeFlags_LocalFlagsMask_ & ~ImGuiDockNodeFlags_DockSpace,  // When splitting those flags are moved to the inheriting child, never duplicated
    ImGuiDockNodeFlags_SavedFlagsMask_          = ImGuiDockNodeFlags_NoResizeFlagsMask_ | ImGuiDockNodeFlags_DockSpace | ImGuiDockNodeFlags_CentralNode | ImGuiDockNodeFlags_NoTabBar | ImGuiDockNodeFlags_HiddenTabBar | ImGuiDockNodeFlags_NoWindowMenuButton | ImGuiDockNodeFlags_NoCloseButton | ImGuiDockNodeFlags_NoDocking
};

// Store the source authority (dock node vs window) of a field
enum ImGuiDataAuthority_
{
    ImGuiDataAuthority_Auto,
    ImGuiDataAuthority_DockNode,
    ImGuiDataAuthority_Window,
};

enum ImGuiDockNodeState
{
    ImGuiDockNodeState_Unknown,
    ImGuiDockNodeState_HostWindowHiddenBecauseSingleWindow,
    ImGuiDockNodeState_HostWindowHiddenBecauseWindowsAreResizing,
    ImGuiDockNodeState_HostWindowVisible,
};

// sizeof() 156~192
struct IMGUI_API ImGuiDockNode
{
    ImGuiID                 ID;
    ImGuiDockNodeFlags      SharedFlags;                // (Write) Flags shared by all nodes of a same dockspace hierarchy (inherited from the root node)
    ImGuiDockNodeFlags      LocalFlags;                 // (Write) Flags specific to this node
    ImGuiDockNodeFlags      LocalFlagsInWindows;        // (Write) Flags specific to this node, applied from windows
    ImGuiDockNodeFlags      MergedFlags;                // (Read)  Effective flags (== SharedFlags | LocalFlagsInNode | LocalFlagsInWindows)
    ImGuiDockNodeState      State;
    ImGuiDockNode*          ParentNode;
    ImGuiDockNode*          ChildNodes[2];              // [Split node only] Child nodes (left/right or top/bottom). Consider switching to an array.
    ImVector<ImGuiWindow*>  Windows;                    // Note: unordered list! Iterate TabBar->Tabs for user-order.
    ImGuiTabBar*            TabBar;
    ImVec2                  Pos;                        // Current position
    ImVec2                  Size;                       // Current size
    ImVec2                  SizeRef;                    // [Split node only] Last explicitly written-to size (overridden when using a splitter affecting the node), used to calculate Size.
    ImGuiAxis               SplitAxis;                  // [Split node only] Split axis (X or Y)
    ImGuiWindowClass        WindowClass;                // [Root node only]
    ImU32                   LastBgColor;

    ImGuiWindow*            HostWindow;
    ImGuiWindow*            VisibleWindow;              // Generally point to window which is ID is == SelectedTabID, but when CTRL+Tabbing this can be a different window.
    ImGuiDockNode*          CentralNode;                // [Root node only] Pointer to central node.
    ImGuiDockNode*          OnlyNodeWithWindows;        // [Root node only] Set when there is a single visible node within the hierarchy.
    int                     CountNodeWithWindows;       // [Root node only]
    int                     LastFrameAlive;             // Last frame number the node was updated or kept alive explicitly with DockSpace() + ImGuiDockNodeFlags_KeepAliveOnly
    int                     LastFrameActive;            // Last frame number the node was updated.
    int                     LastFrameFocused;           // Last frame number the node was focused.
    ImGuiID                 LastFocusedNodeId;          // [Root node only] Which of our child docking node (any ancestor in the hierarchy) was last focused.
    ImGuiID                 SelectedTabId;              // [Leaf node only] Which of our tab/window is selected.
    ImGuiID                 WantCloseTabId;             // [Leaf node only] Set when closing a specific tab/window.
    ImGuiDataAuthority      AuthorityForPos         :3;
    ImGuiDataAuthority      AuthorityForSize        :3;
    ImGuiDataAuthority      AuthorityForViewport    :3;
    bool                    IsVisible               :1; // Set to false when the node is hidden (usually disabled as it has no active window)
    bool                    IsFocused               :1;
    bool                    IsBgDrawnThisFrame      :1;
    bool                    HasCloseButton          :1; // Provide space for a close button (if any of the docked window has one). Note that button may be hidden on window without one.
    bool                    HasWindowMenuButton     :1;
    bool                    HasCentralNodeChild     :1;
    bool                    WantCloseAll            :1; // Set when closing all tabs at once.
    bool                    WantLockSizeOnce        :1;
    bool                    WantMouseMove           :1; // After a node extraction we need to transition toward moving the newly created host window
    bool                    WantHiddenTabBarUpdate  :1;
    bool                    WantHiddenTabBarToggle  :1;

    ImGuiDockNode(ImGuiID id);
    ~ImGuiDockNode();
    bool                    IsRootNode() const      { return ParentNode == NULL; }
    bool                    IsDockSpace() const     { return (MergedFlags & ImGuiDockNodeFlags_DockSpace) != 0; }
    bool                    IsFloatingNode() const  { return ParentNode == NULL && (MergedFlags & ImGuiDockNodeFlags_DockSpace) == 0; }
    bool                    IsCentralNode() const   { return (MergedFlags & ImGuiDockNodeFlags_CentralNode) != 0; }
    bool                    IsHiddenTabBar() const  { return (MergedFlags & ImGuiDockNodeFlags_HiddenTabBar) != 0; } // Hidden tab bar can be shown back by clicking the small triangle
    bool                    IsNoTabBar() const      { return (MergedFlags & ImGuiDockNodeFlags_NoTabBar) != 0; }     // Never show a tab bar
    bool                    IsSplitNode() const     { return ChildNodes[0] != NULL; }
    bool                    IsLeafNode() const      { return ChildNodes[0] == NULL; }
    bool                    IsEmpty() const         { return ChildNodes[0] == NULL && Windows.Size == 0; }
    ImRect                  Rect() const            { return ImRect(Pos.x, Pos.y, Pos.x + Size.x, Pos.y + Size.y); }

    void                    SetLocalFlags(ImGuiDockNodeFlags flags) { LocalFlags = flags; UpdateMergedFlags(); }
    void                    UpdateMergedFlags()     { MergedFlags = SharedFlags | LocalFlags | LocalFlagsInWindows; }
};

// List of colors that are stored at the time of Begin() into Docked Windows.
// We currently store the packed colors in a simple array window->DockStyle.Colors[].
// A better solution may involve appending into a log of colors in ImGuiContext + store offsets into those arrays in ImGuiWindow,
// but it would be more complex as we'd need to double-buffer both as e.g. drop target may refer to window from last frame.
enum ImGuiWindowDockStyleCol
{
    ImGuiWindowDockStyleCol_Text,
    ImGuiWindowDockStyleCol_Tab,
    ImGuiWindowDockStyleCol_TabHovered,
    ImGuiWindowDockStyleCol_TabActive,
    ImGuiWindowDockStyleCol_TabUnfocused,
    ImGuiWindowDockStyleCol_TabUnfocusedActive,
    ImGuiWindowDockStyleCol_COUNT
};

struct ImGuiWindowDockStyle
{
    ImU32 Colors[ImGuiWindowDockStyleCol_COUNT];
};

struct ImGuiDockContext
{
    ImGuiStorage                    Nodes;          // Map ID -> ImGuiDockNode*: Active nodes
    ImVector<ImGuiDockRequest>      Requests;
    ImVector<ImGuiDockNodeSettings> NodesSettings;
    bool                            WantFullRebuild;
    ImGuiDockContext()              { memset(this, 0, sizeof(*this)); }
};

#endif // #ifdef IMGUI_HAS_DOCK

//-----------------------------------------------------------------------------
// [SECTION] Viewport support
//-----------------------------------------------------------------------------

// ImGuiViewport Private/Internals fields (cardinal sin: we are using inheritance!)
// Every instance of ImGuiViewport is in fact a ImGuiViewportP.
struct ImGuiViewportP : public ImGuiViewport
{
    ImGuiWindow*        Window;                 // Set when the viewport is owned by a window (and ImGuiViewportFlags_CanHostOtherWindows is NOT set)
    int                 Idx;
    int                 LastFrameActive;        // Last frame number this viewport was activated by a window
    int                 LastFocusedStampCount;  // Last stamp number from when a window hosted by this viewport was focused (by comparing this value between two viewport we have an implicit viewport z-order we use as fallback)
    ImGuiID             LastNameHash;
    ImVec2              LastPos;
    float               Alpha;                  // Window opacity (when dragging dockable windows/viewports we make them transparent)
    float               LastAlpha;
    bool                LastFocusedHadNavWindow;// Instead of maintaining a LastFocusedWindow (which may harder to correctly maintain), we merely store weither NavWindow != NULL last time the viewport was focused.
    short               PlatformMonitor;
    int                 DrawListsLastFrame[2];  // Last frame number the background (0) and foreground (1) draw lists were used
    ImDrawList*         DrawLists[2];           // Convenience background (0) and foreground (1) draw lists. We use them to draw software mouser cursor when io.MouseDrawCursor is set and to draw most debug overlays.
    ImDrawData          DrawDataP;
    ImDrawDataBuilder   DrawDataBuilder;
    ImVec2              LastPlatformPos;
    ImVec2              LastPlatformSize;
    ImVec2              LastRendererSize;
    ImVec2              WorkOffsetMin;          // Work Area: Offset from Pos to top-left corner of Work Area. Generally (0,0) or (0,+main_menu_bar_height). Work Area is Full Area but without menu-bars/status-bars (so WorkArea always fit inside Pos/Size!)
    ImVec2              WorkOffsetMax;          // Work Area: Offset from Pos+Size to bottom-right corner of Work Area. Generally (0,0) or (0,-status_bar_height).
    ImVec2              BuildWorkOffsetMin;     // Work Area: Offset being built during current frame. Generally >= 0.0f.
    ImVec2              BuildWorkOffsetMax;     // Work Area: Offset being built during current frame. Generally <= 0.0f.

    ImGuiViewportP()                    { Window = NULL; Idx = -1; LastFrameActive = DrawListsLastFrame[0] = DrawListsLastFrame[1] = LastFocusedStampCount = -1; LastNameHash = 0; Alpha = LastAlpha = 1.0f; LastFocusedHadNavWindow = false; PlatformMonitor = -1; Window = NULL; DrawLists[0] = DrawLists[1] = NULL; LastPlatformPos = LastPlatformSize = LastRendererSize = ImVec2(FLT_MAX, FLT_MAX); }
    ~ImGuiViewportP()                   { if (DrawLists[0]) IM_DELETE(DrawLists[0]); if (DrawLists[1]) IM_DELETE(DrawLists[1]); }
    void    ClearRequestFlags()         { PlatformRequestClose = PlatformRequestMove = PlatformRequestResize = false; }

    // Calculate work rect pos/size given a set of offset (we have 1 pair of offset for rect locked from last frame data, and 1 pair for currently building rect)
    ImVec2  CalcWorkRectPos(const ImVec2& off_min) const                            { return ImVec2(Pos.x + off_min.x, Pos.y + off_min.y); }
    ImVec2  CalcWorkRectSize(const ImVec2& off_min, const ImVec2& off_max) const    { return ImVec2(ImMax(0.0f, Size.x - off_min.x + off_max.x), ImMax(0.0f, Size.y - off_min.y + off_max.y)); }
    void    UpdateWorkRect()            { WorkPos = CalcWorkRectPos(WorkOffsetMin); WorkSize = CalcWorkRectSize(WorkOffsetMin, WorkOffsetMax); } // Update public fields

    // Helpers to retrieve ImRect (we don't need to store BuildWorkRect as every access tend to change it, hence the code asymmetry)
    ImRect  GetMainRect() const         { return ImRect(Pos.x, Pos.y, Pos.x + Size.x, Pos.y + Size.y); }
    ImRect  GetWorkRect() const         { return ImRect(WorkPos.x, WorkPos.y, WorkPos.x + WorkSize.x, WorkPos.y + WorkSize.y); }
    ImRect  GetBuildWorkRect() const    { ImVec2 pos = CalcWorkRectPos(BuildWorkOffsetMin); ImVec2 size = CalcWorkRectSize(BuildWorkOffsetMin, BuildWorkOffsetMax); return ImRect(pos.x, pos.y, pos.x + size.x, pos.y + size.y); }
};

//-----------------------------------------------------------------------------
// [SECTION] Settings support
//-----------------------------------------------------------------------------

// Windows data saved in imgui.ini file
// Because we never destroy or rename ImGuiWindowSettings, we can store the names in a separate buffer easily.
// (this is designed to be stored in a ImChunkStream buffer, with the variable-length Name following our structure)
struct ImGuiWindowSettings
{
    ImGuiID     ID;
    ImVec2ih    Pos;            // NB: Settings position are stored RELATIVE to the viewport! Whereas runtime ones are absolute positions.
    ImVec2ih    Size;
    ImVec2ih    ViewportPos;
    ImGuiID     ViewportId;
    ImGuiID     DockId;         // ID of last known DockNode (even if the DockNode is invisible because it has only 1 active window), or 0 if none.
    ImGuiID     ClassId;        // ID of window class if specified
    short       DockOrder;      // Order of the last time the window was visible within its DockNode. This is used to reorder windows that are reappearing on the same frame. Same value between windows that were active and windows that were none are possible.
    bool        Collapsed;
    bool        WantApply;      // Set when loaded from .ini data (to enable merging/loading .ini data into an already running context)
    bool        WantDelete;     // Set to invalidate/delete the settings entry

    ImGuiWindowSettings()       { memset(this, 0, sizeof(*this)); DockOrder = -1; }
    char* GetName()             { return (char*)(this + 1); }
};

struct ImGuiSettingsHandler
{
    const char* TypeName;       // Short description stored in .ini file. Disallowed characters: '[' ']'
    ImGuiID     TypeHash;       // == ImHashStr(TypeName)
    void        (*ClearAllFn)(ImGuiContext* ctx, ImGuiSettingsHandler* handler);                                // Clear all settings data
    void        (*ReadInitFn)(ImGuiContext* ctx, ImGuiSettingsHandler* handler);                                // Read: Called before reading (in registration order)
    void*       (*ReadOpenFn)(ImGuiContext* ctx, ImGuiSettingsHandler* handler, const char* name);              // Read: Called when entering into a new ini entry e.g. "[Window][Name]"
    void        (*ReadLineFn)(ImGuiContext* ctx, ImGuiSettingsHandler* handler, void* entry, const char* line); // Read: Called for every line of text within an ini entry
    void        (*ApplyAllFn)(ImGuiContext* ctx, ImGuiSettingsHandler* handler);                                // Read: Called after reading (in registration order)
    void        (*WriteAllFn)(ImGuiContext* ctx, ImGuiSettingsHandler* handler, ImGuiTextBuffer* out_buf);      // Write: Output every entries into 'out_buf'
    void*       UserData;

    ImGuiSettingsHandler() { memset(this, 0, sizeof(*this)); }
};

//-----------------------------------------------------------------------------
// [SECTION] Localization support
//-----------------------------------------------------------------------------

// This is experimental and not officially supported, it'll probably fall short of features, if/when it does we may backtrack.
enum ImGuiLocKey : int
{
    ImGuiLocKey_TableSizeOne,
    ImGuiLocKey_TableSizeAllFit,
    ImGuiLocKey_TableSizeAllDefault,
    ImGuiLocKey_TableResetOrder,
    ImGuiLocKey_WindowingMainMenuBar,
    ImGuiLocKey_WindowingPopup,
    ImGuiLocKey_WindowingUntitled,
    ImGuiLocKey_DockingHideTabBar,
    ImGuiLocKey_COUNT
};

struct ImGuiLocEntry
{
    ImGuiLocKey     Key;
    const char*     Text;
};


//-----------------------------------------------------------------------------
// [SECTION] Metrics, Debug Tools
//-----------------------------------------------------------------------------

enum ImGuiDebugLogFlags_
{
    // Event types
    ImGuiDebugLogFlags_None             = 0,
    ImGuiDebugLogFlags_EventActiveId    = 1 << 0,
    ImGuiDebugLogFlags_EventFocus       = 1 << 1,
    ImGuiDebugLogFlags_EventPopup       = 1 << 2,
    ImGuiDebugLogFlags_EventNav         = 1 << 3,
    ImGuiDebugLogFlags_EventClipper     = 1 << 4,
    ImGuiDebugLogFlags_EventIO          = 1 << 5,
    ImGuiDebugLogFlags_EventDocking     = 1 << 6,
    ImGuiDebugLogFlags_EventViewport    = 1 << 7,
    ImGuiDebugLogFlags_EventMask_       = ImGuiDebugLogFlags_EventActiveId | ImGuiDebugLogFlags_EventFocus | ImGuiDebugLogFlags_EventPopup | ImGuiDebugLogFlags_EventNav | ImGuiDebugLogFlags_EventClipper | ImGuiDebugLogFlags_EventIO | ImGuiDebugLogFlags_EventDocking | ImGuiDebugLogFlags_EventViewport,
    ImGuiDebugLogFlags_OutputToTTY      = 1 << 10,  // Also send output to TTY
};

struct ImGuiMetricsConfig
{
    bool        ShowDebugLog = false;
    bool        ShowStackTool = false;
    bool        ShowWindowsRects = false;
    bool        ShowWindowsBeginOrder = false;
    bool        ShowTablesRects = false;
    bool        ShowDrawCmdMesh = true;
    bool        ShowDrawCmdBoundingBoxes = true;
    bool        ShowAtlasTintedWithTextColor = false;
    bool        ShowDockingNodes = false;
    int         ShowWindowsRectsType = -1;
    int         ShowTablesRectsType = -1;
};

struct ImGuiStackLevelInfo
{
    ImGuiID                 ID;
    ImS8                    QueryFrameCount;            // >= 1: Query in progress
    bool                    QuerySuccess;               // Obtained result from DebugHookIdInfo()
    ImGuiDataType           DataType : 8;
    char                    Desc[57];                   // Arbitrarily sized buffer to hold a result (FIXME: could replace Results[] with a chunk stream?) FIXME: Now that we added CTRL+C this should be fixed.

    ImGuiStackLevelInfo()   { memset(this, 0, sizeof(*this)); }
};

// State for Stack tool queries
struct ImGuiStackTool
{
    int                     LastActiveFrame;
    int                     StackLevel;                 // -1: query stack and resize Results, >= 0: individual stack level
    ImGuiID                 QueryId;                    // ID to query details for
    ImVector<ImGuiStackLevelInfo> Results;
    bool                    CopyToClipboardOnCtrlC;
    float                   CopyToClipboardLastTime;

    ImGuiStackTool()        { memset(this, 0, sizeof(*this)); CopyToClipboardLastTime = -FLT_MAX; }
};

//-----------------------------------------------------------------------------
// [SECTION] Generic context hooks
//-----------------------------------------------------------------------------

typedef void (*ImGuiContextHookCallback)(ImGuiContext* ctx, ImGuiContextHook* hook);
enum ImGuiContextHookType { ImGuiContextHookType_NewFramePre, ImGuiContextHookType_NewFramePost, ImGuiContextHookType_EndFramePre, ImGuiContextHookType_EndFramePost, ImGuiContextHookType_RenderPre, ImGuiContextHookType_RenderPost, ImGuiContextHookType_Shutdown, ImGuiContextHookType_PendingRemoval_ };

struct ImGuiContextHook
{
    ImGuiID                     HookId;     // A unique ID assigned by AddContextHook()
    ImGuiContextHookType        Type;
    ImGuiID                     Owner;
    ImGuiContextHookCallback    Callback;
    void*                       UserData;

    ImGuiContextHook()          { memset(this, 0, sizeof(*this)); }
};

//-----------------------------------------------------------------------------
// [SECTION] ImGuiContext (main Dear ImGui context)
//-----------------------------------------------------------------------------

struct ImGuiContext
{
    bool                    Initialized;
    bool                    FontAtlasOwnedByContext;            // IO.Fonts-> is owned by the ImGuiContext and will be destructed along with it.
    ImGuiIO                 IO;
<<<<<<< HEAD
    ImGuiPlatformIO         PlatformIO;
    ImVector<ImGuiInputEvent> InputEventsQueue;                 // Input events which will be tricked/written into IO structure.
    ImVector<ImGuiInputEvent> InputEventsTrail;                 // Past input events processed in NewFrame(). This is to allow domain-specific application to access e.g mouse/pen trail.
    ImGuiMouseSource        InputEventsNextMouseSource;
=======
>>>>>>> d81f2ae4
    ImGuiStyle              Style;
    ImGuiConfigFlags        ConfigFlagsCurrFrame;               // = g.IO.ConfigFlags at the time of NewFrame()
    ImGuiConfigFlags        ConfigFlagsLastFrame;
    ImFont*                 Font;                               // (Shortcut) == FontStack.empty() ? IO.Font : FontStack.back()
    float                   FontSize;                           // (Shortcut) == FontBaseSize * g.CurrentWindow->FontWindowScale == window->FontSize(). Text height for current window.
    float                   FontBaseSize;                       // (Shortcut) == IO.FontGlobalScale * Font->Scale * Font->FontSize. Base text height.
    ImDrawListSharedData    DrawListSharedData;
    double                  Time;
    int                     FrameCount;
    int                     FrameCountEnded;
    int                     FrameCountPlatformEnded;
    int                     FrameCountRendered;
    bool                    WithinFrameScope;                   // Set by NewFrame(), cleared by EndFrame()
    bool                    WithinFrameScopeWithImplicitWindow; // Set by NewFrame(), cleared by EndFrame() when the implicit debug window has been pushed
    bool                    WithinEndChild;                     // Set within EndChild()
    bool                    GcCompactAll;                       // Request full GC
    bool                    TestEngineHookItems;                // Will call test engine hooks: ImGuiTestEngineHook_ItemAdd(), ImGuiTestEngineHook_ItemInfo(), ImGuiTestEngineHook_Log()
    void*                   TestEngine;                         // Test engine user data

    // Inputs
    ImVector<ImGuiInputEvent> InputEventsQueue;                 // Input events which will be trickled/written into IO structure.
    ImVector<ImGuiInputEvent> InputEventsTrail;                 // Past input events processed in NewFrame(). This is to allow domain-specific application to access e.g mouse/pen trail.
    ImGuiMouseSource        InputEventsNextMouseSource;
    ImU32                   InputEventsNextEventId;

    // Windows state
    ImVector<ImGuiWindow*>  Windows;                            // Windows, sorted in display order, back to front
    ImVector<ImGuiWindow*>  WindowsFocusOrder;                  // Root windows, sorted in focus order, back to front.
    ImVector<ImGuiWindow*>  WindowsTempSortBuffer;              // Temporary buffer used in EndFrame() to reorder windows so parents are kept before their child
    ImVector<ImGuiWindowStackData> CurrentWindowStack;
    ImGuiStorage            WindowsById;                        // Map window's ImGuiID to ImGuiWindow*
    int                     WindowsActiveCount;                 // Number of unique windows submitted by frame
    ImVec2                  WindowsHoverPadding;                // Padding around resizable windows for which hovering on counts as hovering the window == ImMax(style.TouchExtraPadding, WINDOWS_HOVER_PADDING)
    ImGuiWindow*            CurrentWindow;                      // Window being drawn into
    ImGuiWindow*            HoveredWindow;                      // Window the mouse is hovering. Will typically catch mouse inputs.
    ImGuiWindow*            HoveredWindowUnderMovingWindow;     // Hovered window ignoring MovingWindow. Only set if MovingWindow is set.
    ImGuiWindow*            MovingWindow;                       // Track the window we clicked on (in order to preserve focus). The actual window that is moved is generally MovingWindow->RootWindowDockTree.
    ImGuiWindow*            WheelingWindow;                     // Track the window we started mouse-wheeling on. Until a timer elapse or mouse has moved, generally keep scrolling the same window even if during the course of scrolling the mouse ends up hovering a child window.
    ImVec2                  WheelingWindowRefMousePos;
    int                     WheelingWindowStartFrame;           // This may be set one frame before WheelingWindow is != NULL
    float                   WheelingWindowReleaseTimer;
    ImVec2                  WheelingWindowWheelRemainder;
    ImVec2                  WheelingAxisAvg;

    // Item/widgets state and tracking information
    ImGuiID                 DebugHookIdInfo;                    // Will call core hooks: DebugHookIdInfo() from GetID functions, used by Stack Tool [next HoveredId/ActiveId to not pull in an extra cache-line]
    ImGuiID                 HoveredId;                          // Hovered widget, filled during the frame
    ImGuiID                 HoveredIdPreviousFrame;
    bool                    HoveredIdAllowOverlap;
    bool                    HoveredIdDisabled;                  // At least one widget passed the rect test, but has been discarded by disabled flag or popup inhibit. May be true even if HoveredId == 0.
    float                   HoveredIdTimer;                     // Measure contiguous hovering time
    float                   HoveredIdNotActiveTimer;            // Measure contiguous hovering time where the item has not been active
    ImGuiID                 ActiveId;                           // Active widget
    ImGuiID                 ActiveIdIsAlive;                    // Active widget has been seen this frame (we can't use a bool as the ActiveId may change within the frame)
    float                   ActiveIdTimer;
    bool                    ActiveIdIsJustActivated;            // Set at the time of activation for one frame
    bool                    ActiveIdAllowOverlap;               // Active widget allows another widget to steal active id (generally for overlapping widgets, but not always)
    bool                    ActiveIdNoClearOnFocusLoss;         // Disable losing active id if the active id window gets unfocused.
    bool                    ActiveIdHasBeenPressedBefore;       // Track whether the active id led to a press (this is to allow changing between PressOnClick and PressOnRelease without pressing twice). Used by range_select branch.
    bool                    ActiveIdHasBeenEditedBefore;        // Was the value associated to the widget Edited over the course of the Active state.
    bool                    ActiveIdHasBeenEditedThisFrame;
    ImVec2                  ActiveIdClickOffset;                // Clicked offset from upper-left corner, if applicable (currently only set by ButtonBehavior)
    ImGuiWindow*            ActiveIdWindow;
    ImGuiInputSource        ActiveIdSource;                     // Activating source: ImGuiInputSource_Mouse OR ImGuiInputSource_Keyboard OR ImGuiInputSource_Gamepad
    int                     ActiveIdMouseButton;
    ImGuiID                 ActiveIdPreviousFrame;
    bool                    ActiveIdPreviousFrameIsAlive;
    bool                    ActiveIdPreviousFrameHasBeenEditedBefore;
    ImGuiWindow*            ActiveIdPreviousFrameWindow;
    ImGuiID                 LastActiveId;                       // Store the last non-zero ActiveId, useful for animation.
    float                   LastActiveIdTimer;                  // Store the last non-zero ActiveId timer since the beginning of activation, useful for animation.

    // [EXPERIMENTAL] Key/Input Ownership + Shortcut Routing system
    // - The idea is that instead of "eating" a given key, we can link to an owner.
    // - Input query can then read input by specifying ImGuiKeyOwner_Any (== 0), ImGuiKeyOwner_None (== -1) or a custom ID.
    // - Routing is requested ahead of time for a given chord (Key + Mods) and granted in NewFrame().
    ImGuiKeyOwnerData       KeysOwnerData[ImGuiKey_NamedKey_COUNT];
    ImGuiKeyRoutingTable    KeysRoutingTable;
    ImU32                   ActiveIdUsingNavDirMask;            // Active widget will want to read those nav move requests (e.g. can activate a button and move away from it)
    bool                    ActiveIdUsingAllKeyboardKeys;       // Active widget will want to read all keyboard keys inputs. (FIXME: This is a shortcut for not taking ownership of 100+ keys but perhaps best to not have the inconsistency)
#ifndef IMGUI_DISABLE_OBSOLETE_KEYIO
    ImU32                   ActiveIdUsingNavInputMask;          // If you used this. Since (IMGUI_VERSION_NUM >= 18804) : 'g.ActiveIdUsingNavInputMask |= (1 << ImGuiNavInput_Cancel);' becomes 'SetKeyOwner(ImGuiKey_Escape, g.ActiveId) and/or SetKeyOwner(ImGuiKey_NavGamepadCancel, g.ActiveId);'
#endif

    // Next window/item data
    ImGuiID                 CurrentFocusScopeId;                // == g.FocusScopeStack.back()
    ImGuiItemFlags          CurrentItemFlags;                   // == g.ItemFlagsStack.back()
    ImGuiID                 DebugLocateId;                      // Storage for DebugLocateItemOnHover() feature: this is read by ItemAdd() so we keep it in a hot/cached location
    ImGuiNextItemData       NextItemData;                       // Storage for SetNextItem** functions
    ImGuiLastItemData       LastItemData;                       // Storage for last submitted item (setup by ItemAdd)
    ImGuiNextWindowData     NextWindowData;                     // Storage for SetNextWindow** functions

    // Shared stacks
    ImVector<ImGuiColorMod> ColorStack;                         // Stack for PushStyleColor()/PopStyleColor() - inherited by Begin()
    ImVector<ImGuiStyleMod> StyleVarStack;                      // Stack for PushStyleVar()/PopStyleVar() - inherited by Begin()
    ImVector<ImFont*>       FontStack;                          // Stack for PushFont()/PopFont() - inherited by Begin()
    ImVector<ImGuiID>       FocusScopeStack;                    // Stack for PushFocusScope()/PopFocusScope() - inherited by BeginChild(), pushed into by Begin()
    ImVector<ImGuiItemFlags>ItemFlagsStack;                     // Stack for PushItemFlag()/PopItemFlag() - inherited by Begin()
    ImVector<ImGuiGroupData>GroupStack;                         // Stack for BeginGroup()/EndGroup() - not inherited by Begin()
    ImVector<ImGuiPopupData>OpenPopupStack;                     // Which popups are open (persistent)
    ImVector<ImGuiPopupData>BeginPopupStack;                    // Which level of BeginPopup() we are in (reset every frame)
    int                     BeginMenuCount;

    // Viewports
    ImVector<ImGuiViewportP*> Viewports;                        // Active viewports (always 1+, and generally 1 unless multi-viewports are enabled). Each viewports hold their copy of ImDrawData.
    float                   CurrentDpiScale;                    // == CurrentViewport->DpiScale
    ImGuiViewportP*         CurrentViewport;                    // We track changes of viewport (happening in Begin) so we can call Platform_OnChangedViewport()
    ImGuiViewportP*         MouseViewport;
    ImGuiViewportP*         MouseLastHoveredViewport;           // Last known viewport that was hovered by mouse (even if we are not hovering any viewport any more) + honoring the _NoInputs flag.
    ImGuiID                 PlatformLastFocusedViewportId;
    ImGuiPlatformMonitor    FallbackMonitor;                    // Virtual monitor used as fallback if backend doesn't provide monitor information.
    int                     ViewportFocusedStampCount;          // Every time the front-most window changes, we stamp its viewport with an incrementing counter

    // Gamepad/keyboard Navigation
    ImGuiWindow*            NavWindow;                          // Focused window for navigation. Could be called 'FocusedWindow'
    ImGuiID                 NavId;                              // Focused item for navigation
    ImGuiID                 NavFocusScopeId;                    // Identify a selection scope (selection code often wants to "clear other items" when landing on an item of the selection set)
    ImGuiID                 NavActivateId;                      // ~~ (g.ActiveId == 0) && (IsKeyPressed(ImGuiKey_Space) || IsKeyDown(ImGuiKey_Enter) || IsKeyPressed(ImGuiKey_NavGamepadActivate)) ? NavId : 0, also set when calling ActivateItem()
    ImGuiID                 NavActivateDownId;                  // ~~ IsKeyDown(ImGuiKey_Space) || IsKeyDown(ImGuiKey_Enter) || IsKeyDown(ImGuiKey_NavGamepadActivate) ? NavId : 0
    ImGuiID                 NavActivatePressedId;               // ~~ IsKeyPressed(ImGuiKey_Space) || IsKeyPressed(ImGuiKey_Enter) || IsKeyPressed(ImGuiKey_NavGamepadActivate) ? NavId : 0 (no repeat)
    ImGuiActivateFlags      NavActivateFlags;
    ImGuiID                 NavJustMovedToId;                   // Just navigated to this id (result of a successfully MoveRequest).
    ImGuiID                 NavJustMovedToFocusScopeId;         // Just navigated to this focus scope id (result of a successfully MoveRequest).
    ImGuiKeyChord           NavJustMovedToKeyMods;
    ImGuiID                 NavNextActivateId;                  // Set by ActivateItem(), queued until next frame.
    ImGuiActivateFlags      NavNextActivateFlags;
    ImGuiInputSource        NavInputSource;                     // Keyboard or Gamepad mode? THIS CAN ONLY BE ImGuiInputSource_Keyboard or ImGuiInputSource_Mouse
    ImGuiNavLayer           NavLayer;                           // Layer we are navigating on. For now the system is hard-coded for 0=main contents and 1=menu/title bar, may expose layers later.
    bool                    NavIdIsAlive;                       // Nav widget has been seen this frame ~~ NavRectRel is valid
    bool                    NavMousePosDirty;                   // When set we will update mouse position if (io.ConfigFlags & ImGuiConfigFlags_NavEnableSetMousePos) if set (NB: this not enabled by default)
    bool                    NavDisableHighlight;                // When user starts using mouse, we hide gamepad/keyboard highlight (NB: but they are still available, which is why NavDisableHighlight isn't always != NavDisableMouseHover)
    bool                    NavDisableMouseHover;               // When user starts using gamepad/keyboard, we hide mouse hovering highlight until mouse is touched again.

    // Navigation: Init & Move Requests
    bool                    NavAnyRequest;                      // ~~ NavMoveRequest || NavInitRequest this is to perform early out in ItemAdd()
    bool                    NavInitRequest;                     // Init request for appearing window to select first item
    bool                    NavInitRequestFromMove;
    ImGuiID                 NavInitResultId;                    // Init request result (first item of the window, or one for which SetItemDefaultFocus() was called)
    ImRect                  NavInitResultRectRel;               // Init request result rectangle (relative to parent window)
    bool                    NavMoveSubmitted;                   // Move request submitted, will process result on next NewFrame()
    bool                    NavMoveScoringItems;                // Move request submitted, still scoring incoming items
    bool                    NavMoveForwardToNextFrame;
    ImGuiNavMoveFlags       NavMoveFlags;
    ImGuiScrollFlags        NavMoveScrollFlags;
    ImGuiKeyChord           NavMoveKeyMods;
    ImGuiDir                NavMoveDir;                         // Direction of the move request (left/right/up/down)
    ImGuiDir                NavMoveDirForDebug;
    ImGuiDir                NavMoveClipDir;                     // FIXME-NAV: Describe the purpose of this better. Might want to rename?
    ImRect                  NavScoringRect;                     // Rectangle used for scoring, in screen space. Based of window->NavRectRel[], modified for directional navigation scoring.
    ImRect                  NavScoringNoClipRect;               // Some nav operations (such as PageUp/PageDown) enforce a region which clipper will attempt to always keep submitted
    int                     NavScoringDebugCount;               // Metrics for debugging
    int                     NavTabbingDir;                      // Generally -1 or +1, 0 when tabbing without a nav id
    int                     NavTabbingCounter;                  // >0 when counting items for tabbing
    ImGuiNavItemData        NavMoveResultLocal;                 // Best move request candidate within NavWindow
    ImGuiNavItemData        NavMoveResultLocalVisible;          // Best move request candidate within NavWindow that are mostly visible (when using ImGuiNavMoveFlags_AlsoScoreVisibleSet flag)
    ImGuiNavItemData        NavMoveResultOther;                 // Best move request candidate within NavWindow's flattened hierarchy (when using ImGuiWindowFlags_NavFlattened flag)
    ImGuiNavItemData        NavTabbingResultFirst;              // First tabbing request candidate within NavWindow and flattened hierarchy

    // Navigation: Windowing (CTRL+TAB for list, or Menu button + keys or directional pads to move/resize)
    ImGuiKeyChord           ConfigNavWindowingKeyNext;          // = ImGuiMod_Ctrl | ImGuiKey_Tab, for reconfiguration (see #4828)
    ImGuiKeyChord           ConfigNavWindowingKeyPrev;          // = ImGuiMod_Ctrl | ImGuiMod_Shift | ImGuiKey_Tab
    ImGuiWindow*            NavWindowingTarget;                 // Target window when doing CTRL+Tab (or Pad Menu + FocusPrev/Next), this window is temporarily displayed top-most!
    ImGuiWindow*            NavWindowingTargetAnim;             // Record of last valid NavWindowingTarget until DimBgRatio and NavWindowingHighlightAlpha becomes 0.0f, so the fade-out can stay on it.
    ImGuiWindow*            NavWindowingListWindow;             // Internal window actually listing the CTRL+Tab contents
    float                   NavWindowingTimer;
    float                   NavWindowingHighlightAlpha;
    bool                    NavWindowingToggleLayer;
    ImVec2                  NavWindowingAccumDeltaPos;
    ImVec2                  NavWindowingAccumDeltaSize;

    // Render
    float                   DimBgRatio;                         // 0.0..1.0 animation when fading in a dimming background (for modal window and CTRL+TAB list)
    ImGuiMouseCursor        MouseCursor;

    // Drag and Drop
    bool                    DragDropActive;
    bool                    DragDropWithinSource;               // Set when within a BeginDragDropXXX/EndDragDropXXX block for a drag source.
    bool                    DragDropWithinTarget;               // Set when within a BeginDragDropXXX/EndDragDropXXX block for a drag target.
    ImGuiDragDropFlags      DragDropSourceFlags;
    int                     DragDropSourceFrameCount;
    int                     DragDropMouseButton;
    ImGuiPayload            DragDropPayload;
    ImRect                  DragDropTargetRect;                 // Store rectangle of current target candidate (we favor small targets when overlapping)
    ImGuiID                 DragDropTargetId;
    ImGuiDragDropFlags      DragDropAcceptFlags;
    float                   DragDropAcceptIdCurrRectSurface;    // Target item surface (we resolve overlapping targets by prioritizing the smaller surface)
    ImGuiID                 DragDropAcceptIdCurr;               // Target item id (set at the time of accepting the payload)
    ImGuiID                 DragDropAcceptIdPrev;               // Target item id from previous frame (we need to store this to allow for overlapping drag and drop targets)
    int                     DragDropAcceptFrameCount;           // Last time a target expressed a desire to accept the source
    ImGuiID                 DragDropHoldJustPressedId;          // Set when holding a payload just made ButtonBehavior() return a press.
    ImVector<unsigned char> DragDropPayloadBufHeap;             // We don't expose the ImVector<> directly, ImGuiPayload only holds pointer+size
    unsigned char           DragDropPayloadBufLocal[16];        // Local buffer for small payloads

    // Clipper
    int                             ClipperTempDataStacked;
    ImVector<ImGuiListClipperData>  ClipperTempData;

    // Tables
    ImGuiTable*                     CurrentTable;
    int                             TablesTempDataStacked;      // Temporary table data size (because we leave previous instances undestructed, we generally don't use TablesTempData.Size)
    ImVector<ImGuiTableTempData>    TablesTempData;             // Temporary table data (buffers reused/shared across instances, support nesting)
    ImPool<ImGuiTable>              Tables;                     // Persistent table data
    ImVector<float>                 TablesLastTimeActive;       // Last used timestamp of each tables (SOA, for efficient GC)
    ImVector<ImDrawChannel>         DrawChannelsTempMergeBuffer;

    // Tab bars
    ImGuiTabBar*                    CurrentTabBar;
    ImPool<ImGuiTabBar>             TabBars;
    ImVector<ImGuiPtrOrIndex>       CurrentTabBarStack;
    ImVector<ImGuiShrinkWidthItem>  ShrinkWidthBuffer;

    // Hover Delay system
    ImGuiID                 HoverDelayId;
    ImGuiID                 HoverDelayIdPreviousFrame;
    float                   HoverDelayTimer;                    // Currently used IsItemHovered(), generally inferred from g.HoveredIdTimer but kept uncleared until clear timer elapse.
    float                   HoverDelayClearTimer;               // Currently used IsItemHovered(): grace time before g.TooltipHoverTimer gets cleared.

    // Widget state
    ImVec2                  MouseLastValidPos;
    ImGuiInputTextState     InputTextState;
    ImGuiInputTextDeactivatedState InputTextDeactivatedState;
    ImFont                  InputTextPasswordFont;
    ImGuiID                 TempInputId;                        // Temporary text input when CTRL+clicking on a slider, etc.
    ImGuiColorEditFlags     ColorEditOptions;                   // Store user options for color edit widgets
    ImGuiID                 ColorEditCurrentID;                 // Set temporarily while inside of the parent-most ColorEdit4/ColorPicker4 (because they call each others).
    ImGuiID                 ColorEditSavedID;                   // ID we are saving/restoring HS for
    float                   ColorEditSavedHue;                  // Backup of last Hue associated to LastColor, so we can restore Hue in lossy RGB<>HSV round trips
    float                   ColorEditSavedSat;                  // Backup of last Saturation associated to LastColor, so we can restore Saturation in lossy RGB<>HSV round trips
    ImU32                   ColorEditSavedColor;                // RGB value with alpha set to 0.
    ImVec4                  ColorPickerRef;                     // Initial/reference color at the time of opening the color picker.
    ImGuiComboPreviewData   ComboPreviewData;
    float                   SliderGrabClickOffset;
    float                   SliderCurrentAccum;                 // Accumulated slider delta when using navigation controls.
    bool                    SliderCurrentAccumDirty;            // Has the accumulated slider delta changed since last time we tried to apply it?
    bool                    DragCurrentAccumDirty;
    float                   DragCurrentAccum;                   // Accumulator for dragging modification. Always high-precision, not rounded by end-user precision settings
    float                   DragSpeedDefaultRatio;              // If speed == 0.0f, uses (max-min) * DragSpeedDefaultRatio
    float                   ScrollbarClickDeltaToGrabCenter;    // Distance between mouse and center of grab box, normalized in parent space. Use storage?
    float                   DisabledAlphaBackup;                // Backup for style.Alpha for BeginDisabled()
    short                   DisabledStackSize;
    short                   TooltipOverrideCount;
    ImVector<char>          ClipboardHandlerData;               // If no custom clipboard handler is defined
    ImVector<ImGuiID>       MenusIdSubmittedThisFrame;          // A list of menu IDs that were rendered at least once

    // Platform support
    ImGuiPlatformImeData    PlatformImeData;                    // Data updated by current frame
    ImGuiPlatformImeData    PlatformImeDataPrev;                // Previous frame data (when changing we will call io.SetPlatformImeDataFn
    ImGuiID                 PlatformImeViewport;
    char                    PlatformLocaleDecimalPoint;         // '.' or *localeconv()->decimal_point

    // Extensions
    // FIXME: We could provide an API to register one slot in an array held in ImGuiContext?
    ImGuiDockContext        DockContext;
    void                    (*DockNodeWindowMenuHandler)(ImGuiContext* ctx, ImGuiDockNode* node, ImGuiTabBar* tab_bar);

    // Settings
    bool                    SettingsLoaded;
    float                   SettingsDirtyTimer;                 // Save .ini Settings to memory when time reaches zero
    ImGuiTextBuffer         SettingsIniData;                    // In memory .ini settings
    ImVector<ImGuiSettingsHandler>      SettingsHandlers;       // List of .ini settings handlers
    ImChunkStream<ImGuiWindowSettings>  SettingsWindows;        // ImGuiWindow .ini settings entries
    ImChunkStream<ImGuiTableSettings>   SettingsTables;         // ImGuiTable .ini settings entries
    ImVector<ImGuiContextHook>          Hooks;                  // Hooks for extensions (e.g. test engine)
    ImGuiID                             HookIdNext;             // Next available HookId

    // Localization
    const char*             LocalizationTable[ImGuiLocKey_COUNT];

    // Capture/Logging
    bool                    LogEnabled;                         // Currently capturing
    ImGuiLogType            LogType;                            // Capture target
    ImFileHandle            LogFile;                            // If != NULL log to stdout/ file
    ImGuiTextBuffer         LogBuffer;                          // Accumulation buffer when log to clipboard. This is pointer so our GImGui static constructor doesn't call heap allocators.
    const char*             LogNextPrefix;
    const char*             LogNextSuffix;
    float                   LogLinePosY;
    bool                    LogLineFirstItem;
    int                     LogDepthRef;
    int                     LogDepthToExpand;
    int                     LogDepthToExpandDefault;            // Default/stored value for LogDepthMaxExpand if not specified in the LogXXX function call.

    // Debug Tools
    ImGuiDebugLogFlags      DebugLogFlags;
    ImGuiTextBuffer         DebugLogBuf;
    ImGuiTextIndex          DebugLogIndex;
    ImU8                    DebugLogClipperAutoDisableFrames;
    ImU8                    DebugLocateFrames;                  // For DebugLocateItemOnHover(). This is used together with DebugLocateId which is in a hot/cached spot above.
    ImS8                    DebugBeginReturnValueCullDepth;     // Cycle between 0..9 then wrap around.
    bool                    DebugItemPickerActive;              // Item picker is active (started with DebugStartItemPicker())
    ImU8                    DebugItemPickerMouseButton;
    ImGuiID                 DebugItemPickerBreakId;             // Will call IM_DEBUG_BREAK() when encountering this ID
    ImGuiMetricsConfig      DebugMetricsConfig;
    ImGuiStackTool          DebugStackTool;
    ImGuiDockNode*          DebugHoveredDockNode;               // Hovered dock node.

    // Misc
    float                   FramerateSecPerFrame[60];           // Calculate estimate of framerate for user over the last 60 frames..
    int                     FramerateSecPerFrameIdx;
    int                     FramerateSecPerFrameCount;
    float                   FramerateSecPerFrameAccum;
    int                     WantCaptureMouseNextFrame;          // Explicit capture override via SetNextFrameWantCaptureMouse()/SetNextFrameWantCaptureKeyboard(). Default to -1.
    int                     WantCaptureKeyboardNextFrame;       // "
    int                     WantTextInputNextFrame;
    ImVector<char>          TempBuffer;                         // Temporary text buffer

    ImGuiContext(ImFontAtlas* shared_font_atlas)
    {
        IO.Ctx = this;
        InputTextState.Ctx = this;

        Initialized = false;
        ConfigFlagsCurrFrame = ConfigFlagsLastFrame = ImGuiConfigFlags_None;
        FontAtlasOwnedByContext = shared_font_atlas ? false : true;
        Font = NULL;
        FontSize = FontBaseSize = 0.0f;
        IO.Fonts = shared_font_atlas ? shared_font_atlas : IM_NEW(ImFontAtlas)();
        Time = 0.0f;
        FrameCount = 0;
        FrameCountEnded = FrameCountPlatformEnded = FrameCountRendered = -1;
        WithinFrameScope = WithinFrameScopeWithImplicitWindow = WithinEndChild = false;
        GcCompactAll = false;
        TestEngineHookItems = false;
        TestEngine = NULL;

        InputEventsNextMouseSource = ImGuiMouseSource_Mouse;
        InputEventsNextEventId = 1;

        WindowsActiveCount = 0;
        CurrentWindow = NULL;
        HoveredWindow = NULL;
        HoveredWindowUnderMovingWindow = NULL;
        MovingWindow = NULL;
        WheelingWindow = NULL;
        WheelingWindowStartFrame = -1;
        WheelingWindowReleaseTimer = 0.0f;

        DebugHookIdInfo = 0;
        HoveredId = HoveredIdPreviousFrame = 0;
        HoveredIdAllowOverlap = false;
        HoveredIdDisabled = false;
        HoveredIdTimer = HoveredIdNotActiveTimer = 0.0f;
        ActiveId = 0;
        ActiveIdIsAlive = 0;
        ActiveIdTimer = 0.0f;
        ActiveIdIsJustActivated = false;
        ActiveIdAllowOverlap = false;
        ActiveIdNoClearOnFocusLoss = false;
        ActiveIdHasBeenPressedBefore = false;
        ActiveIdHasBeenEditedBefore = false;
        ActiveIdHasBeenEditedThisFrame = false;
        ActiveIdClickOffset = ImVec2(-1, -1);
        ActiveIdWindow = NULL;
        ActiveIdSource = ImGuiInputSource_None;
        ActiveIdMouseButton = -1;
        ActiveIdPreviousFrame = 0;
        ActiveIdPreviousFrameIsAlive = false;
        ActiveIdPreviousFrameHasBeenEditedBefore = false;
        ActiveIdPreviousFrameWindow = NULL;
        LastActiveId = 0;
        LastActiveIdTimer = 0.0f;

        ActiveIdUsingNavDirMask = 0x00;
        ActiveIdUsingAllKeyboardKeys = false;
#ifndef IMGUI_DISABLE_OBSOLETE_KEYIO
        ActiveIdUsingNavInputMask = 0x00;
#endif

        CurrentFocusScopeId = 0;
        CurrentItemFlags = ImGuiItemFlags_None;
        BeginMenuCount = 0;

        CurrentDpiScale = 0.0f;
        CurrentViewport = NULL;
        MouseViewport = MouseLastHoveredViewport = NULL;
        PlatformLastFocusedViewportId = 0;
        ViewportFocusedStampCount = 0;

        NavWindow = NULL;
        NavId = NavFocusScopeId = NavActivateId = NavActivateDownId = NavActivatePressedId = 0;
        NavJustMovedToId = NavJustMovedToFocusScopeId = NavNextActivateId = 0;
        NavActivateFlags = NavNextActivateFlags = ImGuiActivateFlags_None;
        NavJustMovedToKeyMods = ImGuiMod_None;
        NavInputSource = ImGuiInputSource_Keyboard;
        NavLayer = ImGuiNavLayer_Main;
        NavIdIsAlive = false;
        NavMousePosDirty = false;
        NavDisableHighlight = true;
        NavDisableMouseHover = false;
        NavAnyRequest = false;
        NavInitRequest = false;
        NavInitRequestFromMove = false;
        NavInitResultId = 0;
        NavMoveSubmitted = false;
        NavMoveScoringItems = false;
        NavMoveForwardToNextFrame = false;
        NavMoveFlags = ImGuiNavMoveFlags_None;
        NavMoveScrollFlags = ImGuiScrollFlags_None;
        NavMoveKeyMods = ImGuiMod_None;
        NavMoveDir = NavMoveDirForDebug = NavMoveClipDir = ImGuiDir_None;
        NavScoringDebugCount = 0;
        NavTabbingDir = 0;
        NavTabbingCounter = 0;

        ConfigNavWindowingKeyNext = ImGuiMod_Ctrl | ImGuiKey_Tab;
        ConfigNavWindowingKeyPrev = ImGuiMod_Ctrl | ImGuiMod_Shift | ImGuiKey_Tab;
        NavWindowingTarget = NavWindowingTargetAnim = NavWindowingListWindow = NULL;
        NavWindowingTimer = NavWindowingHighlightAlpha = 0.0f;
        NavWindowingToggleLayer = false;

        DimBgRatio = 0.0f;
        MouseCursor = ImGuiMouseCursor_Arrow;

        DragDropActive = DragDropWithinSource = DragDropWithinTarget = false;
        DragDropSourceFlags = ImGuiDragDropFlags_None;
        DragDropSourceFrameCount = -1;
        DragDropMouseButton = -1;
        DragDropTargetId = 0;
        DragDropAcceptFlags = ImGuiDragDropFlags_None;
        DragDropAcceptIdCurrRectSurface = 0.0f;
        DragDropAcceptIdPrev = DragDropAcceptIdCurr = 0;
        DragDropAcceptFrameCount = -1;
        DragDropHoldJustPressedId = 0;
        memset(DragDropPayloadBufLocal, 0, sizeof(DragDropPayloadBufLocal));

        ClipperTempDataStacked = 0;

        CurrentTable = NULL;
        TablesTempDataStacked = 0;
        CurrentTabBar = NULL;

        HoverDelayId = HoverDelayIdPreviousFrame = 0;
        HoverDelayTimer = HoverDelayClearTimer = 0.0f;

        TempInputId = 0;
        ColorEditOptions = ImGuiColorEditFlags_DefaultOptions_;
        ColorEditCurrentID = ColorEditSavedID = 0;
        ColorEditSavedHue = ColorEditSavedSat = 0.0f;
        ColorEditSavedColor = 0;
        SliderGrabClickOffset = 0.0f;
        SliderCurrentAccum = 0.0f;
        SliderCurrentAccumDirty = false;
        DragCurrentAccumDirty = false;
        DragCurrentAccum = 0.0f;
        DragSpeedDefaultRatio = 1.0f / 100.0f;
        ScrollbarClickDeltaToGrabCenter = 0.0f;
        DisabledAlphaBackup = 0.0f;
        DisabledStackSize = 0;
        TooltipOverrideCount = 0;

        PlatformImeData.InputPos = ImVec2(0.0f, 0.0f);
        PlatformImeDataPrev.InputPos = ImVec2(-1.0f, -1.0f); // Different to ensure initial submission
        PlatformImeViewport = 0;
        PlatformLocaleDecimalPoint = '.';

        DockNodeWindowMenuHandler = NULL;

        SettingsLoaded = false;
        SettingsDirtyTimer = 0.0f;
        HookIdNext = 0;

        memset(LocalizationTable, 0, sizeof(LocalizationTable));

        LogEnabled = false;
        LogType = ImGuiLogType_None;
        LogNextPrefix = LogNextSuffix = NULL;
        LogFile = NULL;
        LogLinePosY = FLT_MAX;
        LogLineFirstItem = false;
        LogDepthRef = 0;
        LogDepthToExpand = LogDepthToExpandDefault = 2;

        DebugLogFlags = ImGuiDebugLogFlags_OutputToTTY;
        DebugLocateId = 0;
        DebugLogClipperAutoDisableFrames = 0;
        DebugLocateFrames = 0;
        DebugBeginReturnValueCullDepth = -1;
        DebugItemPickerActive = false;
        DebugItemPickerMouseButton = ImGuiMouseButton_Left;
        DebugItemPickerBreakId = 0;
        DebugHoveredDockNode = NULL;

        memset(FramerateSecPerFrame, 0, sizeof(FramerateSecPerFrame));
        FramerateSecPerFrameIdx = FramerateSecPerFrameCount = 0;
        FramerateSecPerFrameAccum = 0.0f;
        WantCaptureMouseNextFrame = WantCaptureKeyboardNextFrame = WantTextInputNextFrame = -1;
    }
};

//-----------------------------------------------------------------------------
// [SECTION] ImGuiWindowTempData, ImGuiWindow
//-----------------------------------------------------------------------------

// Transient per-window data, reset at the beginning of the frame. This used to be called ImGuiDrawContext, hence the DC variable name in ImGuiWindow.
// (That's theory, in practice the delimitation between ImGuiWindow and ImGuiWindowTempData is quite tenuous and could be reconsidered..)
// (This doesn't need a constructor because we zero-clear it as part of ImGuiWindow and all frame-temporary data are setup on Begin)
struct IMGUI_API ImGuiWindowTempData
{
    // Layout
    ImVec2                  CursorPos;              // Current emitting position, in absolute coordinates.
    ImVec2                  CursorPosPrevLine;
    ImVec2                  CursorStartPos;         // Initial position after Begin(), generally ~ window position + WindowPadding.
    ImVec2                  CursorMaxPos;           // Used to implicitly calculate ContentSize at the beginning of next frame, for scrolling range and auto-resize. Always growing during the frame.
    ImVec2                  IdealMaxPos;            // Used to implicitly calculate ContentSizeIdeal at the beginning of next frame, for auto-resize only. Always growing during the frame.
    ImVec2                  CurrLineSize;
    ImVec2                  PrevLineSize;
    float                   CurrLineTextBaseOffset; // Baseline offset (0.0f by default on a new line, generally == style.FramePadding.y when a framed item has been added).
    float                   PrevLineTextBaseOffset;
    bool                    IsSameLine;
    bool                    IsSetPos;
    ImVec1                  Indent;                 // Indentation / start position from left of window (increased by TreePush/TreePop, etc.)
    ImVec1                  ColumnsOffset;          // Offset to the current column (if ColumnsCurrent > 0). FIXME: This and the above should be a stack to allow use cases like Tree->Column->Tree. Need revamp columns API.
    ImVec1                  GroupOffset;
    ImVec2                  CursorStartPosLossyness;// Record the loss of precision of CursorStartPos due to really large scrolling amount. This is used by clipper to compensentate and fix the most common use case of large scroll area.

    // Keyboard/Gamepad navigation
    ImGuiNavLayer           NavLayerCurrent;        // Current layer, 0..31 (we currently only use 0..1)
    short                   NavLayersActiveMask;    // Which layers have been written to (result from previous frame)
    short                   NavLayersActiveMaskNext;// Which layers have been written to (accumulator for current frame)
    bool                    NavHideHighlightOneFrame;
    bool                    NavHasScroll;           // Set when scrolling can be used (ScrollMax > 0.0f)

    // Miscellaneous
    bool                    MenuBarAppending;       // FIXME: Remove this
    ImVec2                  MenuBarOffset;          // MenuBarOffset.x is sort of equivalent of a per-layer CursorPos.x, saved/restored as we switch to the menu bar. The only situation when MenuBarOffset.y is > 0 if when (SafeAreaPadding.y > FramePadding.y), often used on TVs.
    ImGuiMenuColumns        MenuColumns;            // Simplified columns storage for menu items measurement
    int                     TreeDepth;              // Current tree depth.
    ImU32                   TreeJumpToParentOnPopMask; // Store a copy of !g.NavIdIsAlive for TreeDepth 0..31.. Could be turned into a ImU64 if necessary.
    ImVector<ImGuiWindow*>  ChildWindows;
    ImGuiStorage*           StateStorage;           // Current persistent per-window storage (store e.g. tree node open/close state)
    ImGuiOldColumns*        CurrentColumns;         // Current columns set
    int                     CurrentTableIdx;        // Current table index (into g.Tables)
    ImGuiLayoutType         LayoutType;
    ImGuiLayoutType         ParentLayoutType;       // Layout type of parent window at the time of Begin()

    // Local parameters stacks
    // We store the current settings outside of the vectors to increase memory locality (reduce cache misses). The vectors are rarely modified. Also it allows us to not heap allocate for short-lived windows which are not using those settings.
    float                   ItemWidth;              // Current item width (>0.0: width in pixels, <0.0: align xx pixels to the right of window).
    float                   TextWrapPos;            // Current text wrap pos.
    ImVector<float>         ItemWidthStack;         // Store item widths to restore (attention: .back() is not == ItemWidth)
    ImVector<float>         TextWrapPosStack;       // Store text wrap pos to restore (attention: .back() is not == TextWrapPos)
};

// Storage for one window
struct IMGUI_API ImGuiWindow
{
    ImGuiContext*           Ctx;                                // Parent UI context (needs to be set explicitly by parent).
    char*                   Name;                               // Window name, owned by the window.
    ImGuiID                 ID;                                 // == ImHashStr(Name)
    ImGuiWindowFlags        Flags, FlagsPreviousFrame;          // See enum ImGuiWindowFlags_
    ImGuiWindowClass        WindowClass;                        // Advanced users only. Set with SetNextWindowClass()
    ImGuiViewportP*         Viewport;                           // Always set in Begin(). Inactive windows may have a NULL value here if their viewport was discarded.
    ImGuiID                 ViewportId;                         // We backup the viewport id (since the viewport may disappear or never be created if the window is inactive)
    ImVec2                  ViewportPos;                        // We backup the viewport position (since the viewport may disappear or never be created if the window is inactive)
    int                     ViewportAllowPlatformMonitorExtend; // Reset to -1 every frame (index is guaranteed to be valid between NewFrame..EndFrame), only used in the Appearing frame of a tooltip/popup to enforce clamping to a given monitor
    ImVec2                  Pos;                                // Position (always rounded-up to nearest pixel)
    ImVec2                  Size;                               // Current size (==SizeFull or collapsed title bar size)
    ImVec2                  SizeFull;                           // Size when non collapsed
    ImVec2                  ContentSize;                        // Size of contents/scrollable client area (calculated from the extents reach of the cursor) from previous frame. Does not include window decoration or window padding.
    ImVec2                  ContentSizeIdeal;
    ImVec2                  ContentSizeExplicit;                // Size of contents/scrollable client area explicitly request by the user via SetNextWindowContentSize().
    ImVec2                  WindowPadding;                      // Window padding at the time of Begin().
    float                   WindowRounding;                     // Window rounding at the time of Begin(). May be clamped lower to avoid rendering artifacts with title bar, menu bar etc.
    float                   WindowBorderSize;                   // Window border size at the time of Begin().
    float                   DecoOuterSizeX1, DecoOuterSizeY1;   // Left/Up offsets. Sum of non-scrolling outer decorations (X1 generally == 0.0f. Y1 generally = TitleBarHeight + MenuBarHeight). Locked during Begin().
    float                   DecoOuterSizeX2, DecoOuterSizeY2;   // Right/Down offsets (X2 generally == ScrollbarSize.x, Y2 == ScrollbarSizes.y).
    float                   DecoInnerSizeX1, DecoInnerSizeY1;   // Applied AFTER/OVER InnerRect. Specialized for Tables as they use specialized form of clipping and frozen rows/columns are inside InnerRect (and not part of regular decoration sizes).
    int                     NameBufLen;                         // Size of buffer storing Name. May be larger than strlen(Name)!
    ImGuiID                 MoveId;                             // == window->GetID("#MOVE")
    ImGuiID                 TabId;                              // == window->GetID("#TAB")
    ImGuiID                 ChildId;                            // ID of corresponding item in parent window (for navigation to return from child window to parent window)
    ImVec2                  Scroll;
    ImVec2                  ScrollMax;
    ImVec2                  ScrollTarget;                       // target scroll position. stored as cursor position with scrolling canceled out, so the highest point is always 0.0f. (FLT_MAX for no change)
    ImVec2                  ScrollTargetCenterRatio;            // 0.0f = scroll so that target position is at top, 0.5f = scroll so that target position is centered
    ImVec2                  ScrollTargetEdgeSnapDist;           // 0.0f = no snapping, >0.0f snapping threshold
    ImVec2                  ScrollbarSizes;                     // Size taken by each scrollbars on their smaller axis. Pay attention! ScrollbarSizes.x == width of the vertical scrollbar, ScrollbarSizes.y = height of the horizontal scrollbar.
    bool                    ScrollbarX, ScrollbarY;             // Are scrollbars visible?
    bool                    ViewportOwned;
    bool                    Active;                             // Set to true on Begin(), unless Collapsed
    bool                    WasActive;
    bool                    WriteAccessed;                      // Set to true when any widget access the current window
    bool                    Collapsed;                          // Set when collapsing window to become only title-bar
    bool                    WantCollapseToggle;
    bool                    SkipItems;                          // Set when items can safely be all clipped (e.g. window not visible or collapsed)
    bool                    Appearing;                          // Set during the frame where the window is appearing (or re-appearing)
    bool                    Hidden;                             // Do not display (== HiddenFrames*** > 0)
    bool                    IsFallbackWindow;                   // Set on the "Debug##Default" window.
    bool                    IsExplicitChild;                    // Set when passed _ChildWindow, left to false by BeginDocked()
    bool                    HasCloseButton;                     // Set when the window has a close button (p_open != NULL)
    signed char             ResizeBorderHeld;                   // Current border being held for resize (-1: none, otherwise 0-3)
    short                   BeginCount;                         // Number of Begin() during the current frame (generally 0 or 1, 1+ if appending via multiple Begin/End pairs)
    short                   BeginCountPreviousFrame;            // Number of Begin() during the previous frame
    short                   BeginOrderWithinParent;             // Begin() order within immediate parent window, if we are a child window. Otherwise 0.
    short                   BeginOrderWithinContext;            // Begin() order within entire imgui context. This is mostly used for debugging submission order related issues.
    short                   FocusOrder;                         // Order within WindowsFocusOrder[], altered when windows are focused.
    ImGuiID                 PopupId;                            // ID in the popup stack when this window is used as a popup/menu (because we use generic Name/ID for recycling)
    ImS8                    AutoFitFramesX, AutoFitFramesY;
    ImS8                    AutoFitChildAxises;
    bool                    AutoFitOnlyGrows;
    ImGuiDir                AutoPosLastDirection;
    ImS8                    HiddenFramesCanSkipItems;           // Hide the window for N frames
    ImS8                    HiddenFramesCannotSkipItems;        // Hide the window for N frames while allowing items to be submitted so we can measure their size
    ImS8                    HiddenFramesForRenderOnly;          // Hide the window until frame N at Render() time only
    ImS8                    DisableInputsFrames;                // Disable window interactions for N frames
    ImGuiCond               SetWindowPosAllowFlags : 8;         // store acceptable condition flags for SetNextWindowPos() use.
    ImGuiCond               SetWindowSizeAllowFlags : 8;        // store acceptable condition flags for SetNextWindowSize() use.
    ImGuiCond               SetWindowCollapsedAllowFlags : 8;   // store acceptable condition flags for SetNextWindowCollapsed() use.
    ImGuiCond               SetWindowDockAllowFlags : 8;        // store acceptable condition flags for SetNextWindowDock() use.
    ImVec2                  SetWindowPosVal;                    // store window position when using a non-zero Pivot (position set needs to be processed when we know the window size)
    ImVec2                  SetWindowPosPivot;                  // store window pivot for positioning. ImVec2(0, 0) when positioning from top-left corner; ImVec2(0.5f, 0.5f) for centering; ImVec2(1, 1) for bottom right.

    ImVector<ImGuiID>       IDStack;                            // ID stack. ID are hashes seeded with the value at the top of the stack. (In theory this should be in the TempData structure)
    ImGuiWindowTempData     DC;                                 // Temporary per-window data, reset at the beginning of the frame. This used to be called ImGuiDrawContext, hence the "DC" variable name.

    // The best way to understand what those rectangles are is to use the 'Metrics->Tools->Show Windows Rectangles' viewer.
    // The main 'OuterRect', omitted as a field, is window->Rect().
    ImRect                  OuterRectClipped;                   // == Window->Rect() just after setup in Begin(). == window->Rect() for root window.
    ImRect                  InnerRect;                          // Inner rectangle (omit title bar, menu bar, scroll bar)
    ImRect                  InnerClipRect;                      // == InnerRect shrunk by WindowPadding*0.5f on each side, clipped within viewport or parent clip rect.
    ImRect                  WorkRect;                           // Initially covers the whole scrolling region. Reduced by containers e.g columns/tables when active. Shrunk by WindowPadding*1.0f on each side. This is meant to replace ContentRegionRect over time (from 1.71+ onward).
    ImRect                  ParentWorkRect;                     // Backup of WorkRect before entering a container such as columns/tables. Used by e.g. SpanAllColumns functions to easily access. Stacked containers are responsible for maintaining this. // FIXME-WORKRECT: Could be a stack?
    ImRect                  ClipRect;                           // Current clipping/scissoring rectangle, evolve as we are using PushClipRect(), etc. == DrawList->clip_rect_stack.back().
    ImRect                  ContentRegionRect;                  // FIXME: This is currently confusing/misleading. It is essentially WorkRect but not handling of scrolling. We currently rely on it as right/bottom aligned sizing operation need some size to rely on.
    ImVec2ih                HitTestHoleSize;                    // Define an optional rectangular hole where mouse will pass-through the window.
    ImVec2ih                HitTestHoleOffset;

    int                     LastFrameActive;                    // Last frame number the window was Active.
    int                     LastFrameJustFocused;               // Last frame number the window was made Focused.
    float                   LastTimeActive;                     // Last timestamp the window was Active (using float as we don't need high precision there)
    float                   ItemWidthDefault;
    ImGuiStorage            StateStorage;
    ImVector<ImGuiOldColumns> ColumnsStorage;
    float                   FontWindowScale;                    // User scale multiplier per-window, via SetWindowFontScale()
    float                   FontDpiScale;
    int                     SettingsOffset;                     // Offset into SettingsWindows[] (offsets are always valid as we only grow the array from the back)

    ImDrawList*             DrawList;                           // == &DrawListInst (for backward compatibility reason with code using imgui_internal.h we keep this a pointer)
    ImDrawList              DrawListInst;
    ImGuiWindow*            ParentWindow;                       // If we are a child _or_ popup _or_ docked window, this is pointing to our parent. Otherwise NULL.
    ImGuiWindow*            ParentWindowInBeginStack;
    ImGuiWindow*            RootWindow;                         // Point to ourself or first ancestor that is not a child window. Doesn't cross through popups/dock nodes.
    ImGuiWindow*            RootWindowPopupTree;                // Point to ourself or first ancestor that is not a child window. Cross through popups parent<>child.
    ImGuiWindow*            RootWindowDockTree;                 // Point to ourself or first ancestor that is not a child window. Cross through dock nodes.
    ImGuiWindow*            RootWindowForTitleBarHighlight;     // Point to ourself or first ancestor which will display TitleBgActive color when this window is active.
    ImGuiWindow*            RootWindowForNav;                   // Point to ourself or first ancestor which doesn't have the NavFlattened flag.

    ImGuiWindow*            NavLastChildNavWindow;              // When going to the menu bar, we remember the child window we came from. (This could probably be made implicit if we kept g.Windows sorted by last focused including child window.)
    ImGuiID                 NavLastIds[ImGuiNavLayer_COUNT];    // Last known NavId for this window, per layer (0/1)
    ImRect                  NavRectRel[ImGuiNavLayer_COUNT];    // Reference rectangle, in window relative space
    ImGuiID                 NavRootFocusScopeId;                // Focus Scope ID at the time of Begin()

    int                     MemoryDrawListIdxCapacity;          // Backup of last idx/vtx count, so when waking up the window we can preallocate and avoid iterative alloc/copy
    int                     MemoryDrawListVtxCapacity;
    bool                    MemoryCompacted;                    // Set when window extraneous data have been garbage collected

    // Docking
    bool                    DockIsActive        :1;             // When docking artifacts are actually visible. When this is set, DockNode is guaranteed to be != NULL. ~~ (DockNode != NULL) && (DockNode->Windows.Size > 1).
    bool                    DockNodeIsVisible   :1;
    bool                    DockTabIsVisible    :1;             // Is our window visible this frame? ~~ is the corresponding tab selected?
    bool                    DockTabWantClose    :1;
    short                   DockOrder;                          // Order of the last time the window was visible within its DockNode. This is used to reorder windows that are reappearing on the same frame. Same value between windows that were active and windows that were none are possible.
    ImGuiWindowDockStyle    DockStyle;
    ImGuiDockNode*          DockNode;                           // Which node are we docked into. Important: Prefer testing DockIsActive in many cases as this will still be set when the dock node is hidden.
    ImGuiDockNode*          DockNodeAsHost;                     // Which node are we owning (for parent windows)
    ImGuiID                 DockId;                             // Backup of last valid DockNode->ID, so single window remember their dock node id even when they are not bound any more
    ImGuiItemStatusFlags    DockTabItemStatusFlags;
    ImRect                  DockTabItemRect;

public:
    ImGuiWindow(ImGuiContext* context, const char* name);
    ~ImGuiWindow();

    ImGuiID     GetID(const char* str, const char* str_end = NULL);
    ImGuiID     GetID(const void* ptr);
    ImGuiID     GetID(int n);
    ImGuiID     GetIDFromRectangle(const ImRect& r_abs);

    // We don't use g.FontSize because the window may be != g.CurrentWindow.
    ImRect      Rect() const            { return ImRect(Pos.x, Pos.y, Pos.x + Size.x, Pos.y + Size.y); }
    float       CalcFontSize() const    { ImGuiContext& g = *Ctx; float scale = g.FontBaseSize * FontWindowScale * FontDpiScale; if (ParentWindow) scale *= ParentWindow->FontWindowScale; return scale; }
    float       TitleBarHeight() const  { ImGuiContext& g = *Ctx; return (Flags & ImGuiWindowFlags_NoTitleBar) ? 0.0f : CalcFontSize() + g.Style.FramePadding.y * 2.0f; }
    ImRect      TitleBarRect() const    { return ImRect(Pos, ImVec2(Pos.x + SizeFull.x, Pos.y + TitleBarHeight())); }
    float       MenuBarHeight() const   { ImGuiContext& g = *Ctx; return (Flags & ImGuiWindowFlags_MenuBar) ? DC.MenuBarOffset.y + CalcFontSize() + g.Style.FramePadding.y * 2.0f : 0.0f; }
    ImRect      MenuBarRect() const     { float y1 = Pos.y + TitleBarHeight(); return ImRect(Pos.x, y1, Pos.x + SizeFull.x, y1 + MenuBarHeight()); }
};

//-----------------------------------------------------------------------------
// [SECTION] Tab bar, Tab item support
//-----------------------------------------------------------------------------

// Extend ImGuiTabBarFlags_
enum ImGuiTabBarFlagsPrivate_
{
    ImGuiTabBarFlags_DockNode                   = 1 << 20,  // Part of a dock node [we don't use this in the master branch but it facilitate branch syncing to keep this around]
    ImGuiTabBarFlags_IsFocused                  = 1 << 21,
    ImGuiTabBarFlags_SaveSettings               = 1 << 22,  // FIXME: Settings are handled by the docking system, this only request the tab bar to mark settings dirty when reordering tabs
};

// Extend ImGuiTabItemFlags_
enum ImGuiTabItemFlagsPrivate_
{
    ImGuiTabItemFlags_SectionMask_              = ImGuiTabItemFlags_Leading | ImGuiTabItemFlags_Trailing,
    ImGuiTabItemFlags_NoCloseButton             = 1 << 20,  // Track whether p_open was set or not (we'll need this info on the next frame to recompute ContentWidth during layout)
    ImGuiTabItemFlags_Button                    = 1 << 21,  // Used by TabItemButton, change the tab item behavior to mimic a button
    ImGuiTabItemFlags_Unsorted                  = 1 << 22,  // [Docking] Trailing tabs with the _Unsorted flag will be sorted based on the DockOrder of their Window.
    ImGuiTabItemFlags_Preview                   = 1 << 23,  // [Docking] Display tab shape for docking preview (height is adjusted slightly to compensate for the yet missing tab bar)
};

// Storage for one active tab item (sizeof() 48 bytes)
struct ImGuiTabItem
{
    ImGuiID             ID;
    ImGuiTabItemFlags   Flags;
    ImGuiWindow*        Window;                 // When TabItem is part of a DockNode's TabBar, we hold on to a window.
    int                 LastFrameVisible;
    int                 LastFrameSelected;      // This allows us to infer an ordered list of the last activated tabs with little maintenance
    float               Offset;                 // Position relative to beginning of tab
    float               Width;                  // Width currently displayed
    float               ContentWidth;           // Width of label, stored during BeginTabItem() call
    float               RequestedWidth;         // Width optionally requested by caller, -1.0f is unused
    ImS32               NameOffset;             // When Window==NULL, offset to name within parent ImGuiTabBar::TabsNames
    ImS16               BeginOrder;             // BeginTabItem() order, used to re-order tabs after toggling ImGuiTabBarFlags_Reorderable
    ImS16               IndexDuringLayout;      // Index only used during TabBarLayout(). Tabs gets reordered so 'Tabs[n].IndexDuringLayout == n' but may mismatch during additions.
    bool                WantClose;              // Marked as closed by SetTabItemClosed()

    ImGuiTabItem()      { memset(this, 0, sizeof(*this)); LastFrameVisible = LastFrameSelected = -1; RequestedWidth = -1.0f; NameOffset = -1; BeginOrder = IndexDuringLayout = -1; }
};

// Storage for a tab bar (sizeof() 152 bytes)
struct IMGUI_API ImGuiTabBar
{
    ImVector<ImGuiTabItem> Tabs;
    ImGuiTabBarFlags    Flags;
    ImGuiID             ID;                     // Zero for tab-bars used by docking
    ImGuiID             SelectedTabId;          // Selected tab/window
    ImGuiID             NextSelectedTabId;      // Next selected tab/window. Will also trigger a scrolling animation
    ImGuiID             VisibleTabId;           // Can occasionally be != SelectedTabId (e.g. when previewing contents for CTRL+TAB preview)
    int                 CurrFrameVisible;
    int                 PrevFrameVisible;
    ImRect              BarRect;
    float               CurrTabsContentsHeight;
    float               PrevTabsContentsHeight; // Record the height of contents submitted below the tab bar
    float               WidthAllTabs;           // Actual width of all tabs (locked during layout)
    float               WidthAllTabsIdeal;      // Ideal width if all tabs were visible and not clipped
    float               ScrollingAnim;
    float               ScrollingTarget;
    float               ScrollingTargetDistToVisibility;
    float               ScrollingSpeed;
    float               ScrollingRectMinX;
    float               ScrollingRectMaxX;
    ImGuiID             ReorderRequestTabId;
    ImS16               ReorderRequestOffset;
    ImS8                BeginCount;
    bool                WantLayout;
    bool                VisibleTabWasSubmitted;
    bool                TabsAddedNew;           // Set to true when a new tab item or button has been added to the tab bar during last frame
    ImS16               TabsActiveCount;        // Number of tabs submitted this frame.
    ImS16               LastTabItemIdx;         // Index of last BeginTabItem() tab for use by EndTabItem()
    float               ItemSpacingY;
    ImVec2              FramePadding;           // style.FramePadding locked at the time of BeginTabBar()
    ImVec2              BackupCursorPos;
    ImGuiTextBuffer     TabsNames;              // For non-docking tab bar we re-append names in a contiguous buffer.

    ImGuiTabBar();
};

//-----------------------------------------------------------------------------
// [SECTION] Table support
//-----------------------------------------------------------------------------

#define IM_COL32_DISABLE                IM_COL32(0,0,0,1)   // Special sentinel code which cannot be used as a regular color.
#define IMGUI_TABLE_MAX_COLUMNS         512                 // May be further lifted

// Our current column maximum is 64 but we may raise that in the future.
typedef ImS16 ImGuiTableColumnIdx;
typedef ImU16 ImGuiTableDrawChannelIdx;

// [Internal] sizeof() ~ 104
// We use the terminology "Enabled" to refer to a column that is not Hidden by user/api.
// We use the terminology "Clipped" to refer to a column that is out of sight because of scrolling/clipping.
// This is in contrast with some user-facing api such as IsItemVisible() / IsRectVisible() which use "Visible" to mean "not clipped".
struct ImGuiTableColumn
{
    ImGuiTableColumnFlags   Flags;                          // Flags after some patching (not directly same as provided by user). See ImGuiTableColumnFlags_
    float                   WidthGiven;                     // Final/actual width visible == (MaxX - MinX), locked in TableUpdateLayout(). May be > WidthRequest to honor minimum width, may be < WidthRequest to honor shrinking columns down in tight space.
    float                   MinX;                           // Absolute positions
    float                   MaxX;
    float                   WidthRequest;                   // Master width absolute value when !(Flags & _WidthStretch). When Stretch this is derived every frame from StretchWeight in TableUpdateLayout()
    float                   WidthAuto;                      // Automatic width
    float                   StretchWeight;                  // Master width weight when (Flags & _WidthStretch). Often around ~1.0f initially.
    float                   InitStretchWeightOrWidth;       // Value passed to TableSetupColumn(). For Width it is a content width (_without padding_).
    ImRect                  ClipRect;                       // Clipping rectangle for the column
    ImGuiID                 UserID;                         // Optional, value passed to TableSetupColumn()
    float                   WorkMinX;                       // Contents region min ~(MinX + CellPaddingX + CellSpacingX1) == cursor start position when entering column
    float                   WorkMaxX;                       // Contents region max ~(MaxX - CellPaddingX - CellSpacingX2)
    float                   ItemWidth;                      // Current item width for the column, preserved across rows
    float                   ContentMaxXFrozen;              // Contents maximum position for frozen rows (apart from headers), from which we can infer content width.
    float                   ContentMaxXUnfrozen;
    float                   ContentMaxXHeadersUsed;         // Contents maximum position for headers rows (regardless of freezing). TableHeader() automatically softclip itself + report ideal desired size, to avoid creating extraneous draw calls
    float                   ContentMaxXHeadersIdeal;
    ImS16                   NameOffset;                     // Offset into parent ColumnsNames[]
    ImGuiTableColumnIdx     DisplayOrder;                   // Index within Table's IndexToDisplayOrder[] (column may be reordered by users)
    ImGuiTableColumnIdx     IndexWithinEnabledSet;          // Index within enabled/visible set (<= IndexToDisplayOrder)
    ImGuiTableColumnIdx     PrevEnabledColumn;              // Index of prev enabled/visible column within Columns[], -1 if first enabled/visible column
    ImGuiTableColumnIdx     NextEnabledColumn;              // Index of next enabled/visible column within Columns[], -1 if last enabled/visible column
    ImGuiTableColumnIdx     SortOrder;                      // Index of this column within sort specs, -1 if not sorting on this column, 0 for single-sort, may be >0 on multi-sort
    ImGuiTableDrawChannelIdx DrawChannelCurrent;            // Index within DrawSplitter.Channels[]
    ImGuiTableDrawChannelIdx DrawChannelFrozen;             // Draw channels for frozen rows (often headers)
    ImGuiTableDrawChannelIdx DrawChannelUnfrozen;           // Draw channels for unfrozen rows
    bool                    IsEnabled;                      // IsUserEnabled && (Flags & ImGuiTableColumnFlags_Disabled) == 0
    bool                    IsUserEnabled;                  // Is the column not marked Hidden by the user? (unrelated to being off view, e.g. clipped by scrolling).
    bool                    IsUserEnabledNextFrame;
    bool                    IsVisibleX;                     // Is actually in view (e.g. overlapping the host window clipping rectangle, not scrolled).
    bool                    IsVisibleY;
    bool                    IsRequestOutput;                // Return value for TableSetColumnIndex() / TableNextColumn(): whether we request user to output contents or not.
    bool                    IsSkipItems;                    // Do we want item submissions to this column to be completely ignored (no layout will happen).
    bool                    IsPreserveWidthAuto;
    ImS8                    NavLayerCurrent;                // ImGuiNavLayer in 1 byte
    ImU8                    AutoFitQueue;                   // Queue of 8 values for the next 8 frames to request auto-fit
    ImU8                    CannotSkipItemsQueue;           // Queue of 8 values for the next 8 frames to disable Clipped/SkipItem
    ImU8                    SortDirection : 2;              // ImGuiSortDirection_Ascending or ImGuiSortDirection_Descending
    ImU8                    SortDirectionsAvailCount : 2;   // Number of available sort directions (0 to 3)
    ImU8                    SortDirectionsAvailMask : 4;    // Mask of available sort directions (1-bit each)
    ImU8                    SortDirectionsAvailList;        // Ordered of available sort directions (2-bits each)

    ImGuiTableColumn()
    {
        memset(this, 0, sizeof(*this));
        StretchWeight = WidthRequest = -1.0f;
        NameOffset = -1;
        DisplayOrder = IndexWithinEnabledSet = -1;
        PrevEnabledColumn = NextEnabledColumn = -1;
        SortOrder = -1;
        SortDirection = ImGuiSortDirection_None;
        DrawChannelCurrent = DrawChannelFrozen = DrawChannelUnfrozen = (ImU8)-1;
    }
};

// Transient cell data stored per row.
// sizeof() ~ 6
struct ImGuiTableCellData
{
    ImU32                       BgColor;    // Actual color
    ImGuiTableColumnIdx         Column;     // Column number
};

// Per-instance data that needs preserving across frames (seemingly most others do not need to be preserved aside from debug needs. Does that means they could be moved to ImGuiTableTempData?)
struct ImGuiTableInstanceData
{
    ImGuiID                     TableInstanceID;
    float                       LastOuterHeight;            // Outer height from last frame
    float                       LastFirstRowHeight;         // Height of first row from last frame (FIXME: this is used as "header height" and may be reworked)
    float                       LastFrozenHeight;           // Height of frozen section from last frame

    ImGuiTableInstanceData()    { TableInstanceID = 0; LastOuterHeight = LastFirstRowHeight = LastFrozenHeight = 0.0f; }
};

// FIXME-TABLE: more transient data could be stored in a stacked ImGuiTableTempData: e.g. SortSpecs, incoming RowData
struct IMGUI_API ImGuiTable
{
    ImGuiID                     ID;
    ImGuiTableFlags             Flags;
    void*                       RawData;                    // Single allocation to hold Columns[], DisplayOrderToIndex[] and RowCellData[]
    ImGuiTableTempData*         TempData;                   // Transient data while table is active. Point within g.CurrentTableStack[]
    ImSpan<ImGuiTableColumn>    Columns;                    // Point within RawData[]
    ImSpan<ImGuiTableColumnIdx> DisplayOrderToIndex;        // Point within RawData[]. Store display order of columns (when not reordered, the values are 0...Count-1)
    ImSpan<ImGuiTableCellData>  RowCellData;                // Point within RawData[]. Store cells background requests for current row.
    ImBitArrayPtr               EnabledMaskByDisplayOrder;  // Column DisplayOrder -> IsEnabled map
    ImBitArrayPtr               EnabledMaskByIndex;         // Column Index -> IsEnabled map (== not hidden by user/api) in a format adequate for iterating column without touching cold data
    ImBitArrayPtr               VisibleMaskByIndex;         // Column Index -> IsVisibleX|IsVisibleY map (== not hidden by user/api && not hidden by scrolling/cliprect)
    ImGuiTableFlags             SettingsLoadedFlags;        // Which data were loaded from the .ini file (e.g. when order is not altered we won't save order)
    int                         SettingsOffset;             // Offset in g.SettingsTables
    int                         LastFrameActive;
    int                         ColumnsCount;               // Number of columns declared in BeginTable()
    int                         CurrentRow;
    int                         CurrentColumn;
    ImS16                       InstanceCurrent;            // Count of BeginTable() calls with same ID in the same frame (generally 0). This is a little bit similar to BeginCount for a window, but multiple table with same ID look are multiple tables, they are just synched.
    ImS16                       InstanceInteracted;         // Mark which instance (generally 0) of the same ID is being interacted with
    float                       RowPosY1;
    float                       RowPosY2;
    float                       RowMinHeight;               // Height submitted to TableNextRow()
    float                       RowTextBaseline;
    float                       RowIndentOffsetX;
    ImGuiTableRowFlags          RowFlags : 16;              // Current row flags, see ImGuiTableRowFlags_
    ImGuiTableRowFlags          LastRowFlags : 16;
    int                         RowBgColorCounter;          // Counter for alternating background colors (can be fast-forwarded by e.g clipper), not same as CurrentRow because header rows typically don't increase this.
    ImU32                       RowBgColor[2];              // Background color override for current row.
    ImU32                       BorderColorStrong;
    ImU32                       BorderColorLight;
    float                       BorderX1;
    float                       BorderX2;
    float                       HostIndentX;
    float                       MinColumnWidth;
    float                       OuterPaddingX;
    float                       CellPaddingX;               // Padding from each borders
    float                       CellPaddingY;
    float                       CellSpacingX1;              // Spacing between non-bordered cells
    float                       CellSpacingX2;
    float                       InnerWidth;                 // User value passed to BeginTable(), see comments at the top of BeginTable() for details.
    float                       ColumnsGivenWidth;          // Sum of current column width
    float                       ColumnsAutoFitWidth;        // Sum of ideal column width in order nothing to be clipped, used for auto-fitting and content width submission in outer window
    float                       ColumnsStretchSumWeights;   // Sum of weight of all enabled stretching columns
    float                       ResizedColumnNextWidth;
    float                       ResizeLockMinContentsX2;    // Lock minimum contents width while resizing down in order to not create feedback loops. But we allow growing the table.
    float                       RefScale;                   // Reference scale to be able to rescale columns on font/dpi changes.
    ImRect                      OuterRect;                  // Note: for non-scrolling table, OuterRect.Max.y is often FLT_MAX until EndTable(), unless a height has been specified in BeginTable().
    ImRect                      InnerRect;                  // InnerRect but without decoration. As with OuterRect, for non-scrolling tables, InnerRect.Max.y is
    ImRect                      WorkRect;
    ImRect                      InnerClipRect;
    ImRect                      BgClipRect;                 // We use this to cpu-clip cell background color fill, evolve during the frame as we cross frozen rows boundaries
    ImRect                      Bg0ClipRectForDrawCmd;      // Actual ImDrawCmd clip rect for BG0/1 channel. This tends to be == OuterWindow->ClipRect at BeginTable() because output in BG0/BG1 is cpu-clipped
    ImRect                      Bg2ClipRectForDrawCmd;      // Actual ImDrawCmd clip rect for BG2 channel. This tends to be a correct, tight-fit, because output to BG2 are done by widgets relying on regular ClipRect.
    ImRect                      HostClipRect;               // This is used to check if we can eventually merge our columns draw calls into the current draw call of the current window.
    ImRect                      HostBackupInnerClipRect;    // Backup of InnerWindow->ClipRect during PushTableBackground()/PopTableBackground()
    ImGuiWindow*                OuterWindow;                // Parent window for the table
    ImGuiWindow*                InnerWindow;                // Window holding the table data (== OuterWindow or a child window)
    ImGuiTextBuffer             ColumnsNames;               // Contiguous buffer holding columns names
    ImDrawListSplitter*         DrawSplitter;               // Shortcut to TempData->DrawSplitter while in table. Isolate draw commands per columns to avoid switching clip rect constantly
    ImGuiTableInstanceData      InstanceDataFirst;
    ImVector<ImGuiTableInstanceData>    InstanceDataExtra;  // FIXME-OPT: Using a small-vector pattern would be good.
    ImGuiTableColumnSortSpecs   SortSpecsSingle;
    ImVector<ImGuiTableColumnSortSpecs> SortSpecsMulti;     // FIXME-OPT: Using a small-vector pattern would be good.
    ImGuiTableSortSpecs         SortSpecs;                  // Public facing sorts specs, this is what we return in TableGetSortSpecs()
    ImGuiTableColumnIdx         SortSpecsCount;
    ImGuiTableColumnIdx         ColumnsEnabledCount;        // Number of enabled columns (<= ColumnsCount)
    ImGuiTableColumnIdx         ColumnsEnabledFixedCount;   // Number of enabled columns (<= ColumnsCount)
    ImGuiTableColumnIdx         DeclColumnsCount;           // Count calls to TableSetupColumn()
    ImGuiTableColumnIdx         HoveredColumnBody;          // Index of column whose visible region is being hovered. Important: == ColumnsCount when hovering empty region after the right-most column!
    ImGuiTableColumnIdx         HoveredColumnBorder;        // Index of column whose right-border is being hovered (for resizing).
    ImGuiTableColumnIdx         AutoFitSingleColumn;        // Index of single column requesting auto-fit.
    ImGuiTableColumnIdx         ResizedColumn;              // Index of column being resized. Reset when InstanceCurrent==0.
    ImGuiTableColumnIdx         LastResizedColumn;          // Index of column being resized from previous frame.
    ImGuiTableColumnIdx         HeldHeaderColumn;           // Index of column header being held.
    ImGuiTableColumnIdx         ReorderColumn;              // Index of column being reordered. (not cleared)
    ImGuiTableColumnIdx         ReorderColumnDir;           // -1 or +1
    ImGuiTableColumnIdx         LeftMostEnabledColumn;      // Index of left-most non-hidden column.
    ImGuiTableColumnIdx         RightMostEnabledColumn;     // Index of right-most non-hidden column.
    ImGuiTableColumnIdx         LeftMostStretchedColumn;    // Index of left-most stretched column.
    ImGuiTableColumnIdx         RightMostStretchedColumn;   // Index of right-most stretched column.
    ImGuiTableColumnIdx         ContextPopupColumn;         // Column right-clicked on, of -1 if opening context menu from a neutral/empty spot
    ImGuiTableColumnIdx         FreezeRowsRequest;          // Requested frozen rows count
    ImGuiTableColumnIdx         FreezeRowsCount;            // Actual frozen row count (== FreezeRowsRequest, or == 0 when no scrolling offset)
    ImGuiTableColumnIdx         FreezeColumnsRequest;       // Requested frozen columns count
    ImGuiTableColumnIdx         FreezeColumnsCount;         // Actual frozen columns count (== FreezeColumnsRequest, or == 0 when no scrolling offset)
    ImGuiTableColumnIdx         RowCellDataCurrent;         // Index of current RowCellData[] entry in current row
    ImGuiTableDrawChannelIdx    DummyDrawChannel;           // Redirect non-visible columns here.
    ImGuiTableDrawChannelIdx    Bg2DrawChannelCurrent;      // For Selectable() and other widgets drawing across columns after the freezing line. Index within DrawSplitter.Channels[]
    ImGuiTableDrawChannelIdx    Bg2DrawChannelUnfrozen;
    bool                        IsLayoutLocked;             // Set by TableUpdateLayout() which is called when beginning the first row.
    bool                        IsInsideRow;                // Set when inside TableBeginRow()/TableEndRow().
    bool                        IsInitializing;
    bool                        IsSortSpecsDirty;
    bool                        IsUsingHeaders;             // Set when the first row had the ImGuiTableRowFlags_Headers flag.
    bool                        IsContextPopupOpen;         // Set when default context menu is open (also see: ContextPopupColumn, InstanceInteracted).
    bool                        IsSettingsRequestLoad;
    bool                        IsSettingsDirty;            // Set when table settings have changed and needs to be reported into ImGuiTableSetttings data.
    bool                        IsDefaultDisplayOrder;      // Set when display order is unchanged from default (DisplayOrder contains 0...Count-1)
    bool                        IsResetAllRequest;
    bool                        IsResetDisplayOrderRequest;
    bool                        IsUnfrozenRows;             // Set when we got past the frozen row.
    bool                        IsDefaultSizingPolicy;      // Set if user didn't explicitly set a sizing policy in BeginTable()
    bool                        HasScrollbarYCurr;          // Whether ANY instance of this table had a vertical scrollbar during the current frame.
    bool                        HasScrollbarYPrev;          // Whether ANY instance of this table had a vertical scrollbar during the previous.
    bool                        MemoryCompacted;
    bool                        HostSkipItems;              // Backup of InnerWindow->SkipItem at the end of BeginTable(), because we will overwrite InnerWindow->SkipItem on a per-column basis

    ImGuiTable()                { memset(this, 0, sizeof(*this)); LastFrameActive = -1; }
    ~ImGuiTable()               { IM_FREE(RawData); }
};

// Transient data that are only needed between BeginTable() and EndTable(), those buffers are shared (1 per level of stacked table).
// - Accessing those requires chasing an extra pointer so for very frequently used data we leave them in the main table structure.
// - We also leave out of this structure data that tend to be particularly useful for debugging/metrics.
struct IMGUI_API ImGuiTableTempData
{
    int                         TableIndex;                 // Index in g.Tables.Buf[] pool
    float                       LastTimeActive;             // Last timestamp this structure was used

    ImVec2                      UserOuterSize;              // outer_size.x passed to BeginTable()
    ImDrawListSplitter          DrawSplitter;

    ImRect                      HostBackupWorkRect;         // Backup of InnerWindow->WorkRect at the end of BeginTable()
    ImRect                      HostBackupParentWorkRect;   // Backup of InnerWindow->ParentWorkRect at the end of BeginTable()
    ImVec2                      HostBackupPrevLineSize;     // Backup of InnerWindow->DC.PrevLineSize at the end of BeginTable()
    ImVec2                      HostBackupCurrLineSize;     // Backup of InnerWindow->DC.CurrLineSize at the end of BeginTable()
    ImVec2                      HostBackupCursorMaxPos;     // Backup of InnerWindow->DC.CursorMaxPos at the end of BeginTable()
    ImVec1                      HostBackupColumnsOffset;    // Backup of OuterWindow->DC.ColumnsOffset at the end of BeginTable()
    float                       HostBackupItemWidth;        // Backup of OuterWindow->DC.ItemWidth at the end of BeginTable()
    int                         HostBackupItemWidthStackSize;//Backup of OuterWindow->DC.ItemWidthStack.Size at the end of BeginTable()

    ImGuiTableTempData()        { memset(this, 0, sizeof(*this)); LastTimeActive = -1.0f; }
};

// sizeof() ~ 12
struct ImGuiTableColumnSettings
{
    float                   WidthOrWeight;
    ImGuiID                 UserID;
    ImGuiTableColumnIdx     Index;
    ImGuiTableColumnIdx     DisplayOrder;
    ImGuiTableColumnIdx     SortOrder;
    ImU8                    SortDirection : 2;
    ImU8                    IsEnabled : 1; // "Visible" in ini file
    ImU8                    IsStretch : 1;

    ImGuiTableColumnSettings()
    {
        WidthOrWeight = 0.0f;
        UserID = 0;
        Index = -1;
        DisplayOrder = SortOrder = -1;
        SortDirection = ImGuiSortDirection_None;
        IsEnabled = 1;
        IsStretch = 0;
    }
};

// This is designed to be stored in a single ImChunkStream (1 header followed by N ImGuiTableColumnSettings, etc.)
struct ImGuiTableSettings
{
    ImGuiID                     ID;                     // Set to 0 to invalidate/delete the setting
    ImGuiTableFlags             SaveFlags;              // Indicate data we want to save using the Resizable/Reorderable/Sortable/Hideable flags (could be using its own flags..)
    float                       RefScale;               // Reference scale to be able to rescale columns on font/dpi changes.
    ImGuiTableColumnIdx         ColumnsCount;
    ImGuiTableColumnIdx         ColumnsCountMax;        // Maximum number of columns this settings instance can store, we can recycle a settings instance with lower number of columns but not higher
    bool                        WantApply;              // Set when loaded from .ini data (to enable merging/loading .ini data into an already running context)

    ImGuiTableSettings()        { memset(this, 0, sizeof(*this)); }
    ImGuiTableColumnSettings*   GetColumnSettings()     { return (ImGuiTableColumnSettings*)(this + 1); }
};

//-----------------------------------------------------------------------------
// [SECTION] ImGui internal API
// No guarantee of forward compatibility here!
//-----------------------------------------------------------------------------

namespace ImGui
{
    // Windows
    // We should always have a CurrentWindow in the stack (there is an implicit "Debug" window)
    // If this ever crash because g.CurrentWindow is NULL it means that either
    // - ImGui::NewFrame() has never been called, which is illegal.
    // - You are calling ImGui functions after ImGui::EndFrame()/ImGui::Render() and before the next ImGui::NewFrame(), which is also illegal.
    inline    ImGuiWindow*  GetCurrentWindowRead()      { ImGuiContext& g = *GImGui; return g.CurrentWindow; }
    inline    ImGuiWindow*  GetCurrentWindow()          { ImGuiContext& g = *GImGui; g.CurrentWindow->WriteAccessed = true; return g.CurrentWindow; }
    IMGUI_API ImGuiWindow*  FindWindowByID(ImGuiID id);
    IMGUI_API ImGuiWindow*  FindWindowByName(const char* name);
    IMGUI_API void          UpdateWindowParentAndRootLinks(ImGuiWindow* window, ImGuiWindowFlags flags, ImGuiWindow* parent_window);
    IMGUI_API ImVec2        CalcWindowNextAutoFitSize(ImGuiWindow* window);
    IMGUI_API bool          IsWindowChildOf(ImGuiWindow* window, ImGuiWindow* potential_parent, bool popup_hierarchy, bool dock_hierarchy);
    IMGUI_API bool          IsWindowWithinBeginStackOf(ImGuiWindow* window, ImGuiWindow* potential_parent);
    IMGUI_API bool          IsWindowAbove(ImGuiWindow* potential_above, ImGuiWindow* potential_below);
    IMGUI_API bool          IsWindowNavFocusable(ImGuiWindow* window);
    IMGUI_API void          SetWindowPos(ImGuiWindow* window, const ImVec2& pos, ImGuiCond cond = 0);
    IMGUI_API void          SetWindowSize(ImGuiWindow* window, const ImVec2& size, ImGuiCond cond = 0);
    IMGUI_API void          SetWindowCollapsed(ImGuiWindow* window, bool collapsed, ImGuiCond cond = 0);
    IMGUI_API void          SetWindowHitTestHole(ImGuiWindow* window, const ImVec2& pos, const ImVec2& size);
    IMGUI_API void          SetWindowHiddendAndSkipItemsForCurrentFrame(ImGuiWindow* window);
    inline ImRect           WindowRectAbsToRel(ImGuiWindow* window, const ImRect& r) { ImVec2 off = window->DC.CursorStartPos; return ImRect(r.Min.x - off.x, r.Min.y - off.y, r.Max.x - off.x, r.Max.y - off.y); }
    inline ImRect           WindowRectRelToAbs(ImGuiWindow* window, const ImRect& r) { ImVec2 off = window->DC.CursorStartPos; return ImRect(r.Min.x + off.x, r.Min.y + off.y, r.Max.x + off.x, r.Max.y + off.y); }

    // Windows: Display Order and Focus Order
    IMGUI_API void          FocusWindow(ImGuiWindow* window);
    IMGUI_API void          FocusTopMostWindowUnderOne(ImGuiWindow* under_this_window, ImGuiWindow* ignore_window, ImGuiViewport* filter_viewport);
    IMGUI_API void          BringWindowToFocusFront(ImGuiWindow* window);
    IMGUI_API void          BringWindowToDisplayFront(ImGuiWindow* window);
    IMGUI_API void          BringWindowToDisplayBack(ImGuiWindow* window);
    IMGUI_API void          BringWindowToDisplayBehind(ImGuiWindow* window, ImGuiWindow* above_window);
    IMGUI_API int           FindWindowDisplayIndex(ImGuiWindow* window);
    IMGUI_API ImGuiWindow*  FindBottomMostVisibleWindowWithinBeginStack(ImGuiWindow* window);

    // Fonts, drawing
    IMGUI_API void          SetCurrentFont(ImFont* font);
    inline ImFont*          GetDefaultFont() { ImGuiContext& g = *GImGui; return g.IO.FontDefault ? g.IO.FontDefault : g.IO.Fonts->Fonts[0]; }
    inline ImDrawList*      GetForegroundDrawList(ImGuiWindow* window) { return GetForegroundDrawList(window->Viewport); }

    // Init
    IMGUI_API void          Initialize();
    IMGUI_API void          Shutdown();    // Since 1.60 this is a _private_ function. You can call DestroyContext() to destroy the context created by CreateContext().

    // NewFrame
    IMGUI_API void          UpdateInputEvents(bool trickle_fast_inputs);
    IMGUI_API void          UpdateHoveredWindowAndCaptureFlags();
    IMGUI_API void          StartMouseMovingWindow(ImGuiWindow* window);
    IMGUI_API void          StartMouseMovingWindowOrNode(ImGuiWindow* window, ImGuiDockNode* node, bool undock_floating_node);
    IMGUI_API void          UpdateMouseMovingWindowNewFrame();
    IMGUI_API void          UpdateMouseMovingWindowEndFrame();

    // Generic context hooks
    IMGUI_API ImGuiID       AddContextHook(ImGuiContext* context, const ImGuiContextHook* hook);
    IMGUI_API void          RemoveContextHook(ImGuiContext* context, ImGuiID hook_to_remove);
    IMGUI_API void          CallContextHooks(ImGuiContext* context, ImGuiContextHookType type);

    // Viewports
    IMGUI_API void          TranslateWindowsInViewport(ImGuiViewportP* viewport, const ImVec2& old_pos, const ImVec2& new_pos);
    IMGUI_API void          ScaleWindowsInViewport(ImGuiViewportP* viewport, float scale);
    IMGUI_API void          DestroyPlatformWindow(ImGuiViewportP* viewport);
    IMGUI_API void          SetWindowViewport(ImGuiWindow* window, ImGuiViewportP* viewport);
    IMGUI_API void          SetCurrentViewport(ImGuiWindow* window, ImGuiViewportP* viewport);
    IMGUI_API const ImGuiPlatformMonitor*   GetViewportPlatformMonitor(ImGuiViewport* viewport);
    IMGUI_API ImGuiViewportP*               FindHoveredViewportFromPlatformWindowStack(const ImVec2& mouse_platform_pos);

    // Settings
    IMGUI_API void                  MarkIniSettingsDirty();
    IMGUI_API void                  MarkIniSettingsDirty(ImGuiWindow* window);
    IMGUI_API void                  ClearIniSettings();
    IMGUI_API void                  AddSettingsHandler(const ImGuiSettingsHandler* handler);
    IMGUI_API void                  RemoveSettingsHandler(const char* type_name);
    IMGUI_API ImGuiSettingsHandler* FindSettingsHandler(const char* type_name);

    // Settings - Windows
    IMGUI_API ImGuiWindowSettings*  CreateNewWindowSettings(const char* name);
    IMGUI_API ImGuiWindowSettings*  FindWindowSettingsByID(ImGuiID id);
    IMGUI_API ImGuiWindowSettings*  FindWindowSettingsByWindow(ImGuiWindow* window);
    IMGUI_API void                  ClearWindowSettings(const char* name);

    // Localization
    IMGUI_API void          LocalizeRegisterEntries(const ImGuiLocEntry* entries, int count);
    inline const char*      LocalizeGetMsg(ImGuiLocKey key) { ImGuiContext& g = *GImGui; const char* msg = g.LocalizationTable[key]; return msg ? msg : "*Missing Text*"; }

    // Scrolling
    IMGUI_API void          SetScrollX(ImGuiWindow* window, float scroll_x);
    IMGUI_API void          SetScrollY(ImGuiWindow* window, float scroll_y);
    IMGUI_API void          SetScrollFromPosX(ImGuiWindow* window, float local_x, float center_x_ratio);
    IMGUI_API void          SetScrollFromPosY(ImGuiWindow* window, float local_y, float center_y_ratio);

    // Early work-in-progress API (ScrollToItem() will become public)
    IMGUI_API void          ScrollToItem(ImGuiScrollFlags flags = 0);
    IMGUI_API void          ScrollToRect(ImGuiWindow* window, const ImRect& rect, ImGuiScrollFlags flags = 0);
    IMGUI_API ImVec2        ScrollToRectEx(ImGuiWindow* window, const ImRect& rect, ImGuiScrollFlags flags = 0);
//#ifndef IMGUI_DISABLE_OBSOLETE_FUNCTIONS
    inline void             ScrollToBringRectIntoView(ImGuiWindow* window, const ImRect& rect) { ScrollToRect(window, rect, ImGuiScrollFlags_KeepVisibleEdgeY); }
//#endif

    // Basic Accessors
    inline ImGuiItemStatusFlags GetItemStatusFlags(){ ImGuiContext& g = *GImGui; return g.LastItemData.StatusFlags; }
    inline ImGuiItemFlags   GetItemFlags()  { ImGuiContext& g = *GImGui; return g.LastItemData.InFlags; }
    inline ImGuiID          GetActiveID()   { ImGuiContext& g = *GImGui; return g.ActiveId; }
    inline ImGuiID          GetFocusID()    { ImGuiContext& g = *GImGui; return g.NavId; }
    IMGUI_API void          SetActiveID(ImGuiID id, ImGuiWindow* window);
    IMGUI_API void          SetFocusID(ImGuiID id, ImGuiWindow* window);
    IMGUI_API void          ClearActiveID();
    IMGUI_API ImGuiID       GetHoveredID();
    IMGUI_API void          SetHoveredID(ImGuiID id);
    IMGUI_API void          KeepAliveID(ImGuiID id);
    IMGUI_API void          MarkItemEdited(ImGuiID id);     // Mark data associated to given item as "edited", used by IsItemDeactivatedAfterEdit() function.
    IMGUI_API void          PushOverrideID(ImGuiID id);     // Push given value as-is at the top of the ID stack (whereas PushID combines old and new hashes)
    IMGUI_API ImGuiID       GetIDWithSeed(const char* str_id_begin, const char* str_id_end, ImGuiID seed);
    IMGUI_API ImGuiID       GetIDWithSeed(int n, ImGuiID seed);

    // Basic Helpers for widget code
    IMGUI_API void          ItemSize(const ImVec2& size, float text_baseline_y = -1.0f);
    inline void             ItemSize(const ImRect& bb, float text_baseline_y = -1.0f) { ItemSize(bb.GetSize(), text_baseline_y); } // FIXME: This is a misleading API since we expect CursorPos to be bb.Min.
    IMGUI_API bool          ItemAdd(const ImRect& bb, ImGuiID id, const ImRect* nav_bb = NULL, ImGuiItemFlags extra_flags = 0);
    IMGUI_API bool          ItemHoverable(const ImRect& bb, ImGuiID id);
    IMGUI_API bool          IsWindowContentHoverable(ImGuiWindow* window, ImGuiHoveredFlags flags = 0);
    IMGUI_API bool          IsClippedEx(const ImRect& bb, ImGuiID id);
    IMGUI_API void          SetLastItemData(ImGuiID item_id, ImGuiItemFlags in_flags, ImGuiItemStatusFlags status_flags, const ImRect& item_rect);
    IMGUI_API ImVec2        CalcItemSize(ImVec2 size, float default_w, float default_h);
    IMGUI_API float         CalcWrapWidthForPos(const ImVec2& pos, float wrap_pos_x);
    IMGUI_API void          PushMultiItemsWidths(int components, float width_full);
    IMGUI_API bool          IsItemToggledSelection();                                   // Was the last item selection toggled? (after Selectable(), TreeNode() etc. We only returns toggle _event_ in order to handle clipping correctly)
    IMGUI_API ImVec2        GetContentRegionMaxAbs();
    IMGUI_API void          ShrinkWidths(ImGuiShrinkWidthItem* items, int count, float width_excess);

    // Parameter stacks (shared)
    IMGUI_API void          PushItemFlag(ImGuiItemFlags option, bool enabled);
    IMGUI_API void          PopItemFlag();
    IMGUI_API const ImGuiDataVarInfo* GetStyleVarInfo(ImGuiStyleVar idx);

    // Logging/Capture
    IMGUI_API void          LogBegin(ImGuiLogType type, int auto_open_depth);           // -> BeginCapture() when we design v2 api, for now stay under the radar by using the old name.
    IMGUI_API void          LogToBuffer(int auto_open_depth = -1);                      // Start logging/capturing to internal buffer
    IMGUI_API void          LogRenderedText(const ImVec2* ref_pos, const char* text, const char* text_end = NULL);
    IMGUI_API void          LogSetNextTextDecoration(const char* prefix, const char* suffix);

    // Popups, Modals, Tooltips
    IMGUI_API bool          BeginChildEx(const char* name, ImGuiID id, const ImVec2& size_arg, bool border, ImGuiWindowFlags flags);
    IMGUI_API void          OpenPopupEx(ImGuiID id, ImGuiPopupFlags popup_flags = ImGuiPopupFlags_None);
    IMGUI_API void          ClosePopupToLevel(int remaining, bool restore_focus_to_window_under_popup);
    IMGUI_API void          ClosePopupsOverWindow(ImGuiWindow* ref_window, bool restore_focus_to_window_under_popup);
    IMGUI_API void          ClosePopupsExceptModals();
    IMGUI_API bool          IsPopupOpen(ImGuiID id, ImGuiPopupFlags popup_flags);
    IMGUI_API bool          BeginPopupEx(ImGuiID id, ImGuiWindowFlags extra_flags);
    IMGUI_API bool          BeginTooltipEx(ImGuiTooltipFlags tooltip_flags, ImGuiWindowFlags extra_window_flags);
    IMGUI_API ImRect        GetPopupAllowedExtentRect(ImGuiWindow* window);
    IMGUI_API ImGuiWindow*  GetTopMostPopupModal();
    IMGUI_API ImGuiWindow*  GetTopMostAndVisiblePopupModal();
    IMGUI_API ImVec2        FindBestWindowPosForPopup(ImGuiWindow* window);
    IMGUI_API ImVec2        FindBestWindowPosForPopupEx(const ImVec2& ref_pos, const ImVec2& size, ImGuiDir* last_dir, const ImRect& r_outer, const ImRect& r_avoid, ImGuiPopupPositionPolicy policy);

    // Menus
    IMGUI_API bool          BeginViewportSideBar(const char* name, ImGuiViewport* viewport, ImGuiDir dir, float size, ImGuiWindowFlags window_flags);
    IMGUI_API bool          BeginMenuEx(const char* label, const char* icon, bool enabled = true);
    IMGUI_API bool          MenuItemEx(const char* label, const char* icon, const char* shortcut = NULL, bool selected = false, bool enabled = true);

    // Combos
    IMGUI_API bool          BeginComboPopup(ImGuiID popup_id, const ImRect& bb, ImGuiComboFlags flags);
    IMGUI_API bool          BeginComboPreview();
    IMGUI_API void          EndComboPreview();

    // Gamepad/Keyboard Navigation
    IMGUI_API void          NavInitWindow(ImGuiWindow* window, bool force_reinit);
    IMGUI_API void          NavInitRequestApplyResult();
    IMGUI_API bool          NavMoveRequestButNoResultYet();
    IMGUI_API void          NavMoveRequestSubmit(ImGuiDir move_dir, ImGuiDir clip_dir, ImGuiNavMoveFlags move_flags, ImGuiScrollFlags scroll_flags);
    IMGUI_API void          NavMoveRequestForward(ImGuiDir move_dir, ImGuiDir clip_dir, ImGuiNavMoveFlags move_flags, ImGuiScrollFlags scroll_flags);
    IMGUI_API void          NavMoveRequestResolveWithLastItem(ImGuiNavItemData* result);
    IMGUI_API void          NavMoveRequestCancel();
    IMGUI_API void          NavMoveRequestApplyResult();
    IMGUI_API void          NavMoveRequestTryWrapping(ImGuiWindow* window, ImGuiNavMoveFlags move_flags);
    IMGUI_API void          ActivateItem(ImGuiID id);   // Remotely activate a button, checkbox, tree node etc. given its unique ID. activation is queued and processed on the next frame when the item is encountered again.
    IMGUI_API void          SetNavWindow(ImGuiWindow* window);
    IMGUI_API void          SetNavID(ImGuiID id, ImGuiNavLayer nav_layer, ImGuiID focus_scope_id, const ImRect& rect_rel);

    // Inputs
    // FIXME: Eventually we should aim to move e.g. IsActiveIdUsingKey() into IsKeyXXX functions.
    inline bool             IsNamedKey(ImGuiKey key)                                    { return key >= ImGuiKey_NamedKey_BEGIN && key < ImGuiKey_NamedKey_END; }
    inline bool             IsNamedKeyOrModKey(ImGuiKey key)                            { return (key >= ImGuiKey_NamedKey_BEGIN && key < ImGuiKey_NamedKey_END) || key == ImGuiMod_Ctrl || key == ImGuiMod_Shift || key == ImGuiMod_Alt || key == ImGuiMod_Super || key == ImGuiMod_Shortcut; }
    inline bool             IsLegacyKey(ImGuiKey key)                                   { return key >= ImGuiKey_LegacyNativeKey_BEGIN && key < ImGuiKey_LegacyNativeKey_END; }
    inline bool             IsKeyboardKey(ImGuiKey key)                                 { return key >= ImGuiKey_Keyboard_BEGIN && key < ImGuiKey_Keyboard_END; }
    inline bool             IsGamepadKey(ImGuiKey key)                                  { return key >= ImGuiKey_Gamepad_BEGIN && key < ImGuiKey_Gamepad_END; }
    inline bool             IsMouseKey(ImGuiKey key)                                    { return key >= ImGuiKey_Mouse_BEGIN && key < ImGuiKey_Mouse_END; }
    inline bool             IsAliasKey(ImGuiKey key)                                    { return key >= ImGuiKey_Aliases_BEGIN && key < ImGuiKey_Aliases_END; }
    inline ImGuiKeyChord    ConvertShortcutMod(ImGuiKeyChord key_chord)                 { ImGuiContext& g = *GImGui; IM_ASSERT_PARANOID(key_chord & ImGuiMod_Shortcut); return (key_chord & ~ImGuiMod_Shortcut) | (g.IO.ConfigMacOSXBehaviors ? ImGuiMod_Super : ImGuiMod_Ctrl); }
    inline ImGuiKey         ConvertSingleModFlagToKey(ImGuiContext* ctx, ImGuiKey key)
    {
        ImGuiContext& g = *ctx;
        if (key == ImGuiMod_Ctrl) return ImGuiKey_ReservedForModCtrl;
        if (key == ImGuiMod_Shift) return ImGuiKey_ReservedForModShift;
        if (key == ImGuiMod_Alt) return ImGuiKey_ReservedForModAlt;
        if (key == ImGuiMod_Super) return ImGuiKey_ReservedForModSuper;
        if (key == ImGuiMod_Shortcut) return (g.IO.ConfigMacOSXBehaviors ? ImGuiKey_ReservedForModSuper : ImGuiKey_ReservedForModCtrl);
        return key;
    }

    IMGUI_API ImGuiKeyData* GetKeyData(ImGuiContext* ctx, ImGuiKey key);
    inline ImGuiKeyData*    GetKeyData(ImGuiKey key)                                    { ImGuiContext& g = *GImGui; return GetKeyData(&g, key); }
    IMGUI_API void          GetKeyChordName(ImGuiKeyChord key_chord, char* out_buf, int out_buf_size);
    inline ImGuiKey         MouseButtonToKey(ImGuiMouseButton button)                   { IM_ASSERT(button >= 0 && button < ImGuiMouseButton_COUNT); return (ImGuiKey)(ImGuiKey_MouseLeft + button); }
    IMGUI_API bool          IsMouseDragPastThreshold(ImGuiMouseButton button, float lock_threshold = -1.0f);
    IMGUI_API ImVec2        GetKeyMagnitude2d(ImGuiKey key_left, ImGuiKey key_right, ImGuiKey key_up, ImGuiKey key_down);
    IMGUI_API float         GetNavTweakPressedAmount(ImGuiAxis axis);
    IMGUI_API int           CalcTypematicRepeatAmount(float t0, float t1, float repeat_delay, float repeat_rate);
    IMGUI_API void          GetTypematicRepeatRate(ImGuiInputFlags flags, float* repeat_delay, float* repeat_rate);
    IMGUI_API void          SetActiveIdUsingAllKeyboardKeys();
    inline bool             IsActiveIdUsingNavDir(ImGuiDir dir)                         { ImGuiContext& g = *GImGui; return (g.ActiveIdUsingNavDirMask & (1 << dir)) != 0; }

    // [EXPERIMENTAL] Low-Level: Key/Input Ownership
    // - The idea is that instead of "eating" a given input, we can link to an owner id.
    // - Ownership is most often claimed as a result of reacting to a press/down event (but occasionally may be claimed ahead).
    // - Input queries can then read input by specifying ImGuiKeyOwner_Any (== 0), ImGuiKeyOwner_None (== -1) or a custom ID.
    // - Legacy input queries (without specifying an owner or _Any or _None) are equivalent to using ImGuiKeyOwner_Any (== 0).
    // - Input ownership is automatically released on the frame after a key is released. Therefore:
    //   - for ownership registration happening as a result of a down/press event, the SetKeyOwner() call may be done once (common case).
    //   - for ownership registration happening ahead of a down/press event, the SetKeyOwner() call needs to be made every frame (happens if e.g. claiming ownership on hover).
    // - SetItemKeyOwner() is a shortcut for common simple case. A custom widget will probably want to call SetKeyOwner() multiple times directly based on its interaction state.
    // - This is marked experimental because not all widgets are fully honoring the Set/Test idioms. We will need to move forward step by step.
    //   Please open a GitHub Issue to submit your usage scenario or if there's a use case you need solved.
    IMGUI_API ImGuiID           GetKeyOwner(ImGuiKey key);
    IMGUI_API void              SetKeyOwner(ImGuiKey key, ImGuiID owner_id, ImGuiInputFlags flags = 0);
    IMGUI_API void              SetKeyOwnersForKeyChord(ImGuiKeyChord key, ImGuiID owner_id, ImGuiInputFlags flags = 0);
    IMGUI_API void              SetItemKeyOwner(ImGuiKey key, ImGuiInputFlags flags = 0);           // Set key owner to last item if it is hovered or active. Equivalent to 'if (IsItemHovered() || IsItemActive()) { SetKeyOwner(key, GetItemID());'.
    IMGUI_API bool              TestKeyOwner(ImGuiKey key, ImGuiID owner_id);                       // Test that key is either not owned, either owned by 'owner_id'
    inline ImGuiKeyOwnerData*   GetKeyOwnerData(ImGuiContext* ctx, ImGuiKey key)                    { if (key & ImGuiMod_Mask_) key = ConvertSingleModFlagToKey(ctx, key); IM_ASSERT(IsNamedKey(key)); return &ctx->KeysOwnerData[key - ImGuiKey_NamedKey_BEGIN]; }

    // [EXPERIMENTAL] High-Level: Input Access functions w/ support for Key/Input Ownership
    // - Important: legacy IsKeyPressed(ImGuiKey, bool repeat=true) _DEFAULTS_ to repeat, new IsKeyPressed() requires _EXPLICIT_ ImGuiInputFlags_Repeat flag.
    // - Expected to be later promoted to public API, the prototypes are designed to replace existing ones (since owner_id can default to Any == 0)
    // - Specifying a value for 'ImGuiID owner' will test that EITHER the key is NOT owned (UNLESS locked), EITHER the key is owned by 'owner'.
    //   Legacy functions use ImGuiKeyOwner_Any meaning that they typically ignore ownership, unless a call to SetKeyOwner() explicitly used ImGuiInputFlags_LockThisFrame or ImGuiInputFlags_LockUntilRelease.
    // - Binding generators may want to ignore those for now, or suffix them with Ex() until we decide if this gets moved into public API.
    IMGUI_API bool              IsKeyDown(ImGuiKey key, ImGuiID owner_id);
    IMGUI_API bool              IsKeyPressed(ImGuiKey key, ImGuiID owner_id, ImGuiInputFlags flags = 0);    // Important: when transitioning from old to new IsKeyPressed(): old API has "bool repeat = true", so would default to repeat. New API requiress explicit ImGuiInputFlags_Repeat.
    IMGUI_API bool              IsKeyReleased(ImGuiKey key, ImGuiID owner_id);
    IMGUI_API bool              IsMouseDown(ImGuiMouseButton button, ImGuiID owner_id);
    IMGUI_API bool              IsMouseClicked(ImGuiMouseButton button, ImGuiID owner_id, ImGuiInputFlags flags = 0);
    IMGUI_API bool              IsMouseReleased(ImGuiMouseButton button, ImGuiID owner_id);

    // [EXPERIMENTAL] Shortcut Routing
    // - ImGuiKeyChord = a ImGuiKey optionally OR-red with ImGuiMod_Alt/ImGuiMod_Ctrl/ImGuiMod_Shift/ImGuiMod_Super.
    //     ImGuiKey_C                 (accepted by functions taking ImGuiKey or ImGuiKeyChord)
    //     ImGuiKey_C | ImGuiMod_Ctrl (accepted by functions taking ImGuiKeyChord)
    //   ONLY ImGuiMod_XXX values are legal to 'OR' with an ImGuiKey. You CANNOT 'OR' two ImGuiKey values.
    // - When using one of the routing flags (e.g. ImGuiInputFlags_RouteFocused): routes requested ahead of time given a chord (key + modifiers) and a routing policy.
    // - Routes are resolved during NewFrame(): if keyboard modifiers are matching current ones: SetKeyOwner() is called + route is granted for the frame.
    // - Route is granted to a single owner. When multiple requests are made we have policies to select the winning route.
    // - Multiple read sites may use the same owner id and will all get the granted route.
    // - For routing: when owner_id is 0 we use the current Focus Scope ID as a default owner in order to identify our location.
    IMGUI_API bool              Shortcut(ImGuiKeyChord key_chord, ImGuiID owner_id = 0, ImGuiInputFlags flags = 0);
    IMGUI_API bool              SetShortcutRouting(ImGuiKeyChord key_chord, ImGuiID owner_id = 0, ImGuiInputFlags flags = 0);
    IMGUI_API bool              TestShortcutRouting(ImGuiKeyChord key_chord, ImGuiID owner_id);
    IMGUI_API ImGuiKeyRoutingData* GetShortcutRoutingData(ImGuiKeyChord key_chord);

    // Docking
    // (some functions are only declared in imgui.cpp, see Docking section)
    IMGUI_API void          DockContextInitialize(ImGuiContext* ctx);
    IMGUI_API void          DockContextShutdown(ImGuiContext* ctx);
    IMGUI_API void          DockContextClearNodes(ImGuiContext* ctx, ImGuiID root_id, bool clear_settings_refs); // Use root_id==0 to clear all
    IMGUI_API void          DockContextRebuildNodes(ImGuiContext* ctx);
    IMGUI_API void          DockContextNewFrameUpdateUndocking(ImGuiContext* ctx);
    IMGUI_API void          DockContextNewFrameUpdateDocking(ImGuiContext* ctx);
    IMGUI_API void          DockContextEndFrame(ImGuiContext* ctx);
    IMGUI_API ImGuiID       DockContextGenNodeID(ImGuiContext* ctx);
    IMGUI_API void          DockContextQueueDock(ImGuiContext* ctx, ImGuiWindow* target, ImGuiDockNode* target_node, ImGuiWindow* payload, ImGuiDir split_dir, float split_ratio, bool split_outer);
    IMGUI_API void          DockContextQueueUndockWindow(ImGuiContext* ctx, ImGuiWindow* window);
    IMGUI_API void          DockContextQueueUndockNode(ImGuiContext* ctx, ImGuiDockNode* node);
    IMGUI_API void          DockContextProcessUndockWindow(ImGuiContext* ctx, ImGuiWindow* window, bool clear_persistent_docking_ref = true);
    IMGUI_API void          DockContextProcessUndockNode(ImGuiContext* ctx, ImGuiDockNode* node);
    IMGUI_API bool          DockContextCalcDropPosForDocking(ImGuiWindow* target, ImGuiDockNode* target_node, ImGuiWindow* payload_window, ImGuiDockNode* payload_node, ImGuiDir split_dir, bool split_outer, ImVec2* out_pos);
    IMGUI_API ImGuiDockNode*DockContextFindNodeByID(ImGuiContext* ctx, ImGuiID id);
    IMGUI_API void          DockNodeWindowMenuHandler_Default(ImGuiContext* ctx, ImGuiDockNode* node, ImGuiTabBar* tab_bar);
    IMGUI_API bool          DockNodeBeginAmendTabBar(ImGuiDockNode* node);
    IMGUI_API void          DockNodeEndAmendTabBar();
    inline ImGuiDockNode*   DockNodeGetRootNode(ImGuiDockNode* node)                 { while (node->ParentNode) node = node->ParentNode; return node; }
    inline bool             DockNodeIsInHierarchyOf(ImGuiDockNode* node, ImGuiDockNode* parent) { while (node) { if (node == parent) return true; node = node->ParentNode; } return false; }
    inline int              DockNodeGetDepth(const ImGuiDockNode* node)              { int depth = 0; while (node->ParentNode) { node = node->ParentNode; depth++; } return depth; }
    inline ImGuiID          DockNodeGetWindowMenuButtonId(const ImGuiDockNode* node) { return ImHashStr("#COLLAPSE", 0, node->ID); }
    inline ImGuiDockNode*   GetWindowDockNode()                                      { ImGuiContext& g = *GImGui; return g.CurrentWindow->DockNode; }
    IMGUI_API bool          GetWindowAlwaysWantOwnTabBar(ImGuiWindow* window);
    IMGUI_API void          BeginDocked(ImGuiWindow* window, bool* p_open);
    IMGUI_API void          BeginDockableDragDropSource(ImGuiWindow* window);
    IMGUI_API void          BeginDockableDragDropTarget(ImGuiWindow* window);
    IMGUI_API void          SetWindowDock(ImGuiWindow* window, ImGuiID dock_id, ImGuiCond cond);

    // Docking - Builder function needs to be generally called before the node is used/submitted.
    // - The DockBuilderXXX functions are designed to _eventually_ become a public API, but it is too early to expose it and guarantee stability.
    // - Do not hold on ImGuiDockNode* pointers! They may be invalidated by any split/merge/remove operation and every frame.
    // - To create a DockSpace() node, make sure to set the ImGuiDockNodeFlags_DockSpace flag when calling DockBuilderAddNode().
    //   You can create dockspace nodes (attached to a window) _or_ floating nodes (carry its own window) with this API.
    // - DockBuilderSplitNode() create 2 child nodes within 1 node. The initial node becomes a parent node.
    // - If you intend to split the node immediately after creation using DockBuilderSplitNode(), make sure
    //   to call DockBuilderSetNodeSize() beforehand. If you don't, the resulting split sizes may not be reliable.
    // - Call DockBuilderFinish() after you are done.
    IMGUI_API void          DockBuilderDockWindow(const char* window_name, ImGuiID node_id);
    IMGUI_API ImGuiDockNode*DockBuilderGetNode(ImGuiID node_id);
    inline ImGuiDockNode*   DockBuilderGetCentralNode(ImGuiID node_id)              { ImGuiDockNode* node = DockBuilderGetNode(node_id); if (!node) return NULL; return DockNodeGetRootNode(node)->CentralNode; }
    IMGUI_API ImGuiID       DockBuilderAddNode(ImGuiID node_id = 0, ImGuiDockNodeFlags flags = 0);
    IMGUI_API void          DockBuilderRemoveNode(ImGuiID node_id);                 // Remove node and all its child, undock all windows
    IMGUI_API void          DockBuilderRemoveNodeDockedWindows(ImGuiID node_id, bool clear_settings_refs = true);
    IMGUI_API void          DockBuilderRemoveNodeChildNodes(ImGuiID node_id);       // Remove all split/hierarchy. All remaining docked windows will be re-docked to the remaining root node (node_id).
    IMGUI_API void          DockBuilderSetNodePos(ImGuiID node_id, ImVec2 pos);
    IMGUI_API void          DockBuilderSetNodeSize(ImGuiID node_id, ImVec2 size);
    IMGUI_API ImGuiID       DockBuilderSplitNode(ImGuiID node_id, ImGuiDir split_dir, float size_ratio_for_node_at_dir, ImGuiID* out_id_at_dir, ImGuiID* out_id_at_opposite_dir); // Create 2 child nodes in this parent node.
    IMGUI_API void          DockBuilderCopyDockSpace(ImGuiID src_dockspace_id, ImGuiID dst_dockspace_id, ImVector<const char*>* in_window_remap_pairs);
    IMGUI_API void          DockBuilderCopyNode(ImGuiID src_node_id, ImGuiID dst_node_id, ImVector<ImGuiID>* out_node_remap_pairs);
    IMGUI_API void          DockBuilderCopyWindowSettings(const char* src_name, const char* dst_name);
    IMGUI_API void          DockBuilderFinish(ImGuiID node_id);

    // [EXPERIMENTAL] Focus Scope
    // This is generally used to identify a unique input location (for e.g. a selection set)
    // There is one per window (automatically set in Begin), but:
    // - Selection patterns generally need to react (e.g. clear a selection) when landing on one item of the set.
    //   So in order to identify a set multiple lists in same window may each need a focus scope.
    //   If you imagine an hypothetical BeginSelectionGroup()/EndSelectionGroup() api, it would likely call PushFocusScope()/EndFocusScope()
    // - Shortcut routing also use focus scope as a default location identifier if an owner is not provided.
    // We don't use the ID Stack for this as it is common to want them separate.
    IMGUI_API void          PushFocusScope(ImGuiID id);
    IMGUI_API void          PopFocusScope();
    inline ImGuiID          GetCurrentFocusScope() { ImGuiContext& g = *GImGui; return g.CurrentFocusScopeId; }   // Focus scope we are outputting into, set by PushFocusScope()

    // Drag and Drop
    IMGUI_API bool          IsDragDropActive();
    IMGUI_API bool          BeginDragDropTargetCustom(const ImRect& bb, ImGuiID id);
    IMGUI_API void          ClearDragDrop();
    IMGUI_API bool          IsDragDropPayloadBeingAccepted();
    IMGUI_API void          RenderDragDropTargetRect(const ImRect& bb);

    // Internal Columns API (this is not exposed because we will encourage transitioning to the Tables API)
    IMGUI_API void          SetWindowClipRectBeforeSetChannel(ImGuiWindow* window, const ImRect& clip_rect);
    IMGUI_API void          BeginColumns(const char* str_id, int count, ImGuiOldColumnFlags flags = 0); // setup number of columns. use an identifier to distinguish multiple column sets. close with EndColumns().
    IMGUI_API void          EndColumns();                                                               // close columns
    IMGUI_API void          PushColumnClipRect(int column_index);
    IMGUI_API void          PushColumnsBackground();
    IMGUI_API void          PopColumnsBackground();
    IMGUI_API ImGuiID       GetColumnsID(const char* str_id, int count);
    IMGUI_API ImGuiOldColumns* FindOrCreateColumns(ImGuiWindow* window, ImGuiID id);
    IMGUI_API float         GetColumnOffsetFromNorm(const ImGuiOldColumns* columns, float offset_norm);
    IMGUI_API float         GetColumnNormFromOffset(const ImGuiOldColumns* columns, float offset);

    // Tables: Candidates for public API
    IMGUI_API void          TableOpenContextMenu(int column_n = -1);
    IMGUI_API void          TableSetColumnWidth(int column_n, float width);
    IMGUI_API void          TableSetColumnSortDirection(int column_n, ImGuiSortDirection sort_direction, bool append_to_sort_specs);
    IMGUI_API int           TableGetHoveredColumn(); // May use (TableGetColumnFlags() & ImGuiTableColumnFlags_IsHovered) instead. Return hovered column. return -1 when table is not hovered. return columns_count if the unused space at the right of visible columns is hovered.
    IMGUI_API float         TableGetHeaderRowHeight();
    IMGUI_API void          TablePushBackgroundChannel();
    IMGUI_API void          TablePopBackgroundChannel();

    // Tables: Internals
    inline    ImGuiTable*   GetCurrentTable() { ImGuiContext& g = *GImGui; return g.CurrentTable; }
    IMGUI_API ImGuiTable*   TableFindByID(ImGuiID id);
    IMGUI_API bool          BeginTableEx(const char* name, ImGuiID id, int columns_count, ImGuiTableFlags flags = 0, const ImVec2& outer_size = ImVec2(0, 0), float inner_width = 0.0f);
    IMGUI_API void          TableBeginInitMemory(ImGuiTable* table, int columns_count);
    IMGUI_API void          TableBeginApplyRequests(ImGuiTable* table);
    IMGUI_API void          TableSetupDrawChannels(ImGuiTable* table);
    IMGUI_API void          TableUpdateLayout(ImGuiTable* table);
    IMGUI_API void          TableUpdateBorders(ImGuiTable* table);
    IMGUI_API void          TableUpdateColumnsWeightFromWidth(ImGuiTable* table);
    IMGUI_API void          TableDrawBorders(ImGuiTable* table);
    IMGUI_API void          TableDrawContextMenu(ImGuiTable* table);
    IMGUI_API bool          TableBeginContextMenuPopup(ImGuiTable* table);
    IMGUI_API void          TableMergeDrawChannels(ImGuiTable* table);
    inline ImGuiTableInstanceData*  TableGetInstanceData(ImGuiTable* table, int instance_no) { if (instance_no == 0) return &table->InstanceDataFirst; return &table->InstanceDataExtra[instance_no - 1]; }
    inline ImGuiID                  TableGetInstanceID(ImGuiTable* table, int instance_no)   { return TableGetInstanceData(table, instance_no)->TableInstanceID; }
    IMGUI_API void          TableSortSpecsSanitize(ImGuiTable* table);
    IMGUI_API void          TableSortSpecsBuild(ImGuiTable* table);
    IMGUI_API ImGuiSortDirection TableGetColumnNextSortDirection(ImGuiTableColumn* column);
    IMGUI_API void          TableFixColumnSortDirection(ImGuiTable* table, ImGuiTableColumn* column);
    IMGUI_API float         TableGetColumnWidthAuto(ImGuiTable* table, ImGuiTableColumn* column);
    IMGUI_API void          TableBeginRow(ImGuiTable* table);
    IMGUI_API void          TableEndRow(ImGuiTable* table);
    IMGUI_API void          TableBeginCell(ImGuiTable* table, int column_n);
    IMGUI_API void          TableEndCell(ImGuiTable* table);
    IMGUI_API ImRect        TableGetCellBgRect(const ImGuiTable* table, int column_n);
    IMGUI_API const char*   TableGetColumnName(const ImGuiTable* table, int column_n);
    IMGUI_API ImGuiID       TableGetColumnResizeID(ImGuiTable* table, int column_n, int instance_no = 0);
    IMGUI_API float         TableGetMaxColumnWidth(const ImGuiTable* table, int column_n);
    IMGUI_API void          TableSetColumnWidthAutoSingle(ImGuiTable* table, int column_n);
    IMGUI_API void          TableSetColumnWidthAutoAll(ImGuiTable* table);
    IMGUI_API void          TableRemove(ImGuiTable* table);
    IMGUI_API void          TableGcCompactTransientBuffers(ImGuiTable* table);
    IMGUI_API void          TableGcCompactTransientBuffers(ImGuiTableTempData* table);
    IMGUI_API void          TableGcCompactSettings();

    // Tables: Settings
    IMGUI_API void                  TableLoadSettings(ImGuiTable* table);
    IMGUI_API void                  TableSaveSettings(ImGuiTable* table);
    IMGUI_API void                  TableResetSettings(ImGuiTable* table);
    IMGUI_API ImGuiTableSettings*   TableGetBoundSettings(ImGuiTable* table);
    IMGUI_API void                  TableSettingsAddSettingsHandler();
    IMGUI_API ImGuiTableSettings*   TableSettingsCreate(ImGuiID id, int columns_count);
    IMGUI_API ImGuiTableSettings*   TableSettingsFindByID(ImGuiID id);

    // Tab Bars
    inline    ImGuiTabBar*  GetCurrentTabBar() { ImGuiContext& g = *GImGui; return g.CurrentTabBar; }
    IMGUI_API bool          BeginTabBarEx(ImGuiTabBar* tab_bar, const ImRect& bb, ImGuiTabBarFlags flags, ImGuiDockNode* dock_node);
    IMGUI_API ImGuiTabItem* TabBarFindTabByID(ImGuiTabBar* tab_bar, ImGuiID tab_id);
    IMGUI_API ImGuiTabItem* TabBarFindTabByOrder(ImGuiTabBar* tab_bar, int order);
    IMGUI_API ImGuiTabItem* TabBarFindMostRecentlySelectedTabForActiveWindow(ImGuiTabBar* tab_bar);
    IMGUI_API ImGuiTabItem* TabBarGetCurrentTab(ImGuiTabBar* tab_bar);
    inline int              TabBarGetTabOrder(ImGuiTabBar* tab_bar, ImGuiTabItem* tab) { return tab_bar->Tabs.index_from_ptr(tab); }
    IMGUI_API const char*   TabBarGetTabName(ImGuiTabBar* tab_bar, ImGuiTabItem* tab);
    IMGUI_API void          TabBarAddTab(ImGuiTabBar* tab_bar, ImGuiTabItemFlags tab_flags, ImGuiWindow* window);
    IMGUI_API void          TabBarRemoveTab(ImGuiTabBar* tab_bar, ImGuiID tab_id);
    IMGUI_API void          TabBarCloseTab(ImGuiTabBar* tab_bar, ImGuiTabItem* tab);
    IMGUI_API void          TabBarQueueFocus(ImGuiTabBar* tab_bar, ImGuiTabItem* tab);
    IMGUI_API void          TabBarQueueReorder(ImGuiTabBar* tab_bar, ImGuiTabItem* tab, int offset);
    IMGUI_API void          TabBarQueueReorderFromMousePos(ImGuiTabBar* tab_bar, ImGuiTabItem* tab, ImVec2 mouse_pos);
    IMGUI_API bool          TabBarProcessReorder(ImGuiTabBar* tab_bar);
    IMGUI_API bool          TabItemEx(ImGuiTabBar* tab_bar, const char* label, bool* p_open, ImGuiTabItemFlags flags, ImGuiWindow* docked_window);
    IMGUI_API ImVec2        TabItemCalcSize(const char* label, bool has_close_button_or_unsaved_marker);
    IMGUI_API ImVec2        TabItemCalcSize(ImGuiWindow* window);
    IMGUI_API void          TabItemBackground(ImDrawList* draw_list, const ImRect& bb, ImGuiTabItemFlags flags, ImU32 col);
    IMGUI_API void          TabItemLabelAndCloseButton(ImDrawList* draw_list, const ImRect& bb, ImGuiTabItemFlags flags, ImVec2 frame_padding, const char* label, ImGuiID tab_id, ImGuiID close_button_id, bool is_contents_visible, bool* out_just_closed, bool* out_text_clipped);

    // Render helpers
    // AVOID USING OUTSIDE OF IMGUI.CPP! NOT FOR PUBLIC CONSUMPTION. THOSE FUNCTIONS ARE A MESS. THEIR SIGNATURE AND BEHAVIOR WILL CHANGE, THEY NEED TO BE REFACTORED INTO SOMETHING DECENT.
    // NB: All position are in absolute pixels coordinates (we are never using window coordinates internally)
    IMGUI_API void          RenderText(ImVec2 pos, const char* text, const char* text_end = NULL, bool hide_text_after_hash = true);
    IMGUI_API void          RenderTextWrapped(ImVec2 pos, const char* text, const char* text_end, float wrap_width);
    IMGUI_API void          RenderTextClipped(const ImVec2& pos_min, const ImVec2& pos_max, const char* text, const char* text_end, const ImVec2* text_size_if_known, const ImVec2& align = ImVec2(0, 0), const ImRect* clip_rect = NULL);
    IMGUI_API void          RenderTextClippedEx(ImDrawList* draw_list, const ImVec2& pos_min, const ImVec2& pos_max, const char* text, const char* text_end, const ImVec2* text_size_if_known, const ImVec2& align = ImVec2(0, 0), const ImRect* clip_rect = NULL);
    IMGUI_API void          RenderTextEllipsis(ImDrawList* draw_list, const ImVec2& pos_min, const ImVec2& pos_max, float clip_max_x, float ellipsis_max_x, const char* text, const char* text_end, const ImVec2* text_size_if_known);
    IMGUI_API void          RenderFrame(ImVec2 p_min, ImVec2 p_max, ImU32 fill_col, bool border = true, float rounding = 0.0f);
    IMGUI_API void          RenderFrameBorder(ImVec2 p_min, ImVec2 p_max, float rounding = 0.0f);
    IMGUI_API void          RenderColorRectWithAlphaCheckerboard(ImDrawList* draw_list, ImVec2 p_min, ImVec2 p_max, ImU32 fill_col, float grid_step, ImVec2 grid_off, float rounding = 0.0f, ImDrawFlags flags = 0);
    IMGUI_API void          RenderNavHighlight(const ImRect& bb, ImGuiID id, ImGuiNavHighlightFlags flags = ImGuiNavHighlightFlags_TypeDefault); // Navigation highlight
    IMGUI_API const char*   FindRenderedTextEnd(const char* text, const char* text_end = NULL); // Find the optional ## from which we stop displaying text.
    IMGUI_API void          RenderMouseCursor(ImVec2 pos, float scale, ImGuiMouseCursor mouse_cursor, ImU32 col_fill, ImU32 col_border, ImU32 col_shadow);

    // Render helpers (those functions don't access any ImGui state!)
    IMGUI_API void          RenderArrow(ImDrawList* draw_list, ImVec2 pos, ImU32 col, ImGuiDir dir, float scale = 1.0f);
    IMGUI_API void          RenderBullet(ImDrawList* draw_list, ImVec2 pos, ImU32 col);
    IMGUI_API void          RenderCheckMark(ImDrawList* draw_list, ImVec2 pos, ImU32 col, float sz);
    IMGUI_API void          RenderArrowPointingAt(ImDrawList* draw_list, ImVec2 pos, ImVec2 half_sz, ImGuiDir direction, ImU32 col);
    IMGUI_API void          RenderArrowDockMenu(ImDrawList* draw_list, ImVec2 p_min, float sz, ImU32 col);
    IMGUI_API void          RenderRectFilledRangeH(ImDrawList* draw_list, const ImRect& rect, ImU32 col, float x_start_norm, float x_end_norm, float rounding);
    IMGUI_API void          RenderRectFilledWithHole(ImDrawList* draw_list, const ImRect& outer, const ImRect& inner, ImU32 col, float rounding);
    IMGUI_API ImDrawFlags   CalcRoundingFlagsForRectInRect(const ImRect& r_in, const ImRect& r_outer, float threshold);

    // Widgets
    IMGUI_API void          TextEx(const char* text, const char* text_end = NULL, ImGuiTextFlags flags = 0);
    IMGUI_API bool          ButtonEx(const char* label, const ImVec2& size_arg = ImVec2(0, 0), ImGuiButtonFlags flags = 0);
    IMGUI_API bool          ArrowButtonEx(const char* str_id, ImGuiDir dir, ImVec2 size_arg, ImGuiButtonFlags flags = 0);
    IMGUI_API bool          ImageButtonEx(ImGuiID id, ImTextureID texture_id, const ImVec2& size, const ImVec2& uv0, const ImVec2& uv1, const ImVec4& bg_col, const ImVec4& tint_col, ImGuiButtonFlags flags = 0);
    IMGUI_API void          SeparatorEx(ImGuiSeparatorFlags flags);
    IMGUI_API void          SeparatorTextEx(ImGuiID id, const char* label, const char* label_end, float extra_width);
    IMGUI_API bool          CheckboxFlags(const char* label, ImS64* flags, ImS64 flags_value);
    IMGUI_API bool          CheckboxFlags(const char* label, ImU64* flags, ImU64 flags_value);

    // Widgets: Window Decorations
    IMGUI_API bool          CloseButton(ImGuiID id, const ImVec2& pos);
    IMGUI_API bool          CollapseButton(ImGuiID id, const ImVec2& pos, ImGuiDockNode* dock_node);
    IMGUI_API void          Scrollbar(ImGuiAxis axis);
    IMGUI_API bool          ScrollbarEx(const ImRect& bb, ImGuiID id, ImGuiAxis axis, ImS64* p_scroll_v, ImS64 avail_v, ImS64 contents_v, ImDrawFlags flags);
    IMGUI_API ImRect        GetWindowScrollbarRect(ImGuiWindow* window, ImGuiAxis axis);
    IMGUI_API ImGuiID       GetWindowScrollbarID(ImGuiWindow* window, ImGuiAxis axis);
    IMGUI_API ImGuiID       GetWindowResizeCornerID(ImGuiWindow* window, int n); // 0..3: corners
    IMGUI_API ImGuiID       GetWindowResizeBorderID(ImGuiWindow* window, ImGuiDir dir);

    // Widgets low-level behaviors
    IMGUI_API bool          ButtonBehavior(const ImRect& bb, ImGuiID id, bool* out_hovered, bool* out_held, ImGuiButtonFlags flags = 0);
    IMGUI_API bool          DragBehavior(ImGuiID id, ImGuiDataType data_type, void* p_v, float v_speed, const void* p_min, const void* p_max, const char* format, ImGuiSliderFlags flags);
    IMGUI_API bool          SliderBehavior(const ImRect& bb, ImGuiID id, ImGuiDataType data_type, void* p_v, const void* p_min, const void* p_max, const char* format, ImGuiSliderFlags flags, ImRect* out_grab_bb);
    IMGUI_API bool          SplitterBehavior(const ImRect& bb, ImGuiID id, ImGuiAxis axis, float* size1, float* size2, float min_size1, float min_size2, float hover_extend = 0.0f, float hover_visibility_delay = 0.0f, ImU32 bg_col = 0);
    IMGUI_API bool          TreeNodeBehavior(ImGuiID id, ImGuiTreeNodeFlags flags, const char* label, const char* label_end = NULL);
    IMGUI_API void          TreePushOverrideID(ImGuiID id);
    IMGUI_API void          TreeNodeSetOpen(ImGuiID id, bool open);
    IMGUI_API bool          TreeNodeUpdateNextOpen(ImGuiID id, ImGuiTreeNodeFlags flags);   // Return open state. Consume previous SetNextItemOpen() data, if any. May return true when logging.

    // Template functions are instantiated in imgui_widgets.cpp for a finite number of types.
    // To use them externally (for custom widget) you may need an "extern template" statement in your code in order to link to existing instances and silence Clang warnings (see #2036).
    // e.g. " extern template IMGUI_API float RoundScalarWithFormatT<float, float>(const char* format, ImGuiDataType data_type, float v); "
    template<typename T, typename SIGNED_T, typename FLOAT_T>   IMGUI_API float ScaleRatioFromValueT(ImGuiDataType data_type, T v, T v_min, T v_max, bool is_logarithmic, float logarithmic_zero_epsilon, float zero_deadzone_size);
    template<typename T, typename SIGNED_T, typename FLOAT_T>   IMGUI_API T     ScaleValueFromRatioT(ImGuiDataType data_type, float t, T v_min, T v_max, bool is_logarithmic, float logarithmic_zero_epsilon, float zero_deadzone_size);
    template<typename T, typename SIGNED_T, typename FLOAT_T>   IMGUI_API bool  DragBehaviorT(ImGuiDataType data_type, T* v, float v_speed, T v_min, T v_max, const char* format, ImGuiSliderFlags flags);
    template<typename T, typename SIGNED_T, typename FLOAT_T>   IMGUI_API bool  SliderBehaviorT(const ImRect& bb, ImGuiID id, ImGuiDataType data_type, T* v, T v_min, T v_max, const char* format, ImGuiSliderFlags flags, ImRect* out_grab_bb);
    template<typename T>                                        IMGUI_API T     RoundScalarWithFormatT(const char* format, ImGuiDataType data_type, T v);
    template<typename T>                                        IMGUI_API bool  CheckboxFlagsT(const char* label, T* flags, T flags_value);

    // Data type helpers
    IMGUI_API const ImGuiDataTypeInfo*  DataTypeGetInfo(ImGuiDataType data_type);
    IMGUI_API int           DataTypeFormatString(char* buf, int buf_size, ImGuiDataType data_type, const void* p_data, const char* format);
    IMGUI_API void          DataTypeApplyOp(ImGuiDataType data_type, int op, void* output, const void* arg_1, const void* arg_2);
    IMGUI_API bool          DataTypeApplyFromText(const char* buf, ImGuiDataType data_type, void* p_data, const char* format);
    IMGUI_API int           DataTypeCompare(ImGuiDataType data_type, const void* arg_1, const void* arg_2);
    IMGUI_API bool          DataTypeClamp(ImGuiDataType data_type, void* p_data, const void* p_min, const void* p_max);

    // InputText
    IMGUI_API bool          InputTextEx(const char* label, const char* hint, char* buf, int buf_size, const ImVec2& size_arg, ImGuiInputTextFlags flags, ImGuiInputTextCallback callback = NULL, void* user_data = NULL);
    IMGUI_API void          InputTextDeactivateHook(ImGuiID id);
    IMGUI_API bool          TempInputText(const ImRect& bb, ImGuiID id, const char* label, char* buf, int buf_size, ImGuiInputTextFlags flags);
    IMGUI_API bool          TempInputScalar(const ImRect& bb, ImGuiID id, const char* label, ImGuiDataType data_type, void* p_data, const char* format, const void* p_clamp_min = NULL, const void* p_clamp_max = NULL);
    inline bool             TempInputIsActive(ImGuiID id)       { ImGuiContext& g = *GImGui; return (g.ActiveId == id && g.TempInputId == id); }
    inline ImGuiInputTextState* GetInputTextState(ImGuiID id)   { ImGuiContext& g = *GImGui; return (id != 0 && g.InputTextState.ID == id) ? &g.InputTextState : NULL; } // Get input text state if active

    // Color
    IMGUI_API void          ColorTooltip(const char* text, const float* col, ImGuiColorEditFlags flags);
    IMGUI_API void          ColorEditOptionsPopup(const float* col, ImGuiColorEditFlags flags);
    IMGUI_API void          ColorPickerOptionsPopup(const float* ref_col, ImGuiColorEditFlags flags);

    // Plot
    IMGUI_API int           PlotEx(ImGuiPlotType plot_type, const char* label, float (*values_getter)(void* data, int idx), void* data, int values_count, int values_offset, const char* overlay_text, float scale_min, float scale_max, const ImVec2& size_arg);

    // Shade functions (write over already created vertices)
    IMGUI_API void          ShadeVertsLinearColorGradientKeepAlpha(ImDrawList* draw_list, int vert_start_idx, int vert_end_idx, ImVec2 gradient_p0, ImVec2 gradient_p1, ImU32 col0, ImU32 col1);
    IMGUI_API void          ShadeVertsLinearUV(ImDrawList* draw_list, int vert_start_idx, int vert_end_idx, const ImVec2& a, const ImVec2& b, const ImVec2& uv_a, const ImVec2& uv_b, bool clamp);

    // Garbage collection
    IMGUI_API void          GcCompactTransientMiscBuffers();
    IMGUI_API void          GcCompactTransientWindowBuffers(ImGuiWindow* window);
    IMGUI_API void          GcAwakeTransientWindowBuffers(ImGuiWindow* window);

    // Debug Log
    IMGUI_API void          DebugLog(const char* fmt, ...) IM_FMTARGS(1);
    IMGUI_API void          DebugLogV(const char* fmt, va_list args) IM_FMTLIST(1);

    // Debug Tools
    IMGUI_API void          ErrorCheckEndFrameRecover(ImGuiErrorLogCallback log_callback, void* user_data = NULL);
    IMGUI_API void          ErrorCheckEndWindowRecover(ImGuiErrorLogCallback log_callback, void* user_data = NULL);
    IMGUI_API void          ErrorCheckUsingSetCursorPosToExtendParentBoundaries();
    IMGUI_API void          DebugLocateItem(ImGuiID target_id);                     // Call sparingly: only 1 at the same time!
    IMGUI_API void          DebugLocateItemOnHover(ImGuiID target_id);              // Only call on reaction to a mouse Hover: because only 1 at the same time!
    IMGUI_API void          DebugLocateItemResolveWithLastItem();
    inline void             DebugDrawItemRect(ImU32 col = IM_COL32(255,0,0,255))    { ImGuiContext& g = *GImGui; ImGuiWindow* window = g.CurrentWindow; GetForegroundDrawList(window)->AddRect(g.LastItemData.Rect.Min, g.LastItemData.Rect.Max, col); }
    inline void             DebugStartItemPicker()                                  { ImGuiContext& g = *GImGui; g.DebugItemPickerActive = true; }
    IMGUI_API void          ShowFontAtlas(ImFontAtlas* atlas);
    IMGUI_API void          DebugHookIdInfo(ImGuiID id, ImGuiDataType data_type, const void* data_id, const void* data_id_end);
    IMGUI_API void          DebugNodeColumns(ImGuiOldColumns* columns);
    IMGUI_API void          DebugNodeDockNode(ImGuiDockNode* node, const char* label);
    IMGUI_API void          DebugNodeDrawList(ImGuiWindow* window, ImGuiViewportP* viewport, const ImDrawList* draw_list, const char* label);
    IMGUI_API void          DebugNodeDrawCmdShowMeshAndBoundingBox(ImDrawList* out_draw_list, const ImDrawList* draw_list, const ImDrawCmd* draw_cmd, bool show_mesh, bool show_aabb);
    IMGUI_API void          DebugNodeFont(ImFont* font);
    IMGUI_API void          DebugNodeFontGlyph(ImFont* font, const ImFontGlyph* glyph);
    IMGUI_API void          DebugNodeStorage(ImGuiStorage* storage, const char* label);
    IMGUI_API void          DebugNodeTabBar(ImGuiTabBar* tab_bar, const char* label);
    IMGUI_API void          DebugNodeTable(ImGuiTable* table);
    IMGUI_API void          DebugNodeTableSettings(ImGuiTableSettings* settings);
    IMGUI_API void          DebugNodeInputTextState(ImGuiInputTextState* state);
    IMGUI_API void          DebugNodeWindow(ImGuiWindow* window, const char* label);
    IMGUI_API void          DebugNodeWindowSettings(ImGuiWindowSettings* settings);
    IMGUI_API void          DebugNodeWindowsList(ImVector<ImGuiWindow*>* windows, const char* label);
    IMGUI_API void          DebugNodeWindowsListByBeginStackParent(ImGuiWindow** windows, int windows_size, ImGuiWindow* parent_in_begin_stack);
    IMGUI_API void          DebugNodeViewport(ImGuiViewportP* viewport);
    IMGUI_API void          DebugRenderKeyboardPreview(ImDrawList* draw_list);
    IMGUI_API void          DebugRenderViewportThumbnail(ImDrawList* draw_list, ImGuiViewportP* viewport, const ImRect& bb);

    // Obsolete functions
#ifndef IMGUI_DISABLE_OBSOLETE_FUNCTIONS
    inline void     SetItemUsingMouseWheel()                                            { SetItemKeyOwner(ImGuiKey_MouseWheelY); }      // Changed in 1.89
    inline bool     TreeNodeBehaviorIsOpen(ImGuiID id, ImGuiTreeNodeFlags flags = 0)    { return TreeNodeUpdateNextOpen(id, flags); }   // Renamed in 1.89

    // Refactored focus/nav/tabbing system in 1.82 and 1.84. If you have old/custom copy-and-pasted widgets that used FocusableItemRegister():
    //  (Old) IMGUI_VERSION_NUM  < 18209: using 'ItemAdd(....)'                              and 'bool tab_focused = FocusableItemRegister(...)'
    //  (Old) IMGUI_VERSION_NUM >= 18209: using 'ItemAdd(..., ImGuiItemAddFlags_Focusable)'  and 'bool tab_focused = (GetItemStatusFlags() & ImGuiItemStatusFlags_Focused) != 0'
    //  (New) IMGUI_VERSION_NUM >= 18413: using 'ItemAdd(..., ImGuiItemFlags_Inputable)'     and 'bool tab_focused = (GetItemStatusFlags() & ImGuiItemStatusFlags_FocusedTabbing) != 0 || (g.NavActivateId == id && (g.NavActivateFlags & ImGuiActivateFlags_PreferInput))' (WIP)
    // Widget code are simplified as there's no need to call FocusableItemUnregister() while managing the transition from regular widget to TempInputText()
    inline bool     FocusableItemRegister(ImGuiWindow* window, ImGuiID id)              { IM_ASSERT(0); IM_UNUSED(window); IM_UNUSED(id); return false; } // -> pass ImGuiItemAddFlags_Inputable flag to ItemAdd()
    inline void     FocusableItemUnregister(ImGuiWindow* window)                        { IM_ASSERT(0); IM_UNUSED(window); }                              // -> unnecessary: TempInputText() uses ImGuiInputTextFlags_MergedItem
#endif
#ifndef IMGUI_DISABLE_OBSOLETE_KEYIO
    inline bool     IsKeyPressedMap(ImGuiKey key, bool repeat = true)                   { IM_ASSERT(IsNamedKey(key)); return IsKeyPressed(key, repeat); } // Removed in 1.87: Mapping from named key is always identity!
#endif

} // namespace ImGui


//-----------------------------------------------------------------------------
// [SECTION] ImFontAtlas internal API
//-----------------------------------------------------------------------------

// This structure is likely to evolve as we add support for incremental atlas updates
struct ImFontBuilderIO
{
    bool    (*FontBuilder_Build)(ImFontAtlas* atlas);
};

// Helper for font builder
#ifdef IMGUI_ENABLE_STB_TRUETYPE
IMGUI_API const ImFontBuilderIO* ImFontAtlasGetBuilderForStbTruetype();
#endif
IMGUI_API void      ImFontAtlasBuildInit(ImFontAtlas* atlas);
IMGUI_API void      ImFontAtlasBuildSetupFont(ImFontAtlas* atlas, ImFont* font, ImFontConfig* font_config, float ascent, float descent);
IMGUI_API void      ImFontAtlasBuildPackCustomRects(ImFontAtlas* atlas, void* stbrp_context_opaque);
IMGUI_API void      ImFontAtlasBuildFinish(ImFontAtlas* atlas);
IMGUI_API void      ImFontAtlasBuildRender8bppRectFromString(ImFontAtlas* atlas, int x, int y, int w, int h, const char* in_str, char in_marker_char, unsigned char in_marker_pixel_value);
IMGUI_API void      ImFontAtlasBuildRender32bppRectFromString(ImFontAtlas* atlas, int x, int y, int w, int h, const char* in_str, char in_marker_char, unsigned int in_marker_pixel_value);
IMGUI_API void      ImFontAtlasBuildMultiplyCalcLookupTable(unsigned char out_table[256], float in_multiply_factor);
IMGUI_API void      ImFontAtlasBuildMultiplyRectAlpha8(const unsigned char table[256], unsigned char* pixels, int x, int y, int w, int h, int stride);

//-----------------------------------------------------------------------------
// [SECTION] Test Engine specific hooks (imgui_test_engine)
//-----------------------------------------------------------------------------

#ifdef IMGUI_ENABLE_TEST_ENGINE
extern void         ImGuiTestEngineHook_ItemAdd(ImGuiContext* ctx, ImGuiID id, const ImRect& bb, const ImGuiLastItemData* item_data);           // item_data may be NULL
extern void         ImGuiTestEngineHook_ItemInfo(ImGuiContext* ctx, ImGuiID id, const char* label, ImGuiItemStatusFlags flags);
extern void         ImGuiTestEngineHook_Log(ImGuiContext* ctx, const char* fmt, ...);
extern const char*  ImGuiTestEngine_FindItemDebugLabel(ImGuiContext* ctx, ImGuiID id);

// In IMGUI_VERSION_NUM >= 18934: changed IMGUI_TEST_ENGINE_ITEM_ADD(bb,id) to IMGUI_TEST_ENGINE_ITEM_ADD(id,bb,item_data);
#define IMGUI_TEST_ENGINE_ITEM_ADD(_ID,_BB,_ITEM_DATA)      if (g.TestEngineHookItems) ImGuiTestEngineHook_ItemAdd(&g, _ID, _BB, _ITEM_DATA)    // Register item bounding box
#define IMGUI_TEST_ENGINE_ITEM_INFO(_ID,_LABEL,_FLAGS)      if (g.TestEngineHookItems) ImGuiTestEngineHook_ItemInfo(&g, _ID, _LABEL, _FLAGS)    // Register item label and status flags (optional)
#define IMGUI_TEST_ENGINE_LOG(_FMT,...)                     if (g.TestEngineHookItems) ImGuiTestEngineHook_Log(&g, _FMT, __VA_ARGS__)           // Custom log entry from user land into test log
#else
#define IMGUI_TEST_ENGINE_ITEM_ADD(_BB,_ID)                 ((void)0)
#define IMGUI_TEST_ENGINE_ITEM_INFO(_ID,_LABEL,_FLAGS)      ((void)g)
#endif

//-----------------------------------------------------------------------------

#if defined(__clang__)
#pragma clang diagnostic pop
#elif defined(__GNUC__)
#pragma GCC diagnostic pop
#endif

#ifdef _MSC_VER
#pragma warning (pop)
#endif

#endif // #ifndef IMGUI_DISABLE<|MERGE_RESOLUTION|>--- conflicted
+++ resolved
@@ -1919,13 +1919,7 @@
     bool                    Initialized;
     bool                    FontAtlasOwnedByContext;            // IO.Fonts-> is owned by the ImGuiContext and will be destructed along with it.
     ImGuiIO                 IO;
-<<<<<<< HEAD
     ImGuiPlatformIO         PlatformIO;
-    ImVector<ImGuiInputEvent> InputEventsQueue;                 // Input events which will be tricked/written into IO structure.
-    ImVector<ImGuiInputEvent> InputEventsTrail;                 // Past input events processed in NewFrame(). This is to allow domain-specific application to access e.g mouse/pen trail.
-    ImGuiMouseSource        InputEventsNextMouseSource;
-=======
->>>>>>> d81f2ae4
     ImGuiStyle              Style;
     ImGuiConfigFlags        ConfigFlagsCurrFrame;               // = g.IO.ConfigFlags at the time of NewFrame()
     ImGuiConfigFlags        ConfigFlagsLastFrame;

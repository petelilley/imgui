// dear imgui: Platform Backend for SDL2
// This needs to be used along with a Renderer (e.g. DirectX11, OpenGL3, Vulkan..)
// (Info: SDL2 is a cross-platform general purpose library for handling windows, inputs, graphics context creation, etc.)
// (Prefer SDL 2.0.5+ for full feature support.)

// Implemented features:
//  [X] Platform: Clipboard support.
//  [X] Platform: Mouse support. Can discriminate Mouse/TouchScreen.
//  [X] Platform: Keyboard support. Since 1.87 we are using the io.AddKeyEvent() function. Pass ImGuiKey values to all key functions e.g. ImGui::IsKeyPressed(ImGuiKey_Space). [Legacy SDL_SCANCODE_* values are obsolete since 1.87 and not supported since 1.91.5]
//  [X] Platform: Gamepad support. Enabled with 'io.ConfigFlags |= ImGuiConfigFlags_NavEnableGamepad'.
//  [X] Platform: Mouse cursor shape and visibility (ImGuiBackendFlags_HasMouseCursors). Disable with 'io.ConfigFlags |= ImGuiConfigFlags_NoMouseCursorChange'.
//  [X] Platform: Basic IME support. App needs to call 'SDL_SetHint(SDL_HINT_IME_SHOW_UI, "1");' before SDL_CreateWindow()!.
//  [X] Platform: Multi-viewport support (multiple windows). Enable with 'io.ConfigFlags |= ImGuiConfigFlags_ViewportsEnable'.
// Missing features or Issues:
//  [ ] Platform: Multi-viewport: Minimized windows seems to break mouse wheel events (at least under Windows).
//  [ ] Platform: Multi-viewport: ParentViewportID not honored, and so io.ConfigViewportsNoDefaultParent has no effect (minor).

// You can use unmodified imgui_impl_* files in your project. See examples/ folder for examples of using this.
// Prefer including the entire imgui/ repository into your project (either as a copy or as a submodule), and only build the backends you need.
// Learn about Dear ImGui:
// - FAQ                  https://dearimgui.com/faq
// - Getting Started      https://dearimgui.com/getting-started
// - Documentation        https://dearimgui.com/docs (same as your local docs/ folder).
// - Introduction, links and more at the top of imgui.cpp

// CHANGELOG
// (minor and older changes stripped away, please see git history for details)
//  2025-XX-XX: Platform: Added support for multiple windows via the ImGuiPlatformIO interface.
//  2025-02-10: Using SDL_OpenURL() in platform_io.Platform_OpenInShellFn handler.
//  2025-01-20: Made ImGui_ImplSDL2_SetGamepadMode(ImGui_ImplSDL2_GamepadMode_Manual) accept an empty array.
//  2024-10-24: Emscripten: from SDL 2.30.9, SDL_EVENT_MOUSE_WHEEL event doesn't require dividing by 100.0f.
//  2024-09-09: use SDL_Vulkan_GetDrawableSize() when available. (#7967, #3190)
//  2024-08-22: moved some OS/backend related function pointers from ImGuiIO to ImGuiPlatformIO:
//               - io.GetClipboardTextFn    -> platform_io.Platform_GetClipboardTextFn
//               - io.SetClipboardTextFn    -> platform_io.Platform_SetClipboardTextFn
//               - io.PlatformOpenInShellFn -> platform_io.Platform_OpenInShellFn
//               - io.PlatformSetImeDataFn  -> platform_io.Platform_SetImeDataFn
//  2024-08-19: Storing SDL's Uint32 WindowID inside ImGuiViewport::PlatformHandle instead of SDL_Window*.
//  2024-08-19: ImGui_ImplSDL2_ProcessEvent() now ignores events intended for other SDL windows. (#7853)
//  2024-07-02: Emscripten: Added io.PlatformOpenInShellFn() handler for Emscripten versions.
//  2024-07-02: Update for io.SetPlatformImeDataFn() -> io.PlatformSetImeDataFn() renaming in main library.
//  2024-02-14: Inputs: Handle gamepad disconnection. Added ImGui_ImplSDL2_SetGamepadMode().
//  2023-10-05: Inputs: Added support for extra ImGuiKey values: F13 to F24 function keys, app back/forward keys.
//  2023-04-06: Inputs: Avoid calling SDL_StartTextInput()/SDL_StopTextInput() as they don't only pertain to IME. It's unclear exactly what their relation is to IME. (#6306)
//  2023-04-04: Inputs: Added support for io.AddMouseSourceEvent() to discriminate ImGuiMouseSource_Mouse/ImGuiMouseSource_TouchScreen. (#2702)
//  2023-02-23: Accept SDL_GetPerformanceCounter() not returning a monotonically increasing value. (#6189, #6114, #3644)
//  2023-02-07: Implement IME handler (io.SetPlatformImeDataFn will call SDL_SetTextInputRect()/SDL_StartTextInput()).
//  2023-02-07: *BREAKING CHANGE* Renamed this backend file from imgui_impl_sdl.cpp/.h to imgui_impl_sdl2.cpp/.h in prevision for the future release of SDL3.
//  2023-02-02: Avoid calling SDL_SetCursor() when cursor has not changed, as the function is surprisingly costly on Mac with latest SDL (may be fixed in next SDL version).
//  2023-02-02: Added support for SDL 2.0.18+ preciseX/preciseY mouse wheel data for smooth scrolling + Scaling X value on Emscripten (bug?). (#4019, #6096)
//  2023-02-02: Removed SDL_MOUSEWHEEL value clamping, as values seem correct in latest Emscripten. (#4019)
//  2023-02-01: Flipping SDL_MOUSEWHEEL 'wheel.x' value to match other backends and offer consistent horizontal scrolling direction. (#4019, #6096, #1463)
//  2022-10-11: Using 'nullptr' instead of 'NULL' as per our switch to C++11.
//  2022-09-26: Inputs: Disable SDL 2.0.22 new "auto capture" (SDL_HINT_MOUSE_AUTO_CAPTURE) which prevents drag and drop across windows for multi-viewport support + don't capture when drag and dropping. (#5710)
//  2022-09-26: Inputs: Renamed ImGuiKey_ModXXX introduced in 1.87 to ImGuiMod_XXX (old names still supported).
//  2022-03-22: Inputs: Fix mouse position issues when dragging outside of boundaries. SDL_CaptureMouse() erroneously still gives out LEAVE events when hovering OS decorations.
//  2022-03-22: Inputs: Added support for extra mouse buttons (SDL_BUTTON_X1/SDL_BUTTON_X2).
//  2022-02-04: Added SDL_Renderer* parameter to ImGui_ImplSDL2_InitForSDLRenderer(), so we can use SDL_GetRendererOutputSize() instead of SDL_GL_GetDrawableSize() when bound to a SDL_Renderer.
//  2022-01-26: Inputs: replaced short-lived io.AddKeyModsEvent() (added two weeks ago) with io.AddKeyEvent() using ImGuiKey_ModXXX flags. Sorry for the confusion.
//  2021-01-20: Inputs: calling new io.AddKeyAnalogEvent() for gamepad support, instead of writing directly to io.NavInputs[].
//  2022-01-17: Inputs: calling new io.AddMousePosEvent(), io.AddMouseButtonEvent(), io.AddMouseWheelEvent() API (1.87+).
//  2022-01-17: Inputs: always update key mods next and before key event (not in NewFrame) to fix input queue with very low framerates.
//  2022-01-12: Update mouse inputs using SDL_MOUSEMOTION/SDL_WINDOWEVENT_LEAVE + fallback to provide it when focused but not hovered/captured. More standard and will allow us to pass it to future input queue API.
//  2022-01-12: Maintain our own copy of MouseButtonsDown mask instead of using ImGui::IsAnyMouseDown() which will be obsoleted.
//  2022-01-10: Inputs: calling new io.AddKeyEvent(), io.AddKeyModsEvent() + io.SetKeyEventNativeData() API (1.87+). Support for full ImGuiKey range.
//  2021-08-17: Calling io.AddFocusEvent() on SDL_WINDOWEVENT_FOCUS_GAINED/SDL_WINDOWEVENT_FOCUS_LOST.
//  2021-07-29: Inputs: MousePos is correctly reported when the host platform window is hovered but not focused (using SDL_GetMouseFocus() + SDL_HINT_MOUSE_FOCUS_CLICKTHROUGH, requires SDL 2.0.5+)
//  2021-06:29: *BREAKING CHANGE* Removed 'SDL_Window* window' parameter to ImGui_ImplSDL2_NewFrame() which was unnecessary.
//  2021-06-29: Reorganized backend to pull data from a single structure to facilitate usage with multiple-contexts (all g_XXXX access changed to bd->XXXX).
//  2021-03-22: Rework global mouse pos availability check listing supported platforms explicitly, effectively fixing mouse access on Raspberry Pi. (#2837, #3950)
//  2020-05-25: Misc: Report a zero display-size when window is minimized, to be consistent with other backends.
//  2020-02-20: Inputs: Fixed mapping for ImGuiKey_KeyPadEnter (using SDL_SCANCODE_KP_ENTER instead of SDL_SCANCODE_RETURN2).
//  2019-12-17: Inputs: On Wayland, use SDL_GetMouseState (because there is no global mouse state).
//  2019-12-05: Inputs: Added support for ImGuiMouseCursor_NotAllowed mouse cursor.
//  2019-07-21: Inputs: Added mapping for ImGuiKey_KeyPadEnter.
//  2019-04-23: Inputs: Added support for SDL_GameController (if ImGuiConfigFlags_NavEnableGamepad is set by user application).
//  2019-03-12: Misc: Preserve DisplayFramebufferScale when main window is minimized.
//  2018-12-21: Inputs: Workaround for Android/iOS which don't seem to handle focus related calls.
//  2018-11-30: Misc: Setting up io.BackendPlatformName so it can be displayed in the About Window.
//  2018-11-14: Changed the signature of ImGui_ImplSDL2_ProcessEvent() to take a 'const SDL_Event*'.
//  2018-08-01: Inputs: Workaround for Emscripten which doesn't seem to handle focus related calls.
//  2018-06-29: Inputs: Added support for the ImGuiMouseCursor_Hand cursor.
//  2018-06-08: Misc: Extracted imgui_impl_sdl.cpp/.h away from the old combined SDL2+OpenGL/Vulkan examples.
//  2018-06-08: Misc: ImGui_ImplSDL2_InitForOpenGL() now takes a SDL_GLContext parameter.
//  2018-05-09: Misc: Fixed clipboard paste memory leak (we didn't call SDL_FreeMemory on the data returned by SDL_GetClipboardText).
//  2018-03-20: Misc: Setup io.BackendFlags ImGuiBackendFlags_HasMouseCursors flag + honor ImGuiConfigFlags_NoMouseCursorChange flag.
//  2018-02-16: Inputs: Added support for mouse cursors, honoring ImGui::GetMouseCursor() value.
//  2018-02-06: Misc: Removed call to ImGui::Shutdown() which is not available from 1.60 WIP, user needs to call CreateContext/DestroyContext themselves.
//  2018-02-06: Inputs: Added mapping for ImGuiKey_Space.
//  2018-02-05: Misc: Using SDL_GetPerformanceCounter() instead of SDL_GetTicks() to be able to handle very high framerate (1000+ FPS).
//  2018-02-05: Inputs: Keyboard mapping is using scancodes everywhere instead of a confusing mixture of keycodes and scancodes.
//  2018-01-20: Inputs: Added Horizontal Mouse Wheel support.
//  2018-01-19: Inputs: When available (SDL 2.0.4+) using SDL_CaptureMouse() to retrieve coordinates outside of client area when dragging. Otherwise (SDL 2.0.3 and before) testing for SDL_WINDOW_INPUT_FOCUS instead of SDL_WINDOW_MOUSE_FOCUS.
//  2018-01-18: Inputs: Added mapping for ImGuiKey_Insert.
//  2017-08-25: Inputs: MousePos set to -FLT_MAX,-FLT_MAX when mouse is unavailable/missing (instead of -1,-1).
//  2016-10-15: Misc: Added a void* user_data parameter to Clipboard function handlers.

#include "imgui.h"
#ifndef IMGUI_DISABLE
#include "imgui_impl_sdl2.h"

// Clang warnings with -Weverything
#if defined(__clang__)
#pragma clang diagnostic push
#pragma clang diagnostic ignored "-Wimplicit-int-float-conversion"  // warning: implicit conversion from 'xxx' to 'float' may lose precision
#endif

// SDL
// (the multi-viewports feature requires SDL features supported from SDL 2.0.4+. SDL 2.0.5+ is highly recommended)
#include <SDL.h>
#include <SDL_syswm.h>
#ifdef __APPLE__
#include <TargetConditionals.h>
#endif
#ifdef __EMSCRIPTEN__
#include <emscripten/em_js.h>
#endif

#if SDL_VERSION_ATLEAST(2,0,4) && !defined(__EMSCRIPTEN__) && !defined(__ANDROID__) && !(defined(__APPLE__) && TARGET_OS_IOS) && !defined(__amigaos4__)
#define SDL_HAS_CAPTURE_AND_GLOBAL_MOUSE    1
#else
#define SDL_HAS_CAPTURE_AND_GLOBAL_MOUSE    0
#endif
#define SDL_HAS_WINDOW_ALPHA                SDL_VERSION_ATLEAST(2,0,5)
#define SDL_HAS_ALWAYS_ON_TOP               SDL_VERSION_ATLEAST(2,0,5)
#define SDL_HAS_USABLE_DISPLAY_BOUNDS       SDL_VERSION_ATLEAST(2,0,5)
#define SDL_HAS_PER_MONITOR_DPI             SDL_VERSION_ATLEAST(2,0,4)
#define SDL_HAS_VULKAN                      SDL_VERSION_ATLEAST(2,0,6)
<<<<<<< HEAD
#define SDL_HAS_DISPLAY_EVENT               SDL_VERSION_ATLEAST(2,0,9)
#define SDL_HAS_SHOW_WINDOW_ACTIVATION_HINT SDL_VERSION_ATLEAST(2,0,18)
=======
#define SDL_HAS_OPEN_URL                    SDL_VERSION_ATLEAST(2,0,14)
>>>>>>> c4a32a12
#if SDL_HAS_VULKAN
#include <SDL_vulkan.h>
#else
static const Uint32 SDL_WINDOW_VULKAN = 0x10000000;
#endif

// SDL Data
struct ImGui_ImplSDL2_Data
{
    SDL_Window*             Window;
    Uint32                  WindowID;
    SDL_Renderer*           Renderer;
    Uint64                  Time;
    char*                   ClipboardTextData;
    bool                    UseVulkan;
    bool                    WantUpdateMonitors;

    // Mouse handling
    Uint32                  MouseWindowID;
    int                     MouseButtonsDown;
    SDL_Cursor*             MouseCursors[ImGuiMouseCursor_COUNT];
    SDL_Cursor*             MouseLastCursor;
    int                     MouseLastLeaveFrame;
    bool                    MouseCanUseGlobalState;
    bool                    MouseCanReportHoveredViewport;  // This is hard to use/unreliable on SDL so we'll set ImGuiBackendFlags_HasMouseHoveredViewport dynamically based on state.

    // Gamepad handling
    ImVector<SDL_GameController*> Gamepads;
    ImGui_ImplSDL2_GamepadMode    GamepadMode;
    bool                          WantUpdateGamepadsList;

    ImGui_ImplSDL2_Data()   { memset((void*)this, 0, sizeof(*this)); }
};

// Backend data stored in io.BackendPlatformUserData to allow support for multiple Dear ImGui contexts
// It is STRONGLY preferred that you use docking branch with multi-viewports (== single Dear ImGui context + multiple windows) instead of multiple Dear ImGui contexts.
// FIXME: multi-context support is not well tested and probably dysfunctional in this backend.
// FIXME: some shared resources (mouse cursor shape, gamepad) are mishandled when using multi-context.
static ImGui_ImplSDL2_Data* ImGui_ImplSDL2_GetBackendData()
{
    return ImGui::GetCurrentContext() ? (ImGui_ImplSDL2_Data*)ImGui::GetIO().BackendPlatformUserData : nullptr;
}

// Forward Declarations
static void ImGui_ImplSDL2_UpdateMonitors();
static void ImGui_ImplSDL2_InitMultiViewportSupport(SDL_Window* window, void* sdl_gl_context);
static void ImGui_ImplSDL2_ShutdownMultiViewportSupport();

// Functions
static const char* ImGui_ImplSDL2_GetClipboardText(ImGuiContext*)
{
    ImGui_ImplSDL2_Data* bd = ImGui_ImplSDL2_GetBackendData();
    if (bd->ClipboardTextData)
        SDL_free(bd->ClipboardTextData);
    bd->ClipboardTextData = SDL_GetClipboardText();
    return bd->ClipboardTextData;
}

static void ImGui_ImplSDL2_SetClipboardText(ImGuiContext*, const char* text)
{
    SDL_SetClipboardText(text);
}

// Note: native IME will only display if user calls SDL_SetHint(SDL_HINT_IME_SHOW_UI, "1") _before_ SDL_CreateWindow().
static void ImGui_ImplSDL2_PlatformSetImeData(ImGuiContext*, ImGuiViewport* viewport, ImGuiPlatformImeData* data)
{
    if (data->WantVisible)
    {
        SDL_Rect r;
        r.x = (int)(data->InputPos.x - viewport->Pos.x);
        r.y = (int)(data->InputPos.y - viewport->Pos.y + data->InputLineHeight);
        r.w = 1;
        r.h = (int)data->InputLineHeight;
        SDL_SetTextInputRect(&r);
    }
}

// Not static to allow third-party code to use that if they want to (but undocumented)
ImGuiKey ImGui_ImplSDL2_KeyEventToImGuiKey(SDL_Keycode keycode, SDL_Scancode scancode);
ImGuiKey ImGui_ImplSDL2_KeyEventToImGuiKey(SDL_Keycode keycode, SDL_Scancode scancode)
{
    IM_UNUSED(scancode);
    switch (keycode)
    {
        case SDLK_TAB: return ImGuiKey_Tab;
        case SDLK_LEFT: return ImGuiKey_LeftArrow;
        case SDLK_RIGHT: return ImGuiKey_RightArrow;
        case SDLK_UP: return ImGuiKey_UpArrow;
        case SDLK_DOWN: return ImGuiKey_DownArrow;
        case SDLK_PAGEUP: return ImGuiKey_PageUp;
        case SDLK_PAGEDOWN: return ImGuiKey_PageDown;
        case SDLK_HOME: return ImGuiKey_Home;
        case SDLK_END: return ImGuiKey_End;
        case SDLK_INSERT: return ImGuiKey_Insert;
        case SDLK_DELETE: return ImGuiKey_Delete;
        case SDLK_BACKSPACE: return ImGuiKey_Backspace;
        case SDLK_SPACE: return ImGuiKey_Space;
        case SDLK_RETURN: return ImGuiKey_Enter;
        case SDLK_ESCAPE: return ImGuiKey_Escape;
        case SDLK_QUOTE: return ImGuiKey_Apostrophe;
        case SDLK_COMMA: return ImGuiKey_Comma;
        case SDLK_MINUS: return ImGuiKey_Minus;
        case SDLK_PERIOD: return ImGuiKey_Period;
        case SDLK_SLASH: return ImGuiKey_Slash;
        case SDLK_SEMICOLON: return ImGuiKey_Semicolon;
        case SDLK_EQUALS: return ImGuiKey_Equal;
        case SDLK_LEFTBRACKET: return ImGuiKey_LeftBracket;
        case SDLK_BACKSLASH: return ImGuiKey_Backslash;
        case SDLK_RIGHTBRACKET: return ImGuiKey_RightBracket;
        case SDLK_BACKQUOTE: return ImGuiKey_GraveAccent;
        case SDLK_CAPSLOCK: return ImGuiKey_CapsLock;
        case SDLK_SCROLLLOCK: return ImGuiKey_ScrollLock;
        case SDLK_NUMLOCKCLEAR: return ImGuiKey_NumLock;
        case SDLK_PRINTSCREEN: return ImGuiKey_PrintScreen;
        case SDLK_PAUSE: return ImGuiKey_Pause;
        case SDLK_KP_0: return ImGuiKey_Keypad0;
        case SDLK_KP_1: return ImGuiKey_Keypad1;
        case SDLK_KP_2: return ImGuiKey_Keypad2;
        case SDLK_KP_3: return ImGuiKey_Keypad3;
        case SDLK_KP_4: return ImGuiKey_Keypad4;
        case SDLK_KP_5: return ImGuiKey_Keypad5;
        case SDLK_KP_6: return ImGuiKey_Keypad6;
        case SDLK_KP_7: return ImGuiKey_Keypad7;
        case SDLK_KP_8: return ImGuiKey_Keypad8;
        case SDLK_KP_9: return ImGuiKey_Keypad9;
        case SDLK_KP_PERIOD: return ImGuiKey_KeypadDecimal;
        case SDLK_KP_DIVIDE: return ImGuiKey_KeypadDivide;
        case SDLK_KP_MULTIPLY: return ImGuiKey_KeypadMultiply;
        case SDLK_KP_MINUS: return ImGuiKey_KeypadSubtract;
        case SDLK_KP_PLUS: return ImGuiKey_KeypadAdd;
        case SDLK_KP_ENTER: return ImGuiKey_KeypadEnter;
        case SDLK_KP_EQUALS: return ImGuiKey_KeypadEqual;
        case SDLK_LCTRL: return ImGuiKey_LeftCtrl;
        case SDLK_LSHIFT: return ImGuiKey_LeftShift;
        case SDLK_LALT: return ImGuiKey_LeftAlt;
        case SDLK_LGUI: return ImGuiKey_LeftSuper;
        case SDLK_RCTRL: return ImGuiKey_RightCtrl;
        case SDLK_RSHIFT: return ImGuiKey_RightShift;
        case SDLK_RALT: return ImGuiKey_RightAlt;
        case SDLK_RGUI: return ImGuiKey_RightSuper;
        case SDLK_APPLICATION: return ImGuiKey_Menu;
        case SDLK_0: return ImGuiKey_0;
        case SDLK_1: return ImGuiKey_1;
        case SDLK_2: return ImGuiKey_2;
        case SDLK_3: return ImGuiKey_3;
        case SDLK_4: return ImGuiKey_4;
        case SDLK_5: return ImGuiKey_5;
        case SDLK_6: return ImGuiKey_6;
        case SDLK_7: return ImGuiKey_7;
        case SDLK_8: return ImGuiKey_8;
        case SDLK_9: return ImGuiKey_9;
        case SDLK_a: return ImGuiKey_A;
        case SDLK_b: return ImGuiKey_B;
        case SDLK_c: return ImGuiKey_C;
        case SDLK_d: return ImGuiKey_D;
        case SDLK_e: return ImGuiKey_E;
        case SDLK_f: return ImGuiKey_F;
        case SDLK_g: return ImGuiKey_G;
        case SDLK_h: return ImGuiKey_H;
        case SDLK_i: return ImGuiKey_I;
        case SDLK_j: return ImGuiKey_J;
        case SDLK_k: return ImGuiKey_K;
        case SDLK_l: return ImGuiKey_L;
        case SDLK_m: return ImGuiKey_M;
        case SDLK_n: return ImGuiKey_N;
        case SDLK_o: return ImGuiKey_O;
        case SDLK_p: return ImGuiKey_P;
        case SDLK_q: return ImGuiKey_Q;
        case SDLK_r: return ImGuiKey_R;
        case SDLK_s: return ImGuiKey_S;
        case SDLK_t: return ImGuiKey_T;
        case SDLK_u: return ImGuiKey_U;
        case SDLK_v: return ImGuiKey_V;
        case SDLK_w: return ImGuiKey_W;
        case SDLK_x: return ImGuiKey_X;
        case SDLK_y: return ImGuiKey_Y;
        case SDLK_z: return ImGuiKey_Z;
        case SDLK_F1: return ImGuiKey_F1;
        case SDLK_F2: return ImGuiKey_F2;
        case SDLK_F3: return ImGuiKey_F3;
        case SDLK_F4: return ImGuiKey_F4;
        case SDLK_F5: return ImGuiKey_F5;
        case SDLK_F6: return ImGuiKey_F6;
        case SDLK_F7: return ImGuiKey_F7;
        case SDLK_F8: return ImGuiKey_F8;
        case SDLK_F9: return ImGuiKey_F9;
        case SDLK_F10: return ImGuiKey_F10;
        case SDLK_F11: return ImGuiKey_F11;
        case SDLK_F12: return ImGuiKey_F12;
        case SDLK_F13: return ImGuiKey_F13;
        case SDLK_F14: return ImGuiKey_F14;
        case SDLK_F15: return ImGuiKey_F15;
        case SDLK_F16: return ImGuiKey_F16;
        case SDLK_F17: return ImGuiKey_F17;
        case SDLK_F18: return ImGuiKey_F18;
        case SDLK_F19: return ImGuiKey_F19;
        case SDLK_F20: return ImGuiKey_F20;
        case SDLK_F21: return ImGuiKey_F21;
        case SDLK_F22: return ImGuiKey_F22;
        case SDLK_F23: return ImGuiKey_F23;
        case SDLK_F24: return ImGuiKey_F24;
        case SDLK_AC_BACK: return ImGuiKey_AppBack;
        case SDLK_AC_FORWARD: return ImGuiKey_AppForward;
        default: break;
    }
    return ImGuiKey_None;
}

static void ImGui_ImplSDL2_UpdateKeyModifiers(SDL_Keymod sdl_key_mods)
{
    ImGuiIO& io = ImGui::GetIO();
    io.AddKeyEvent(ImGuiMod_Ctrl, (sdl_key_mods & KMOD_CTRL) != 0);
    io.AddKeyEvent(ImGuiMod_Shift, (sdl_key_mods & KMOD_SHIFT) != 0);
    io.AddKeyEvent(ImGuiMod_Alt, (sdl_key_mods & KMOD_ALT) != 0);
    io.AddKeyEvent(ImGuiMod_Super, (sdl_key_mods & KMOD_GUI) != 0);
}

static ImGuiViewport* ImGui_ImplSDL2_GetViewportForWindowID(Uint32 window_id)
{
    return ImGui::FindViewportByPlatformHandle((void*)(intptr_t)window_id);
}

// You can read the io.WantCaptureMouse, io.WantCaptureKeyboard flags to tell if dear imgui wants to use your inputs.
// - When io.WantCaptureMouse is true, do not dispatch mouse input data to your main application, or clear/overwrite your copy of the mouse data.
// - When io.WantCaptureKeyboard is true, do not dispatch keyboard input data to your main application, or clear/overwrite your copy of the keyboard data.
// Generally you may always pass all inputs to dear imgui, and hide them from your application based on those two flags.
bool ImGui_ImplSDL2_ProcessEvent(const SDL_Event* event)
{
    ImGui_ImplSDL2_Data* bd = ImGui_ImplSDL2_GetBackendData();
    IM_ASSERT(bd != nullptr && "Context or backend not initialized! Did you call ImGui_ImplSDL2_Init()?");
    ImGuiIO& io = ImGui::GetIO();

    switch (event->type)
    {
        case SDL_MOUSEMOTION:
        {
            if (ImGui_ImplSDL2_GetViewportForWindowID(event->motion.windowID) == nullptr)
                return false;
            ImVec2 mouse_pos((float)event->motion.x, (float)event->motion.y);
            if (io.ConfigFlags & ImGuiConfigFlags_ViewportsEnable)
            {
                int window_x, window_y;
                SDL_GetWindowPosition(SDL_GetWindowFromID(event->motion.windowID), &window_x, &window_y);
                mouse_pos.x += window_x;
                mouse_pos.y += window_y;
            }
            io.AddMouseSourceEvent(event->motion.which == SDL_TOUCH_MOUSEID ? ImGuiMouseSource_TouchScreen : ImGuiMouseSource_Mouse);
            io.AddMousePosEvent(mouse_pos.x, mouse_pos.y);
            return true;
        }
        case SDL_MOUSEWHEEL:
        {
            if (ImGui_ImplSDL2_GetViewportForWindowID(event->wheel.windowID) == nullptr)
                return false;
            //IMGUI_DEBUG_LOG("wheel %.2f %.2f, precise %.2f %.2f\n", (float)event->wheel.x, (float)event->wheel.y, event->wheel.preciseX, event->wheel.preciseY);
#if SDL_VERSION_ATLEAST(2,0,18) // If this fails to compile on Emscripten: update to latest Emscripten!
            float wheel_x = -event->wheel.preciseX;
            float wheel_y = event->wheel.preciseY;
#else
            float wheel_x = -(float)event->wheel.x;
            float wheel_y = (float)event->wheel.y;
#endif
#if defined(__EMSCRIPTEN__) && !SDL_VERSION_ATLEAST(2,31,0)
            wheel_x /= 100.0f;
#endif
            io.AddMouseSourceEvent(event->wheel.which == SDL_TOUCH_MOUSEID ? ImGuiMouseSource_TouchScreen : ImGuiMouseSource_Mouse);
            io.AddMouseWheelEvent(wheel_x, wheel_y);
            return true;
        }
        case SDL_MOUSEBUTTONDOWN:
        case SDL_MOUSEBUTTONUP:
        {
            if (ImGui_ImplSDL2_GetViewportForWindowID(event->button.windowID) == nullptr)
                return false;
            int mouse_button = -1;
            if (event->button.button == SDL_BUTTON_LEFT) { mouse_button = 0; }
            if (event->button.button == SDL_BUTTON_RIGHT) { mouse_button = 1; }
            if (event->button.button == SDL_BUTTON_MIDDLE) { mouse_button = 2; }
            if (event->button.button == SDL_BUTTON_X1) { mouse_button = 3; }
            if (event->button.button == SDL_BUTTON_X2) { mouse_button = 4; }
            if (mouse_button == -1)
                break;
            io.AddMouseSourceEvent(event->button.which == SDL_TOUCH_MOUSEID ? ImGuiMouseSource_TouchScreen : ImGuiMouseSource_Mouse);
            io.AddMouseButtonEvent(mouse_button, (event->type == SDL_MOUSEBUTTONDOWN));
            bd->MouseButtonsDown = (event->type == SDL_MOUSEBUTTONDOWN) ? (bd->MouseButtonsDown | (1 << mouse_button)) : (bd->MouseButtonsDown & ~(1 << mouse_button));
            return true;
        }
        case SDL_TEXTINPUT:
        {
            if (ImGui_ImplSDL2_GetViewportForWindowID(event->text.windowID) == nullptr)
                return false;
            io.AddInputCharactersUTF8(event->text.text);
            return true;
        }
        case SDL_KEYDOWN:
        case SDL_KEYUP:
        {
            if (ImGui_ImplSDL2_GetViewportForWindowID(event->key.windowID) == nullptr)
                return false;
            ImGui_ImplSDL2_UpdateKeyModifiers((SDL_Keymod)event->key.keysym.mod);
            //IMGUI_DEBUG_LOG("SDL_KEY_%s : key=%d ('%s'), scancode=%d ('%s'), mod=%X\n",
            //    (event->type == SDL_KEYDOWN) ? "DOWN" : "UP  ", event->key.keysym.sym, SDL_GetKeyName(event->key.keysym.sym), event->key.keysym.scancode, SDL_GetScancodeName(event->key.keysym.scancode), event->key.keysym.mod);
            ImGuiKey key = ImGui_ImplSDL2_KeyEventToImGuiKey(event->key.keysym.sym, event->key.keysym.scancode);
            io.AddKeyEvent(key, (event->type == SDL_KEYDOWN));
            io.SetKeyEventNativeData(key, event->key.keysym.sym, event->key.keysym.scancode, event->key.keysym.scancode); // To support legacy indexing (<1.87 user code). Legacy backend uses SDLK_*** as indices to IsKeyXXX() functions.
            return true;
        }
#if SDL_HAS_DISPLAY_EVENT
        case SDL_DISPLAYEVENT:
        {
            // 2.0.26 has SDL_DISPLAYEVENT_CONNECTED/SDL_DISPLAYEVENT_DISCONNECTED/SDL_DISPLAYEVENT_ORIENTATION,
            // so change of DPI/Scaling are not reflected in this event. (SDL3 has it)
            bd->WantUpdateMonitors = true;
            return true;
        }
#endif
        case SDL_WINDOWEVENT:
        {
            ImGuiViewport* viewport = ImGui_ImplSDL2_GetViewportForWindowID(event->window.windowID);
            if (viewport == NULL)
                return false;

            // - When capturing mouse, SDL will send a bunch of conflicting LEAVE/ENTER event on every mouse move, but the final ENTER tends to be right.
            // - However we won't get a correct LEAVE event for a captured window.
            // - In some cases, when detaching a window from main viewport SDL may send SDL_WINDOWEVENT_ENTER one frame too late,
            //   causing SDL_WINDOWEVENT_LEAVE on previous frame to interrupt drag operation by clear mouse position. This is why
            //   we delay process the SDL_WINDOWEVENT_LEAVE events by one frame. See issue #5012 for details.
            Uint8 window_event = event->window.event;
            if (window_event == SDL_WINDOWEVENT_ENTER)
            {
                bd->MouseWindowID = event->window.windowID;
                bd->MouseLastLeaveFrame = 0;
            }
            if (window_event == SDL_WINDOWEVENT_LEAVE)
                bd->MouseLastLeaveFrame = ImGui::GetFrameCount() + 1;
            if (window_event == SDL_WINDOWEVENT_FOCUS_GAINED)
                io.AddFocusEvent(true);
            else if (window_event == SDL_WINDOWEVENT_FOCUS_LOST)
                io.AddFocusEvent(false);
            else if (window_event == SDL_WINDOWEVENT_CLOSE)
                viewport->PlatformRequestClose = true;
            else if (window_event == SDL_WINDOWEVENT_MOVED)
                viewport->PlatformRequestMove = true;
            else if (window_event == SDL_WINDOWEVENT_RESIZED)
                viewport->PlatformRequestResize = true;
            return true;
        }
        case SDL_CONTROLLERDEVICEADDED:
        case SDL_CONTROLLERDEVICEREMOVED:
        {
            bd->WantUpdateGamepadsList = true;
            return true;
        }
    }
    return false;
}

#ifdef __EMSCRIPTEN__
EM_JS(void, ImGui_ImplSDL2_EmscriptenOpenURL, (char const* url), { url = url ? UTF8ToString(url) : null; if (url) window.open(url, '_blank'); });
#endif

static bool ImGui_ImplSDL2_Init(SDL_Window* window, SDL_Renderer* renderer, void* sdl_gl_context)
{
    ImGuiIO& io = ImGui::GetIO();
    IMGUI_CHECKVERSION();
    IM_ASSERT(io.BackendPlatformUserData == nullptr && "Already initialized a platform backend!");

    // Check and store if we are on a SDL backend that supports global mouse position
    // ("wayland" and "rpi" don't support it, but we chose to use a white-list instead of a black-list)
    bool mouse_can_use_global_state = false;
#if SDL_HAS_CAPTURE_AND_GLOBAL_MOUSE
    const char* sdl_backend = SDL_GetCurrentVideoDriver();
    const char* global_mouse_whitelist[] = { "windows", "cocoa", "x11", "DIVE", "VMAN" };
    for (int n = 0; n < IM_ARRAYSIZE(global_mouse_whitelist); n++)
        if (strncmp(sdl_backend, global_mouse_whitelist[n], strlen(global_mouse_whitelist[n])) == 0)
            mouse_can_use_global_state = true;
#endif

    // Setup backend capabilities flags
    ImGui_ImplSDL2_Data* bd = IM_NEW(ImGui_ImplSDL2_Data)();
    io.BackendPlatformUserData = (void*)bd;
    io.BackendPlatformName = "imgui_impl_sdl2";
    io.BackendFlags |= ImGuiBackendFlags_HasMouseCursors;           // We can honor GetMouseCursor() values (optional)
    io.BackendFlags |= ImGuiBackendFlags_HasSetMousePos;            // We can honor io.WantSetMousePos requests (optional, rarely used)
    if (mouse_can_use_global_state)
        io.BackendFlags |= ImGuiBackendFlags_PlatformHasViewports;  // We can create multi-viewports on the Platform side (optional)

    bd->Window = window;
    bd->WindowID = SDL_GetWindowID(window);
    bd->Renderer = renderer;

    // SDL on Linux/OSX doesn't report events for unfocused windows (see https://github.com/ocornut/imgui/issues/4960)
    // We will use 'MouseCanReportHoveredViewport' to set 'ImGuiBackendFlags_HasMouseHoveredViewport' dynamically each frame.
    bd->MouseCanUseGlobalState = mouse_can_use_global_state;
#ifndef __APPLE__
    bd->MouseCanReportHoveredViewport = bd->MouseCanUseGlobalState;
#else
    bd->MouseCanReportHoveredViewport = false;
#endif

    ImGuiPlatformIO& platform_io = ImGui::GetPlatformIO();
    platform_io.Platform_SetClipboardTextFn = ImGui_ImplSDL2_SetClipboardText;
    platform_io.Platform_GetClipboardTextFn = ImGui_ImplSDL2_GetClipboardText;
    platform_io.Platform_ClipboardUserData = nullptr;
    platform_io.Platform_SetImeDataFn = ImGui_ImplSDL2_PlatformSetImeData;
#ifdef __EMSCRIPTEN__
    platform_io.Platform_OpenInShellFn = [](ImGuiContext*, const char* url) { ImGui_ImplSDL2_EmscriptenOpenURL(url); return true; };
#elif SDL_HAS_OPEN_URL
    platform_io.Platform_OpenInShellFn = [](ImGuiContext*, const char* url) { return SDL_OpenURL(url) == 0; };
#endif

    // Update monitor a first time during init
    ImGui_ImplSDL2_UpdateMonitors();

    // Gamepad handling
    bd->GamepadMode = ImGui_ImplSDL2_GamepadMode_AutoFirst;
    bd->WantUpdateGamepadsList = true;

    // Load mouse cursors
    bd->MouseCursors[ImGuiMouseCursor_Arrow] = SDL_CreateSystemCursor(SDL_SYSTEM_CURSOR_ARROW);
    bd->MouseCursors[ImGuiMouseCursor_TextInput] = SDL_CreateSystemCursor(SDL_SYSTEM_CURSOR_IBEAM);
    bd->MouseCursors[ImGuiMouseCursor_ResizeAll] = SDL_CreateSystemCursor(SDL_SYSTEM_CURSOR_SIZEALL);
    bd->MouseCursors[ImGuiMouseCursor_ResizeNS] = SDL_CreateSystemCursor(SDL_SYSTEM_CURSOR_SIZENS);
    bd->MouseCursors[ImGuiMouseCursor_ResizeEW] = SDL_CreateSystemCursor(SDL_SYSTEM_CURSOR_SIZEWE);
    bd->MouseCursors[ImGuiMouseCursor_ResizeNESW] = SDL_CreateSystemCursor(SDL_SYSTEM_CURSOR_SIZENESW);
    bd->MouseCursors[ImGuiMouseCursor_ResizeNWSE] = SDL_CreateSystemCursor(SDL_SYSTEM_CURSOR_SIZENWSE);
    bd->MouseCursors[ImGuiMouseCursor_Hand] = SDL_CreateSystemCursor(SDL_SYSTEM_CURSOR_HAND);
    bd->MouseCursors[ImGuiMouseCursor_NotAllowed] = SDL_CreateSystemCursor(SDL_SYSTEM_CURSOR_NO);

    // Set platform dependent data in viewport
    // Our mouse update function expect PlatformHandle to be filled for the main viewport
    ImGuiViewport* main_viewport = ImGui::GetMainViewport();
    main_viewport->PlatformHandle = (void*)(intptr_t)bd->WindowID;
    main_viewport->PlatformHandleRaw = nullptr;
    SDL_SysWMinfo info;
    SDL_VERSION(&info.version);
    if (SDL_GetWindowWMInfo(window, &info))
    {
#if defined(SDL_VIDEO_DRIVER_WINDOWS)
        main_viewport->PlatformHandleRaw = (void*)info.info.win.window;
#elif defined(__APPLE__) && defined(SDL_VIDEO_DRIVER_COCOA)
        main_viewport->PlatformHandleRaw = (void*)info.info.cocoa.window;
#endif
    }

    // From 2.0.5: Set SDL hint to receive mouse click events on window focus, otherwise SDL doesn't emit the event.
    // Without this, when clicking to gain focus, our widgets wouldn't activate even though they showed as hovered.
    // (This is unfortunately a global SDL setting, so enabling it might have a side-effect on your application.
    // It is unlikely to make a difference, but if your app absolutely needs to ignore the initial on-focus click:
    // you can ignore SDL_MOUSEBUTTONDOWN events coming right after a SDL_WINDOWEVENT_FOCUS_GAINED)
#ifdef SDL_HINT_MOUSE_FOCUS_CLICKTHROUGH
    SDL_SetHint(SDL_HINT_MOUSE_FOCUS_CLICKTHROUGH, "1");
#endif

    // From 2.0.18: Enable native IME.
    // IMPORTANT: This is used at the time of SDL_CreateWindow() so this will only affects secondary windows, if any.
    // For the main window to be affected, your application needs to call this manually before calling SDL_CreateWindow().
#ifdef SDL_HINT_IME_SHOW_UI
    SDL_SetHint(SDL_HINT_IME_SHOW_UI, "1");
#endif

    // From 2.0.22: Disable auto-capture, this is preventing drag and drop across multiple windows (see #5710)
#ifdef SDL_HINT_MOUSE_AUTO_CAPTURE
    SDL_SetHint(SDL_HINT_MOUSE_AUTO_CAPTURE, "0");
#endif

    // We need SDL_CaptureMouse(), SDL_GetGlobalMouseState() from SDL 2.0.4+ to support multiple viewports.
    // We left the call to ImGui_ImplSDL2_InitMultiViewportSupport() outside of #ifdef to avoid unused-function warnings.
    if (io.BackendFlags & ImGuiBackendFlags_PlatformHasViewports)
        ImGui_ImplSDL2_InitMultiViewportSupport(window, sdl_gl_context);

    return true;
}

bool ImGui_ImplSDL2_InitForOpenGL(SDL_Window* window, void* sdl_gl_context)
{
    return ImGui_ImplSDL2_Init(window, nullptr, sdl_gl_context);
}

bool ImGui_ImplSDL2_InitForVulkan(SDL_Window* window)
{
#if !SDL_HAS_VULKAN
    IM_ASSERT(0 && "Unsupported");
#endif
    if (!ImGui_ImplSDL2_Init(window, nullptr, nullptr))
        return false;
    ImGui_ImplSDL2_Data* bd = ImGui_ImplSDL2_GetBackendData();
    bd->UseVulkan = true;
    return true;
}

bool ImGui_ImplSDL2_InitForD3D(SDL_Window* window)
{
#if !defined(_WIN32)
    IM_ASSERT(0 && "Unsupported");
#endif
    return ImGui_ImplSDL2_Init(window, nullptr, nullptr);
}

bool ImGui_ImplSDL2_InitForMetal(SDL_Window* window)
{
    return ImGui_ImplSDL2_Init(window, nullptr, nullptr);
}

bool ImGui_ImplSDL2_InitForSDLRenderer(SDL_Window* window, SDL_Renderer* renderer)
{
    return ImGui_ImplSDL2_Init(window, renderer, nullptr);
}

bool ImGui_ImplSDL2_InitForOther(SDL_Window* window)
{
    return ImGui_ImplSDL2_Init(window, nullptr, nullptr);
}

static void ImGui_ImplSDL2_CloseGamepads();

void ImGui_ImplSDL2_Shutdown()
{
    ImGui_ImplSDL2_Data* bd = ImGui_ImplSDL2_GetBackendData();
    IM_ASSERT(bd != nullptr && "No platform backend to shutdown, or already shutdown?");
    ImGuiIO& io = ImGui::GetIO();

    ImGui_ImplSDL2_ShutdownMultiViewportSupport();

    if (bd->ClipboardTextData)
        SDL_free(bd->ClipboardTextData);
    for (ImGuiMouseCursor cursor_n = 0; cursor_n < ImGuiMouseCursor_COUNT; cursor_n++)
        SDL_FreeCursor(bd->MouseCursors[cursor_n]);
    ImGui_ImplSDL2_CloseGamepads();

    io.BackendPlatformName = nullptr;
    io.BackendPlatformUserData = nullptr;
    io.BackendFlags &= ~(ImGuiBackendFlags_HasMouseCursors | ImGuiBackendFlags_HasSetMousePos | ImGuiBackendFlags_HasGamepad | ImGuiBackendFlags_PlatformHasViewports | ImGuiBackendFlags_HasMouseHoveredViewport);
    IM_DELETE(bd);
}

// This code is incredibly messy because some of the functions we need for full viewport support are not available in SDL < 2.0.4.
static void ImGui_ImplSDL2_UpdateMouseData()
{
    ImGui_ImplSDL2_Data* bd = ImGui_ImplSDL2_GetBackendData();
    ImGuiIO& io = ImGui::GetIO();

    // We forward mouse input when hovered or captured (via SDL_MOUSEMOTION) or when focused (below)
#if SDL_HAS_CAPTURE_AND_GLOBAL_MOUSE
    // SDL_CaptureMouse() let the OS know e.g. that our imgui drag outside the SDL window boundaries shouldn't e.g. trigger other operations outside
    SDL_CaptureMouse((bd->MouseButtonsDown != 0) ? SDL_TRUE : SDL_FALSE);
    SDL_Window* focused_window = SDL_GetKeyboardFocus();
    const bool is_app_focused = (focused_window && (bd->Window == focused_window || ImGui_ImplSDL2_GetViewportForWindowID(SDL_GetWindowID(focused_window)) != NULL));
#else
    SDL_Window* focused_window = bd->Window;
    const bool is_app_focused = (SDL_GetWindowFlags(bd->Window) & SDL_WINDOW_INPUT_FOCUS) != 0; // SDL 2.0.3 and non-windowed systems: single-viewport only
#endif

    if (is_app_focused)
    {
        // (Optional) Set OS mouse position from Dear ImGui if requested (rarely used, only when io.ConfigNavMoveSetMousePos is enabled by user)
        if (io.WantSetMousePos)
        {
#if SDL_HAS_CAPTURE_AND_GLOBAL_MOUSE
            if (io.ConfigFlags & ImGuiConfigFlags_ViewportsEnable)
                SDL_WarpMouseGlobal((int)io.MousePos.x, (int)io.MousePos.y);
            else
#endif
                SDL_WarpMouseInWindow(bd->Window, (int)io.MousePos.x, (int)io.MousePos.y);
        }

        // (Optional) Fallback to provide mouse position when focused (SDL_MOUSEMOTION already provides this when hovered or captured)
        if (bd->MouseCanUseGlobalState && bd->MouseButtonsDown == 0)
        {
            // Single-viewport mode: mouse position in client window coordinates (io.MousePos is (0,0) when the mouse is on the upper-left corner of the app window)
            // Multi-viewport mode: mouse position in OS absolute coordinates (io.MousePos is (0,0) when the mouse is on the upper-left of the primary monitor)
            int mouse_x, mouse_y, window_x, window_y;
            SDL_GetGlobalMouseState(&mouse_x, &mouse_y);
            if (!(io.ConfigFlags & ImGuiConfigFlags_ViewportsEnable))
            {
                SDL_GetWindowPosition(focused_window, &window_x, &window_y);
                mouse_x -= window_x;
                mouse_y -= window_y;
            }
            io.AddMousePosEvent((float)mouse_x, (float)mouse_y);
        }
    }

    // (Optional) When using multiple viewports: call io.AddMouseViewportEvent() with the viewport the OS mouse cursor is hovering.
    // If ImGuiBackendFlags_HasMouseHoveredViewport is not set by the backend, Dear imGui will ignore this field and infer the information using its flawed heuristic.
    // - [!] SDL backend does NOT correctly ignore viewports with the _NoInputs flag.
    //       Some backend are not able to handle that correctly. If a backend report an hovered viewport that has the _NoInputs flag (e.g. when dragging a window
    //       for docking, the viewport has the _NoInputs flag in order to allow us to find the viewport under), then Dear ImGui is forced to ignore the value reported
    //       by the backend, and use its flawed heuristic to guess the viewport behind.
    // - [X] SDL backend correctly reports this regardless of another viewport behind focused and dragged from (we need this to find a useful drag and drop target).
    if (io.BackendFlags & ImGuiBackendFlags_HasMouseHoveredViewport)
    {
        ImGuiID mouse_viewport_id = 0;
        if (ImGuiViewport* mouse_viewport = ImGui_ImplSDL2_GetViewportForWindowID(bd->MouseWindowID))
            mouse_viewport_id = mouse_viewport->ID;
        io.AddMouseViewportEvent(mouse_viewport_id);
    }
}

static void ImGui_ImplSDL2_UpdateMouseCursor()
{
    ImGuiIO& io = ImGui::GetIO();
    if (io.ConfigFlags & ImGuiConfigFlags_NoMouseCursorChange)
        return;
    ImGui_ImplSDL2_Data* bd = ImGui_ImplSDL2_GetBackendData();

    ImGuiMouseCursor imgui_cursor = ImGui::GetMouseCursor();
    if (io.MouseDrawCursor || imgui_cursor == ImGuiMouseCursor_None)
    {
        // Hide OS mouse cursor if imgui is drawing it or if it wants no cursor
        SDL_ShowCursor(SDL_FALSE);
    }
    else
    {
        // Show OS mouse cursor
        SDL_Cursor* expected_cursor = bd->MouseCursors[imgui_cursor] ? bd->MouseCursors[imgui_cursor] : bd->MouseCursors[ImGuiMouseCursor_Arrow];
        if (bd->MouseLastCursor != expected_cursor)
        {
            SDL_SetCursor(expected_cursor); // SDL function doesn't have an early out (see #6113)
            bd->MouseLastCursor = expected_cursor;
        }
        SDL_ShowCursor(SDL_TRUE);
    }
}

static void ImGui_ImplSDL2_CloseGamepads()
{
    ImGui_ImplSDL2_Data* bd = ImGui_ImplSDL2_GetBackendData();
    if (bd->GamepadMode != ImGui_ImplSDL2_GamepadMode_Manual)
        for (SDL_GameController* gamepad : bd->Gamepads)
            SDL_GameControllerClose(gamepad);
    bd->Gamepads.resize(0);
}

void ImGui_ImplSDL2_SetGamepadMode(ImGui_ImplSDL2_GamepadMode mode, struct _SDL_GameController** manual_gamepads_array, int manual_gamepads_count)
{
    ImGui_ImplSDL2_Data* bd = ImGui_ImplSDL2_GetBackendData();
    ImGui_ImplSDL2_CloseGamepads();
    if (mode == ImGui_ImplSDL2_GamepadMode_Manual)
    {
        IM_ASSERT(manual_gamepads_array != nullptr || manual_gamepads_count <= 0);
        for (int n = 0; n < manual_gamepads_count; n++)
            bd->Gamepads.push_back(manual_gamepads_array[n]);
    }
    else
    {
        IM_ASSERT(manual_gamepads_array == nullptr && manual_gamepads_count <= 0);
        bd->WantUpdateGamepadsList = true;
    }
    bd->GamepadMode = mode;
}

static void ImGui_ImplSDL2_UpdateGamepadButton(ImGui_ImplSDL2_Data* bd, ImGuiIO& io, ImGuiKey key, SDL_GameControllerButton button_no)
{
    bool merged_value = false;
    for (SDL_GameController* gamepad : bd->Gamepads)
        merged_value |= SDL_GameControllerGetButton(gamepad, button_no) != 0;
    io.AddKeyEvent(key, merged_value);
}

static inline float Saturate(float v) { return v < 0.0f ? 0.0f : v  > 1.0f ? 1.0f : v; }
static void ImGui_ImplSDL2_UpdateGamepadAnalog(ImGui_ImplSDL2_Data* bd, ImGuiIO& io, ImGuiKey key, SDL_GameControllerAxis axis_no, float v0, float v1)
{
    float merged_value = 0.0f;
    for (SDL_GameController* gamepad : bd->Gamepads)
    {
        float vn = Saturate((float)(SDL_GameControllerGetAxis(gamepad, axis_no) - v0) / (float)(v1 - v0));
        if (merged_value < vn)
            merged_value = vn;
    }
    io.AddKeyAnalogEvent(key, merged_value > 0.1f, merged_value);
}

static void ImGui_ImplSDL2_UpdateGamepads()
{
    ImGui_ImplSDL2_Data* bd = ImGui_ImplSDL2_GetBackendData();
    ImGuiIO& io = ImGui::GetIO();

    // Update list of controller(s) to use
    if (bd->WantUpdateGamepadsList && bd->GamepadMode != ImGui_ImplSDL2_GamepadMode_Manual)
    {
        ImGui_ImplSDL2_CloseGamepads();
        int joystick_count = SDL_NumJoysticks();
        for (int n = 0; n < joystick_count; n++)
            if (SDL_IsGameController(n))
                if (SDL_GameController* gamepad = SDL_GameControllerOpen(n))
                {
                    bd->Gamepads.push_back(gamepad);
                    if (bd->GamepadMode == ImGui_ImplSDL2_GamepadMode_AutoFirst)
                        break;
                }
        bd->WantUpdateGamepadsList = false;
    }

    // FIXME: Technically feeding gamepad shouldn't depend on this now that they are regular inputs.
    if ((io.ConfigFlags & ImGuiConfigFlags_NavEnableGamepad) == 0)
        return;
    io.BackendFlags &= ~ImGuiBackendFlags_HasGamepad;
    if (bd->Gamepads.Size == 0)
        return;
    io.BackendFlags |= ImGuiBackendFlags_HasGamepad;

    // Update gamepad inputs
    const int thumb_dead_zone = 8000; // SDL_gamecontroller.h suggests using this value.
    ImGui_ImplSDL2_UpdateGamepadButton(bd, io, ImGuiKey_GamepadStart,       SDL_CONTROLLER_BUTTON_START);
    ImGui_ImplSDL2_UpdateGamepadButton(bd, io, ImGuiKey_GamepadBack,        SDL_CONTROLLER_BUTTON_BACK);
    ImGui_ImplSDL2_UpdateGamepadButton(bd, io, ImGuiKey_GamepadFaceLeft,    SDL_CONTROLLER_BUTTON_X);              // Xbox X, PS Square
    ImGui_ImplSDL2_UpdateGamepadButton(bd, io, ImGuiKey_GamepadFaceRight,   SDL_CONTROLLER_BUTTON_B);              // Xbox B, PS Circle
    ImGui_ImplSDL2_UpdateGamepadButton(bd, io, ImGuiKey_GamepadFaceUp,      SDL_CONTROLLER_BUTTON_Y);              // Xbox Y, PS Triangle
    ImGui_ImplSDL2_UpdateGamepadButton(bd, io, ImGuiKey_GamepadFaceDown,    SDL_CONTROLLER_BUTTON_A);              // Xbox A, PS Cross
    ImGui_ImplSDL2_UpdateGamepadButton(bd, io, ImGuiKey_GamepadDpadLeft,    SDL_CONTROLLER_BUTTON_DPAD_LEFT);
    ImGui_ImplSDL2_UpdateGamepadButton(bd, io, ImGuiKey_GamepadDpadRight,   SDL_CONTROLLER_BUTTON_DPAD_RIGHT);
    ImGui_ImplSDL2_UpdateGamepadButton(bd, io, ImGuiKey_GamepadDpadUp,      SDL_CONTROLLER_BUTTON_DPAD_UP);
    ImGui_ImplSDL2_UpdateGamepadButton(bd, io, ImGuiKey_GamepadDpadDown,    SDL_CONTROLLER_BUTTON_DPAD_DOWN);
    ImGui_ImplSDL2_UpdateGamepadButton(bd, io, ImGuiKey_GamepadL1,          SDL_CONTROLLER_BUTTON_LEFTSHOULDER);
    ImGui_ImplSDL2_UpdateGamepadButton(bd, io, ImGuiKey_GamepadR1,          SDL_CONTROLLER_BUTTON_RIGHTSHOULDER);
    ImGui_ImplSDL2_UpdateGamepadAnalog(bd, io, ImGuiKey_GamepadL2,          SDL_CONTROLLER_AXIS_TRIGGERLEFT,  0.0f, 32767);
    ImGui_ImplSDL2_UpdateGamepadAnalog(bd, io, ImGuiKey_GamepadR2,          SDL_CONTROLLER_AXIS_TRIGGERRIGHT, 0.0f, 32767);
    ImGui_ImplSDL2_UpdateGamepadButton(bd, io, ImGuiKey_GamepadL3,          SDL_CONTROLLER_BUTTON_LEFTSTICK);
    ImGui_ImplSDL2_UpdateGamepadButton(bd, io, ImGuiKey_GamepadR3,          SDL_CONTROLLER_BUTTON_RIGHTSTICK);
    ImGui_ImplSDL2_UpdateGamepadAnalog(bd, io, ImGuiKey_GamepadLStickLeft,  SDL_CONTROLLER_AXIS_LEFTX,  -thumb_dead_zone, -32768);
    ImGui_ImplSDL2_UpdateGamepadAnalog(bd, io, ImGuiKey_GamepadLStickRight, SDL_CONTROLLER_AXIS_LEFTX,  +thumb_dead_zone, +32767);
    ImGui_ImplSDL2_UpdateGamepadAnalog(bd, io, ImGuiKey_GamepadLStickUp,    SDL_CONTROLLER_AXIS_LEFTY,  -thumb_dead_zone, -32768);
    ImGui_ImplSDL2_UpdateGamepadAnalog(bd, io, ImGuiKey_GamepadLStickDown,  SDL_CONTROLLER_AXIS_LEFTY,  +thumb_dead_zone, +32767);
    ImGui_ImplSDL2_UpdateGamepadAnalog(bd, io, ImGuiKey_GamepadRStickLeft,  SDL_CONTROLLER_AXIS_RIGHTX, -thumb_dead_zone, -32768);
    ImGui_ImplSDL2_UpdateGamepadAnalog(bd, io, ImGuiKey_GamepadRStickRight, SDL_CONTROLLER_AXIS_RIGHTX, +thumb_dead_zone, +32767);
    ImGui_ImplSDL2_UpdateGamepadAnalog(bd, io, ImGuiKey_GamepadRStickUp,    SDL_CONTROLLER_AXIS_RIGHTY, -thumb_dead_zone, -32768);
    ImGui_ImplSDL2_UpdateGamepadAnalog(bd, io, ImGuiKey_GamepadRStickDown,  SDL_CONTROLLER_AXIS_RIGHTY, +thumb_dead_zone, +32767);
}

// FIXME: Note that doesn't update with DPI/Scaling change only as SDL2 doesn't have an event for it (SDL3 has).
static void ImGui_ImplSDL2_UpdateMonitors()
{
    ImGui_ImplSDL2_Data* bd = ImGui_ImplSDL2_GetBackendData();
    ImGuiPlatformIO& platform_io = ImGui::GetPlatformIO();
    platform_io.Monitors.resize(0);
    bd->WantUpdateMonitors = false;
    int display_count = SDL_GetNumVideoDisplays();
    for (int n = 0; n < display_count; n++)
    {
        // Warning: the validity of monitor DPI information on Windows depends on the application DPI awareness settings, which generally needs to be set in the manifest or at runtime.
        ImGuiPlatformMonitor monitor;
        SDL_Rect r;
        SDL_GetDisplayBounds(n, &r);
        monitor.MainPos = monitor.WorkPos = ImVec2((float)r.x, (float)r.y);
        monitor.MainSize = monitor.WorkSize = ImVec2((float)r.w, (float)r.h);
#if SDL_HAS_USABLE_DISPLAY_BOUNDS
        SDL_GetDisplayUsableBounds(n, &r);
        monitor.WorkPos = ImVec2((float)r.x, (float)r.y);
        monitor.WorkSize = ImVec2((float)r.w, (float)r.h);
#endif
#if SDL_HAS_PER_MONITOR_DPI
        // FIXME-VIEWPORT: On MacOS SDL reports actual monitor DPI scale, ignoring OS configuration. We may want to set
        //  DpiScale to cocoa_window.backingScaleFactor here.
        float dpi = 0.0f;
        if (!SDL_GetDisplayDPI(n, &dpi, nullptr, nullptr))
        {
            if (dpi <= 0.0f)
                continue; // Some accessibility applications are declaring virtual monitors with a DPI of 0, see #7902.
            monitor.DpiScale = dpi / 96.0f;
        }
#endif
        monitor.PlatformHandle = (void*)(intptr_t)n;
        platform_io.Monitors.push_back(monitor);
    }
}

void ImGui_ImplSDL2_NewFrame()
{
    ImGui_ImplSDL2_Data* bd = ImGui_ImplSDL2_GetBackendData();
    IM_ASSERT(bd != nullptr && "Context or backend not initialized! Did you call ImGui_ImplSDL2_Init()?");
    ImGuiIO& io = ImGui::GetIO();

    // Setup display size (every frame to accommodate for window resizing)
    int w, h;
    int display_w, display_h;
    SDL_GetWindowSize(bd->Window, &w, &h);
    if (SDL_GetWindowFlags(bd->Window) & SDL_WINDOW_MINIMIZED)
        w = h = 0;
    if (bd->Renderer != nullptr)
        SDL_GetRendererOutputSize(bd->Renderer, &display_w, &display_h);
#if SDL_HAS_VULKAN
    else if (SDL_GetWindowFlags(bd->Window) & SDL_WINDOW_VULKAN)
        SDL_Vulkan_GetDrawableSize(bd->Window, &display_w, &display_h);
#endif
    else
        SDL_GL_GetDrawableSize(bd->Window, &display_w, &display_h);
    io.DisplaySize = ImVec2((float)w, (float)h);
    if (w > 0 && h > 0)
        io.DisplayFramebufferScale = ImVec2((float)display_w / w, (float)display_h / h);

    // Update monitors
    if (bd->WantUpdateMonitors)
        ImGui_ImplSDL2_UpdateMonitors();

    // Setup time step (we don't use SDL_GetTicks() because it is using millisecond resolution)
    // (Accept SDL_GetPerformanceCounter() not returning a monotonically increasing value. Happens in VMs and Emscripten, see #6189, #6114, #3644)
    static Uint64 frequency = SDL_GetPerformanceFrequency();
    Uint64 current_time = SDL_GetPerformanceCounter();
    if (current_time <= bd->Time)
        current_time = bd->Time + 1;
    io.DeltaTime = bd->Time > 0 ? (float)((double)(current_time - bd->Time) / frequency) : (float)(1.0f / 60.0f);
    bd->Time = current_time;

    if (bd->MouseLastLeaveFrame && bd->MouseLastLeaveFrame >= ImGui::GetFrameCount() && bd->MouseButtonsDown == 0)
    {
        bd->MouseWindowID = 0;
        bd->MouseLastLeaveFrame = 0;
        io.AddMousePosEvent(-FLT_MAX, -FLT_MAX);
    }

    // Our io.AddMouseViewportEvent() calls will only be valid when not capturing.
    // Technically speaking testing for 'bd->MouseButtonsDown == 0' would be more rigorous, but testing for payload reduces noise and potential side-effects.
    if (bd->MouseCanReportHoveredViewport && ImGui::GetDragDropPayload() == nullptr)
        io.BackendFlags |= ImGuiBackendFlags_HasMouseHoveredViewport;
    else
        io.BackendFlags &= ~ImGuiBackendFlags_HasMouseHoveredViewport;

    ImGui_ImplSDL2_UpdateMouseData();
    ImGui_ImplSDL2_UpdateMouseCursor();

    // Update game controllers (if enabled and available)
    ImGui_ImplSDL2_UpdateGamepads();
}

//--------------------------------------------------------------------------------------------------------
// MULTI-VIEWPORT / PLATFORM INTERFACE SUPPORT
// This is an _advanced_ and _optional_ feature, allowing the backend to create and handle multiple viewports simultaneously.
// If you are new to dear imgui or creating a new binding for dear imgui, it is recommended that you completely ignore this section first..
//--------------------------------------------------------------------------------------------------------

// Helper structure we store in the void* RendererUserData field of each ImGuiViewport to easily retrieve our backend data.
struct ImGui_ImplSDL2_ViewportData
{
    SDL_Window*     Window;
    Uint32          WindowID;
    bool            WindowOwned;
    SDL_GLContext   GLContext;

    ImGui_ImplSDL2_ViewportData() { Window = nullptr; WindowID = 0; WindowOwned = false; GLContext = nullptr; }
    ~ImGui_ImplSDL2_ViewportData() { IM_ASSERT(Window == nullptr && GLContext == nullptr); }
};

static void ImGui_ImplSDL2_CreateWindow(ImGuiViewport* viewport)
{
    ImGui_ImplSDL2_Data* bd = ImGui_ImplSDL2_GetBackendData();
    ImGui_ImplSDL2_ViewportData* vd = IM_NEW(ImGui_ImplSDL2_ViewportData)();
    viewport->PlatformUserData = vd;

    ImGuiViewport* main_viewport = ImGui::GetMainViewport();
    ImGui_ImplSDL2_ViewportData* main_viewport_data = (ImGui_ImplSDL2_ViewportData*)main_viewport->PlatformUserData;

    // Share GL resources with main context
    bool use_opengl = (main_viewport_data->GLContext != nullptr);
    SDL_GLContext backup_context = nullptr;
    if (use_opengl)
    {
        backup_context = SDL_GL_GetCurrentContext();
        SDL_GL_SetAttribute(SDL_GL_SHARE_WITH_CURRENT_CONTEXT, 1);
        SDL_GL_MakeCurrent(main_viewport_data->Window, main_viewport_data->GLContext);
    }

    Uint32 sdl_flags = 0;
    sdl_flags |= use_opengl ? SDL_WINDOW_OPENGL : (bd->UseVulkan ? SDL_WINDOW_VULKAN : 0);
    sdl_flags |= SDL_GetWindowFlags(bd->Window) & SDL_WINDOW_ALLOW_HIGHDPI;
    sdl_flags |= SDL_WINDOW_HIDDEN;
    sdl_flags |= (viewport->Flags & ImGuiViewportFlags_NoDecoration) ? SDL_WINDOW_BORDERLESS : 0;
    sdl_flags |= (viewport->Flags & ImGuiViewportFlags_NoDecoration) ? 0 : SDL_WINDOW_RESIZABLE;
#if !defined(_WIN32)
    // See SDL hack in ImGui_ImplSDL2_ShowWindow().
    sdl_flags |= (viewport->Flags & ImGuiViewportFlags_NoTaskBarIcon) ? SDL_WINDOW_SKIP_TASKBAR : 0;
#endif
#if SDL_HAS_ALWAYS_ON_TOP
    sdl_flags |= (viewport->Flags & ImGuiViewportFlags_TopMost) ? SDL_WINDOW_ALWAYS_ON_TOP : 0;
#endif
    vd->Window = SDL_CreateWindow("No Title Yet", (int)viewport->Pos.x, (int)viewport->Pos.y, (int)viewport->Size.x, (int)viewport->Size.y, sdl_flags);
    vd->WindowOwned = true;
    if (use_opengl)
    {
        vd->GLContext = SDL_GL_CreateContext(vd->Window);
        SDL_GL_SetSwapInterval(0);
    }
    if (use_opengl && backup_context)
        SDL_GL_MakeCurrent(vd->Window, backup_context);

    viewport->PlatformHandle = (void*)(intptr_t)SDL_GetWindowID(vd->Window);
    viewport->PlatformHandleRaw = nullptr;
    SDL_SysWMinfo info;
    SDL_VERSION(&info.version);
    if (SDL_GetWindowWMInfo(vd->Window, &info))
    {
#if defined(SDL_VIDEO_DRIVER_WINDOWS)
        viewport->PlatformHandleRaw = info.info.win.window;
#elif defined(__APPLE__) && defined(SDL_VIDEO_DRIVER_COCOA)
        viewport->PlatformHandleRaw = (void*)info.info.cocoa.window;
#endif
    }
}

static void ImGui_ImplSDL2_DestroyWindow(ImGuiViewport* viewport)
{
    if (ImGui_ImplSDL2_ViewportData* vd = (ImGui_ImplSDL2_ViewportData*)viewport->PlatformUserData)
    {
        if (vd->GLContext && vd->WindowOwned)
            SDL_GL_DeleteContext(vd->GLContext);
        if (vd->Window && vd->WindowOwned)
            SDL_DestroyWindow(vd->Window);
        vd->GLContext = nullptr;
        vd->Window = nullptr;
        IM_DELETE(vd);
    }
    viewport->PlatformUserData = viewport->PlatformHandle = nullptr;
}

static void ImGui_ImplSDL2_ShowWindow(ImGuiViewport* viewport)
{
    ImGui_ImplSDL2_ViewportData* vd = (ImGui_ImplSDL2_ViewportData*)viewport->PlatformUserData;
#if defined(_WIN32) && !(defined(WINAPI_FAMILY) && (WINAPI_FAMILY == WINAPI_FAMILY_APP || WINAPI_FAMILY == WINAPI_FAMILY_GAMES))
    HWND hwnd = (HWND)viewport->PlatformHandleRaw;

    // SDL hack: Hide icon from task bar
    // Note: SDL 2.0.6+ has a SDL_WINDOW_SKIP_TASKBAR flag which is supported under Windows but the way it create the window breaks our seamless transition.
    if (viewport->Flags & ImGuiViewportFlags_NoTaskBarIcon)
    {
        LONG ex_style = ::GetWindowLong(hwnd, GWL_EXSTYLE);
        ex_style &= ~WS_EX_APPWINDOW;
        ex_style |= WS_EX_TOOLWINDOW;
        ::SetWindowLong(hwnd, GWL_EXSTYLE, ex_style);
    }
#endif

#if SDL_HAS_SHOW_WINDOW_ACTIVATION_HINT
    SDL_SetHint(SDL_HINT_WINDOW_NO_ACTIVATION_WHEN_SHOWN, (viewport->Flags & ImGuiViewportFlags_NoFocusOnAppearing) ? "1" : "0");
#elif defined(_WIN32)
    // SDL hack: SDL always activate/focus windows :/
    if (viewport->Flags & ImGuiViewportFlags_NoFocusOnAppearing)
    {
        ::ShowWindow(hwnd, SW_SHOWNA);
        return;
    }
#endif
    SDL_ShowWindow(vd->Window);
}

static ImVec2 ImGui_ImplSDL2_GetWindowPos(ImGuiViewport* viewport)
{
    ImGui_ImplSDL2_ViewportData* vd = (ImGui_ImplSDL2_ViewportData*)viewport->PlatformUserData;
    int x = 0, y = 0;
    SDL_GetWindowPosition(vd->Window, &x, &y);
    return ImVec2((float)x, (float)y);
}

static void ImGui_ImplSDL2_SetWindowPos(ImGuiViewport* viewport, ImVec2 pos)
{
    ImGui_ImplSDL2_ViewportData* vd = (ImGui_ImplSDL2_ViewportData*)viewport->PlatformUserData;
    SDL_SetWindowPosition(vd->Window, (int)pos.x, (int)pos.y);
}

static ImVec2 ImGui_ImplSDL2_GetWindowSize(ImGuiViewport* viewport)
{
    ImGui_ImplSDL2_ViewportData* vd = (ImGui_ImplSDL2_ViewportData*)viewport->PlatformUserData;
    int w = 0, h = 0;
    SDL_GetWindowSize(vd->Window, &w, &h);
    return ImVec2((float)w, (float)h);
}

static void ImGui_ImplSDL2_SetWindowSize(ImGuiViewport* viewport, ImVec2 size)
{
    ImGui_ImplSDL2_ViewportData* vd = (ImGui_ImplSDL2_ViewportData*)viewport->PlatformUserData;
    SDL_SetWindowSize(vd->Window, (int)size.x, (int)size.y);
}

static void ImGui_ImplSDL2_SetWindowTitle(ImGuiViewport* viewport, const char* title)
{
    ImGui_ImplSDL2_ViewportData* vd = (ImGui_ImplSDL2_ViewportData*)viewport->PlatformUserData;
    SDL_SetWindowTitle(vd->Window, title);
}

#if SDL_HAS_WINDOW_ALPHA
static void ImGui_ImplSDL2_SetWindowAlpha(ImGuiViewport* viewport, float alpha)
{
    ImGui_ImplSDL2_ViewportData* vd = (ImGui_ImplSDL2_ViewportData*)viewport->PlatformUserData;
    SDL_SetWindowOpacity(vd->Window, alpha);
}
#endif

static void ImGui_ImplSDL2_SetWindowFocus(ImGuiViewport* viewport)
{
    ImGui_ImplSDL2_ViewportData* vd = (ImGui_ImplSDL2_ViewportData*)viewport->PlatformUserData;
    SDL_RaiseWindow(vd->Window);
}

static bool ImGui_ImplSDL2_GetWindowFocus(ImGuiViewport* viewport)
{
    ImGui_ImplSDL2_ViewportData* vd = (ImGui_ImplSDL2_ViewportData*)viewport->PlatformUserData;
    return (SDL_GetWindowFlags(vd->Window) & SDL_WINDOW_INPUT_FOCUS) != 0;
}

static bool ImGui_ImplSDL2_GetWindowMinimized(ImGuiViewport* viewport)
{
    ImGui_ImplSDL2_ViewportData* vd = (ImGui_ImplSDL2_ViewportData*)viewport->PlatformUserData;
    return (SDL_GetWindowFlags(vd->Window) & SDL_WINDOW_MINIMIZED) != 0;
}

static void ImGui_ImplSDL2_RenderWindow(ImGuiViewport* viewport, void*)
{
    ImGui_ImplSDL2_ViewportData* vd = (ImGui_ImplSDL2_ViewportData*)viewport->PlatformUserData;
    if (vd->GLContext)
        SDL_GL_MakeCurrent(vd->Window, vd->GLContext);
}

static void ImGui_ImplSDL2_SwapBuffers(ImGuiViewport* viewport, void*)
{
    ImGui_ImplSDL2_ViewportData* vd = (ImGui_ImplSDL2_ViewportData*)viewport->PlatformUserData;
    if (vd->GLContext)
    {
        SDL_GL_MakeCurrent(vd->Window, vd->GLContext);
        SDL_GL_SwapWindow(vd->Window);
    }
}

// Vulkan support (the Vulkan renderer needs to call a platform-side support function to create the surface)
// SDL is graceful enough to _not_ need <vulkan/vulkan.h> so we can safely include this.
#if SDL_HAS_VULKAN
#include <SDL_vulkan.h>
static int ImGui_ImplSDL2_CreateVkSurface(ImGuiViewport* viewport, ImU64 vk_instance, const void* vk_allocator, ImU64* out_vk_surface)
{
    ImGui_ImplSDL2_ViewportData* vd = (ImGui_ImplSDL2_ViewportData*)viewport->PlatformUserData;
    (void)vk_allocator;
    SDL_bool ret = SDL_Vulkan_CreateSurface(vd->Window, (VkInstance)vk_instance, (VkSurfaceKHR*)out_vk_surface);
    return ret ? 0 : 1; // ret ? VK_SUCCESS : VK_NOT_READY
}
#endif // SDL_HAS_VULKAN

static void ImGui_ImplSDL2_InitMultiViewportSupport(SDL_Window* window, void* sdl_gl_context)
{
    // Register platform interface (will be coupled with a renderer interface)
    ImGuiPlatformIO& platform_io = ImGui::GetPlatformIO();
    platform_io.Platform_CreateWindow = ImGui_ImplSDL2_CreateWindow;
    platform_io.Platform_DestroyWindow = ImGui_ImplSDL2_DestroyWindow;
    platform_io.Platform_ShowWindow = ImGui_ImplSDL2_ShowWindow;
    platform_io.Platform_SetWindowPos = ImGui_ImplSDL2_SetWindowPos;
    platform_io.Platform_GetWindowPos = ImGui_ImplSDL2_GetWindowPos;
    platform_io.Platform_SetWindowSize = ImGui_ImplSDL2_SetWindowSize;
    platform_io.Platform_GetWindowSize = ImGui_ImplSDL2_GetWindowSize;
    platform_io.Platform_SetWindowFocus = ImGui_ImplSDL2_SetWindowFocus;
    platform_io.Platform_GetWindowFocus = ImGui_ImplSDL2_GetWindowFocus;
    platform_io.Platform_GetWindowMinimized = ImGui_ImplSDL2_GetWindowMinimized;
    platform_io.Platform_SetWindowTitle = ImGui_ImplSDL2_SetWindowTitle;
    platform_io.Platform_RenderWindow = ImGui_ImplSDL2_RenderWindow;
    platform_io.Platform_SwapBuffers = ImGui_ImplSDL2_SwapBuffers;
#if SDL_HAS_WINDOW_ALPHA
    platform_io.Platform_SetWindowAlpha = ImGui_ImplSDL2_SetWindowAlpha;
#endif
#if SDL_HAS_VULKAN
    platform_io.Platform_CreateVkSurface = ImGui_ImplSDL2_CreateVkSurface;
#endif

    // Register main window handle (which is owned by the main application, not by us)
    // This is mostly for simplicity and consistency, so that our code (e.g. mouse handling etc.) can use same logic for main and secondary viewports.
    ImGuiViewport* main_viewport = ImGui::GetMainViewport();
    ImGui_ImplSDL2_ViewportData* vd = IM_NEW(ImGui_ImplSDL2_ViewportData)();
    vd->Window = window;
    vd->WindowID = SDL_GetWindowID(window);
    vd->WindowOwned = false;
    vd->GLContext = sdl_gl_context;
    main_viewport->PlatformUserData = vd;
    main_viewport->PlatformHandle = (void*)(intptr_t)vd->WindowID;
}

static void ImGui_ImplSDL2_ShutdownMultiViewportSupport()
{
    ImGui::DestroyPlatformWindows();
}

//-----------------------------------------------------------------------------

#if defined(__clang__)
#pragma clang diagnostic pop
#endif

#endif // #ifndef IMGUI_DISABLE<|MERGE_RESOLUTION|>--- conflicted
+++ resolved
@@ -126,12 +126,9 @@
 #define SDL_HAS_USABLE_DISPLAY_BOUNDS       SDL_VERSION_ATLEAST(2,0,5)
 #define SDL_HAS_PER_MONITOR_DPI             SDL_VERSION_ATLEAST(2,0,4)
 #define SDL_HAS_VULKAN                      SDL_VERSION_ATLEAST(2,0,6)
-<<<<<<< HEAD
 #define SDL_HAS_DISPLAY_EVENT               SDL_VERSION_ATLEAST(2,0,9)
+#define SDL_HAS_OPEN_URL                    SDL_VERSION_ATLEAST(2,0,14)
 #define SDL_HAS_SHOW_WINDOW_ACTIVATION_HINT SDL_VERSION_ATLEAST(2,0,18)
-=======
-#define SDL_HAS_OPEN_URL                    SDL_VERSION_ATLEAST(2,0,14)
->>>>>>> c4a32a12
 #if SDL_HAS_VULKAN
 #include <SDL_vulkan.h>
 #else

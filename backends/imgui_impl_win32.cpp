--- conflicted
+++ resolved
@@ -75,12 +75,6 @@
 //  2017-10-23: Inputs: Using Win32 ::SetCapture/::GetCapture() to retrieve mouse positions outside the client area when dragging.
 //  2016-11-12: Inputs: Only call Win32 ::SetCursor(nullptr) when io.MouseDrawCursor is set.
 
-<<<<<<< HEAD
-// Forward Declarations
-static void ImGui_ImplWin32_InitPlatformInterface(bool platformHasOwnDC);
-static void ImGui_ImplWin32_ShutdownPlatformInterface();
-static void ImGui_ImplWin32_UpdateMonitors();
-=======
 #include "imgui.h"
 #ifndef IMGUI_DISABLE
 #include "imgui_impl_win32.h"
@@ -108,7 +102,11 @@
 #pragma GCC diagnostic push
 #pragma GCC diagnostic ignored "-Wcast-function-type"       // warning: cast between incompatible function types (for loader)
 #endif
->>>>>>> 50b2ff0b
+
+// Forward Declarations
+static void ImGui_ImplWin32_InitPlatformInterface(bool platform_has_own_dc);
+static void ImGui_ImplWin32_ShutdownPlatformInterface();
+static void ImGui_ImplWin32_UpdateMonitors();
 
 struct ImGui_ImplWin32_Data
 {

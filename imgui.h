--- conflicted
+++ resolved
@@ -305,12 +305,8 @@
     IMGUI_API void          SetNextWindowContentSize(const ImVec2& size);                               // set next window content size (~ scrollable client area, which enforce the range of scrollbars). Not including window decorations (title bar, menu bar, etc.) nor WindowPadding. set an axis to 0.0f to leave it automatic. call before Begin()
     IMGUI_API void          SetNextWindowCollapsed(bool collapsed, ImGuiCond cond = 0);                 // set next window collapsed state. call before Begin()
     IMGUI_API void          SetNextWindowFocus();                                                       // set next window to be focused / top-most. call before Begin()
-<<<<<<< HEAD
-    IMGUI_API void          SetNextWindowBgAlpha(float alpha);                                          // set next window background color alpha. helper to easily modify ImGuiCol_WindowBg/ChildBg/PopupBg. you may also use ImGuiWindowFlags_NoBackground.
+    IMGUI_API void          SetNextWindowBgAlpha(float alpha);                                          // set next window background color alpha. helper to easily override the Alpha component of ImGuiCol_WindowBg/ChildBg/PopupBg. you may also use ImGuiWindowFlags_NoBackground.
     IMGUI_API void          SetNextWindowViewport(ImGuiID viewport_id);                                 // set next window viewport
-=======
-    IMGUI_API void          SetNextWindowBgAlpha(float alpha);                                          // set next window background color alpha. helper to easily override the Alpha component of ImGuiCol_WindowBg/ChildBg/PopupBg. you may also use ImGuiWindowFlags_NoBackground.
->>>>>>> 6e1f8be0
     IMGUI_API void          SetWindowPos(const ImVec2& pos, ImGuiCond cond = 0);                        // (not recommended) set current window position - call within Begin()/End(). prefer using SetNextWindowPos(), as this may incur tearing and side-effects.
     IMGUI_API void          SetWindowSize(const ImVec2& size, ImGuiCond cond = 0);                      // (not recommended) set current window size - call within Begin()/End(). set to ImVec2(0,0) to force an auto-fit. prefer using SetNextWindowSize(), as this may incur tearing and minor side-effects.
     IMGUI_API void          SetWindowCollapsed(bool collapsed, ImGuiCond cond = 0);                     // (not recommended) set current window collapsed state. prefer using SetNextWindowCollapsed().

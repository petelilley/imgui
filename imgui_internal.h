// dear imgui, v1.91.8 WIP
// (internal structures/api)

// You may use this file to debug, understand or extend Dear ImGui features but we don't provide any guarantee of forward compatibility.

/*

Index of this file:

// [SECTION] Header mess
// [SECTION] Forward declarations
// [SECTION] Context pointer
// [SECTION] STB libraries includes
// [SECTION] Macros
// [SECTION] Generic helpers
// [SECTION] ImDrawList support
// [SECTION] Data types support
// [SECTION] Widgets support: flags, enums, data structures
// [SECTION] Popup support
// [SECTION] Inputs support
// [SECTION] Clipper support
// [SECTION] Navigation support
// [SECTION] Typing-select support
// [SECTION] Columns support
// [SECTION] Box-select support
// [SECTION] Multi-select support
// [SECTION] Docking support
// [SECTION] Viewport support
// [SECTION] Settings support
// [SECTION] Localization support
// [SECTION] Error handling, State recovery support
// [SECTION] Metrics, Debug tools
// [SECTION] Generic context hooks
// [SECTION] ImGuiContext (main imgui context)
// [SECTION] ImGuiWindowTempData, ImGuiWindow
// [SECTION] Tab bar, Tab item support
// [SECTION] Table support
// [SECTION] ImGui internal API
// [SECTION] ImFontAtlas internal API
// [SECTION] Test Engine specific hooks (imgui_test_engine)

*/

#pragma once
#ifndef IMGUI_DISABLE

//-----------------------------------------------------------------------------
// [SECTION] Header mess
//-----------------------------------------------------------------------------

#ifndef IMGUI_VERSION
#include "imgui.h"
#endif

#include <stdio.h>      // FILE*, sscanf
#include <stdlib.h>     // NULL, malloc, free, qsort, atoi, atof
#include <math.h>       // sqrtf, fabsf, fmodf, powf, floorf, ceilf, cosf, sinf
#include <limits.h>     // INT_MIN, INT_MAX

// Enable SSE intrinsics if available
#if (defined __SSE__ || defined __x86_64__ || defined _M_X64 || (defined(_M_IX86_FP) && (_M_IX86_FP >= 1))) && !defined(IMGUI_DISABLE_SSE)
#define IMGUI_ENABLE_SSE
#include <immintrin.h>
#if (defined __AVX__ || defined __SSE4_2__)
#define IMGUI_ENABLE_SSE4_2
#include <nmmintrin.h>
#endif
#endif
// Emscripten has partial SSE 4.2 support where _mm_crc32_u32 is not available. See https://emscripten.org/docs/porting/simd.html#id11 and #8213
#if defined(IMGUI_ENABLE_SSE4_2) && !defined(IMGUI_USE_LEGACY_CRC32_ADLER) && !defined(__EMSCRIPTEN__)
#define IMGUI_ENABLE_SSE4_2_CRC
#endif

// Visual Studio warnings
#ifdef _MSC_VER
#pragma warning (push)
#pragma warning (disable: 4251)     // class 'xxx' needs to have dll-interface to be used by clients of struct 'xxx' // when IMGUI_API is set to__declspec(dllexport)
#pragma warning (disable: 26812)    // The enum type 'xxx' is unscoped. Prefer 'enum class' over 'enum' (Enum.3). [MSVC Static Analyzer)
#pragma warning (disable: 26495)    // [Static Analyzer] Variable 'XXX' is uninitialized. Always initialize a member variable (type.6).
#if defined(_MSC_VER) && _MSC_VER >= 1922 // MSVC 2019 16.2 or later
#pragma warning (disable: 5054)     // operator '|': deprecated between enumerations of different types
#endif
#endif

// Clang/GCC warnings with -Weverything
#if defined(__clang__)
#pragma clang diagnostic push
#if __has_warning("-Wunknown-warning-option")
#pragma clang diagnostic ignored "-Wunknown-warning-option"         // warning: unknown warning group 'xxx'
#endif
#pragma clang diagnostic ignored "-Wunknown-pragmas"                // warning: unknown warning group 'xxx'
#pragma clang diagnostic ignored "-Wfloat-equal"                    // warning: comparing floating point with == or != is unsafe // storing and comparing against same constants ok, for ImFloor()
#pragma clang diagnostic ignored "-Wold-style-cast"                 // warning: use of old-style cast
#pragma clang diagnostic ignored "-Wzero-as-null-pointer-constant"  // warning: zero as null pointer constant
#pragma clang diagnostic ignored "-Wdouble-promotion"               // warning: implicit conversion from 'float' to 'double' when passing argument to function
#pragma clang diagnostic ignored "-Wimplicit-int-float-conversion"  // warning: implicit conversion from 'xxx' to 'float' may lose precision
#pragma clang diagnostic ignored "-Wmissing-noreturn"               // warning: function 'xxx' could be declared with attribute 'noreturn'
#pragma clang diagnostic ignored "-Wdeprecated-enum-enum-conversion"// warning: bitwise operation between different enumeration types ('XXXFlags_' and 'XXXFlagsPrivate_') is deprecated
#pragma clang diagnostic ignored "-Wunsafe-buffer-usage"            // warning: 'xxx' is an unsafe pointer used for buffer access
#pragma clang diagnostic ignored "-Wnontrivial-memaccess"           // warning: first argument in call to 'memset' is a pointer to non-trivially copyable type
#elif defined(__GNUC__)
#pragma GCC diagnostic push
#pragma GCC diagnostic ignored "-Wpragmas"                          // warning: unknown option after '#pragma GCC diagnostic' kind
#pragma GCC diagnostic ignored "-Wfloat-equal"                      // warning: comparing floating-point with '==' or '!=' is unsafe
#pragma GCC diagnostic ignored "-Wclass-memaccess"                  // [__GNUC__ >= 8] warning: 'memset/memcpy' clearing/writing an object of type 'xxxx' with no trivial copy-assignment; use assignment or value-initialization instead
#pragma GCC diagnostic ignored "-Wdeprecated-enum-enum-conversion"  // warning: bitwise operation between different enumeration types ('XXXFlags_' and 'XXXFlagsPrivate_') is deprecated
#endif

// In 1.89.4, we moved the implementation of "courtesy maths operators" from imgui_internal.h in imgui.h
// As they are frequently requested, we do not want to encourage to many people using imgui_internal.h
#if defined(IMGUI_DEFINE_MATH_OPERATORS) && !defined(IMGUI_DEFINE_MATH_OPERATORS_IMPLEMENTED)
#error Please '#define IMGUI_DEFINE_MATH_OPERATORS' _BEFORE_ including imgui.h!
#endif

// Legacy defines
#ifdef IMGUI_DISABLE_FORMAT_STRING_FUNCTIONS            // Renamed in 1.74
#error Use IMGUI_DISABLE_DEFAULT_FORMAT_FUNCTIONS
#endif
#ifdef IMGUI_DISABLE_MATH_FUNCTIONS                     // Renamed in 1.74
#error Use IMGUI_DISABLE_DEFAULT_MATH_FUNCTIONS
#endif

// Enable stb_truetype by default unless FreeType is enabled.
// You can compile with both by defining both IMGUI_ENABLE_FREETYPE and IMGUI_ENABLE_STB_TRUETYPE together.
#ifndef IMGUI_ENABLE_FREETYPE
#define IMGUI_ENABLE_STB_TRUETYPE
#endif

//-----------------------------------------------------------------------------
// [SECTION] Forward declarations
//-----------------------------------------------------------------------------

// Utilities
// (other types which are not forwarded declared are: ImBitArray<>, ImSpan<>, ImSpanAllocator<>, ImPool<>, ImChunkStream<>)
struct ImBitVector;                 // Store 1-bit per value
struct ImRect;                      // An axis-aligned rectangle (2 points)
struct ImGuiTextIndex;              // Maintain a line index for a text buffer.

// ImDrawList/ImFontAtlas
struct ImDrawDataBuilder;           // Helper to build a ImDrawData instance
struct ImDrawListSharedData;        // Data shared between all ImDrawList instances

// ImGui
struct ImGuiBoxSelectState;         // Box-selection state (currently used by multi-selection, could potentially be used by others)
struct ImGuiColorMod;               // Stacked color modifier, backup of modified data so we can restore it
struct ImGuiContext;                // Main Dear ImGui context
struct ImGuiContextHook;            // Hook for extensions like ImGuiTestEngine
struct ImGuiDataVarInfo;            // Variable information (e.g. to access style variables from an enum)
struct ImGuiDataTypeInfo;           // Type information associated to a ImGuiDataType enum
struct ImGuiDeactivatedItemData;    // Data for IsItemDeactivated()/IsItemDeactivatedAfterEdit() function.
struct ImGuiDockContext;            // Docking system context
struct ImGuiDockRequest;            // Docking system dock/undock queued request
struct ImGuiDockNode;               // Docking system node (hold a list of Windows OR two child dock nodes)
struct ImGuiDockNodeSettings;       // Storage for a dock node in .ini file (we preserve those even if the associated dock node isn't active during the session)
struct ImGuiErrorRecoveryState;     // Storage of stack sizes for error handling and recovery
struct ImGuiGroupData;              // Stacked storage data for BeginGroup()/EndGroup()
struct ImGuiInputTextState;         // Internal state of the currently focused/edited text input box
struct ImGuiInputTextDeactivateData;// Short term storage to backup text of a deactivating InputText() while another is stealing active id
struct ImGuiLastItemData;           // Status storage for last submitted items
struct ImGuiLocEntry;               // A localization entry.
struct ImGuiMenuColumns;            // Simple column measurement, currently used for MenuItem() only
struct ImGuiMultiSelectState;       // Multi-selection persistent state (for focused selection).
struct ImGuiMultiSelectTempData;    // Multi-selection temporary state (while traversing).
struct ImGuiNavItemData;            // Result of a keyboard/gamepad directional navigation move query result
struct ImGuiMetricsConfig;          // Storage for ShowMetricsWindow() and DebugNodeXXX() functions
struct ImGuiNextWindowData;         // Storage for SetNextWindow** functions
struct ImGuiNextItemData;           // Storage for SetNextItem** functions
struct ImGuiOldColumnData;          // Storage data for a single column for legacy Columns() api
struct ImGuiOldColumns;             // Storage data for a columns set for legacy Columns() api
struct ImGuiPopupData;              // Storage for current popup stack
struct ImGuiSettingsHandler;        // Storage for one type registered in the .ini file
struct ImGuiStyleMod;               // Stacked style modifier, backup of modified data so we can restore it
struct ImGuiTabBar;                 // Storage for a tab bar
struct ImGuiTabItem;                // Storage for a tab item (within a tab bar)
struct ImGuiTable;                  // Storage for a table
struct ImGuiTableHeaderData;        // Storage for TableAngledHeadersRow()
struct ImGuiTableColumn;            // Storage for one column of a table
struct ImGuiTableInstanceData;      // Storage for one instance of a same table
struct ImGuiTableTempData;          // Temporary storage for one table (one per table in the stack), shared between tables.
struct ImGuiTableSettings;          // Storage for a table .ini settings
struct ImGuiTableColumnsSettings;   // Storage for a column .ini settings
struct ImGuiTreeNodeStackData;      // Temporary storage for TreeNode().
struct ImGuiTypingSelectState;      // Storage for GetTypingSelectRequest()
struct ImGuiTypingSelectRequest;    // Storage for GetTypingSelectRequest() (aimed to be public)
struct ImGuiWindow;                 // Storage for one window
struct ImGuiWindowDockStyle;        // Storage for window-style data which needs to be stored for docking purpose
struct ImGuiWindowTempData;         // Temporary storage for one window (that's the data which in theory we could ditch at the end of the frame, in practice we currently keep it for each window)
struct ImGuiWindowSettings;         // Storage for a window .ini settings (we keep one of those even if the actual window wasn't instanced during this session)

// Enumerations
// Use your programming IDE "Go to definition" facility on the names of the center columns to find the actual flags/enum lists.
enum ImGuiLocKey : int;                 // -> enum ImGuiLocKey              // Enum: a localization entry for translation.
typedef int ImGuiDataAuthority;         // -> enum ImGuiDataAuthority_      // Enum: for storing the source authority (dock node vs window) of a field
typedef int ImGuiLayoutType;            // -> enum ImGuiLayoutType_         // Enum: Horizontal or vertical

// Flags
typedef int ImGuiActivateFlags;         // -> enum ImGuiActivateFlags_      // Flags: for navigation/focus function (will be for ActivateItem() later)
typedef int ImGuiDebugLogFlags;         // -> enum ImGuiDebugLogFlags_      // Flags: for ShowDebugLogWindow(), g.DebugLogFlags
typedef int ImGuiFocusRequestFlags;     // -> enum ImGuiFocusRequestFlags_  // Flags: for FocusWindow()
typedef int ImGuiItemStatusFlags;       // -> enum ImGuiItemStatusFlags_    // Flags: for g.LastItemData.StatusFlags
typedef int ImGuiOldColumnFlags;        // -> enum ImGuiOldColumnFlags_     // Flags: for BeginColumns()
typedef int ImGuiLogFlags;              // -> enum ImGuiLogFlags_           // Flags: for LogBegin() text capturing function
typedef int ImGuiNavRenderCursorFlags;  // -> enum ImGuiNavRenderCursorFlags_//Flags: for RenderNavCursor()
typedef int ImGuiNavMoveFlags;          // -> enum ImGuiNavMoveFlags_       // Flags: for navigation requests
typedef int ImGuiNextItemDataFlags;     // -> enum ImGuiNextItemDataFlags_  // Flags: for SetNextItemXXX() functions
typedef int ImGuiNextWindowDataFlags;   // -> enum ImGuiNextWindowDataFlags_// Flags: for SetNextWindowXXX() functions
typedef int ImGuiScrollFlags;           // -> enum ImGuiScrollFlags_        // Flags: for ScrollToItem() and navigation requests
typedef int ImGuiSeparatorFlags;        // -> enum ImGuiSeparatorFlags_     // Flags: for SeparatorEx()
typedef int ImGuiTextFlags;             // -> enum ImGuiTextFlags_          // Flags: for TextEx()
typedef int ImGuiTooltipFlags;          // -> enum ImGuiTooltipFlags_       // Flags: for BeginTooltipEx()
typedef int ImGuiTypingSelectFlags;     // -> enum ImGuiTypingSelectFlags_  // Flags: for GetTypingSelectRequest()
typedef int ImGuiWindowRefreshFlags;    // -> enum ImGuiWindowRefreshFlags_ // Flags: for SetNextWindowRefreshPolicy()

//-----------------------------------------------------------------------------
// [SECTION] Context pointer
// See implementation of this variable in imgui.cpp for comments and details.
//-----------------------------------------------------------------------------

#ifndef GImGui
extern IMGUI_API ImGuiContext* GImGui;  // Current implicit context pointer
#endif

//-----------------------------------------------------------------------------
// [SECTION] Macros
//-----------------------------------------------------------------------------

// Internal Drag and Drop payload types. String starting with '_' are reserved for Dear ImGui.
#define IMGUI_PAYLOAD_TYPE_WINDOW       "_IMWINDOW"     // Payload == ImGuiWindow*

// Debug Printing Into TTY
// (since IMGUI_VERSION_NUM >= 18729: IMGUI_DEBUG_LOG was reworked into IMGUI_DEBUG_PRINTF (and removed framecount from it). If you were using a #define IMGUI_DEBUG_LOG please rename)
#ifndef IMGUI_DEBUG_PRINTF
#ifndef IMGUI_DISABLE_DEFAULT_FORMAT_FUNCTIONS
#define IMGUI_DEBUG_PRINTF(_FMT,...)    printf(_FMT, __VA_ARGS__)
#else
#define IMGUI_DEBUG_PRINTF(_FMT,...)    ((void)0)
#endif
#endif

// Debug Logging for ShowDebugLogWindow(). This is designed for relatively rare events so please don't spam.
#define IMGUI_DEBUG_LOG_ERROR(...)      do { ImGuiContext& g2 = *GImGui; if (g2.DebugLogFlags & ImGuiDebugLogFlags_EventError) IMGUI_DEBUG_LOG(__VA_ARGS__); else g2.DebugLogSkippedErrors++; } while (0)
#define IMGUI_DEBUG_LOG_ACTIVEID(...)   do { if (g.DebugLogFlags & ImGuiDebugLogFlags_EventActiveId)    IMGUI_DEBUG_LOG(__VA_ARGS__); } while (0)
#define IMGUI_DEBUG_LOG_FOCUS(...)      do { if (g.DebugLogFlags & ImGuiDebugLogFlags_EventFocus)       IMGUI_DEBUG_LOG(__VA_ARGS__); } while (0)
#define IMGUI_DEBUG_LOG_POPUP(...)      do { if (g.DebugLogFlags & ImGuiDebugLogFlags_EventPopup)       IMGUI_DEBUG_LOG(__VA_ARGS__); } while (0)
#define IMGUI_DEBUG_LOG_NAV(...)        do { if (g.DebugLogFlags & ImGuiDebugLogFlags_EventNav)         IMGUI_DEBUG_LOG(__VA_ARGS__); } while (0)
#define IMGUI_DEBUG_LOG_SELECTION(...)  do { if (g.DebugLogFlags & ImGuiDebugLogFlags_EventSelection)   IMGUI_DEBUG_LOG(__VA_ARGS__); } while (0)
#define IMGUI_DEBUG_LOG_CLIPPER(...)    do { if (g.DebugLogFlags & ImGuiDebugLogFlags_EventClipper)     IMGUI_DEBUG_LOG(__VA_ARGS__); } while (0)
#define IMGUI_DEBUG_LOG_IO(...)         do { if (g.DebugLogFlags & ImGuiDebugLogFlags_EventIO)          IMGUI_DEBUG_LOG(__VA_ARGS__); } while (0)
#define IMGUI_DEBUG_LOG_FONT(...)       do { if (g.DebugLogFlags & ImGuiDebugLogFlags_EventFont)        IMGUI_DEBUG_LOG(__VA_ARGS__); } while (0)
#define IMGUI_DEBUG_LOG_INPUTROUTING(...) do{if (g.DebugLogFlags & ImGuiDebugLogFlags_EventInputRouting)IMGUI_DEBUG_LOG(__VA_ARGS__); } while (0)
#define IMGUI_DEBUG_LOG_DOCKING(...)    do { if (g.DebugLogFlags & ImGuiDebugLogFlags_EventDocking)     IMGUI_DEBUG_LOG(__VA_ARGS__); } while (0)
#define IMGUI_DEBUG_LOG_VIEWPORT(...)   do { if (g.DebugLogFlags & ImGuiDebugLogFlags_EventViewport)    IMGUI_DEBUG_LOG(__VA_ARGS__); } while (0)

// Static Asserts
#define IM_STATIC_ASSERT(_COND)         static_assert(_COND, "")

// "Paranoid" Debug Asserts are meant to only be enabled during specific debugging/work, otherwise would slow down the code too much.
// We currently don't have many of those so the effect is currently negligible, but onward intent to add more aggressive ones in the code.
//#define IMGUI_DEBUG_PARANOID
#ifdef IMGUI_DEBUG_PARANOID
#define IM_ASSERT_PARANOID(_EXPR)       IM_ASSERT(_EXPR)
#else
#define IM_ASSERT_PARANOID(_EXPR)
#endif

// Misc Macros
#define IM_PI                           3.14159265358979323846f
#ifdef _WIN32
#define IM_NEWLINE                      "\r\n"   // Play it nice with Windows users (Update: since 2018-05, Notepad finally appears to support Unix-style carriage returns!)
#else
#define IM_NEWLINE                      "\n"
#endif
#ifndef IM_TABSIZE                      // Until we move this to runtime and/or add proper tab support, at least allow users to compile-time override
#define IM_TABSIZE                      (4)
#endif
#define IM_MEMALIGN(_OFF,_ALIGN)        (((_OFF) + ((_ALIGN) - 1)) & ~((_ALIGN) - 1))           // Memory align e.g. IM_ALIGN(0,4)=0, IM_ALIGN(1,4)=4, IM_ALIGN(4,4)=4, IM_ALIGN(5,4)=8
#define IM_F32_TO_INT8_UNBOUND(_VAL)    ((int)((_VAL) * 255.0f + ((_VAL)>=0 ? 0.5f : -0.5f)))   // Unsaturated, for display purpose
#define IM_F32_TO_INT8_SAT(_VAL)        ((int)(ImSaturate(_VAL) * 255.0f + 0.5f))               // Saturated, always output 0..255
#define IM_TRUNC(_VAL)                  ((float)(int)(_VAL))                                    // ImTrunc() is not inlined in MSVC debug builds
#define IM_ROUND(_VAL)                  ((float)(int)((_VAL) + 0.5f))                           //
#define IM_STRINGIFY_HELPER(_X)         #_X
#define IM_STRINGIFY(_X)                IM_STRINGIFY_HELPER(_X)                                 // Preprocessor idiom to stringify e.g. an integer.
#ifndef IMGUI_DISABLE_OBSOLETE_FUNCTIONS
#define IM_FLOOR IM_TRUNC
#endif

// Hint for branch prediction
#if (defined(__cplusplus) && (__cplusplus >= 202002L)) || (defined(_MSVC_LANG) && (_MSVC_LANG >= 202002L))
#define IM_LIKELY   [[likely]]
#define IM_UNLIKELY [[unlikely]]
#else
#define IM_LIKELY
#define IM_UNLIKELY
#endif

// Enforce cdecl calling convention for functions called by the standard library, in case compilation settings changed the default to e.g. __vectorcall
#ifdef _MSC_VER
#define IMGUI_CDECL __cdecl
#else
#define IMGUI_CDECL
#endif

// Warnings
#if defined(_MSC_VER) && !defined(__clang__)
#define IM_MSVC_WARNING_SUPPRESS(XXXX)  __pragma(warning(suppress: XXXX))
#else
#define IM_MSVC_WARNING_SUPPRESS(XXXX)
#endif

// Debug Tools
// Use 'Metrics/Debugger->Tools->Item Picker' to break into the call-stack of a specific item.
// This will call IM_DEBUG_BREAK() which you may redefine yourself. See https://github.com/scottt/debugbreak for more reference.
#ifndef IM_DEBUG_BREAK
#if defined (_MSC_VER)
#define IM_DEBUG_BREAK()    __debugbreak()
#elif defined(__clang__)
#define IM_DEBUG_BREAK()    __builtin_debugtrap()
#elif defined(__GNUC__) && (defined(__i386__) || defined(__x86_64__))
#define IM_DEBUG_BREAK()    __asm__ volatile("int3;nop")
#elif defined(__GNUC__) && defined(__thumb__)
#define IM_DEBUG_BREAK()    __asm__ volatile(".inst 0xde01")
#elif defined(__GNUC__) && defined(__arm__) && !defined(__thumb__)
#define IM_DEBUG_BREAK()    __asm__ volatile(".inst 0xe7f001f0")
#else
#define IM_DEBUG_BREAK()    IM_ASSERT(0)    // It is expected that you define IM_DEBUG_BREAK() into something that will break nicely in a debugger!
#endif
#endif // #ifndef IM_DEBUG_BREAK

// Format specifiers, printing 64-bit hasn't been decently standardized...
// In a real application you should be using PRId64 and PRIu64 from <inttypes.h> (non-windows) and on Windows define them yourself.
#if defined(_MSC_VER) && !defined(__clang__)
#define IM_PRId64   "I64d"
#define IM_PRIu64   "I64u"
#define IM_PRIX64   "I64X"
#else
#define IM_PRId64   "lld"
#define IM_PRIu64   "llu"
#define IM_PRIX64   "llX"
#endif

//-----------------------------------------------------------------------------
// [SECTION] Generic helpers
// Note that the ImXXX helpers functions are lower-level than ImGui functions.
// ImGui functions or the ImGui context are never called/used from other ImXXX functions.
//-----------------------------------------------------------------------------
// - Helpers: Hashing
// - Helpers: Sorting
// - Helpers: Bit manipulation
// - Helpers: String
// - Helpers: Formatting
// - Helpers: UTF-8 <> wchar conversions
// - Helpers: ImVec2/ImVec4 operators
// - Helpers: Maths
// - Helpers: Geometry
// - Helper: ImVec1
// - Helper: ImVec2ih
// - Helper: ImRect
// - Helper: ImBitArray
// - Helper: ImBitVector
// - Helper: ImSpan<>, ImSpanAllocator<>
// - Helper: ImPool<>
// - Helper: ImChunkStream<>
// - Helper: ImGuiTextIndex
// - Helper: ImGuiStorage
//-----------------------------------------------------------------------------

// Helpers: Hashing
IMGUI_API ImGuiID       ImHashData(const void* data, size_t data_size, ImGuiID seed = 0);
IMGUI_API ImGuiID       ImHashStr(const char* data, size_t data_size = 0, ImGuiID seed = 0);

// Helpers: Sorting
#ifndef ImQsort
static inline void      ImQsort(void* base, size_t count, size_t size_of_element, int(IMGUI_CDECL *compare_func)(void const*, void const*)) { if (count > 1) qsort(base, count, size_of_element, compare_func); }
#endif

// Helpers: Color Blending
IMGUI_API ImU32         ImAlphaBlendColors(ImU32 col_a, ImU32 col_b);

// Helpers: Bit manipulation
static inline bool      ImIsPowerOfTwo(int v)           { return v != 0 && (v & (v - 1)) == 0; }
static inline bool      ImIsPowerOfTwo(ImU64 v)         { return v != 0 && (v & (v - 1)) == 0; }
static inline int       ImUpperPowerOfTwo(int v)        { v--; v |= v >> 1; v |= v >> 2; v |= v >> 4; v |= v >> 8; v |= v >> 16; v++; return v; }

// Helpers: String
IMGUI_API int           ImStricmp(const char* str1, const char* str2);                      // Case insensitive compare.
IMGUI_API int           ImStrnicmp(const char* str1, const char* str2, size_t count);       // Case insensitive compare to a certain count.
IMGUI_API void          ImStrncpy(char* dst, const char* src, size_t count);                // Copy to a certain count and always zero terminate (strncpy doesn't).
IMGUI_API char*         ImStrdup(const char* str);                                          // Duplicate a string.
IMGUI_API char*         ImStrdupcpy(char* dst, size_t* p_dst_size, const char* str);        // Copy in provided buffer, recreate buffer if needed.
IMGUI_API const char*   ImStrchrRange(const char* str_begin, const char* str_end, char c);  // Find first occurrence of 'c' in string range.
IMGUI_API const char*   ImStreolRange(const char* str, const char* str_end);                // End end-of-line
IMGUI_API const char*   ImStristr(const char* haystack, const char* haystack_end, const char* needle, const char* needle_end);  // Find a substring in a string range.
IMGUI_API void          ImStrTrimBlanks(char* str);                                         // Remove leading and trailing blanks from a buffer.
IMGUI_API const char*   ImStrSkipBlank(const char* str);                                    // Find first non-blank character.
IMGUI_API int           ImStrlenW(const ImWchar* str);                                      // Computer string length (ImWchar string)
IMGUI_API const char*   ImStrbol(const char* buf_mid_line, const char* buf_begin);          // Find beginning-of-line
IM_MSVC_RUNTIME_CHECKS_OFF
static inline char      ImToUpper(char c)               { return (c >= 'a' && c <= 'z') ? c &= ~32 : c; }
static inline bool      ImCharIsBlankA(char c)          { return c == ' ' || c == '\t'; }
static inline bool      ImCharIsBlankW(unsigned int c)  { return c == ' ' || c == '\t' || c == 0x3000; }
static inline bool      ImCharIsXdigitA(char c)         { return (c >= '0' && c <= '9') || (c >= 'A' && c <= 'F') || (c >= 'a' && c <= 'f'); }
IM_MSVC_RUNTIME_CHECKS_RESTORE

// Helpers: Formatting
IMGUI_API int           ImFormatString(char* buf, size_t buf_size, const char* fmt, ...) IM_FMTARGS(3);
IMGUI_API int           ImFormatStringV(char* buf, size_t buf_size, const char* fmt, va_list args) IM_FMTLIST(3);
IMGUI_API void          ImFormatStringToTempBuffer(const char** out_buf, const char** out_buf_end, const char* fmt, ...) IM_FMTARGS(3);
IMGUI_API void          ImFormatStringToTempBufferV(const char** out_buf, const char** out_buf_end, const char* fmt, va_list args) IM_FMTLIST(3);
IMGUI_API const char*   ImParseFormatFindStart(const char* format);
IMGUI_API const char*   ImParseFormatFindEnd(const char* format);
IMGUI_API const char*   ImParseFormatTrimDecorations(const char* format, char* buf, size_t buf_size);
IMGUI_API void          ImParseFormatSanitizeForPrinting(const char* fmt_in, char* fmt_out, size_t fmt_out_size);
IMGUI_API const char*   ImParseFormatSanitizeForScanning(const char* fmt_in, char* fmt_out, size_t fmt_out_size);
IMGUI_API int           ImParseFormatPrecision(const char* format, int default_value);

// Helpers: UTF-8 <> wchar conversions
IMGUI_API const char*   ImTextCharToUtf8(char out_buf[5], unsigned int c);                                                      // return out_buf
IMGUI_API int           ImTextStrToUtf8(char* out_buf, int out_buf_size, const ImWchar* in_text, const ImWchar* in_text_end);   // return output UTF-8 bytes count
IMGUI_API int           ImTextCharFromUtf8(unsigned int* out_char, const char* in_text, const char* in_text_end);               // read one character. return input UTF-8 bytes count
IMGUI_API int           ImTextStrFromUtf8(ImWchar* out_buf, int out_buf_size, const char* in_text, const char* in_text_end, const char** in_remaining = NULL);   // return input UTF-8 bytes count
IMGUI_API int           ImTextCountCharsFromUtf8(const char* in_text, const char* in_text_end);                                 // return number of UTF-8 code-points (NOT bytes count)
IMGUI_API int           ImTextCountUtf8BytesFromChar(const char* in_text, const char* in_text_end);                             // return number of bytes to express one char in UTF-8
IMGUI_API int           ImTextCountUtf8BytesFromStr(const ImWchar* in_text, const ImWchar* in_text_end);                        // return number of bytes to express string in UTF-8
IMGUI_API const char*   ImTextFindPreviousUtf8Codepoint(const char* in_text_start, const char* in_text_curr);                   // return previous UTF-8 code-point.
IMGUI_API int           ImTextCountLines(const char* in_text, const char* in_text_end);                                         // return number of lines taken by text. trailing carriage return doesn't count as an extra line.

// Helpers: File System
#ifdef IMGUI_DISABLE_FILE_FUNCTIONS
#define IMGUI_DISABLE_DEFAULT_FILE_FUNCTIONS
typedef void* ImFileHandle;
static inline ImFileHandle  ImFileOpen(const char*, const char*)                    { return NULL; }
static inline bool          ImFileClose(ImFileHandle)                               { return false; }
static inline ImU64         ImFileGetSize(ImFileHandle)                             { return (ImU64)-1; }
static inline ImU64         ImFileRead(void*, ImU64, ImU64, ImFileHandle)           { return 0; }
static inline ImU64         ImFileWrite(const void*, ImU64, ImU64, ImFileHandle)    { return 0; }
#endif
#ifndef IMGUI_DISABLE_DEFAULT_FILE_FUNCTIONS
typedef FILE* ImFileHandle;
IMGUI_API ImFileHandle      ImFileOpen(const char* filename, const char* mode);
IMGUI_API bool              ImFileClose(ImFileHandle file);
IMGUI_API ImU64             ImFileGetSize(ImFileHandle file);
IMGUI_API ImU64             ImFileRead(void* data, ImU64 size, ImU64 count, ImFileHandle file);
IMGUI_API ImU64             ImFileWrite(const void* data, ImU64 size, ImU64 count, ImFileHandle file);
#else
#define IMGUI_DISABLE_TTY_FUNCTIONS // Can't use stdout, fflush if we are not using default file functions
#endif
IMGUI_API void*             ImFileLoadToMemory(const char* filename, const char* mode, size_t* out_file_size = NULL, int padding_bytes = 0);

// Helpers: Maths
IM_MSVC_RUNTIME_CHECKS_OFF
// - Wrapper for standard libs functions. (Note that imgui_demo.cpp does _not_ use them to keep the code easy to copy)
#ifndef IMGUI_DISABLE_DEFAULT_MATH_FUNCTIONS
#define ImFabs(X)           fabsf(X)
#define ImSqrt(X)           sqrtf(X)
#define ImFmod(X, Y)        fmodf((X), (Y))
#define ImCos(X)            cosf(X)
#define ImSin(X)            sinf(X)
#define ImAcos(X)           acosf(X)
#define ImAtan2(Y, X)       atan2f((Y), (X))
#define ImAtof(STR)         atof(STR)
#define ImCeil(X)           ceilf(X)
static inline float  ImPow(float x, float y)    { return powf(x, y); }          // DragBehaviorT/SliderBehaviorT uses ImPow with either float/double and need the precision
static inline double ImPow(double x, double y)  { return pow(x, y); }
static inline float  ImLog(float x)             { return logf(x); }             // DragBehaviorT/SliderBehaviorT uses ImLog with either float/double and need the precision
static inline double ImLog(double x)            { return log(x); }
static inline int    ImAbs(int x)               { return x < 0 ? -x : x; }
static inline float  ImAbs(float x)             { return fabsf(x); }
static inline double ImAbs(double x)            { return fabs(x); }
static inline float  ImSign(float x)            { return (x < 0.0f) ? -1.0f : (x > 0.0f) ? 1.0f : 0.0f; } // Sign operator - returns -1, 0 or 1 based on sign of argument
static inline double ImSign(double x)           { return (x < 0.0) ? -1.0 : (x > 0.0) ? 1.0 : 0.0; }
#ifdef IMGUI_ENABLE_SSE
static inline float  ImRsqrt(float x)           { return _mm_cvtss_f32(_mm_rsqrt_ss(_mm_set_ss(x))); }
#else
static inline float  ImRsqrt(float x)           { return 1.0f / sqrtf(x); }
#endif
static inline double ImRsqrt(double x)          { return 1.0 / sqrt(x); }
#endif
// - ImMin/ImMax/ImClamp/ImLerp/ImSwap are used by widgets which support variety of types: signed/unsigned int/long long float/double
// (Exceptionally using templates here but we could also redefine them for those types)
template<typename T> static inline T ImMin(T lhs, T rhs)                        { return lhs < rhs ? lhs : rhs; }
template<typename T> static inline T ImMax(T lhs, T rhs)                        { return lhs >= rhs ? lhs : rhs; }
template<typename T> static inline T ImClamp(T v, T mn, T mx)                   { return (v < mn) ? mn : (v > mx) ? mx : v; }
template<typename T> static inline T ImLerp(T a, T b, float t)                  { return (T)(a + (b - a) * (T)t); }
template<typename T> static inline void ImSwap(T& a, T& b)                      { T tmp = a; a = b; b = tmp; }
template<typename T> static inline T ImAddClampOverflow(T a, T b, T mn, T mx)   { if (b < 0 && (a < mn - b)) return mn; if (b > 0 && (a > mx - b)) return mx; return a + b; }
template<typename T> static inline T ImSubClampOverflow(T a, T b, T mn, T mx)   { if (b > 0 && (a < mn + b)) return mn; if (b < 0 && (a > mx + b)) return mx; return a - b; }
// - Misc maths helpers
static inline ImVec2 ImMin(const ImVec2& lhs, const ImVec2& rhs)                { return ImVec2(lhs.x < rhs.x ? lhs.x : rhs.x, lhs.y < rhs.y ? lhs.y : rhs.y); }
static inline ImVec2 ImMax(const ImVec2& lhs, const ImVec2& rhs)                { return ImVec2(lhs.x >= rhs.x ? lhs.x : rhs.x, lhs.y >= rhs.y ? lhs.y : rhs.y); }
static inline ImVec2 ImClamp(const ImVec2& v, const ImVec2&mn, const ImVec2&mx) { return ImVec2((v.x < mn.x) ? mn.x : (v.x > mx.x) ? mx.x : v.x, (v.y < mn.y) ? mn.y : (v.y > mx.y) ? mx.y : v.y); }
static inline ImVec2 ImLerp(const ImVec2& a, const ImVec2& b, float t)          { return ImVec2(a.x + (b.x - a.x) * t, a.y + (b.y - a.y) * t); }
static inline ImVec2 ImLerp(const ImVec2& a, const ImVec2& b, const ImVec2& t)  { return ImVec2(a.x + (b.x - a.x) * t.x, a.y + (b.y - a.y) * t.y); }
static inline ImVec4 ImLerp(const ImVec4& a, const ImVec4& b, float t)          { return ImVec4(a.x + (b.x - a.x) * t, a.y + (b.y - a.y) * t, a.z + (b.z - a.z) * t, a.w + (b.w - a.w) * t); }
static inline float  ImSaturate(float f)                                        { return (f < 0.0f) ? 0.0f : (f > 1.0f) ? 1.0f : f; }
static inline float  ImLengthSqr(const ImVec2& lhs)                             { return (lhs.x * lhs.x) + (lhs.y * lhs.y); }
static inline float  ImLengthSqr(const ImVec4& lhs)                             { return (lhs.x * lhs.x) + (lhs.y * lhs.y) + (lhs.z * lhs.z) + (lhs.w * lhs.w); }
static inline float  ImInvLength(const ImVec2& lhs, float fail_value)           { float d = (lhs.x * lhs.x) + (lhs.y * lhs.y); if (d > 0.0f) return ImRsqrt(d); return fail_value; }
static inline float  ImTrunc(float f)                                           { return (float)(int)(f); }
static inline ImVec2 ImTrunc(const ImVec2& v)                                   { return ImVec2((float)(int)(v.x), (float)(int)(v.y)); }
static inline float  ImFloor(float f)                                           { return (float)((f >= 0 || (float)(int)f == f) ? (int)f : (int)f - 1); } // Decent replacement for floorf()
static inline ImVec2 ImFloor(const ImVec2& v)                                   { return ImVec2(ImFloor(v.x), ImFloor(v.y)); }
static inline int    ImModPositive(int a, int b)                                { return (a + b) % b; }
static inline float  ImDot(const ImVec2& a, const ImVec2& b)                    { return a.x * b.x + a.y * b.y; }
static inline ImVec2 ImRotate(const ImVec2& v, float cos_a, float sin_a)        { return ImVec2(v.x * cos_a - v.y * sin_a, v.x * sin_a + v.y * cos_a); }
static inline float  ImLinearSweep(float current, float target, float speed)    { if (current < target) return ImMin(current + speed, target); if (current > target) return ImMax(current - speed, target); return current; }
static inline float  ImLinearRemapClamp(float s0, float s1, float d0, float d1, float x) { return ImSaturate((x - s0) / (s1 - s0)) * (d1 - d0) + d0; }
static inline ImVec2 ImMul(const ImVec2& lhs, const ImVec2& rhs)                { return ImVec2(lhs.x * rhs.x, lhs.y * rhs.y); }
static inline bool   ImIsFloatAboveGuaranteedIntegerPrecision(float f)          { return f <= -16777216 || f >= 16777216; }
static inline float  ImExponentialMovingAverage(float avg, float sample, int n) { avg -= avg / n; avg += sample / n; return avg; }
IM_MSVC_RUNTIME_CHECKS_RESTORE

// Helpers: Geometry
IMGUI_API ImVec2     ImBezierCubicCalc(const ImVec2& p1, const ImVec2& p2, const ImVec2& p3, const ImVec2& p4, float t);
IMGUI_API ImVec2     ImBezierCubicClosestPoint(const ImVec2& p1, const ImVec2& p2, const ImVec2& p3, const ImVec2& p4, const ImVec2& p, int num_segments);       // For curves with explicit number of segments
IMGUI_API ImVec2     ImBezierCubicClosestPointCasteljau(const ImVec2& p1, const ImVec2& p2, const ImVec2& p3, const ImVec2& p4, const ImVec2& p, float tess_tol);// For auto-tessellated curves you can use tess_tol = style.CurveTessellationTol
IMGUI_API ImVec2     ImBezierQuadraticCalc(const ImVec2& p1, const ImVec2& p2, const ImVec2& p3, float t);
IMGUI_API ImVec2     ImLineClosestPoint(const ImVec2& a, const ImVec2& b, const ImVec2& p);
IMGUI_API bool       ImTriangleContainsPoint(const ImVec2& a, const ImVec2& b, const ImVec2& c, const ImVec2& p);
IMGUI_API ImVec2     ImTriangleClosestPoint(const ImVec2& a, const ImVec2& b, const ImVec2& c, const ImVec2& p);
IMGUI_API void       ImTriangleBarycentricCoords(const ImVec2& a, const ImVec2& b, const ImVec2& c, const ImVec2& p, float& out_u, float& out_v, float& out_w);
inline float         ImTriangleArea(const ImVec2& a, const ImVec2& b, const ImVec2& c)          { return ImFabs((a.x * (b.y - c.y)) + (b.x * (c.y - a.y)) + (c.x * (a.y - b.y))) * 0.5f; }
inline bool          ImTriangleIsClockwise(const ImVec2& a, const ImVec2& b, const ImVec2& c)   { return ((b.x - a.x) * (c.y - b.y)) - ((c.x - b.x) * (b.y - a.y)) > 0.0f; }

// Helper: ImVec1 (1D vector)
// (this odd construct is used to facilitate the transition between 1D and 2D, and the maintenance of some branches/patches)
IM_MSVC_RUNTIME_CHECKS_OFF
struct ImVec1
{
    float   x;
    constexpr ImVec1()         : x(0.0f) { }
    constexpr ImVec1(float _x) : x(_x) { }
};

// Helper: ImVec2ih (2D vector, half-size integer, for long-term packed storage)
struct ImVec2ih
{
    short   x, y;
    constexpr ImVec2ih()                           : x(0), y(0) {}
    constexpr ImVec2ih(short _x, short _y)         : x(_x), y(_y) {}
    constexpr explicit ImVec2ih(const ImVec2& rhs) : x((short)rhs.x), y((short)rhs.y) {}
};

// Helper: ImRect (2D axis aligned bounding-box)
// NB: we can't rely on ImVec2 math operators being available here!
struct IMGUI_API ImRect
{
    ImVec2      Min;    // Upper-left
    ImVec2      Max;    // Lower-right

    constexpr ImRect()                                        : Min(0.0f, 0.0f), Max(0.0f, 0.0f)  {}
    constexpr ImRect(const ImVec2& min, const ImVec2& max)    : Min(min), Max(max)                {}
    constexpr ImRect(const ImVec4& v)                         : Min(v.x, v.y), Max(v.z, v.w)      {}
    constexpr ImRect(float x1, float y1, float x2, float y2)  : Min(x1, y1), Max(x2, y2)          {}

    ImVec2      GetCenter() const                   { return ImVec2((Min.x + Max.x) * 0.5f, (Min.y + Max.y) * 0.5f); }
    ImVec2      GetSize() const                     { return ImVec2(Max.x - Min.x, Max.y - Min.y); }
    float       GetWidth() const                    { return Max.x - Min.x; }
    float       GetHeight() const                   { return Max.y - Min.y; }
    float       GetArea() const                     { return (Max.x - Min.x) * (Max.y - Min.y); }
    ImVec2      GetTL() const                       { return Min; }                   // Top-left
    ImVec2      GetTR() const                       { return ImVec2(Max.x, Min.y); }  // Top-right
    ImVec2      GetBL() const                       { return ImVec2(Min.x, Max.y); }  // Bottom-left
    ImVec2      GetBR() const                       { return Max; }                   // Bottom-right
    bool        Contains(const ImVec2& p) const     { return p.x     >= Min.x && p.y     >= Min.y && p.x     <  Max.x && p.y     <  Max.y; }
    bool        Contains(const ImRect& r) const     { return r.Min.x >= Min.x && r.Min.y >= Min.y && r.Max.x <= Max.x && r.Max.y <= Max.y; }
    bool        ContainsWithPad(const ImVec2& p, const ImVec2& pad) const { return p.x >= Min.x - pad.x && p.y >= Min.y - pad.y && p.x < Max.x + pad.x && p.y < Max.y + pad.y; }
    bool        Overlaps(const ImRect& r) const     { return r.Min.y <  Max.y && r.Max.y >  Min.y && r.Min.x <  Max.x && r.Max.x >  Min.x; }
    void        Add(const ImVec2& p)                { if (Min.x > p.x)     Min.x = p.x;     if (Min.y > p.y)     Min.y = p.y;     if (Max.x < p.x)     Max.x = p.x;     if (Max.y < p.y)     Max.y = p.y; }
    void        Add(const ImRect& r)                { if (Min.x > r.Min.x) Min.x = r.Min.x; if (Min.y > r.Min.y) Min.y = r.Min.y; if (Max.x < r.Max.x) Max.x = r.Max.x; if (Max.y < r.Max.y) Max.y = r.Max.y; }
    void        Expand(const float amount)          { Min.x -= amount;   Min.y -= amount;   Max.x += amount;   Max.y += amount; }
    void        Expand(const ImVec2& amount)        { Min.x -= amount.x; Min.y -= amount.y; Max.x += amount.x; Max.y += amount.y; }
    void        Translate(const ImVec2& d)          { Min.x += d.x; Min.y += d.y; Max.x += d.x; Max.y += d.y; }
    void        TranslateX(float dx)                { Min.x += dx; Max.x += dx; }
    void        TranslateY(float dy)                { Min.y += dy; Max.y += dy; }
    void        ClipWith(const ImRect& r)           { Min = ImMax(Min, r.Min); Max = ImMin(Max, r.Max); }                   // Simple version, may lead to an inverted rectangle, which is fine for Contains/Overlaps test but not for display.
    void        ClipWithFull(const ImRect& r)       { Min = ImClamp(Min, r.Min, r.Max); Max = ImClamp(Max, r.Min, r.Max); } // Full version, ensure both points are fully clipped.
    void        Floor()                             { Min.x = IM_TRUNC(Min.x); Min.y = IM_TRUNC(Min.y); Max.x = IM_TRUNC(Max.x); Max.y = IM_TRUNC(Max.y); }
    bool        IsInverted() const                  { return Min.x > Max.x || Min.y > Max.y; }
    ImVec4      ToVec4() const                      { return ImVec4(Min.x, Min.y, Max.x, Max.y); }
};

// Helper: ImBitArray
#define         IM_BITARRAY_TESTBIT(_ARRAY, _N)                 ((_ARRAY[(_N) >> 5] & ((ImU32)1 << ((_N) & 31))) != 0) // Macro version of ImBitArrayTestBit(): ensure args have side-effect or are costly!
#define         IM_BITARRAY_CLEARBIT(_ARRAY, _N)                ((_ARRAY[(_N) >> 5] &= ~((ImU32)1 << ((_N) & 31))))    // Macro version of ImBitArrayClearBit(): ensure args have side-effect or are costly!
inline size_t   ImBitArrayGetStorageSizeInBytes(int bitcount)   { return (size_t)((bitcount + 31) >> 5) << 2; }
inline void     ImBitArrayClearAllBits(ImU32* arr, int bitcount){ memset(arr, 0, ImBitArrayGetStorageSizeInBytes(bitcount)); }
inline bool     ImBitArrayTestBit(const ImU32* arr, int n)      { ImU32 mask = (ImU32)1 << (n & 31); return (arr[n >> 5] & mask) != 0; }
inline void     ImBitArrayClearBit(ImU32* arr, int n)           { ImU32 mask = (ImU32)1 << (n & 31); arr[n >> 5] &= ~mask; }
inline void     ImBitArraySetBit(ImU32* arr, int n)             { ImU32 mask = (ImU32)1 << (n & 31); arr[n >> 5] |= mask; }
inline void     ImBitArraySetBitRange(ImU32* arr, int n, int n2) // Works on range [n..n2)
{
    n2--;
    while (n <= n2)
    {
        int a_mod = (n & 31);
        int b_mod = (n2 > (n | 31) ? 31 : (n2 & 31)) + 1;
        ImU32 mask = (ImU32)(((ImU64)1 << b_mod) - 1) & ~(ImU32)(((ImU64)1 << a_mod) - 1);
        arr[n >> 5] |= mask;
        n = (n + 32) & ~31;
    }
}

typedef ImU32* ImBitArrayPtr; // Name for use in structs

// Helper: ImBitArray class (wrapper over ImBitArray functions)
// Store 1-bit per value.
template<int BITCOUNT, int OFFSET = 0>
struct ImBitArray
{
    ImU32           Storage[(BITCOUNT + 31) >> 5];
    ImBitArray()                                { ClearAllBits(); }
    void            ClearAllBits()              { memset(Storage, 0, sizeof(Storage)); }
    void            SetAllBits()                { memset(Storage, 255, sizeof(Storage)); }
    bool            TestBit(int n) const        { n += OFFSET; IM_ASSERT(n >= 0 && n < BITCOUNT); return IM_BITARRAY_TESTBIT(Storage, n); }
    void            SetBit(int n)               { n += OFFSET; IM_ASSERT(n >= 0 && n < BITCOUNT); ImBitArraySetBit(Storage, n); }
    void            ClearBit(int n)             { n += OFFSET; IM_ASSERT(n >= 0 && n < BITCOUNT); ImBitArrayClearBit(Storage, n); }
    void            SetBitRange(int n, int n2)  { n += OFFSET; n2 += OFFSET; IM_ASSERT(n >= 0 && n < BITCOUNT && n2 > n && n2 <= BITCOUNT); ImBitArraySetBitRange(Storage, n, n2); } // Works on range [n..n2)
    bool            operator[](int n) const     { n += OFFSET; IM_ASSERT(n >= 0 && n < BITCOUNT); return IM_BITARRAY_TESTBIT(Storage, n); }
};

// Helper: ImBitVector
// Store 1-bit per value.
struct IMGUI_API ImBitVector
{
    ImVector<ImU32> Storage;
    void            Create(int sz)              { Storage.resize((sz + 31) >> 5); memset(Storage.Data, 0, (size_t)Storage.Size * sizeof(Storage.Data[0])); }
    void            Clear()                     { Storage.clear(); }
    bool            TestBit(int n) const        { IM_ASSERT(n < (Storage.Size << 5)); return IM_BITARRAY_TESTBIT(Storage.Data, n); }
    void            SetBit(int n)               { IM_ASSERT(n < (Storage.Size << 5)); ImBitArraySetBit(Storage.Data, n); }
    void            ClearBit(int n)             { IM_ASSERT(n < (Storage.Size << 5)); ImBitArrayClearBit(Storage.Data, n); }
};
IM_MSVC_RUNTIME_CHECKS_RESTORE

// Helper: ImSpan<>
// Pointing to a span of data we don't own.
template<typename T>
struct ImSpan
{
    T*                  Data;
    T*                  DataEnd;

    // Constructors, destructor
    inline ImSpan()                                 { Data = DataEnd = NULL; }
    inline ImSpan(T* data, int size)                { Data = data; DataEnd = data + size; }
    inline ImSpan(T* data, T* data_end)             { Data = data; DataEnd = data_end; }

    inline void         set(T* data, int size)      { Data = data; DataEnd = data + size; }
    inline void         set(T* data, T* data_end)   { Data = data; DataEnd = data_end; }
    inline int          size() const                { return (int)(ptrdiff_t)(DataEnd - Data); }
    inline int          size_in_bytes() const       { return (int)(ptrdiff_t)(DataEnd - Data) * (int)sizeof(T); }
    inline T&           operator[](int i)           { T* p = Data + i; IM_ASSERT(p >= Data && p < DataEnd); return *p; }
    inline const T&     operator[](int i) const     { const T* p = Data + i; IM_ASSERT(p >= Data && p < DataEnd); return *p; }

    inline T*           begin()                     { return Data; }
    inline const T*     begin() const               { return Data; }
    inline T*           end()                       { return DataEnd; }
    inline const T*     end() const                 { return DataEnd; }

    // Utilities
    inline int  index_from_ptr(const T* it) const   { IM_ASSERT(it >= Data && it < DataEnd); const ptrdiff_t off = it - Data; return (int)off; }
};

// Helper: ImSpanAllocator<>
// Facilitate storing multiple chunks into a single large block (the "arena")
// - Usage: call Reserve() N times, allocate GetArenaSizeInBytes() worth, pass it to SetArenaBasePtr(), call GetSpan() N times to retrieve the aligned ranges.
template<int CHUNKS>
struct ImSpanAllocator
{
    char*   BasePtr;
    int     CurrOff;
    int     CurrIdx;
    int     Offsets[CHUNKS];
    int     Sizes[CHUNKS];

    ImSpanAllocator()                               { memset(this, 0, sizeof(*this)); }
    inline void  Reserve(int n, size_t sz, int a=4) { IM_ASSERT(n == CurrIdx && n < CHUNKS); CurrOff = IM_MEMALIGN(CurrOff, a); Offsets[n] = CurrOff; Sizes[n] = (int)sz; CurrIdx++; CurrOff += (int)sz; }
    inline int   GetArenaSizeInBytes()              { return CurrOff; }
    inline void  SetArenaBasePtr(void* base_ptr)    { BasePtr = (char*)base_ptr; }
    inline void* GetSpanPtrBegin(int n)             { IM_ASSERT(n >= 0 && n < CHUNKS && CurrIdx == CHUNKS); return (void*)(BasePtr + Offsets[n]); }
    inline void* GetSpanPtrEnd(int n)               { IM_ASSERT(n >= 0 && n < CHUNKS && CurrIdx == CHUNKS); return (void*)(BasePtr + Offsets[n] + Sizes[n]); }
    template<typename T>
    inline void  GetSpan(int n, ImSpan<T>* span)    { span->set((T*)GetSpanPtrBegin(n), (T*)GetSpanPtrEnd(n)); }
};

// Helper: ImPool<>
// Basic keyed storage for contiguous instances, slow/amortized insertion, O(1) indexable, O(Log N) queries by ID over a dense/hot buffer,
// Honor constructor/destructor. Add/remove invalidate all pointers. Indexes have the same lifetime as the associated object.
typedef int ImPoolIdx;
template<typename T>
struct ImPool
{
    ImVector<T>     Buf;        // Contiguous data
    ImGuiStorage    Map;        // ID->Index
    ImPoolIdx       FreeIdx;    // Next free idx to use
    ImPoolIdx       AliveCount; // Number of active/alive items (for display purpose)

    ImPool()    { FreeIdx = AliveCount = 0; }
    ~ImPool()   { Clear(); }
    T*          GetByKey(ImGuiID key)               { int idx = Map.GetInt(key, -1); return (idx != -1) ? &Buf[idx] : NULL; }
    T*          GetByIndex(ImPoolIdx n)             { return &Buf[n]; }
    ImPoolIdx   GetIndex(const T* p) const          { IM_ASSERT(p >= Buf.Data && p < Buf.Data + Buf.Size); return (ImPoolIdx)(p - Buf.Data); }
    T*          GetOrAddByKey(ImGuiID key)          { int* p_idx = Map.GetIntRef(key, -1); if (*p_idx != -1) return &Buf[*p_idx]; *p_idx = FreeIdx; return Add(); }
    bool        Contains(const T* p) const          { return (p >= Buf.Data && p < Buf.Data + Buf.Size); }
    void        Clear()                             { for (int n = 0; n < Map.Data.Size; n++) { int idx = Map.Data[n].val_i; if (idx != -1) Buf[idx].~T(); } Map.Clear(); Buf.clear(); FreeIdx = AliveCount = 0; }
    T*          Add()                               { int idx = FreeIdx; if (idx == Buf.Size) { Buf.resize(Buf.Size + 1); FreeIdx++; } else { FreeIdx = *(int*)&Buf[idx]; } IM_PLACEMENT_NEW(&Buf[idx]) T(); AliveCount++; return &Buf[idx]; }
    void        Remove(ImGuiID key, const T* p)     { Remove(key, GetIndex(p)); }
    void        Remove(ImGuiID key, ImPoolIdx idx)  { Buf[idx].~T(); *(int*)&Buf[idx] = FreeIdx; FreeIdx = idx; Map.SetInt(key, -1); AliveCount--; }
    void        Reserve(int capacity)               { Buf.reserve(capacity); Map.Data.reserve(capacity); }

    // To iterate a ImPool: for (int n = 0; n < pool.GetMapSize(); n++) if (T* t = pool.TryGetMapData(n)) { ... }
    // Can be avoided if you know .Remove() has never been called on the pool, or AliveCount == GetMapSize()
    int         GetAliveCount() const               { return AliveCount; }      // Number of active/alive items in the pool (for display purpose)
    int         GetBufSize() const                  { return Buf.Size; }
    int         GetMapSize() const                  { return Map.Data.Size; }   // It is the map we need iterate to find valid items, since we don't have "alive" storage anywhere
    T*          TryGetMapData(ImPoolIdx n)          { int idx = Map.Data[n].val_i; if (idx == -1) return NULL; return GetByIndex(idx); }
};

// Helper: ImChunkStream<>
// Build and iterate a contiguous stream of variable-sized structures.
// This is used by Settings to store persistent data while reducing allocation count.
// We store the chunk size first, and align the final size on 4 bytes boundaries.
// The tedious/zealous amount of casting is to avoid -Wcast-align warnings.
template<typename T>
struct ImChunkStream
{
    ImVector<char>  Buf;

    void    clear()                     { Buf.clear(); }
    bool    empty() const               { return Buf.Size == 0; }
    int     size() const                { return Buf.Size; }
    T*      alloc_chunk(size_t sz)      { size_t HDR_SZ = 4; sz = IM_MEMALIGN(HDR_SZ + sz, 4u); int off = Buf.Size; Buf.resize(off + (int)sz); ((int*)(void*)(Buf.Data + off))[0] = (int)sz; return (T*)(void*)(Buf.Data + off + (int)HDR_SZ); }
    T*      begin()                     { size_t HDR_SZ = 4; if (!Buf.Data) return NULL; return (T*)(void*)(Buf.Data + HDR_SZ); }
    T*      next_chunk(T* p)            { size_t HDR_SZ = 4; IM_ASSERT(p >= begin() && p < end()); p = (T*)(void*)((char*)(void*)p + chunk_size(p)); if (p == (T*)(void*)((char*)end() + HDR_SZ)) return (T*)0; IM_ASSERT(p < end()); return p; }
    int     chunk_size(const T* p)      { return ((const int*)p)[-1]; }
    T*      end()                       { return (T*)(void*)(Buf.Data + Buf.Size); }
    int     offset_from_ptr(const T* p) { IM_ASSERT(p >= begin() && p < end()); const ptrdiff_t off = (const char*)p - Buf.Data; return (int)off; }
    T*      ptr_from_offset(int off)    { IM_ASSERT(off >= 4 && off < Buf.Size); return (T*)(void*)(Buf.Data + off); }
    void    swap(ImChunkStream<T>& rhs) { rhs.Buf.swap(Buf); }
};

// Helper: ImGuiTextIndex
// Maintain a line index for a text buffer. This is a strong candidate to be moved into the public API.
struct ImGuiTextIndex
{
    ImVector<int>   LineOffsets;
    int             EndOffset = 0;                          // Because we don't own text buffer we need to maintain EndOffset (may bake in LineOffsets?)

    void            clear()                                 { LineOffsets.clear(); EndOffset = 0; }
    int             size()                                  { return LineOffsets.Size; }
    const char*     get_line_begin(const char* base, int n) { return base + LineOffsets[n]; }
    const char*     get_line_end(const char* base, int n)   { return base + (n + 1 < LineOffsets.Size ? (LineOffsets[n + 1] - 1) : EndOffset); }
    void            append(const char* base, int old_size, int new_size);
};

// Helper: ImGuiStorage
IMGUI_API ImGuiStoragePair* ImLowerBound(ImGuiStoragePair* in_begin, ImGuiStoragePair* in_end, ImGuiID key);

//-----------------------------------------------------------------------------
// [SECTION] ImDrawList support
//-----------------------------------------------------------------------------

// ImDrawList: Helper function to calculate a circle's segment count given its radius and a "maximum error" value.
// Estimation of number of circle segment based on error is derived using method described in https://stackoverflow.com/a/2244088/15194693
// Number of segments (N) is calculated using equation:
//   N = ceil ( pi / acos(1 - error / r) )     where r > 0, error <= r
// Our equation is significantly simpler that one in the post thanks for choosing segment that is
// perpendicular to X axis. Follow steps in the article from this starting condition and you will
// will get this result.
//
// Rendering circles with an odd number of segments, while mathematically correct will produce
// asymmetrical results on the raster grid. Therefore we're rounding N to next even number (7->8, 8->8, 9->10 etc.)
#define IM_ROUNDUP_TO_EVEN(_V)                                  ((((_V) + 1) / 2) * 2)
#define IM_DRAWLIST_CIRCLE_AUTO_SEGMENT_MIN                     4
#define IM_DRAWLIST_CIRCLE_AUTO_SEGMENT_MAX                     512
#define IM_DRAWLIST_CIRCLE_AUTO_SEGMENT_CALC(_RAD,_MAXERROR)    ImClamp(IM_ROUNDUP_TO_EVEN((int)ImCeil(IM_PI / ImAcos(1 - ImMin((_MAXERROR), (_RAD)) / (_RAD)))), IM_DRAWLIST_CIRCLE_AUTO_SEGMENT_MIN, IM_DRAWLIST_CIRCLE_AUTO_SEGMENT_MAX)

// Raw equation from IM_DRAWLIST_CIRCLE_AUTO_SEGMENT_CALC rewritten for 'r' and 'error'.
#define IM_DRAWLIST_CIRCLE_AUTO_SEGMENT_CALC_R(_N,_MAXERROR)    ((_MAXERROR) / (1 - ImCos(IM_PI / ImMax((float)(_N), IM_PI))))
#define IM_DRAWLIST_CIRCLE_AUTO_SEGMENT_CALC_ERROR(_N,_RAD)     ((1 - ImCos(IM_PI / ImMax((float)(_N), IM_PI))) / (_RAD))

// ImDrawList: Lookup table size for adaptive arc drawing, cover full circle.
#ifndef IM_DRAWLIST_ARCFAST_TABLE_SIZE
#define IM_DRAWLIST_ARCFAST_TABLE_SIZE                          48 // Number of samples in lookup table.
#endif
#define IM_DRAWLIST_ARCFAST_SAMPLE_MAX                          IM_DRAWLIST_ARCFAST_TABLE_SIZE // Sample index _PathArcToFastEx() for 360 angle.

// Data shared between all ImDrawList instances
// Conceptually this could have been called e.g. ImDrawListSharedContext
// Typically one ImGui context would create and maintain one of this.
// You may want to create your own instance of you try to ImDrawList completely without ImGui. In that case, watch out for future changes to this structure.
struct IMGUI_API ImDrawListSharedData
{
    ImVec2          TexUvWhitePixel;            // UV of white pixel in the atlas
    const ImVec4*   TexUvLines;                 // UV of anti-aliased lines in the atlas
    ImFont*         Font;                       // Current/default font (optional, for simplified AddText overload)
    float           FontSize;                   // Current/default font size (optional, for simplified AddText overload)
    float           FontScale;                  // Current/default font scale (== FontSize / Font->FontSize)
    float           CurveTessellationTol;       // Tessellation tolerance when using PathBezierCurveTo()
    float           CircleSegmentMaxError;      // Number of circle segments to use per pixel of radius for AddCircle() etc
    ImVec4          ClipRectFullscreen;         // Value for PushClipRectFullscreen()
    ImDrawListFlags InitialFlags;               // Initial flags at the beginning of the frame (it is possible to alter flags on a per-drawlist basis afterwards)
    ImVector<ImVec2> TempBuffer;                // Temporary write buffer

    // Lookup tables
    ImVec2          ArcFastVtx[IM_DRAWLIST_ARCFAST_TABLE_SIZE]; // Sample points on the quarter of the circle.
    float           ArcFastRadiusCutoff;                        // Cutoff radius after which arc drawing will fallback to slower PathArcTo()
    ImU8            CircleSegmentCounts[64];    // Precomputed segment count for given radius before we calculate it dynamically (to avoid calculation overhead)

    ImDrawListSharedData();
    void SetCircleTessellationMaxError(float max_error);
};

struct ImDrawDataBuilder
{
    ImVector<ImDrawList*>*  Layers[2];      // Pointers to global layers for: regular, tooltip. LayersP[0] is owned by DrawData.
    ImVector<ImDrawList*>   LayerData1;

    ImDrawDataBuilder()                     { memset(this, 0, sizeof(*this)); }
};

//-----------------------------------------------------------------------------
// [SECTION] Data types support
//-----------------------------------------------------------------------------

struct ImGuiDataVarInfo
{
    ImGuiDataType   Type;
    ImU32           Count;      // 1+
    ImU32           Offset;     // Offset in parent structure
    void* GetVarPtr(void* parent) const { return (void*)((unsigned char*)parent + Offset); }
};

struct ImGuiDataTypeStorage
{
    ImU8        Data[8];        // Opaque storage to fit any data up to ImGuiDataType_COUNT
};

// Type information associated to one ImGuiDataType. Retrieve with DataTypeGetInfo().
struct ImGuiDataTypeInfo
{
    size_t      Size;           // Size in bytes
    const char* Name;           // Short descriptive name for the type, for debugging
    const char* PrintFmt;       // Default printf format for the type
    const char* ScanFmt;        // Default scanf format for the type
};

// Extend ImGuiDataType_
enum ImGuiDataTypePrivate_
{
    ImGuiDataType_Pointer = ImGuiDataType_COUNT + 1,
    ImGuiDataType_ID,
};

//-----------------------------------------------------------------------------
// [SECTION] Widgets support: flags, enums, data structures
//-----------------------------------------------------------------------------

// Extend ImGuiItemFlags
// - input: PushItemFlag() manipulates g.CurrentItemFlags, g.NextItemData.ItemFlags, ItemAdd() calls may add extra flags too.
// - output: stored in g.LastItemData.ItemFlags
enum ImGuiItemFlagsPrivate_
{
    // Controlled by user
    ImGuiItemFlags_Disabled                 = 1 << 10, // false     // Disable interactions (DOES NOT affect visuals. DO NOT mix direct use of this with BeginDisabled(). See BeginDisabled()/EndDisabled() for full disable feature, and github #211).
    ImGuiItemFlags_ReadOnly                 = 1 << 11, // false     // [ALPHA] Allow hovering interactions but underlying value is not changed.
    ImGuiItemFlags_MixedValue               = 1 << 12, // false     // [BETA] Represent a mixed/indeterminate value, generally multi-selection where values differ. Currently only supported by Checkbox() (later should support all sorts of widgets)
    ImGuiItemFlags_NoWindowHoverableCheck   = 1 << 13, // false     // Disable hoverable check in ItemHoverable()
    ImGuiItemFlags_AllowOverlap             = 1 << 14, // false     // Allow being overlapped by another widget. Not-hovered to Hovered transition deferred by a frame.
    ImGuiItemFlags_NoNavDisableMouseHover   = 1 << 15, // false     // Nav keyboard/gamepad mode doesn't disable hover highlight (behave as if NavHighlightItemUnderNav==false).
    ImGuiItemFlags_NoMarkEdited             = 1 << 16, // false     // Skip calling MarkItemEdited()

    // Controlled by widget code
    ImGuiItemFlags_Inputable                = 1 << 20, // false     // [WIP] Auto-activate input mode when tab focused. Currently only used and supported by a few items before it becomes a generic feature.
    ImGuiItemFlags_HasSelectionUserData     = 1 << 21, // false     // Set by SetNextItemSelectionUserData()
    ImGuiItemFlags_IsMultiSelect            = 1 << 22, // false     // Set by SetNextItemSelectionUserData()

    ImGuiItemFlags_Default_                 = ImGuiItemFlags_AutoClosePopups,    // Please don't change, use PushItemFlag() instead.

    // Obsolete
    //ImGuiItemFlags_SelectableDontClosePopup = !ImGuiItemFlags_AutoClosePopups, // Can't have a redirect as we inverted the behavior
};

// Status flags for an already submitted item
// - output: stored in g.LastItemData.StatusFlags
enum ImGuiItemStatusFlags_
{
    ImGuiItemStatusFlags_None               = 0,
    ImGuiItemStatusFlags_HoveredRect        = 1 << 0,   // Mouse position is within item rectangle (does NOT mean that the window is in correct z-order and can be hovered!, this is only one part of the most-common IsItemHovered test)
    ImGuiItemStatusFlags_HasDisplayRect     = 1 << 1,   // g.LastItemData.DisplayRect is valid
    ImGuiItemStatusFlags_Edited             = 1 << 2,   // Value exposed by item was edited in the current frame (should match the bool return value of most widgets)
    ImGuiItemStatusFlags_ToggledSelection   = 1 << 3,   // Set when Selectable(), TreeNode() reports toggling a selection. We can't report "Selected", only state changes, in order to easily handle clipping with less issues.
    ImGuiItemStatusFlags_ToggledOpen        = 1 << 4,   // Set when TreeNode() reports toggling their open state.
    ImGuiItemStatusFlags_HasDeactivated     = 1 << 5,   // Set if the widget/group is able to provide data for the ImGuiItemStatusFlags_Deactivated flag.
    ImGuiItemStatusFlags_Deactivated        = 1 << 6,   // Only valid if ImGuiItemStatusFlags_HasDeactivated is set.
    ImGuiItemStatusFlags_HoveredWindow      = 1 << 7,   // Override the HoveredWindow test to allow cross-window hover testing.
    ImGuiItemStatusFlags_Visible            = 1 << 8,   // [WIP] Set when item is overlapping the current clipping rectangle (Used internally. Please don't use yet: API/system will change as we refactor Itemadd()).
    ImGuiItemStatusFlags_HasClipRect        = 1 << 9,   // g.LastItemData.ClipRect is valid.
    ImGuiItemStatusFlags_HasShortcut        = 1 << 10,  // g.LastItemData.Shortcut valid. Set by SetNextItemShortcut() -> ItemAdd().

    // Additional status + semantic for ImGuiTestEngine
#ifdef IMGUI_ENABLE_TEST_ENGINE
    ImGuiItemStatusFlags_Openable           = 1 << 20,  // Item is an openable (e.g. TreeNode)
    ImGuiItemStatusFlags_Opened             = 1 << 21,  // Opened status
    ImGuiItemStatusFlags_Checkable          = 1 << 22,  // Item is a checkable (e.g. CheckBox, MenuItem)
    ImGuiItemStatusFlags_Checked            = 1 << 23,  // Checked status
    ImGuiItemStatusFlags_Inputable          = 1 << 24,  // Item is a text-inputable (e.g. InputText, SliderXXX, DragXXX)
#endif
};

// Extend ImGuiHoveredFlags_
enum ImGuiHoveredFlagsPrivate_
{
    ImGuiHoveredFlags_DelayMask_                    = ImGuiHoveredFlags_DelayNone | ImGuiHoveredFlags_DelayShort | ImGuiHoveredFlags_DelayNormal | ImGuiHoveredFlags_NoSharedDelay,
    ImGuiHoveredFlags_AllowedMaskForIsWindowHovered = ImGuiHoveredFlags_ChildWindows | ImGuiHoveredFlags_RootWindow | ImGuiHoveredFlags_AnyWindow | ImGuiHoveredFlags_NoPopupHierarchy | ImGuiHoveredFlags_DockHierarchy | ImGuiHoveredFlags_AllowWhenBlockedByPopup | ImGuiHoveredFlags_AllowWhenBlockedByActiveItem | ImGuiHoveredFlags_ForTooltip | ImGuiHoveredFlags_Stationary,
    ImGuiHoveredFlags_AllowedMaskForIsItemHovered   = ImGuiHoveredFlags_AllowWhenBlockedByPopup | ImGuiHoveredFlags_AllowWhenBlockedByActiveItem | ImGuiHoveredFlags_AllowWhenOverlapped | ImGuiHoveredFlags_AllowWhenDisabled | ImGuiHoveredFlags_NoNavOverride | ImGuiHoveredFlags_ForTooltip | ImGuiHoveredFlags_Stationary | ImGuiHoveredFlags_DelayMask_,
};

// Extend ImGuiInputTextFlags_
enum ImGuiInputTextFlagsPrivate_
{
    // [Internal]
    ImGuiInputTextFlags_Multiline           = 1 << 26,  // For internal use by InputTextMultiline()
    ImGuiInputTextFlags_MergedItem          = 1 << 27,  // For internal use by TempInputText(), will skip calling ItemAdd(). Require bounding-box to strictly match.
    ImGuiInputTextFlags_LocalizeDecimalPoint= 1 << 28,  // For internal use by InputScalar() and TempInputScalar()
};

// Extend ImGuiButtonFlags_
enum ImGuiButtonFlagsPrivate_
{
    ImGuiButtonFlags_PressedOnClick         = 1 << 4,   // return true on click (mouse down event)
    ImGuiButtonFlags_PressedOnClickRelease  = 1 << 5,   // [Default] return true on click + release on same item <-- this is what the majority of Button are using
    ImGuiButtonFlags_PressedOnClickReleaseAnywhere = 1 << 6, // return true on click + release even if the release event is not done while hovering the item
    ImGuiButtonFlags_PressedOnRelease       = 1 << 7,   // return true on release (default requires click+release)
    ImGuiButtonFlags_PressedOnDoubleClick   = 1 << 8,   // return true on double-click (default requires click+release)
    ImGuiButtonFlags_PressedOnDragDropHold  = 1 << 9,   // return true when held into while we are drag and dropping another item (used by e.g. tree nodes, collapsing headers)
    //ImGuiButtonFlags_Repeat               = 1 << 10,  // hold to repeat -> use ImGuiItemFlags_ButtonRepeat instead.
    ImGuiButtonFlags_FlattenChildren        = 1 << 11,  // allow interactions even if a child window is overlapping
    ImGuiButtonFlags_AllowOverlap           = 1 << 12,  // require previous frame HoveredId to either match id or be null before being usable.
    //ImGuiButtonFlags_DontClosePopups      = 1 << 13,  // disable automatically closing parent popup on press
    //ImGuiButtonFlags_Disabled             = 1 << 14,  // disable interactions -> use BeginDisabled() or ImGuiItemFlags_Disabled
    ImGuiButtonFlags_AlignTextBaseLine      = 1 << 15,  // vertically align button to match text baseline - ButtonEx() only // FIXME: Should be removed and handled by SmallButton(), not possible currently because of DC.CursorPosPrevLine
    ImGuiButtonFlags_NoKeyModsAllowed       = 1 << 16,  // disable mouse interaction if a key modifier is held
    ImGuiButtonFlags_NoHoldingActiveId      = 1 << 17,  // don't set ActiveId while holding the mouse (ImGuiButtonFlags_PressedOnClick only)
    ImGuiButtonFlags_NoNavFocus             = 1 << 18,  // don't override navigation focus when activated (FIXME: this is essentially used every time an item uses ImGuiItemFlags_NoNav, but because legacy specs don't requires LastItemData to be set ButtonBehavior(), we can't poll g.LastItemData.ItemFlags)
    ImGuiButtonFlags_NoHoveredOnFocus       = 1 << 19,  // don't report as hovered when nav focus is on this item
    ImGuiButtonFlags_NoSetKeyOwner          = 1 << 20,  // don't set key/input owner on the initial click (note: mouse buttons are keys! often, the key in question will be ImGuiKey_MouseLeft!)
    ImGuiButtonFlags_NoTestKeyOwner         = 1 << 21,  // don't test key/input owner when polling the key (note: mouse buttons are keys! often, the key in question will be ImGuiKey_MouseLeft!)
    ImGuiButtonFlags_PressedOnMask_         = ImGuiButtonFlags_PressedOnClick | ImGuiButtonFlags_PressedOnClickRelease | ImGuiButtonFlags_PressedOnClickReleaseAnywhere | ImGuiButtonFlags_PressedOnRelease | ImGuiButtonFlags_PressedOnDoubleClick | ImGuiButtonFlags_PressedOnDragDropHold,
    ImGuiButtonFlags_PressedOnDefault_      = ImGuiButtonFlags_PressedOnClickRelease,
};

// Extend ImGuiComboFlags_
enum ImGuiComboFlagsPrivate_
{
    ImGuiComboFlags_CustomPreview           = 1 << 20,  // enable BeginComboPreview()
};

// Extend ImGuiSliderFlags_
enum ImGuiSliderFlagsPrivate_
{
    ImGuiSliderFlags_Vertical               = 1 << 20,  // Should this slider be orientated vertically?
    ImGuiSliderFlags_ReadOnly               = 1 << 21,  // Consider using g.NextItemData.ItemFlags |= ImGuiItemFlags_ReadOnly instead.
};

// Extend ImGuiSelectableFlags_
enum ImGuiSelectableFlagsPrivate_
{
    // NB: need to be in sync with last value of ImGuiSelectableFlags_
    ImGuiSelectableFlags_NoHoldingActiveID      = 1 << 20,
    ImGuiSelectableFlags_SelectOnNav            = 1 << 21,  // (WIP) Auto-select when moved into. This is not exposed in public API as to handle multi-select and modifiers we will need user to explicitly control focus scope. May be replaced with a BeginSelection() API.
    ImGuiSelectableFlags_SelectOnClick          = 1 << 22,  // Override button behavior to react on Click (default is Click+Release)
    ImGuiSelectableFlags_SelectOnRelease        = 1 << 23,  // Override button behavior to react on Release (default is Click+Release)
    ImGuiSelectableFlags_SpanAvailWidth         = 1 << 24,  // Span all avail width even if we declared less for layout purpose. FIXME: We may be able to remove this (added in 6251d379, 2bcafc86 for menus)
    ImGuiSelectableFlags_SetNavIdOnHover        = 1 << 25,  // Set Nav/Focus ID on mouse hover (used by MenuItem)
    ImGuiSelectableFlags_NoPadWithHalfSpacing   = 1 << 26,  // Disable padding each side with ItemSpacing * 0.5f
    ImGuiSelectableFlags_NoSetKeyOwner          = 1 << 27,  // Don't set key/input owner on the initial click (note: mouse buttons are keys! often, the key in question will be ImGuiKey_MouseLeft!)
};

// Extend ImGuiTreeNodeFlags_
enum ImGuiTreeNodeFlagsPrivate_
{
    ImGuiTreeNodeFlags_ClipLabelForTrailingButton = 1 << 28,// FIXME-WIP: Hard-coded for CollapsingHeader()
    ImGuiTreeNodeFlags_UpsideDownArrow            = 1 << 29,// FIXME-WIP: Turn Down arrow into an Up arrow, for reversed trees (#6517)
    ImGuiTreeNodeFlags_OpenOnMask_                = ImGuiTreeNodeFlags_OpenOnDoubleClick | ImGuiTreeNodeFlags_OpenOnArrow,
};

enum ImGuiSeparatorFlags_
{
    ImGuiSeparatorFlags_None                    = 0,
    ImGuiSeparatorFlags_Horizontal              = 1 << 0,   // Axis default to current layout type, so generally Horizontal unless e.g. in a menu bar
    ImGuiSeparatorFlags_Vertical                = 1 << 1,
    ImGuiSeparatorFlags_SpanAllColumns          = 1 << 2,   // Make separator cover all columns of a legacy Columns() set.
};

// Flags for FocusWindow(). This is not called ImGuiFocusFlags to avoid confusion with public-facing ImGuiFocusedFlags.
// FIXME: Once we finishing replacing more uses of GetTopMostPopupModal()+IsWindowWithinBeginStackOf()
// and FindBlockingModal() with this, we may want to change the flag to be opt-out instead of opt-in.
enum ImGuiFocusRequestFlags_
{
    ImGuiFocusRequestFlags_None                 = 0,
    ImGuiFocusRequestFlags_RestoreFocusedChild  = 1 << 0,   // Find last focused child (if any) and focus it instead.
    ImGuiFocusRequestFlags_UnlessBelowModal     = 1 << 1,   // Do not set focus if the window is below a modal.
};

enum ImGuiTextFlags_
{
    ImGuiTextFlags_None                         = 0,
    ImGuiTextFlags_NoWidthForLargeClippedText   = 1 << 0,
};

enum ImGuiTooltipFlags_
{
    ImGuiTooltipFlags_None                      = 0,
    ImGuiTooltipFlags_OverridePrevious          = 1 << 1,   // Clear/ignore previously submitted tooltip (defaults to append)
};

// FIXME: this is in development, not exposed/functional as a generic feature yet.
// Horizontal/Vertical enums are fixed to 0/1 so they may be used to index ImVec2
enum ImGuiLayoutType_
{
    ImGuiLayoutType_Horizontal = 0,
    ImGuiLayoutType_Vertical = 1
};

// Flags for LogBegin() text capturing function
enum ImGuiLogFlags_
{
    ImGuiLogFlags_None = 0,

    ImGuiLogFlags_OutputTTY         = 1 << 0,
    ImGuiLogFlags_OutputFile        = 1 << 1,
    ImGuiLogFlags_OutputBuffer      = 1 << 2,
    ImGuiLogFlags_OutputClipboard   = 1 << 3,
    ImGuiLogFlags_OutputMask_       = ImGuiLogFlags_OutputTTY | ImGuiLogFlags_OutputFile | ImGuiLogFlags_OutputBuffer | ImGuiLogFlags_OutputClipboard,
};

// X/Y enums are fixed to 0/1 so they may be used to index ImVec2
enum ImGuiAxis
{
    ImGuiAxis_None = -1,
    ImGuiAxis_X = 0,
    ImGuiAxis_Y = 1
};

enum ImGuiPlotType
{
    ImGuiPlotType_Lines,
    ImGuiPlotType_Histogram,
};

// Stacked color modifier, backup of modified data so we can restore it
struct ImGuiColorMod
{
    ImGuiCol        Col;
    ImVec4          BackupValue;
};

// Stacked style modifier, backup of modified data so we can restore it. Data type inferred from the variable.
struct ImGuiStyleMod
{
    ImGuiStyleVar   VarIdx;
    union           { int BackupInt[2]; float BackupFloat[2]; };
    ImGuiStyleMod(ImGuiStyleVar idx, int v)     { VarIdx = idx; BackupInt[0] = v; }
    ImGuiStyleMod(ImGuiStyleVar idx, float v)   { VarIdx = idx; BackupFloat[0] = v; }
    ImGuiStyleMod(ImGuiStyleVar idx, ImVec2 v)  { VarIdx = idx; BackupFloat[0] = v.x; BackupFloat[1] = v.y; }
};

// Storage data for BeginComboPreview()/EndComboPreview()
struct IMGUI_API ImGuiComboPreviewData
{
    ImRect          PreviewRect;
    ImVec2          BackupCursorPos;
    ImVec2          BackupCursorMaxPos;
    ImVec2          BackupCursorPosPrevLine;
    float           BackupPrevLineTextBaseOffset;
    ImGuiLayoutType BackupLayout;

    ImGuiComboPreviewData() { memset(this, 0, sizeof(*this)); }
};

// Stacked storage data for BeginGroup()/EndGroup()
struct IMGUI_API ImGuiGroupData
{
    ImGuiID     WindowID;
    ImVec2      BackupCursorPos;
    ImVec2      BackupCursorMaxPos;
    ImVec2      BackupCursorPosPrevLine;
    ImVec1      BackupIndent;
    ImVec1      BackupGroupOffset;
    ImVec2      BackupCurrLineSize;
    float       BackupCurrLineTextBaseOffset;
    ImGuiID     BackupActiveIdIsAlive;
    bool        BackupDeactivatedIdIsAlive;
    bool        BackupHoveredIdIsAlive;
    bool        BackupIsSameLine;
    bool        EmitItem;
};

// Simple column measurement, currently used for MenuItem() only.. This is very short-sighted/throw-away code and NOT a generic helper.
struct IMGUI_API ImGuiMenuColumns
{
    ImU32       TotalWidth;
    ImU32       NextTotalWidth;
    ImU16       Spacing;
    ImU16       OffsetIcon;         // Always zero for now
    ImU16       OffsetLabel;        // Offsets are locked in Update()
    ImU16       OffsetShortcut;
    ImU16       OffsetMark;
    ImU16       Widths[4];          // Width of:   Icon, Label, Shortcut, Mark  (accumulators for current frame)

    ImGuiMenuColumns() { memset(this, 0, sizeof(*this)); }
    void        Update(float spacing, bool window_reappearing);
    float       DeclColumns(float w_icon, float w_label, float w_shortcut, float w_mark);
    void        CalcNextTotalWidth(bool update_offsets);
};

// Internal temporary state for deactivating InputText() instances.
struct IMGUI_API ImGuiInputTextDeactivatedState
{
    ImGuiID            ID;              // widget id owning the text state (which just got deactivated)
    ImVector<char>     TextA;           // text buffer

    ImGuiInputTextDeactivatedState()    { memset(this, 0, sizeof(*this)); }
    void    ClearFreeMemory()           { ID = 0; TextA.clear(); }
};

// Forward declare imstb_textedit.h structure + make its main configuration define accessible
#undef IMSTB_TEXTEDIT_STRING
#undef IMSTB_TEXTEDIT_CHARTYPE
#define IMSTB_TEXTEDIT_STRING             ImGuiInputTextState
#define IMSTB_TEXTEDIT_CHARTYPE           char
#define IMSTB_TEXTEDIT_GETWIDTH_NEWLINE   (-1.0f)
#define IMSTB_TEXTEDIT_UNDOSTATECOUNT     99
#define IMSTB_TEXTEDIT_UNDOCHARCOUNT      999
namespace ImStb { struct STB_TexteditState; }
typedef ImStb::STB_TexteditState ImStbTexteditState;

// Internal state of the currently focused/edited text input box
// For a given item ID, access with ImGui::GetInputTextState()
struct IMGUI_API ImGuiInputTextState
{
    ImGuiContext*           Ctx;                    // parent UI context (needs to be set explicitly by parent).
    ImStbTexteditState*     Stb;                    // State for stb_textedit.h
    ImGuiInputTextFlags     Flags;                  // copy of InputText() flags. may be used to check if e.g. ImGuiInputTextFlags_Password is set.
    ImGuiID                 ID;                     // widget id owning the text state
    int                     TextLen;                // UTF-8 length of the string in TextA (in bytes)
    const char*             TextSrc;                // == TextA.Data unless read-only, in which case == buf passed to InputText(). Field only set and valid _inside_ the call InputText() call.
    ImVector<char>          TextA;                  // main UTF8 buffer. TextA.Size is a buffer size! Should always be >= buf_size passed by user (and of course >= CurLenA + 1).
    ImVector<char>          TextToRevertTo;         // value to revert to when pressing Escape = backup of end-user buffer at the time of focus (in UTF-8, unaltered)
    ImVector<char>          CallbackTextBackup;     // temporary storage for callback to support automatic reconcile of undo-stack
    int                     BufCapacity;            // end-user buffer capacity (include zero terminator)
    ImVec2                  Scroll;                 // horizontal offset (managed manually) + vertical scrolling (pulled from child window's own Scroll.y)
    float                   CursorAnim;             // timer for cursor blink, reset on every user action so the cursor reappears immediately
    bool                    CursorFollow;           // set when we want scrolling to follow the current cursor position (not always!)
    bool                    SelectedAllMouseLock;   // after a double-click to select all, we ignore further mouse drags to update selection
    bool                    Edited;                 // edited this frame
    bool                    WantReloadUserBuf;      // force a reload of user buf so it may be modified externally. may be automatic in future version.
    int                     ReloadSelectionStart;
    int                     ReloadSelectionEnd;

    ImGuiInputTextState();
    ~ImGuiInputTextState();
    void        ClearText()                 { TextLen = 0; TextA[0] = 0; CursorClamp(); }
    void        ClearFreeMemory()           { TextA.clear(); TextToRevertTo.clear(); }
    void        OnKeyPressed(int key);      // Cannot be inline because we call in code in stb_textedit.h implementation
    void        OnCharPressed(unsigned int c);

    // Cursor & Selection
    void        CursorAnimReset();
    void        CursorClamp();
    bool        HasSelection() const;
    void        ClearSelection();
    int         GetCursorPos() const;
    int         GetSelectionStart() const;
    int         GetSelectionEnd() const;
    void        SelectAll();

    // Reload user buf (WIP #2890)
    // If you modify underlying user-passed const char* while active you need to call this (InputText V2 may lift this)
    //   strcpy(my_buf, "hello");
    //   if (ImGuiInputTextState* state = ImGui::GetInputTextState(id)) // id may be ImGui::GetItemID() is last item
    //       state->ReloadUserBufAndSelectAll();
    void        ReloadUserBufAndSelectAll();
    void        ReloadUserBufAndKeepSelection();
    void        ReloadUserBufAndMoveToEnd();
};

enum ImGuiWindowRefreshFlags_
{
    ImGuiWindowRefreshFlags_None                = 0,
    ImGuiWindowRefreshFlags_TryToAvoidRefresh   = 1 << 0,   // [EXPERIMENTAL] Try to keep existing contents, USER MUST NOT HONOR BEGIN() RETURNING FALSE AND NOT APPEND.
    ImGuiWindowRefreshFlags_RefreshOnHover      = 1 << 1,   // [EXPERIMENTAL] Always refresh on hover
    ImGuiWindowRefreshFlags_RefreshOnFocus      = 1 << 2,   // [EXPERIMENTAL] Always refresh on focus
    // Refresh policy/frequency, Load Balancing etc.
};

enum ImGuiNextWindowDataFlags_
{
    ImGuiNextWindowDataFlags_None               = 0,
    ImGuiNextWindowDataFlags_HasPos             = 1 << 0,
    ImGuiNextWindowDataFlags_HasSize            = 1 << 1,
    ImGuiNextWindowDataFlags_HasContentSize     = 1 << 2,
    ImGuiNextWindowDataFlags_HasCollapsed       = 1 << 3,
    ImGuiNextWindowDataFlags_HasSizeConstraint  = 1 << 4,
    ImGuiNextWindowDataFlags_HasFocus           = 1 << 5,
    ImGuiNextWindowDataFlags_HasBgAlpha         = 1 << 6,
    ImGuiNextWindowDataFlags_HasScroll          = 1 << 7,
    ImGuiNextWindowDataFlags_HasChildFlags      = 1 << 8,
    ImGuiNextWindowDataFlags_HasRefreshPolicy   = 1 << 9,
    ImGuiNextWindowDataFlags_HasViewport        = 1 << 10,
    ImGuiNextWindowDataFlags_HasDock            = 1 << 11,
    ImGuiNextWindowDataFlags_HasWindowClass     = 1 << 12,
};

// Storage for SetNexWindow** functions
struct ImGuiNextWindowData
{
    ImGuiNextWindowDataFlags    Flags;
    ImGuiCond                   PosCond;
    ImGuiCond                   SizeCond;
    ImGuiCond                   CollapsedCond;
    ImGuiCond                   DockCond;
    ImVec2                      PosVal;
    ImVec2                      PosPivotVal;
    ImVec2                      SizeVal;
    ImVec2                      ContentSizeVal;
    ImVec2                      ScrollVal;
    ImGuiChildFlags             ChildFlags;
    bool                        PosUndock;
    bool                        CollapsedVal;
    ImRect                      SizeConstraintRect;
    ImGuiSizeCallback           SizeCallback;
    void*                       SizeCallbackUserData;
    float                       BgAlphaVal;             // Override background alpha
    ImGuiID                     ViewportId;
    ImGuiID                     DockId;
    ImGuiWindowClass            WindowClass;
    ImVec2                      MenuBarOffsetMinVal;    // (Always on) This is not exposed publicly, so we don't clear it and it doesn't have a corresponding flag (could we? for consistency?)
    ImGuiWindowRefreshFlags     RefreshFlagsVal;

    ImGuiNextWindowData()       { memset(this, 0, sizeof(*this)); }
    inline void ClearFlags()    { Flags = ImGuiNextWindowDataFlags_None; }
};

enum ImGuiNextItemDataFlags_
{
    ImGuiNextItemDataFlags_None         = 0,
    ImGuiNextItemDataFlags_HasWidth     = 1 << 0,
    ImGuiNextItemDataFlags_HasOpen      = 1 << 1,
    ImGuiNextItemDataFlags_HasShortcut  = 1 << 2,
    ImGuiNextItemDataFlags_HasRefVal    = 1 << 3,
    ImGuiNextItemDataFlags_HasStorageID = 1 << 4,
};

struct ImGuiNextItemData
{
    ImGuiNextItemDataFlags      HasFlags;           // Called HasFlags instead of Flags to avoid mistaking this
    ImGuiItemFlags              ItemFlags;          // Currently only tested/used for ImGuiItemFlags_AllowOverlap and ImGuiItemFlags_HasSelectionUserData.
    // Non-flags members are NOT cleared by ItemAdd() meaning they are still valid during NavProcessItem()
    ImGuiID                     FocusScopeId;       // Set by SetNextItemSelectionUserData()
    ImGuiSelectionUserData      SelectionUserData;  // Set by SetNextItemSelectionUserData() (note that NULL/0 is a valid value, we use -1 == ImGuiSelectionUserData_Invalid to mark invalid values)
    float                       Width;              // Set by SetNextItemWidth()
    ImGuiKeyChord               Shortcut;           // Set by SetNextItemShortcut()
    ImGuiInputFlags             ShortcutFlags;      // Set by SetNextItemShortcut()
    bool                        OpenVal;            // Set by SetNextItemOpen()
    ImU8                        OpenCond;           // Set by SetNextItemOpen()
    ImGuiDataTypeStorage        RefVal;             // Not exposed yet, for ImGuiInputTextFlags_ParseEmptyAsRefVal
    ImGuiID                     StorageId;          // Set by SetNextItemStorageID()

    ImGuiNextItemData()         { memset(this, 0, sizeof(*this)); SelectionUserData = -1; }
    inline void ClearFlags()    { HasFlags = ImGuiNextItemDataFlags_None; ItemFlags = ImGuiItemFlags_None; } // Also cleared manually by ItemAdd()!
};

// Status storage for the last submitted item
struct ImGuiLastItemData
{
    ImGuiID                 ID;
    ImGuiItemFlags          ItemFlags;          // See ImGuiItemFlags_ (called 'InFlags' before v1.91.4).
    ImGuiItemStatusFlags    StatusFlags;        // See ImGuiItemStatusFlags_
    ImRect                  Rect;               // Full rectangle
    ImRect                  NavRect;            // Navigation scoring rectangle (not displayed)
    // Rarely used fields are not explicitly cleared, only valid when the corresponding ImGuiItemStatusFlags are set.
    ImRect                  DisplayRect;        // Display rectangle. ONLY VALID IF (StatusFlags & ImGuiItemStatusFlags_HasDisplayRect) is set.
    ImRect                  ClipRect;           // Clip rectangle at the time of submitting item. ONLY VALID IF (StatusFlags & ImGuiItemStatusFlags_HasClipRect) is set..
    ImGuiKeyChord           Shortcut;           // Shortcut at the time of submitting item. ONLY VALID IF (StatusFlags & ImGuiItemStatusFlags_HasShortcut) is set..

    ImGuiLastItemData()     { memset(this, 0, sizeof(*this)); }
};

// Store data emitted by TreeNode() for usage by TreePop()
// - To implement ImGuiTreeNodeFlags_NavLeftJumpsBackHere: store the minimum amount of data
//   which we can't infer in TreePop(), to perform the equivalent of NavApplyItemToResult().
//   Only stored when the node is a potential candidate for landing on a Left arrow jump.
struct ImGuiTreeNodeStackData
{
    ImGuiID                 ID;
    ImGuiTreeNodeFlags      TreeFlags;
    ImGuiItemFlags          ItemFlags;  // Used for nav landing
    ImRect                  NavRect;    // Used for nav landing
};

// sizeof() = 20
struct IMGUI_API ImGuiErrorRecoveryState
{
    short   SizeOfWindowStack;
    short   SizeOfIDStack;
    short   SizeOfTreeStack;
    short   SizeOfColorStack;
    short   SizeOfStyleVarStack;
    short   SizeOfFontStack;
    short   SizeOfFocusScopeStack;
    short   SizeOfGroupStack;
    short   SizeOfItemFlagsStack;
    short   SizeOfBeginPopupStack;
    short   SizeOfDisabledStack;

    ImGuiErrorRecoveryState() { memset(this, 0, sizeof(*this)); }
};

// Data saved for each window pushed into the stack
struct ImGuiWindowStackData
{
    ImGuiWindow*            Window;
    ImGuiLastItemData       ParentLastItemDataBackup;
    ImGuiErrorRecoveryState StackSizesInBegin;          // Store size of various stacks for asserting
    bool                    DisabledOverrideReenable;   // Non-child window override disabled flag
};

struct ImGuiShrinkWidthItem
{
    int         Index;
    float       Width;
    float       InitialWidth;
};

struct ImGuiPtrOrIndex
{
    void*       Ptr;            // Either field can be set, not both. e.g. Dock node tab bars are loose while BeginTabBar() ones are in a pool.
    int         Index;          // Usually index in a main pool.

    ImGuiPtrOrIndex(void* ptr)  { Ptr = ptr; Index = -1; }
    ImGuiPtrOrIndex(int index)  { Ptr = NULL; Index = index; }
};

// Data used by IsItemDeactivated()/IsItemDeactivatedAfterEdit() functions
struct ImGuiDeactivatedItemData
{
    ImGuiID     ID;
    int         ElapseFrame;
    bool        HasBeenEditedBefore;
    bool        IsAlive;
};

//-----------------------------------------------------------------------------
// [SECTION] Popup support
//-----------------------------------------------------------------------------

enum ImGuiPopupPositionPolicy
{
    ImGuiPopupPositionPolicy_Default,
    ImGuiPopupPositionPolicy_ComboBox,
    ImGuiPopupPositionPolicy_Tooltip,
};

// Storage for popup stacks (g.OpenPopupStack and g.BeginPopupStack)
struct ImGuiPopupData
{
    ImGuiID             PopupId;        // Set on OpenPopup()
    ImGuiWindow*        Window;         // Resolved on BeginPopup() - may stay unresolved if user never calls OpenPopup()
    ImGuiWindow*        RestoreNavWindow;// Set on OpenPopup(), a NavWindow that will be restored on popup close
    int                 ParentNavLayer; // Resolved on BeginPopup(). Actually a ImGuiNavLayer type (declared down below), initialized to -1 which is not part of an enum, but serves well-enough as "not any of layers" value
    int                 OpenFrameCount; // Set on OpenPopup()
    ImGuiID             OpenParentId;   // Set on OpenPopup(), we need this to differentiate multiple menu sets from each others (e.g. inside menu bar vs loose menu items)
    ImVec2              OpenPopupPos;   // Set on OpenPopup(), preferred popup position (typically == OpenMousePos when using mouse)
    ImVec2              OpenMousePos;   // Set on OpenPopup(), copy of mouse position at the time of opening popup

    ImGuiPopupData()    { memset(this, 0, sizeof(*this)); ParentNavLayer = OpenFrameCount = -1; }
};

//-----------------------------------------------------------------------------
// [SECTION] Inputs support
//-----------------------------------------------------------------------------

// Bit array for named keys
typedef ImBitArray<ImGuiKey_NamedKey_COUNT, -ImGuiKey_NamedKey_BEGIN>    ImBitArrayForNamedKeys;

// [Internal] Key ranges
#define ImGuiKey_LegacyNativeKey_BEGIN  0
#define ImGuiKey_LegacyNativeKey_END    512
#define ImGuiKey_Keyboard_BEGIN         (ImGuiKey_NamedKey_BEGIN)
#define ImGuiKey_Keyboard_END           (ImGuiKey_GamepadStart)
#define ImGuiKey_Gamepad_BEGIN          (ImGuiKey_GamepadStart)
#define ImGuiKey_Gamepad_END            (ImGuiKey_GamepadRStickDown + 1)
#define ImGuiKey_Mouse_BEGIN            (ImGuiKey_MouseLeft)
#define ImGuiKey_Mouse_END              (ImGuiKey_MouseWheelY + 1)
#define ImGuiKey_Aliases_BEGIN          (ImGuiKey_Mouse_BEGIN)
#define ImGuiKey_Aliases_END            (ImGuiKey_Mouse_END)

// [Internal] Named shortcuts for Navigation
#define ImGuiKey_NavKeyboardTweakSlow   ImGuiMod_Ctrl
#define ImGuiKey_NavKeyboardTweakFast   ImGuiMod_Shift
#define ImGuiKey_NavGamepadTweakSlow    ImGuiKey_GamepadL1
#define ImGuiKey_NavGamepadTweakFast    ImGuiKey_GamepadR1
#define ImGuiKey_NavGamepadActivate     (g.IO.ConfigNavSwapGamepadButtons ? ImGuiKey_GamepadFaceRight : ImGuiKey_GamepadFaceDown)
#define ImGuiKey_NavGamepadCancel       (g.IO.ConfigNavSwapGamepadButtons ? ImGuiKey_GamepadFaceDown : ImGuiKey_GamepadFaceRight)
#define ImGuiKey_NavGamepadMenu         ImGuiKey_GamepadFaceLeft
#define ImGuiKey_NavGamepadInput        ImGuiKey_GamepadFaceUp

enum ImGuiInputEventType
{
    ImGuiInputEventType_None = 0,
    ImGuiInputEventType_MousePos,
    ImGuiInputEventType_MouseWheel,
    ImGuiInputEventType_MouseButton,
    ImGuiInputEventType_MouseViewport,
    ImGuiInputEventType_Key,
    ImGuiInputEventType_Text,
    ImGuiInputEventType_Focus,
    ImGuiInputEventType_COUNT
};

enum ImGuiInputSource
{
    ImGuiInputSource_None = 0,
    ImGuiInputSource_Mouse,         // Note: may be Mouse or TouchScreen or Pen. See io.MouseSource to distinguish them.
    ImGuiInputSource_Keyboard,
    ImGuiInputSource_Gamepad,
    ImGuiInputSource_COUNT
};

// FIXME: Structures in the union below need to be declared as anonymous unions appears to be an extension?
// Using ImVec2() would fail on Clang 'union member 'MousePos' has a non-trivial default constructor'
struct ImGuiInputEventMousePos      { float PosX, PosY; ImGuiMouseSource MouseSource; };
struct ImGuiInputEventMouseWheel    { float WheelX, WheelY; ImGuiMouseSource MouseSource; };
struct ImGuiInputEventMouseButton   { int Button; bool Down; ImGuiMouseSource MouseSource; };
struct ImGuiInputEventMouseViewport { ImGuiID HoveredViewportID; };
struct ImGuiInputEventKey           { ImGuiKey Key; bool Down; float AnalogValue; };
struct ImGuiInputEventText          { unsigned int Char; };
struct ImGuiInputEventAppFocused    { bool Focused; };

struct ImGuiInputEvent
{
    ImGuiInputEventType             Type;
    ImGuiInputSource                Source;
    ImU32                           EventId;        // Unique, sequential increasing integer to identify an event (if you need to correlate them to other data).
    union
    {
        ImGuiInputEventMousePos     MousePos;       // if Type == ImGuiInputEventType_MousePos
        ImGuiInputEventMouseWheel   MouseWheel;     // if Type == ImGuiInputEventType_MouseWheel
        ImGuiInputEventMouseButton  MouseButton;    // if Type == ImGuiInputEventType_MouseButton
        ImGuiInputEventMouseViewport MouseViewport; // if Type == ImGuiInputEventType_MouseViewport
        ImGuiInputEventKey          Key;            // if Type == ImGuiInputEventType_Key
        ImGuiInputEventText         Text;           // if Type == ImGuiInputEventType_Text
        ImGuiInputEventAppFocused   AppFocused;     // if Type == ImGuiInputEventType_Focus
    };
    bool                            AddedByTestEngine;

    ImGuiInputEvent() { memset(this, 0, sizeof(*this)); }
};

// Input function taking an 'ImGuiID owner_id' argument defaults to (ImGuiKeyOwner_Any == 0) aka don't test ownership, which matches legacy behavior.
#define ImGuiKeyOwner_Any           ((ImGuiID)0)    // Accept key that have an owner, UNLESS a call to SetKeyOwner() explicitly used ImGuiInputFlags_LockThisFrame or ImGuiInputFlags_LockUntilRelease.
#define ImGuiKeyOwner_NoOwner       ((ImGuiID)-1)   // Require key to have no owner.
//#define ImGuiKeyOwner_None ImGuiKeyOwner_NoOwner  // We previously called this 'ImGuiKeyOwner_None' but it was inconsistent with our pattern that _None values == 0 and quite dangerous. Also using _NoOwner makes the IsKeyPressed() calls more explicit.

typedef ImS16 ImGuiKeyRoutingIndex;

// Routing table entry (sizeof() == 16 bytes)
struct ImGuiKeyRoutingData
{
    ImGuiKeyRoutingIndex            NextEntryIndex;
    ImU16                           Mods;               // Technically we'd only need 4-bits but for simplify we store ImGuiMod_ values which need 16-bits.
    ImU8                            RoutingCurrScore;   // [DEBUG] For debug display
    ImU8                            RoutingNextScore;   // Lower is better (0: perfect score)
    ImGuiID                         RoutingCurr;
    ImGuiID                         RoutingNext;

    ImGuiKeyRoutingData()           { NextEntryIndex = -1; Mods = 0; RoutingCurrScore = RoutingNextScore = 255; RoutingCurr = RoutingNext = ImGuiKeyOwner_NoOwner; }
};

// Routing table: maintain a desired owner for each possible key-chord (key + mods), and setup owner in NewFrame() when mods are matching.
// Stored in main context (1 instance)
struct ImGuiKeyRoutingTable
{
    ImGuiKeyRoutingIndex            Index[ImGuiKey_NamedKey_COUNT]; // Index of first entry in Entries[]
    ImVector<ImGuiKeyRoutingData>   Entries;
    ImVector<ImGuiKeyRoutingData>   EntriesNext;                    // Double-buffer to avoid reallocation (could use a shared buffer)

    ImGuiKeyRoutingTable()          { Clear(); }
    void Clear()                    { for (int n = 0; n < IM_ARRAYSIZE(Index); n++) Index[n] = -1; Entries.clear(); EntriesNext.clear(); }
};

// This extends ImGuiKeyData but only for named keys (legacy keys don't support the new features)
// Stored in main context (1 per named key). In the future it might be merged into ImGuiKeyData.
struct ImGuiKeyOwnerData
{
    ImGuiID     OwnerCurr;
    ImGuiID     OwnerNext;
    bool        LockThisFrame;      // Reading this key requires explicit owner id (until end of frame). Set by ImGuiInputFlags_LockThisFrame.
    bool        LockUntilRelease;   // Reading this key requires explicit owner id (until key is released). Set by ImGuiInputFlags_LockUntilRelease. When this is true LockThisFrame is always true as well.

    ImGuiKeyOwnerData()             { OwnerCurr = OwnerNext = ImGuiKeyOwner_NoOwner; LockThisFrame = LockUntilRelease = false; }
};

// Extend ImGuiInputFlags_
// Flags for extended versions of IsKeyPressed(), IsMouseClicked(), Shortcut(), SetKeyOwner(), SetItemKeyOwner()
// Don't mistake with ImGuiInputTextFlags! (which is for ImGui::InputText() function)
enum ImGuiInputFlagsPrivate_
{
    // Flags for IsKeyPressed(), IsKeyChordPressed(), IsMouseClicked(), Shortcut()
    // - Repeat mode: Repeat rate selection
    ImGuiInputFlags_RepeatRateDefault           = 1 << 1,   // Repeat rate: Regular (default)
    ImGuiInputFlags_RepeatRateNavMove           = 1 << 2,   // Repeat rate: Fast
    ImGuiInputFlags_RepeatRateNavTweak          = 1 << 3,   // Repeat rate: Faster
    // - Repeat mode: Specify when repeating key pressed can be interrupted.
    // - In theory ImGuiInputFlags_RepeatUntilOtherKeyPress may be a desirable default, but it would break too many behavior so everything is opt-in.
    ImGuiInputFlags_RepeatUntilRelease          = 1 << 4,   // Stop repeating when released (default for all functions except Shortcut). This only exists to allow overriding Shortcut() default behavior.
    ImGuiInputFlags_RepeatUntilKeyModsChange    = 1 << 5,   // Stop repeating when released OR if keyboard mods are changed (default for Shortcut)
    ImGuiInputFlags_RepeatUntilKeyModsChangeFromNone = 1 << 6,  // Stop repeating when released OR if keyboard mods are leaving the None state. Allows going from Mod+Key to Key by releasing Mod.
    ImGuiInputFlags_RepeatUntilOtherKeyPress    = 1 << 7,   // Stop repeating when released OR if any other keyboard key is pressed during the repeat

    // Flags for SetKeyOwner(), SetItemKeyOwner()
    // - Locking key away from non-input aware code. Locking is useful to make input-owner-aware code steal keys from non-input-owner-aware code. If all code is input-owner-aware locking would never be necessary.
    ImGuiInputFlags_LockThisFrame               = 1 << 20,  // Further accesses to key data will require EXPLICIT owner ID (ImGuiKeyOwner_Any/0 will NOT accepted for polling). Cleared at end of frame.
    ImGuiInputFlags_LockUntilRelease            = 1 << 21,  // Further accesses to key data will require EXPLICIT owner ID (ImGuiKeyOwner_Any/0 will NOT accepted for polling). Cleared when the key is released or at end of each frame if key is released.

    // - Condition for SetItemKeyOwner()
    ImGuiInputFlags_CondHovered                 = 1 << 22,  // Only set if item is hovered (default to both)
    ImGuiInputFlags_CondActive                  = 1 << 23,  // Only set if item is active (default to both)
    ImGuiInputFlags_CondDefault_                = ImGuiInputFlags_CondHovered | ImGuiInputFlags_CondActive,

    // [Internal] Mask of which function support which flags
    ImGuiInputFlags_RepeatRateMask_             = ImGuiInputFlags_RepeatRateDefault | ImGuiInputFlags_RepeatRateNavMove | ImGuiInputFlags_RepeatRateNavTweak,
    ImGuiInputFlags_RepeatUntilMask_            = ImGuiInputFlags_RepeatUntilRelease | ImGuiInputFlags_RepeatUntilKeyModsChange | ImGuiInputFlags_RepeatUntilKeyModsChangeFromNone | ImGuiInputFlags_RepeatUntilOtherKeyPress,
    ImGuiInputFlags_RepeatMask_                 = ImGuiInputFlags_Repeat | ImGuiInputFlags_RepeatRateMask_ | ImGuiInputFlags_RepeatUntilMask_,
    ImGuiInputFlags_CondMask_                   = ImGuiInputFlags_CondHovered | ImGuiInputFlags_CondActive,
    ImGuiInputFlags_RouteTypeMask_              = ImGuiInputFlags_RouteActive | ImGuiInputFlags_RouteFocused | ImGuiInputFlags_RouteGlobal | ImGuiInputFlags_RouteAlways,
    ImGuiInputFlags_RouteOptionsMask_           = ImGuiInputFlags_RouteOverFocused | ImGuiInputFlags_RouteOverActive | ImGuiInputFlags_RouteUnlessBgFocused | ImGuiInputFlags_RouteFromRootWindow,
    ImGuiInputFlags_SupportedByIsKeyPressed     = ImGuiInputFlags_RepeatMask_,
    ImGuiInputFlags_SupportedByIsMouseClicked   = ImGuiInputFlags_Repeat,
    ImGuiInputFlags_SupportedByShortcut         = ImGuiInputFlags_RepeatMask_ | ImGuiInputFlags_RouteTypeMask_ | ImGuiInputFlags_RouteOptionsMask_,
    ImGuiInputFlags_SupportedBySetNextItemShortcut = ImGuiInputFlags_RepeatMask_ | ImGuiInputFlags_RouteTypeMask_ | ImGuiInputFlags_RouteOptionsMask_ | ImGuiInputFlags_Tooltip,
    ImGuiInputFlags_SupportedBySetKeyOwner      = ImGuiInputFlags_LockThisFrame | ImGuiInputFlags_LockUntilRelease,
    ImGuiInputFlags_SupportedBySetItemKeyOwner  = ImGuiInputFlags_SupportedBySetKeyOwner | ImGuiInputFlags_CondMask_,
};

//-----------------------------------------------------------------------------
// [SECTION] Clipper support
//-----------------------------------------------------------------------------

// Note that Max is exclusive, so perhaps should be using a Begin/End convention.
struct ImGuiListClipperRange
{
    int     Min;
    int     Max;
    bool    PosToIndexConvert;      // Begin/End are absolute position (will be converted to indices later)
    ImS8    PosToIndexOffsetMin;    // Add to Min after converting to indices
    ImS8    PosToIndexOffsetMax;    // Add to Min after converting to indices

    static ImGuiListClipperRange    FromIndices(int min, int max)                               { ImGuiListClipperRange r = { min, max, false, 0, 0 }; return r; }
    static ImGuiListClipperRange    FromPositions(float y1, float y2, int off_min, int off_max) { ImGuiListClipperRange r = { (int)y1, (int)y2, true, (ImS8)off_min, (ImS8)off_max }; return r; }
};

// Temporary clipper data, buffers shared/reused between instances
struct ImGuiListClipperData
{
    ImGuiListClipper*               ListClipper;
    float                           LossynessOffset;
    int                             StepNo;
    int                             ItemsFrozen;
    ImVector<ImGuiListClipperRange> Ranges;

    ImGuiListClipperData()          { memset(this, 0, sizeof(*this)); }
    void                            Reset(ImGuiListClipper* clipper) { ListClipper = clipper; StepNo = ItemsFrozen = 0; Ranges.resize(0); }
};

//-----------------------------------------------------------------------------
// [SECTION] Navigation support
//-----------------------------------------------------------------------------

enum ImGuiActivateFlags_
{
    ImGuiActivateFlags_None                 = 0,
    ImGuiActivateFlags_PreferInput          = 1 << 0,       // Favor activation that requires keyboard text input (e.g. for Slider/Drag). Default for Enter key.
    ImGuiActivateFlags_PreferTweak          = 1 << 1,       // Favor activation for tweaking with arrows or gamepad (e.g. for Slider/Drag). Default for Space key and if keyboard is not used.
    ImGuiActivateFlags_TryToPreserveState   = 1 << 2,       // Request widget to preserve state if it can (e.g. InputText will try to preserve cursor/selection)
    ImGuiActivateFlags_FromTabbing          = 1 << 3,       // Activation requested by a tabbing request
    ImGuiActivateFlags_FromShortcut         = 1 << 4,       // Activation requested by an item shortcut via SetNextItemShortcut() function.
};

// Early work-in-progress API for ScrollToItem()
enum ImGuiScrollFlags_
{
    ImGuiScrollFlags_None                   = 0,
    ImGuiScrollFlags_KeepVisibleEdgeX       = 1 << 0,       // If item is not visible: scroll as little as possible on X axis to bring item back into view [default for X axis]
    ImGuiScrollFlags_KeepVisibleEdgeY       = 1 << 1,       // If item is not visible: scroll as little as possible on Y axis to bring item back into view [default for Y axis for windows that are already visible]
    ImGuiScrollFlags_KeepVisibleCenterX     = 1 << 2,       // If item is not visible: scroll to make the item centered on X axis [rarely used]
    ImGuiScrollFlags_KeepVisibleCenterY     = 1 << 3,       // If item is not visible: scroll to make the item centered on Y axis
    ImGuiScrollFlags_AlwaysCenterX          = 1 << 4,       // Always center the result item on X axis [rarely used]
    ImGuiScrollFlags_AlwaysCenterY          = 1 << 5,       // Always center the result item on Y axis [default for Y axis for appearing window)
    ImGuiScrollFlags_NoScrollParent         = 1 << 6,       // Disable forwarding scrolling to parent window if required to keep item/rect visible (only scroll window the function was applied to).
    ImGuiScrollFlags_MaskX_                 = ImGuiScrollFlags_KeepVisibleEdgeX | ImGuiScrollFlags_KeepVisibleCenterX | ImGuiScrollFlags_AlwaysCenterX,
    ImGuiScrollFlags_MaskY_                 = ImGuiScrollFlags_KeepVisibleEdgeY | ImGuiScrollFlags_KeepVisibleCenterY | ImGuiScrollFlags_AlwaysCenterY,
};

enum ImGuiNavRenderCursorFlags_
{
    ImGuiNavRenderCursorFlags_None          = 0,
    ImGuiNavRenderCursorFlags_Compact       = 1 << 1,       // Compact highlight, no padding/distance from focused item
    ImGuiNavRenderCursorFlags_AlwaysDraw    = 1 << 2,       // Draw rectangular highlight if (g.NavId == id) even when g.NavCursorVisible == false, aka even when using the mouse.
    ImGuiNavRenderCursorFlags_NoRounding    = 1 << 3,
#ifndef IMGUI_DISABLE_OBSOLETE_FUNCTIONS
    ImGuiNavHighlightFlags_None             = ImGuiNavRenderCursorFlags_None,       // Renamed in 1.91.4
    ImGuiNavHighlightFlags_Compact          = ImGuiNavRenderCursorFlags_Compact,    // Renamed in 1.91.4
    ImGuiNavHighlightFlags_AlwaysDraw       = ImGuiNavRenderCursorFlags_AlwaysDraw, // Renamed in 1.91.4
    ImGuiNavHighlightFlags_NoRounding       = ImGuiNavRenderCursorFlags_NoRounding, // Renamed in 1.91.4
#endif
};

enum ImGuiNavMoveFlags_
{
    ImGuiNavMoveFlags_None                  = 0,
    ImGuiNavMoveFlags_LoopX                 = 1 << 0,   // On failed request, restart from opposite side
    ImGuiNavMoveFlags_LoopY                 = 1 << 1,
    ImGuiNavMoveFlags_WrapX                 = 1 << 2,   // On failed request, request from opposite side one line down (when NavDir==right) or one line up (when NavDir==left)
    ImGuiNavMoveFlags_WrapY                 = 1 << 3,   // This is not super useful but provided for completeness
    ImGuiNavMoveFlags_WrapMask_             = ImGuiNavMoveFlags_LoopX | ImGuiNavMoveFlags_LoopY | ImGuiNavMoveFlags_WrapX | ImGuiNavMoveFlags_WrapY,
    ImGuiNavMoveFlags_AllowCurrentNavId     = 1 << 4,   // Allow scoring and considering the current NavId as a move target candidate. This is used when the move source is offset (e.g. pressing PageDown actually needs to send a Up move request, if we are pressing PageDown from the bottom-most item we need to stay in place)
    ImGuiNavMoveFlags_AlsoScoreVisibleSet   = 1 << 5,   // Store alternate result in NavMoveResultLocalVisible that only comprise elements that are already fully visible (used by PageUp/PageDown)
    ImGuiNavMoveFlags_ScrollToEdgeY         = 1 << 6,   // Force scrolling to min/max (used by Home/End) // FIXME-NAV: Aim to remove or reword, probably unnecessary
    ImGuiNavMoveFlags_Forwarded             = 1 << 7,
    ImGuiNavMoveFlags_DebugNoResult         = 1 << 8,   // Dummy scoring for debug purpose, don't apply result
    ImGuiNavMoveFlags_FocusApi              = 1 << 9,   // Requests from focus API can land/focus/activate items even if they are marked with _NoTabStop (see NavProcessItemForTabbingRequest() for details)
    ImGuiNavMoveFlags_IsTabbing             = 1 << 10,  // == Focus + Activate if item is Inputable + DontChangeNavHighlight
    ImGuiNavMoveFlags_IsPageMove            = 1 << 11,  // Identify a PageDown/PageUp request.
    ImGuiNavMoveFlags_Activate              = 1 << 12,  // Activate/select target item.
    ImGuiNavMoveFlags_NoSelect              = 1 << 13,  // Don't trigger selection by not setting g.NavJustMovedTo
    ImGuiNavMoveFlags_NoSetNavCursorVisible = 1 << 14,  // Do not alter the nav cursor visible state
    ImGuiNavMoveFlags_NoClearActiveId       = 1 << 15,  // (Experimental) Do not clear active id when applying move result
};

enum ImGuiNavLayer
{
    ImGuiNavLayer_Main  = 0,    // Main scrolling layer
    ImGuiNavLayer_Menu  = 1,    // Menu layer (access with Alt)
    ImGuiNavLayer_COUNT
};

// Storage for navigation query/results
struct ImGuiNavItemData
{
    ImGuiWindow*        Window;         // Init,Move    // Best candidate window (result->ItemWindow->RootWindowForNav == request->Window)
    ImGuiID             ID;             // Init,Move    // Best candidate item ID
    ImGuiID             FocusScopeId;   // Init,Move    // Best candidate focus scope ID
    ImRect              RectRel;        // Init,Move    // Best candidate bounding box in window relative space
    ImGuiItemFlags      ItemFlags;      // ????,Move    // Best candidate item flags
    float               DistBox;        //      Move    // Best candidate box distance to current NavId
    float               DistCenter;     //      Move    // Best candidate center distance to current NavId
    float               DistAxial;      //      Move    // Best candidate axial distance to current NavId
    ImGuiSelectionUserData SelectionUserData;//I+Mov    // Best candidate SetNextItemSelectionUserData() value. Valid if (ItemFlags & ImGuiItemFlags_HasSelectionUserData)

    ImGuiNavItemData()  { Clear(); }
    void Clear()        { Window = NULL; ID = FocusScopeId = 0; ItemFlags = 0; SelectionUserData = -1; DistBox = DistCenter = DistAxial = FLT_MAX; }
};

// Storage for PushFocusScope(), g.FocusScopeStack[], g.NavFocusRoute[]
struct ImGuiFocusScopeData
{
    ImGuiID             ID;
    ImGuiID             WindowID;
};

//-----------------------------------------------------------------------------
// [SECTION] Typing-select support
//-----------------------------------------------------------------------------

// Flags for GetTypingSelectRequest()
enum ImGuiTypingSelectFlags_
{
    ImGuiTypingSelectFlags_None                 = 0,
    ImGuiTypingSelectFlags_AllowBackspace       = 1 << 0,   // Backspace to delete character inputs. If using: ensure GetTypingSelectRequest() is not called more than once per frame (filter by e.g. focus state)
    ImGuiTypingSelectFlags_AllowSingleCharMode  = 1 << 1,   // Allow "single char" search mode which is activated when pressing the same character multiple times.
};

// Returned by GetTypingSelectRequest(), designed to eventually be public.
struct IMGUI_API ImGuiTypingSelectRequest
{
    ImGuiTypingSelectFlags  Flags;              // Flags passed to GetTypingSelectRequest()
    int                     SearchBufferLen;
    const char*             SearchBuffer;       // Search buffer contents (use full string. unless SingleCharMode is set, in which case use SingleCharSize).
    bool                    SelectRequest;      // Set when buffer was modified this frame, requesting a selection.
    bool                    SingleCharMode;     // Notify when buffer contains same character repeated, to implement special mode. In this situation it preferred to not display any on-screen search indication.
    ImS8                    SingleCharSize;     // Length in bytes of first letter codepoint (1 for ascii, 2-4 for UTF-8). If (SearchBufferLen==RepeatCharSize) only 1 letter has been input.
};

// Storage for GetTypingSelectRequest()
struct IMGUI_API ImGuiTypingSelectState
{
    ImGuiTypingSelectRequest Request;           // User-facing data
    char            SearchBuffer[64];           // Search buffer: no need to make dynamic as this search is very transient.
    ImGuiID         FocusScope;
    int             LastRequestFrame = 0;
    float           LastRequestTime = 0.0f;
    bool            SingleCharModeLock = false; // After a certain single char repeat count we lock into SingleCharMode. Two benefits: 1) buffer never fill, 2) we can provide an immediate SingleChar mode without timer elapsing.

    ImGuiTypingSelectState() { memset(this, 0, sizeof(*this)); }
    void            Clear()  { SearchBuffer[0] = 0; SingleCharModeLock = false; } // We preserve remaining data for easier debugging
};

//-----------------------------------------------------------------------------
// [SECTION] Columns support
//-----------------------------------------------------------------------------

// Flags for internal's BeginColumns(). This is an obsolete API. Prefer using BeginTable() nowadays!
enum ImGuiOldColumnFlags_
{
    ImGuiOldColumnFlags_None                    = 0,
    ImGuiOldColumnFlags_NoBorder                = 1 << 0,   // Disable column dividers
    ImGuiOldColumnFlags_NoResize                = 1 << 1,   // Disable resizing columns when clicking on the dividers
    ImGuiOldColumnFlags_NoPreserveWidths        = 1 << 2,   // Disable column width preservation when adjusting columns
    ImGuiOldColumnFlags_NoForceWithinWindow     = 1 << 3,   // Disable forcing columns to fit within window
    ImGuiOldColumnFlags_GrowParentContentsSize  = 1 << 4,   // Restore pre-1.51 behavior of extending the parent window contents size but _without affecting the columns width at all_. Will eventually remove.

    // Obsolete names (will be removed)
#ifndef IMGUI_DISABLE_OBSOLETE_FUNCTIONS
    //ImGuiColumnsFlags_None                    = ImGuiOldColumnFlags_None,
    //ImGuiColumnsFlags_NoBorder                = ImGuiOldColumnFlags_NoBorder,
    //ImGuiColumnsFlags_NoResize                = ImGuiOldColumnFlags_NoResize,
    //ImGuiColumnsFlags_NoPreserveWidths        = ImGuiOldColumnFlags_NoPreserveWidths,
    //ImGuiColumnsFlags_NoForceWithinWindow     = ImGuiOldColumnFlags_NoForceWithinWindow,
    //ImGuiColumnsFlags_GrowParentContentsSize  = ImGuiOldColumnFlags_GrowParentContentsSize,
#endif
};

struct ImGuiOldColumnData
{
    float               OffsetNorm;             // Column start offset, normalized 0.0 (far left) -> 1.0 (far right)
    float               OffsetNormBeforeResize;
    ImGuiOldColumnFlags Flags;                  // Not exposed
    ImRect              ClipRect;

    ImGuiOldColumnData() { memset(this, 0, sizeof(*this)); }
};

struct ImGuiOldColumns
{
    ImGuiID             ID;
    ImGuiOldColumnFlags Flags;
    bool                IsFirstFrame;
    bool                IsBeingResized;
    int                 Current;
    int                 Count;
    float               OffMinX, OffMaxX;       // Offsets from HostWorkRect.Min.x
    float               LineMinY, LineMaxY;
    float               HostCursorPosY;         // Backup of CursorPos at the time of BeginColumns()
    float               HostCursorMaxPosX;      // Backup of CursorMaxPos at the time of BeginColumns()
    ImRect              HostInitialClipRect;    // Backup of ClipRect at the time of BeginColumns()
    ImRect              HostBackupClipRect;     // Backup of ClipRect during PushColumnsBackground()/PopColumnsBackground()
    ImRect              HostBackupParentWorkRect;//Backup of WorkRect at the time of BeginColumns()
    ImVector<ImGuiOldColumnData> Columns;
    ImDrawListSplitter  Splitter;

    ImGuiOldColumns()   { memset(this, 0, sizeof(*this)); }
};

//-----------------------------------------------------------------------------
// [SECTION] Box-select support
//-----------------------------------------------------------------------------

struct ImGuiBoxSelectState
{
    // Active box-selection data (persistent, 1 active at a time)
    ImGuiID                 ID;
    bool                    IsActive;
    bool                    IsStarting;
    bool                    IsStartedFromVoid;  // Starting click was not from an item.
    bool                    IsStartedSetNavIdOnce;
    bool                    RequestClear;
    ImGuiKeyChord           KeyMods : 16;       // Latched key-mods for box-select logic.
    ImVec2                  StartPosRel;        // Start position in window-contents relative space (to support scrolling)
    ImVec2                  EndPosRel;          // End position in window-contents relative space
    ImVec2                  ScrollAccum;        // Scrolling accumulator (to behave at high-frame spaces)
    ImGuiWindow*            Window;

    // Temporary/Transient data
    bool                    UnclipMode;         // (Temp/Transient, here in hot area). Set/cleared by the BeginMultiSelect()/EndMultiSelect() owning active box-select.
    ImRect                  UnclipRect;         // Rectangle where ItemAdd() clipping may be temporarily disabled. Need support by multi-select supporting widgets.
    ImRect                  BoxSelectRectPrev;  // Selection rectangle in absolute coordinates (derived every frame from BoxSelectStartPosRel and MousePos)
    ImRect                  BoxSelectRectCurr;

    ImGuiBoxSelectState()   { memset(this, 0, sizeof(*this)); }
};

//-----------------------------------------------------------------------------
// [SECTION] Multi-select support
//-----------------------------------------------------------------------------

// We always assume that -1 is an invalid value (which works for indices and pointers)
#define ImGuiSelectionUserData_Invalid        ((ImGuiSelectionUserData)-1)

// Temporary storage for multi-select
struct IMGUI_API ImGuiMultiSelectTempData
{
    ImGuiMultiSelectIO      IO;                 // MUST BE FIRST FIELD. Requests are set and returned by BeginMultiSelect()/EndMultiSelect() + written to by user during the loop.
    ImGuiMultiSelectState*  Storage;
    ImGuiID                 FocusScopeId;       // Copied from g.CurrentFocusScopeId (unless another selection scope was pushed manually)
    ImGuiMultiSelectFlags   Flags;
    ImVec2                  ScopeRectMin;
    ImVec2                  BackupCursorMaxPos;
    ImGuiSelectionUserData  LastSubmittedItem;  // Copy of last submitted item data, used to merge output ranges.
    ImGuiID                 BoxSelectId;
    ImGuiKeyChord           KeyMods;
    ImS8                    LoopRequestSetAll;  // -1: no operation, 0: clear all, 1: select all.
    bool                    IsEndIO;            // Set when switching IO from BeginMultiSelect() to EndMultiSelect() state.
    bool                    IsFocused;          // Set if currently focusing the selection scope (any item of the selection). May be used if you have custom shortcut associated to selection.
    bool                    IsKeyboardSetRange; // Set by BeginMultiSelect() when using Shift+Navigation. Because scrolling may be affected we can't afford a frame of lag with Shift+Navigation.
    bool                    NavIdPassedBy;
    bool                    RangeSrcPassedBy;   // Set by the item that matches RangeSrcItem.
    bool                    RangeDstPassedBy;   // Set by the item that matches NavJustMovedToId when IsSetRange is set.

    ImGuiMultiSelectTempData()  { Clear(); }
    void Clear()            { size_t io_sz = sizeof(IO); ClearIO(); memset((void*)(&IO + 1), 0, sizeof(*this) - io_sz); } // Zero-clear except IO as we preserve IO.Requests[] buffer allocation.
    void ClearIO()          { IO.Requests.resize(0); IO.RangeSrcItem = IO.NavIdItem = ImGuiSelectionUserData_Invalid; IO.NavIdSelected = IO.RangeSrcReset = false; }
};

// Persistent storage for multi-select (as long as selection is alive)
struct IMGUI_API ImGuiMultiSelectState
{
    ImGuiWindow*            Window;
    ImGuiID                 ID;
    int                     LastFrameActive;    // Last used frame-count, for GC.
    int                     LastSelectionSize;  // Set by BeginMultiSelect() based on optional info provided by user. May be -1 if unknown.
    ImS8                    RangeSelected;      // -1 (don't have) or true/false
    ImS8                    NavIdSelected;      // -1 (don't have) or true/false
    ImGuiSelectionUserData  RangeSrcItem;       //
    ImGuiSelectionUserData  NavIdItem;          // SetNextItemSelectionUserData() value for NavId (if part of submitted items)

    ImGuiMultiSelectState() { Window = NULL; ID = 0; LastFrameActive = LastSelectionSize = 0; RangeSelected = NavIdSelected = -1; RangeSrcItem = NavIdItem = ImGuiSelectionUserData_Invalid; }
};

//-----------------------------------------------------------------------------
// [SECTION] Docking support
//-----------------------------------------------------------------------------

#define DOCKING_HOST_DRAW_CHANNEL_BG 0  // Dock host: background fill
#define DOCKING_HOST_DRAW_CHANNEL_FG 1  // Dock host: decorations and contents

#ifdef IMGUI_HAS_DOCK

// Extend ImGuiDockNodeFlags_
enum ImGuiDockNodeFlagsPrivate_
{
    // [Internal]
    ImGuiDockNodeFlags_DockSpace                = 1 << 10,  // Saved // A dockspace is a node that occupy space within an existing user window. Otherwise the node is floating and create its own window.
    ImGuiDockNodeFlags_CentralNode              = 1 << 11,  // Saved // The central node has 2 main properties: stay visible when empty, only use "remaining" spaces from its neighbor.
    ImGuiDockNodeFlags_NoTabBar                 = 1 << 12,  // Saved // Tab bar is completely unavailable. No triangle in the corner to enable it back.
    ImGuiDockNodeFlags_HiddenTabBar             = 1 << 13,  // Saved // Tab bar is hidden, with a triangle in the corner to show it again (NB: actual tab-bar instance may be destroyed as this is only used for single-window tab bar)
    ImGuiDockNodeFlags_NoWindowMenuButton       = 1 << 14,  // Saved // Disable window/docking menu (that one that appears instead of the collapse button)
    ImGuiDockNodeFlags_NoCloseButton            = 1 << 15,  // Saved // Disable close button
    ImGuiDockNodeFlags_NoResizeX                = 1 << 16,  //       //
    ImGuiDockNodeFlags_NoResizeY                = 1 << 17,  //       //
    ImGuiDockNodeFlags_DockedWindowsInFocusRoute= 1 << 18,  //       // Any docked window will be automatically be focus-route chained (window->ParentWindowForFocusRoute set to this) so Shortcut() in this window can run when any docked window is focused.

    // Disable docking/undocking actions in this dockspace or individual node (existing docked nodes will be preserved)
    // Those are not exposed in public because the desirable sharing/inheriting/copy-flag-on-split behaviors are quite difficult to design and understand.
    // The two public flags ImGuiDockNodeFlags_NoDockingOverCentralNode/ImGuiDockNodeFlags_NoDockingSplit don't have those issues.
    ImGuiDockNodeFlags_NoDockingSplitOther      = 1 << 19,  //       // Disable this node from splitting other windows/nodes.
    ImGuiDockNodeFlags_NoDockingOverMe          = 1 << 20,  //       // Disable other windows/nodes from being docked over this node.
    ImGuiDockNodeFlags_NoDockingOverOther       = 1 << 21,  //       // Disable this node from being docked over another window or non-empty node.
    ImGuiDockNodeFlags_NoDockingOverEmpty       = 1 << 22,  //       // Disable this node from being docked over an empty node (e.g. DockSpace with no other windows)
    ImGuiDockNodeFlags_NoDocking                = ImGuiDockNodeFlags_NoDockingOverMe | ImGuiDockNodeFlags_NoDockingOverOther | ImGuiDockNodeFlags_NoDockingOverEmpty | ImGuiDockNodeFlags_NoDockingSplit | ImGuiDockNodeFlags_NoDockingSplitOther,

    // Masks
    ImGuiDockNodeFlags_SharedFlagsInheritMask_  = ~0,
    ImGuiDockNodeFlags_NoResizeFlagsMask_       = (int)ImGuiDockNodeFlags_NoResize | ImGuiDockNodeFlags_NoResizeX | ImGuiDockNodeFlags_NoResizeY,

    // When splitting, those local flags are moved to the inheriting child, never duplicated
    ImGuiDockNodeFlags_LocalFlagsTransferMask_  = (int)ImGuiDockNodeFlags_NoDockingSplit | ImGuiDockNodeFlags_NoResizeFlagsMask_ | (int)ImGuiDockNodeFlags_AutoHideTabBar | ImGuiDockNodeFlags_CentralNode | ImGuiDockNodeFlags_NoTabBar | ImGuiDockNodeFlags_HiddenTabBar | ImGuiDockNodeFlags_NoWindowMenuButton | ImGuiDockNodeFlags_NoCloseButton,
    ImGuiDockNodeFlags_SavedFlagsMask_          = ImGuiDockNodeFlags_NoResizeFlagsMask_ | ImGuiDockNodeFlags_DockSpace | ImGuiDockNodeFlags_CentralNode | ImGuiDockNodeFlags_NoTabBar | ImGuiDockNodeFlags_HiddenTabBar | ImGuiDockNodeFlags_NoWindowMenuButton | ImGuiDockNodeFlags_NoCloseButton,
};

// Store the source authority (dock node vs window) of a field
enum ImGuiDataAuthority_
{
    ImGuiDataAuthority_Auto,
    ImGuiDataAuthority_DockNode,
    ImGuiDataAuthority_Window,
};

enum ImGuiDockNodeState
{
    ImGuiDockNodeState_Unknown,
    ImGuiDockNodeState_HostWindowHiddenBecauseSingleWindow,
    ImGuiDockNodeState_HostWindowHiddenBecauseWindowsAreResizing,
    ImGuiDockNodeState_HostWindowVisible,
};

// sizeof() 156~192
struct IMGUI_API ImGuiDockNode
{
    ImGuiID                 ID;
    ImGuiDockNodeFlags      SharedFlags;                // (Write) Flags shared by all nodes of a same dockspace hierarchy (inherited from the root node)
    ImGuiDockNodeFlags      LocalFlags;                 // (Write) Flags specific to this node
    ImGuiDockNodeFlags      LocalFlagsInWindows;        // (Write) Flags specific to this node, applied from windows
    ImGuiDockNodeFlags      MergedFlags;                // (Read)  Effective flags (== SharedFlags | LocalFlagsInNode | LocalFlagsInWindows)
    ImGuiDockNodeState      State;
    ImGuiDockNode*          ParentNode;
    ImGuiDockNode*          ChildNodes[2];              // [Split node only] Child nodes (left/right or top/bottom). Consider switching to an array.
    ImVector<ImGuiWindow*>  Windows;                    // Note: unordered list! Iterate TabBar->Tabs for user-order.
    ImGuiTabBar*            TabBar;
    ImVec2                  Pos;                        // Current position
    ImVec2                  Size;                       // Current size
    ImVec2                  SizeRef;                    // [Split node only] Last explicitly written-to size (overridden when using a splitter affecting the node), used to calculate Size.
    ImGuiAxis               SplitAxis;                  // [Split node only] Split axis (X or Y)
    ImGuiWindowClass        WindowClass;                // [Root node only]
    ImU32                   LastBgColor;

    ImGuiWindow*            HostWindow;
    ImGuiWindow*            VisibleWindow;              // Generally point to window which is ID is == SelectedTabID, but when CTRL+Tabbing this can be a different window.
    ImGuiDockNode*          CentralNode;                // [Root node only] Pointer to central node.
    ImGuiDockNode*          OnlyNodeWithWindows;        // [Root node only] Set when there is a single visible node within the hierarchy.
    int                     CountNodeWithWindows;       // [Root node only]
    int                     LastFrameAlive;             // Last frame number the node was updated or kept alive explicitly with DockSpace() + ImGuiDockNodeFlags_KeepAliveOnly
    int                     LastFrameActive;            // Last frame number the node was updated.
    int                     LastFrameFocused;           // Last frame number the node was focused.
    ImGuiID                 LastFocusedNodeId;          // [Root node only] Which of our child docking node (any ancestor in the hierarchy) was last focused.
    ImGuiID                 SelectedTabId;              // [Leaf node only] Which of our tab/window is selected.
    ImGuiID                 WantCloseTabId;             // [Leaf node only] Set when closing a specific tab/window.
    ImGuiID                 RefViewportId;              // Reference viewport ID from visible window when HostWindow == NULL.
    ImGuiDataAuthority      AuthorityForPos         :3;
    ImGuiDataAuthority      AuthorityForSize        :3;
    ImGuiDataAuthority      AuthorityForViewport    :3;
    bool                    IsVisible               :1; // Set to false when the node is hidden (usually disabled as it has no active window)
    bool                    IsFocused               :1;
    bool                    IsBgDrawnThisFrame      :1;
    bool                    HasCloseButton          :1; // Provide space for a close button (if any of the docked window has one). Note that button may be hidden on window without one.
    bool                    HasWindowMenuButton     :1;
    bool                    HasCentralNodeChild     :1;
    bool                    WantCloseAll            :1; // Set when closing all tabs at once.
    bool                    WantLockSizeOnce        :1;
    bool                    WantMouseMove           :1; // After a node extraction we need to transition toward moving the newly created host window
    bool                    WantHiddenTabBarUpdate  :1;
    bool                    WantHiddenTabBarToggle  :1;

    ImGuiDockNode(ImGuiID id);
    ~ImGuiDockNode();
    bool                    IsRootNode() const      { return ParentNode == NULL; }
    bool                    IsDockSpace() const     { return (MergedFlags & ImGuiDockNodeFlags_DockSpace) != 0; }
    bool                    IsFloatingNode() const  { return ParentNode == NULL && (MergedFlags & ImGuiDockNodeFlags_DockSpace) == 0; }
    bool                    IsCentralNode() const   { return (MergedFlags & ImGuiDockNodeFlags_CentralNode) != 0; }
    bool                    IsHiddenTabBar() const  { return (MergedFlags & ImGuiDockNodeFlags_HiddenTabBar) != 0; } // Hidden tab bar can be shown back by clicking the small triangle
    bool                    IsNoTabBar() const      { return (MergedFlags & ImGuiDockNodeFlags_NoTabBar) != 0; }     // Never show a tab bar
    bool                    IsSplitNode() const     { return ChildNodes[0] != NULL; }
    bool                    IsLeafNode() const      { return ChildNodes[0] == NULL; }
    bool                    IsEmpty() const         { return ChildNodes[0] == NULL && Windows.Size == 0; }
    ImRect                  Rect() const            { return ImRect(Pos.x, Pos.y, Pos.x + Size.x, Pos.y + Size.y); }

    void                    SetLocalFlags(ImGuiDockNodeFlags flags) { LocalFlags = flags; UpdateMergedFlags(); }
    void                    UpdateMergedFlags()     { MergedFlags = SharedFlags | LocalFlags | LocalFlagsInWindows; }
};

// List of colors that are stored at the time of Begin() into Docked Windows.
// We currently store the packed colors in a simple array window->DockStyle.Colors[].
// A better solution may involve appending into a log of colors in ImGuiContext + store offsets into those arrays in ImGuiWindow,
// but it would be more complex as we'd need to double-buffer both as e.g. drop target may refer to window from last frame.
enum ImGuiWindowDockStyleCol
{
    ImGuiWindowDockStyleCol_Text,
    ImGuiWindowDockStyleCol_TabHovered,
    ImGuiWindowDockStyleCol_TabFocused,
    ImGuiWindowDockStyleCol_TabSelected,
    ImGuiWindowDockStyleCol_TabSelectedOverline,
    ImGuiWindowDockStyleCol_TabDimmed,
    ImGuiWindowDockStyleCol_TabDimmedSelected,
    ImGuiWindowDockStyleCol_TabDimmedSelectedOverline,
    ImGuiWindowDockStyleCol_COUNT
};

// We don't store style.Alpha: dock_node->LastBgColor embeds it and otherwise it would only affect the docking tab, which intuitively I would say we don't want to.
struct ImGuiWindowDockStyle
{
    ImU32 Colors[ImGuiWindowDockStyleCol_COUNT];
};

struct ImGuiDockContext
{
    ImGuiStorage                    Nodes;          // Map ID -> ImGuiDockNode*: Active nodes
    ImVector<ImGuiDockRequest>      Requests;
    ImVector<ImGuiDockNodeSettings> NodesSettings;
    bool                            WantFullRebuild;
    ImGuiDockContext()              { memset(this, 0, sizeof(*this)); }
};

#endif // #ifdef IMGUI_HAS_DOCK

//-----------------------------------------------------------------------------
// [SECTION] Viewport support
//-----------------------------------------------------------------------------

// ImGuiViewport Private/Internals fields (cardinal sin: we are using inheritance!)
// Every instance of ImGuiViewport is in fact a ImGuiViewportP.
struct ImGuiViewportP : public ImGuiViewport
{
    ImGuiWindow*        Window;                 // Set when the viewport is owned by a window (and ImGuiViewportFlags_CanHostOtherWindows is NOT set)
    int                 Idx;
    int                 LastFrameActive;        // Last frame number this viewport was activated by a window
    int                 LastFocusedStampCount;  // Last stamp number from when a window hosted by this viewport was focused (by comparing this value between two viewport we have an implicit viewport z-order we use as fallback)
    ImGuiID             LastNameHash;
    ImVec2              LastPos;
    ImVec2              LastSize;
    float               Alpha;                  // Window opacity (when dragging dockable windows/viewports we make them transparent)
    float               LastAlpha;
    bool                LastFocusedHadNavWindow;// Instead of maintaining a LastFocusedWindow (which may harder to correctly maintain), we merely store weither NavWindow != NULL last time the viewport was focused.
    short               PlatformMonitor;
    int                 BgFgDrawListsLastFrame[2]; // Last frame number the background (0) and foreground (1) draw lists were used
    ImDrawList*         BgFgDrawLists[2];       // Convenience background (0) and foreground (1) draw lists. We use them to draw software mouser cursor when io.MouseDrawCursor is set and to draw most debug overlays.
    ImDrawData          DrawDataP;
    ImDrawDataBuilder   DrawDataBuilder;        // Temporary data while building final ImDrawData
    ImVec2              LastPlatformPos;
    ImVec2              LastPlatformSize;
    ImVec2              LastRendererSize;

    // Per-viewport work area
    // - Insets are >= 0.0f values, distance from viewport corners to work area.
    // - BeginMainMenuBar() and DockspaceOverViewport() tend to use work area to avoid stepping over existing contents.
    // - Generally 'safeAreaInsets' in iOS land, 'DisplayCutout' in Android land.
    ImVec2              WorkInsetMin;           // Work Area inset locked for the frame. GetWorkRect() always fits within GetMainRect().
    ImVec2              WorkInsetMax;           // "
    ImVec2              BuildWorkInsetMin;      // Work Area inset accumulator for current frame, to become next frame's WorkInset
    ImVec2              BuildWorkInsetMax;      // "

    ImGuiViewportP()                    { Window = NULL; Idx = -1; LastFrameActive = BgFgDrawListsLastFrame[0] = BgFgDrawListsLastFrame[1] = LastFocusedStampCount = -1; LastNameHash = 0; Alpha = LastAlpha = 1.0f; LastFocusedHadNavWindow = false; PlatformMonitor = -1; BgFgDrawLists[0] = BgFgDrawLists[1] = NULL; LastPlatformPos = LastPlatformSize = LastRendererSize = ImVec2(FLT_MAX, FLT_MAX); }
    ~ImGuiViewportP()                   { if (BgFgDrawLists[0]) IM_DELETE(BgFgDrawLists[0]); if (BgFgDrawLists[1]) IM_DELETE(BgFgDrawLists[1]); }
    void    ClearRequestFlags()         { PlatformRequestClose = PlatformRequestMove = PlatformRequestResize = false; }

    // Calculate work rect pos/size given a set of offset (we have 1 pair of offset for rect locked from last frame data, and 1 pair for currently building rect)
    ImVec2  CalcWorkRectPos(const ImVec2& inset_min) const                           { return ImVec2(Pos.x + inset_min.x, Pos.y + inset_min.y); }
    ImVec2  CalcWorkRectSize(const ImVec2& inset_min, const ImVec2& inset_max) const { return ImVec2(ImMax(0.0f, Size.x - inset_min.x - inset_max.x), ImMax(0.0f, Size.y - inset_min.y - inset_max.y)); }
    void    UpdateWorkRect()            { WorkPos = CalcWorkRectPos(WorkInsetMin); WorkSize = CalcWorkRectSize(WorkInsetMin, WorkInsetMax); } // Update public fields

    // Helpers to retrieve ImRect (we don't need to store BuildWorkRect as every access tend to change it, hence the code asymmetry)
    ImRect  GetMainRect() const         { return ImRect(Pos.x, Pos.y, Pos.x + Size.x, Pos.y + Size.y); }
    ImRect  GetWorkRect() const         { return ImRect(WorkPos.x, WorkPos.y, WorkPos.x + WorkSize.x, WorkPos.y + WorkSize.y); }
    ImRect  GetBuildWorkRect() const    { ImVec2 pos = CalcWorkRectPos(BuildWorkInsetMin); ImVec2 size = CalcWorkRectSize(BuildWorkInsetMin, BuildWorkInsetMax); return ImRect(pos.x, pos.y, pos.x + size.x, pos.y + size.y); }
};

//-----------------------------------------------------------------------------
// [SECTION] Settings support
//-----------------------------------------------------------------------------

// Windows data saved in imgui.ini file
// Because we never destroy or rename ImGuiWindowSettings, we can store the names in a separate buffer easily.
// (this is designed to be stored in a ImChunkStream buffer, with the variable-length Name following our structure)
struct ImGuiWindowSettings
{
    ImGuiID     ID;
    ImVec2ih    Pos;            // NB: Settings position are stored RELATIVE to the viewport! Whereas runtime ones are absolute positions.
    ImVec2ih    Size;
    ImVec2ih    ViewportPos;
    ImGuiID     ViewportId;
    ImGuiID     DockId;         // ID of last known DockNode (even if the DockNode is invisible because it has only 1 active window), or 0 if none.
    ImGuiID     ClassId;        // ID of window class if specified
    short       DockOrder;      // Order of the last time the window was visible within its DockNode. This is used to reorder windows that are reappearing on the same frame. Same value between windows that were active and windows that were none are possible.
    bool        Collapsed;
    bool        IsChild;
    bool        WantApply;      // Set when loaded from .ini data (to enable merging/loading .ini data into an already running context)
    bool        WantDelete;     // Set to invalidate/delete the settings entry

    ImGuiWindowSettings()       { memset(this, 0, sizeof(*this)); DockOrder = -1; }
    char* GetName()             { return (char*)(this + 1); }
};

struct ImGuiSettingsHandler
{
    const char* TypeName;       // Short description stored in .ini file. Disallowed characters: '[' ']'
    ImGuiID     TypeHash;       // == ImHashStr(TypeName)
    void        (*ClearAllFn)(ImGuiContext* ctx, ImGuiSettingsHandler* handler);                                // Clear all settings data
    void        (*ReadInitFn)(ImGuiContext* ctx, ImGuiSettingsHandler* handler);                                // Read: Called before reading (in registration order)
    void*       (*ReadOpenFn)(ImGuiContext* ctx, ImGuiSettingsHandler* handler, const char* name);              // Read: Called when entering into a new ini entry e.g. "[Window][Name]"
    void        (*ReadLineFn)(ImGuiContext* ctx, ImGuiSettingsHandler* handler, void* entry, const char* line); // Read: Called for every line of text within an ini entry
    void        (*ApplyAllFn)(ImGuiContext* ctx, ImGuiSettingsHandler* handler);                                // Read: Called after reading (in registration order)
    void        (*WriteAllFn)(ImGuiContext* ctx, ImGuiSettingsHandler* handler, ImGuiTextBuffer* out_buf);      // Write: Output every entries into 'out_buf'
    void*       UserData;

    ImGuiSettingsHandler() { memset(this, 0, sizeof(*this)); }
};

//-----------------------------------------------------------------------------
// [SECTION] Localization support
//-----------------------------------------------------------------------------

// This is experimental and not officially supported, it'll probably fall short of features, if/when it does we may backtrack.
enum ImGuiLocKey : int
{
    ImGuiLocKey_VersionStr,
    ImGuiLocKey_TableSizeOne,
    ImGuiLocKey_TableSizeAllFit,
    ImGuiLocKey_TableSizeAllDefault,
    ImGuiLocKey_TableResetOrder,
    ImGuiLocKey_WindowingMainMenuBar,
    ImGuiLocKey_WindowingPopup,
    ImGuiLocKey_WindowingUntitled,
    ImGuiLocKey_OpenLink_s,
    ImGuiLocKey_CopyLink,
    ImGuiLocKey_DockingHideTabBar,
    ImGuiLocKey_DockingHoldShiftToDock,
    ImGuiLocKey_DockingDragToUndockOrMoveNode,
    ImGuiLocKey_COUNT
};

struct ImGuiLocEntry
{
    ImGuiLocKey     Key;
    const char*     Text;
};

//-----------------------------------------------------------------------------
// [SECTION] Error handling, State recovery support
//-----------------------------------------------------------------------------

// Macros used by Recoverable Error handling
// - Only dispatch error if _EXPR: evaluate as assert (similar to an assert macro).
// - The message will always be a string literal, in order to increase likelihood of being display by an assert handler.
// - See 'Demo->Configuration->Error Handling' and ImGuiIO definitions for details on error handling.
// - Read https://github.com/ocornut/imgui/wiki/Error-Handling for details on error handling.
#ifndef IM_ASSERT_USER_ERROR
#define IM_ASSERT_USER_ERROR(_EXPR,_MSG)    do { if (!(_EXPR) && ImGui::ErrorLog(_MSG)) { IM_ASSERT((_EXPR) && _MSG); } } while (0)    // Recoverable User Error
#endif

// The error callback is currently not public, as it is expected that only advanced users will rely on it.
typedef void (*ImGuiErrorCallback)(ImGuiContext* ctx, void* user_data, const char* msg); // Function signature for g.ErrorCallback

//-----------------------------------------------------------------------------
// [SECTION] Metrics, Debug Tools
//-----------------------------------------------------------------------------

// See IMGUI_DEBUG_LOG() and IMGUI_DEBUG_LOG_XXX() macros.
enum ImGuiDebugLogFlags_
{
    // Event types
    ImGuiDebugLogFlags_None                 = 0,
    ImGuiDebugLogFlags_EventError           = 1 << 0,   // Error submitted by IM_ASSERT_USER_ERROR()
    ImGuiDebugLogFlags_EventActiveId        = 1 << 1,
    ImGuiDebugLogFlags_EventFocus           = 1 << 2,
    ImGuiDebugLogFlags_EventPopup           = 1 << 3,
    ImGuiDebugLogFlags_EventNav             = 1 << 4,
    ImGuiDebugLogFlags_EventClipper         = 1 << 5,
    ImGuiDebugLogFlags_EventSelection       = 1 << 6,
    ImGuiDebugLogFlags_EventIO              = 1 << 7,
    ImGuiDebugLogFlags_EventFont            = 1 << 8,
    ImGuiDebugLogFlags_EventInputRouting    = 1 << 9,
    ImGuiDebugLogFlags_EventDocking         = 1 << 10,
    ImGuiDebugLogFlags_EventViewport        = 1 << 11,

    ImGuiDebugLogFlags_EventMask_           = ImGuiDebugLogFlags_EventError | ImGuiDebugLogFlags_EventActiveId | ImGuiDebugLogFlags_EventFocus | ImGuiDebugLogFlags_EventPopup | ImGuiDebugLogFlags_EventNav | ImGuiDebugLogFlags_EventClipper | ImGuiDebugLogFlags_EventSelection | ImGuiDebugLogFlags_EventIO | ImGuiDebugLogFlags_EventFont | ImGuiDebugLogFlags_EventInputRouting | ImGuiDebugLogFlags_EventDocking | ImGuiDebugLogFlags_EventViewport,
    ImGuiDebugLogFlags_OutputToTTY          = 1 << 20,  // Also send output to TTY
    ImGuiDebugLogFlags_OutputToTestEngine   = 1 << 21,  // Also send output to Test Engine
};

struct ImGuiDebugAllocEntry
{
    int         FrameCount;
    ImS16       AllocCount;
    ImS16       FreeCount;
};

struct ImGuiDebugAllocInfo
{
    int         TotalAllocCount;            // Number of call to MemAlloc().
    int         TotalFreeCount;
    ImS16       LastEntriesIdx;             // Current index in buffer
    ImGuiDebugAllocEntry LastEntriesBuf[6]; // Track last 6 frames that had allocations

    ImGuiDebugAllocInfo() { memset(this, 0, sizeof(*this)); }
};

struct ImGuiMetricsConfig
{
    bool        ShowDebugLog = false;
    bool        ShowIDStackTool = false;
    bool        ShowWindowsRects = false;
    bool        ShowWindowsBeginOrder = false;
    bool        ShowTablesRects = false;
    bool        ShowDrawCmdMesh = true;
    bool        ShowDrawCmdBoundingBoxes = true;
    bool        ShowTextEncodingViewer = false;
    bool        ShowAtlasTintedWithTextColor = false;
    bool        ShowDockingNodes = false;
    int         ShowWindowsRectsType = -1;
    int         ShowTablesRectsType = -1;
    int         HighlightMonitorIdx = -1;
    ImGuiID     HighlightViewportID = 0;
};

struct ImGuiStackLevelInfo
{
    ImGuiID                 ID;
    ImS8                    QueryFrameCount;            // >= 1: Query in progress
    bool                    QuerySuccess;               // Obtained result from DebugHookIdInfo()
    ImGuiDataType           DataType : 8;
    char                    Desc[57];                   // Arbitrarily sized buffer to hold a result (FIXME: could replace Results[] with a chunk stream?) FIXME: Now that we added CTRL+C this should be fixed.

    ImGuiStackLevelInfo()   { memset(this, 0, sizeof(*this)); }
};

// State for ID Stack tool queries
struct ImGuiIDStackTool
{
    int                     LastActiveFrame;
    int                     StackLevel;                 // -1: query stack and resize Results, >= 0: individual stack level
    ImGuiID                 QueryId;                    // ID to query details for
    ImVector<ImGuiStackLevelInfo> Results;
    bool                    CopyToClipboardOnCtrlC;
    float                   CopyToClipboardLastTime;

    ImGuiIDStackTool()      { memset(this, 0, sizeof(*this)); CopyToClipboardLastTime = -FLT_MAX; }
};

//-----------------------------------------------------------------------------
// [SECTION] Generic context hooks
//-----------------------------------------------------------------------------

typedef void (*ImGuiContextHookCallback)(ImGuiContext* ctx, ImGuiContextHook* hook);
enum ImGuiContextHookType { ImGuiContextHookType_NewFramePre, ImGuiContextHookType_NewFramePost, ImGuiContextHookType_EndFramePre, ImGuiContextHookType_EndFramePost, ImGuiContextHookType_RenderPre, ImGuiContextHookType_RenderPost, ImGuiContextHookType_Shutdown, ImGuiContextHookType_PendingRemoval_ };

struct ImGuiContextHook
{
    ImGuiID                     HookId;     // A unique ID assigned by AddContextHook()
    ImGuiContextHookType        Type;
    ImGuiID                     Owner;
    ImGuiContextHookCallback    Callback;
    void*                       UserData;

    ImGuiContextHook()          { memset(this, 0, sizeof(*this)); }
};

//-----------------------------------------------------------------------------
// [SECTION] ImGuiContext (main Dear ImGui context)
//-----------------------------------------------------------------------------

struct ImGuiContext
{
    bool                    Initialized;
    bool                    FontAtlasOwnedByContext;            // IO.Fonts-> is owned by the ImGuiContext and will be destructed along with it.
    ImGuiIO                 IO;
    ImGuiPlatformIO         PlatformIO;
    ImGuiStyle              Style;
    ImGuiConfigFlags        ConfigFlagsCurrFrame;               // = g.IO.ConfigFlags at the time of NewFrame()
    ImGuiConfigFlags        ConfigFlagsLastFrame;
    ImFont*                 Font;                               // (Shortcut) == FontStack.empty() ? IO.Font : FontStack.back()
    float                   FontSize;                           // (Shortcut) == FontBaseSize * g.CurrentWindow->FontWindowScale == window->FontSize(). Text height for current window.
    float                   FontBaseSize;                       // (Shortcut) == IO.FontGlobalScale * Font->Scale * Font->FontSize. Base text height.
    float                   FontScale;                          // == FontSize / Font->FontSize
    float                   CurrentDpiScale;                    // Current window/viewport DpiScale == CurrentViewport->DpiScale
    ImDrawListSharedData    DrawListSharedData;
    double                  Time;
    int                     FrameCount;
    int                     FrameCountEnded;
    int                     FrameCountPlatformEnded;
    int                     FrameCountRendered;
    ImGuiID                 WithinEndChildID;                   // Set within EndChild()
    bool                    WithinFrameScope;                   // Set by NewFrame(), cleared by EndFrame()
    bool                    WithinFrameScopeWithImplicitWindow; // Set by NewFrame(), cleared by EndFrame() when the implicit debug window has been pushed
    bool                    GcCompactAll;                       // Request full GC
    bool                    TestEngineHookItems;                // Will call test engine hooks: ImGuiTestEngineHook_ItemAdd(), ImGuiTestEngineHook_ItemInfo(), ImGuiTestEngineHook_Log()
    void*                   TestEngine;                         // Test engine user data
    char                    ContextName[16];                    // Storage for a context name (to facilitate debugging multi-context setups)

    // Inputs
    ImVector<ImGuiInputEvent> InputEventsQueue;                 // Input events which will be trickled/written into IO structure.
    ImVector<ImGuiInputEvent> InputEventsTrail;                 // Past input events processed in NewFrame(). This is to allow domain-specific application to access e.g mouse/pen trail.
    ImGuiMouseSource        InputEventsNextMouseSource;
    ImU32                   InputEventsNextEventId;

    // Windows state
    ImVector<ImGuiWindow*>  Windows;                            // Windows, sorted in display order, back to front
    ImVector<ImGuiWindow*>  WindowsFocusOrder;                  // Root windows, sorted in focus order, back to front.
    ImVector<ImGuiWindow*>  WindowsTempSortBuffer;              // Temporary buffer used in EndFrame() to reorder windows so parents are kept before their child
    ImVector<ImGuiWindowStackData> CurrentWindowStack;
    ImGuiStorage            WindowsById;                        // Map window's ImGuiID to ImGuiWindow*
    int                     WindowsActiveCount;                 // Number of unique windows submitted by frame
    ImVec2                  WindowsHoverPadding;                // Padding around resizable windows for which hovering on counts as hovering the window == ImMax(style.TouchExtraPadding, WINDOWS_HOVER_PADDING).
    ImGuiID                 DebugBreakInWindow;                 // Set to break in Begin() call.
    ImGuiWindow*            CurrentWindow;                      // Window being drawn into
    ImGuiWindow*            HoveredWindow;                      // Window the mouse is hovering. Will typically catch mouse inputs.
    ImGuiWindow*            HoveredWindowUnderMovingWindow;     // Hovered window ignoring MovingWindow. Only set if MovingWindow is set.
    ImGuiWindow*            HoveredWindowBeforeClear;           // Window the mouse is hovering. Filled even with _NoMouse. This is currently useful for multi-context compositors.
    ImGuiWindow*            MovingWindow;                       // Track the window we clicked on (in order to preserve focus). The actual window that is moved is generally MovingWindow->RootWindowDockTree.
    ImGuiWindow*            WheelingWindow;                     // Track the window we started mouse-wheeling on. Until a timer elapse or mouse has moved, generally keep scrolling the same window even if during the course of scrolling the mouse ends up hovering a child window.
    ImVec2                  WheelingWindowRefMousePos;
    int                     WheelingWindowStartFrame;           // This may be set one frame before WheelingWindow is != NULL
    int                     WheelingWindowScrolledFrame;
    float                   WheelingWindowReleaseTimer;
    ImVec2                  WheelingWindowWheelRemainder;
    ImVec2                  WheelingAxisAvg;

    // Item/widgets state and tracking information
    ImGuiID                 DebugDrawIdConflicts;               // Set when we detect multiple items with the same identifier
    ImGuiID                 DebugHookIdInfo;                    // Will call core hooks: DebugHookIdInfo() from GetID functions, used by ID Stack Tool [next HoveredId/ActiveId to not pull in an extra cache-line]
    ImGuiID                 HoveredId;                          // Hovered widget, filled during the frame
    ImGuiID                 HoveredIdPreviousFrame;
    int                     HoveredIdPreviousFrameItemCount;    // Count numbers of items using the same ID as last frame's hovered id
    float                   HoveredIdTimer;                     // Measure contiguous hovering time
    float                   HoveredIdNotActiveTimer;            // Measure contiguous hovering time where the item has not been active
    bool                    HoveredIdAllowOverlap;
    bool                    HoveredIdIsDisabled;                // At least one widget passed the rect test, but has been discarded by disabled flag or popup inhibit. May be true even if HoveredId == 0.
    bool                    ItemUnclipByLog;                    // Disable ItemAdd() clipping, essentially a memory-locality friendly copy of LogEnabled
    ImGuiID                 ActiveId;                           // Active widget
    ImGuiID                 ActiveIdIsAlive;                    // Active widget has been seen this frame (we can't use a bool as the ActiveId may change within the frame)
    float                   ActiveIdTimer;
    bool                    ActiveIdIsJustActivated;            // Set at the time of activation for one frame
    bool                    ActiveIdAllowOverlap;               // Active widget allows another widget to steal active id (generally for overlapping widgets, but not always)
    bool                    ActiveIdNoClearOnFocusLoss;         // Disable losing active id if the active id window gets unfocused.
    bool                    ActiveIdHasBeenPressedBefore;       // Track whether the active id led to a press (this is to allow changing between PressOnClick and PressOnRelease without pressing twice). Used by range_select branch.
    bool                    ActiveIdHasBeenEditedBefore;        // Was the value associated to the widget Edited over the course of the Active state.
    bool                    ActiveIdHasBeenEditedThisFrame;
    bool                    ActiveIdFromShortcut;
    int                     ActiveIdMouseButton : 8;
    ImVec2                  ActiveIdClickOffset;                // Clicked offset from upper-left corner, if applicable (currently only set by ButtonBehavior)
    ImGuiWindow*            ActiveIdWindow;
    ImGuiInputSource        ActiveIdSource;                     // Activating source: ImGuiInputSource_Mouse OR ImGuiInputSource_Keyboard OR ImGuiInputSource_Gamepad
    ImGuiID                 ActiveIdPreviousFrame;
    ImGuiDeactivatedItemData DeactivatedItemData;
    ImGuiDataTypeStorage    ActiveIdValueOnActivation;          // Backup of initial value at the time of activation. ONLY SET BY SPECIFIC WIDGETS: DragXXX and SliderXXX.
    ImGuiID                 LastActiveId;                       // Store the last non-zero ActiveId, useful for animation.
    float                   LastActiveIdTimer;                  // Store the last non-zero ActiveId timer since the beginning of activation, useful for animation.

    // Key/Input Ownership + Shortcut Routing system
    // - The idea is that instead of "eating" a given key, we can link to an owner.
    // - Input query can then read input by specifying ImGuiKeyOwner_Any (== 0), ImGuiKeyOwner_NoOwner (== -1) or a custom ID.
    // - Routing is requested ahead of time for a given chord (Key + Mods) and granted in NewFrame().
    double                  LastKeyModsChangeTime;              // Record the last time key mods changed (affect repeat delay when using shortcut logic)
    double                  LastKeyModsChangeFromNoneTime;      // Record the last time key mods changed away from being 0 (affect repeat delay when using shortcut logic)
    double                  LastKeyboardKeyPressTime;           // Record the last time a keyboard key (ignore mouse/gamepad ones) was pressed.
    ImBitArrayForNamedKeys  KeysMayBeCharInput;                 // Lookup to tell if a key can emit char input, see IsKeyChordPotentiallyCharInput(). sizeof() = 20 bytes
    ImGuiKeyOwnerData       KeysOwnerData[ImGuiKey_NamedKey_COUNT];
    ImGuiKeyRoutingTable    KeysRoutingTable;
    ImU32                   ActiveIdUsingNavDirMask;            // Active widget will want to read those nav move requests (e.g. can activate a button and move away from it)
    bool                    ActiveIdUsingAllKeyboardKeys;       // Active widget will want to read all keyboard keys inputs. (this is a shortcut for not taking ownership of 100+ keys, frequently used by drag operations)
    ImGuiKeyChord           DebugBreakInShortcutRouting;        // Set to break in SetShortcutRouting()/Shortcut() calls.
    //ImU32                 ActiveIdUsingNavInputMask;          // [OBSOLETE] Since (IMGUI_VERSION_NUM >= 18804) : 'g.ActiveIdUsingNavInputMask |= (1 << ImGuiNavInput_Cancel);' becomes --> 'SetKeyOwner(ImGuiKey_Escape, g.ActiveId) and/or SetKeyOwner(ImGuiKey_NavGamepadCancel, g.ActiveId);'

    // Next window/item data
    ImGuiID                 CurrentFocusScopeId;                // Value for currently appending items == g.FocusScopeStack.back(). Not to be mistaken with g.NavFocusScopeId.
    ImGuiItemFlags          CurrentItemFlags;                   // Value for currently appending items == g.ItemFlagsStack.back()
    ImGuiID                 DebugLocateId;                      // Storage for DebugLocateItemOnHover() feature: this is read by ItemAdd() so we keep it in a hot/cached location
    ImGuiNextItemData       NextItemData;                       // Storage for SetNextItem** functions
    ImGuiLastItemData       LastItemData;                       // Storage for last submitted item (setup by ItemAdd)
    ImGuiNextWindowData     NextWindowData;                     // Storage for SetNextWindow** functions
    bool                    DebugShowGroupRects;

    // Shared stacks
    ImGuiCol                        DebugFlashStyleColorIdx;    // (Keep close to ColorStack to share cache line)
    ImVector<ImGuiColorMod>         ColorStack;                 // Stack for PushStyleColor()/PopStyleColor() - inherited by Begin()
    ImVector<ImGuiStyleMod>         StyleVarStack;              // Stack for PushStyleVar()/PopStyleVar() - inherited by Begin()
    ImVector<ImFont*>               FontStack;                  // Stack for PushFont()/PopFont() - inherited by Begin()
    ImVector<ImGuiFocusScopeData>   FocusScopeStack;            // Stack for PushFocusScope()/PopFocusScope() - inherited by BeginChild(), pushed into by Begin()
    ImVector<ImGuiItemFlags>        ItemFlagsStack;             // Stack for PushItemFlag()/PopItemFlag() - inherited by Begin()
    ImVector<ImGuiGroupData>        GroupStack;                 // Stack for BeginGroup()/EndGroup() - not inherited by Begin()
    ImVector<ImGuiPopupData>        OpenPopupStack;             // Which popups are open (persistent)
    ImVector<ImGuiPopupData>        BeginPopupStack;            // Which level of BeginPopup() we are in (reset every frame)
    ImVector<ImGuiTreeNodeStackData>TreeNodeStack;              // Stack for TreeNode()

    // Viewports
    ImVector<ImGuiViewportP*> Viewports;                        // Active viewports (always 1+, and generally 1 unless multi-viewports are enabled). Each viewports hold their copy of ImDrawData.
    ImGuiViewportP*         CurrentViewport;                    // We track changes of viewport (happening in Begin) so we can call Platform_OnChangedViewport()
    ImGuiViewportP*         MouseViewport;
    ImGuiViewportP*         MouseLastHoveredViewport;           // Last known viewport that was hovered by mouse (even if we are not hovering any viewport any more) + honoring the _NoInputs flag.
    ImGuiID                 PlatformLastFocusedViewportId;
    ImGuiPlatformMonitor    FallbackMonitor;                    // Virtual monitor used as fallback if backend doesn't provide monitor information.
    ImRect                  PlatformMonitorsFullWorkRect;       // Bounding box of all platform monitors
    int                     ViewportCreatedCount;               // Unique sequential creation counter (mostly for testing/debugging)
    int                     PlatformWindowsCreatedCount;        // Unique sequential creation counter (mostly for testing/debugging)
    int                     ViewportFocusedStampCount;          // Every time the front-most window changes, we stamp its viewport with an incrementing counter

    // Keyboard/Gamepad Navigation
    bool                    NavCursorVisible;                   // Nav focus cursor/rectangle is visible? We hide it after a mouse click. We show it after a nav move.
    bool                    NavHighlightItemUnderNav;           // Disable mouse hovering highlight. Highlight navigation focused item instead of mouse hovered item.
    //bool                  NavDisableHighlight;                // Old name for !g.NavCursorVisible before 1.91.4 (2024/10/18). OPPOSITE VALUE (g.NavDisableHighlight == !g.NavCursorVisible)
    //bool                  NavDisableMouseHover;               // Old name for g.NavHighlightItemUnderNav before 1.91.1 (2024/10/18) this was called When user starts using keyboard/gamepad, we hide mouse hovering highlight until mouse is touched again.
    bool                    NavMousePosDirty;                   // When set we will update mouse position if io.ConfigNavMoveSetMousePos is set (not enabled by default)
    bool                    NavIdIsAlive;                       // Nav widget has been seen this frame ~~ NavRectRel is valid
    ImGuiID                 NavId;                              // Focused item for navigation
    ImGuiWindow*            NavWindow;                          // Focused window for navigation. Could be called 'FocusedWindow'
    ImGuiID                 NavFocusScopeId;                    // Focused focus scope (e.g. selection code often wants to "clear other items" when landing on an item of the same scope)
    ImGuiNavLayer           NavLayer;                           // Focused layer (main scrolling layer, or menu/title bar layer)
    ImGuiID                 NavActivateId;                      // ~~ (g.ActiveId == 0) && (IsKeyPressed(ImGuiKey_Space) || IsKeyDown(ImGuiKey_Enter) || IsKeyPressed(ImGuiKey_NavGamepadActivate)) ? NavId : 0, also set when calling ActivateItem()
    ImGuiID                 NavActivateDownId;                  // ~~ IsKeyDown(ImGuiKey_Space) || IsKeyDown(ImGuiKey_Enter) || IsKeyDown(ImGuiKey_NavGamepadActivate) ? NavId : 0
    ImGuiID                 NavActivatePressedId;               // ~~ IsKeyPressed(ImGuiKey_Space) || IsKeyPressed(ImGuiKey_Enter) || IsKeyPressed(ImGuiKey_NavGamepadActivate) ? NavId : 0 (no repeat)
    ImGuiActivateFlags      NavActivateFlags;
    ImVector<ImGuiFocusScopeData> NavFocusRoute;                // Reversed copy focus scope stack for NavId (should contains NavFocusScopeId). This essentially follow the window->ParentWindowForFocusRoute chain.
    ImGuiID                 NavHighlightActivatedId;
    float                   NavHighlightActivatedTimer;
    ImGuiID                 NavNextActivateId;                  // Set by ActivateItem(), queued until next frame.
    ImGuiActivateFlags      NavNextActivateFlags;
    ImGuiInputSource        NavInputSource;                     // Keyboard or Gamepad mode? THIS CAN ONLY BE ImGuiInputSource_Keyboard or ImGuiInputSource_Mouse
    ImGuiSelectionUserData  NavLastValidSelectionUserData;      // Last valid data passed to SetNextItemSelectionUser(), or -1. For current window. Not reset when focusing an item that doesn't have selection data.
    ImS8                    NavCursorHideFrames;

    // Navigation: Init & Move Requests
    bool                    NavAnyRequest;                      // ~~ NavMoveRequest || NavInitRequest this is to perform early out in ItemAdd()
    bool                    NavInitRequest;                     // Init request for appearing window to select first item
    bool                    NavInitRequestFromMove;
    ImGuiNavItemData        NavInitResult;                      // Init request result (first item of the window, or one for which SetItemDefaultFocus() was called)
    bool                    NavMoveSubmitted;                   // Move request submitted, will process result on next NewFrame()
    bool                    NavMoveScoringItems;                // Move request submitted, still scoring incoming items
    bool                    NavMoveForwardToNextFrame;
    ImGuiNavMoveFlags       NavMoveFlags;
    ImGuiScrollFlags        NavMoveScrollFlags;
    ImGuiKeyChord           NavMoveKeyMods;
    ImGuiDir                NavMoveDir;                         // Direction of the move request (left/right/up/down)
    ImGuiDir                NavMoveDirForDebug;
    ImGuiDir                NavMoveClipDir;                     // FIXME-NAV: Describe the purpose of this better. Might want to rename?
    ImRect                  NavScoringRect;                     // Rectangle used for scoring, in screen space. Based of window->NavRectRel[], modified for directional navigation scoring.
    ImRect                  NavScoringNoClipRect;               // Some nav operations (such as PageUp/PageDown) enforce a region which clipper will attempt to always keep submitted
    int                     NavScoringDebugCount;               // Metrics for debugging
    int                     NavTabbingDir;                      // Generally -1 or +1, 0 when tabbing without a nav id
    int                     NavTabbingCounter;                  // >0 when counting items for tabbing
    ImGuiNavItemData        NavMoveResultLocal;                 // Best move request candidate within NavWindow
    ImGuiNavItemData        NavMoveResultLocalVisible;          // Best move request candidate within NavWindow that are mostly visible (when using ImGuiNavMoveFlags_AlsoScoreVisibleSet flag)
    ImGuiNavItemData        NavMoveResultOther;                 // Best move request candidate within NavWindow's flattened hierarchy (when using ImGuiWindowFlags_NavFlattened flag)
    ImGuiNavItemData        NavTabbingResultFirst;              // First tabbing request candidate within NavWindow and flattened hierarchy

    // Navigation: record of last move request
    ImGuiID                 NavJustMovedFromFocusScopeId;       // Just navigated from this focus scope id (result of a successfully MoveRequest).
    ImGuiID                 NavJustMovedToId;                   // Just navigated to this id (result of a successfully MoveRequest).
    ImGuiID                 NavJustMovedToFocusScopeId;         // Just navigated to this focus scope id (result of a successfully MoveRequest).
    ImGuiKeyChord           NavJustMovedToKeyMods;
    bool                    NavJustMovedToIsTabbing;            // Copy of ImGuiNavMoveFlags_IsTabbing. Maybe we should store whole flags.
    bool                    NavJustMovedToHasSelectionData;     // Copy of move result's ItemFlags & ImGuiItemFlags_HasSelectionUserData). Maybe we should just store ImGuiNavItemData.

    // Navigation: Windowing (CTRL+TAB for list, or Menu button + keys or directional pads to move/resize)
    ImGuiKeyChord           ConfigNavWindowingKeyNext;          // = ImGuiMod_Ctrl | ImGuiKey_Tab (or ImGuiMod_Super | ImGuiKey_Tab on OS X). For reconfiguration (see #4828)
    ImGuiKeyChord           ConfigNavWindowingKeyPrev;          // = ImGuiMod_Ctrl | ImGuiMod_Shift | ImGuiKey_Tab (or ImGuiMod_Super | ImGuiMod_Shift | ImGuiKey_Tab on OS X)
    ImGuiWindow*            NavWindowingTarget;                 // Target window when doing CTRL+Tab (or Pad Menu + FocusPrev/Next), this window is temporarily displayed top-most!
    ImGuiWindow*            NavWindowingTargetAnim;             // Record of last valid NavWindowingTarget until DimBgRatio and NavWindowingHighlightAlpha becomes 0.0f, so the fade-out can stay on it.
    ImGuiWindow*            NavWindowingListWindow;             // Internal window actually listing the CTRL+Tab contents
    float                   NavWindowingTimer;
    float                   NavWindowingHighlightAlpha;
    bool                    NavWindowingToggleLayer;
    ImGuiKey                NavWindowingToggleKey;
    ImVec2                  NavWindowingAccumDeltaPos;
    ImVec2                  NavWindowingAccumDeltaSize;

    // Render
    float                   DimBgRatio;                         // 0.0..1.0 animation when fading in a dimming background (for modal window and CTRL+TAB list)

    // Drag and Drop
    bool                    DragDropActive;
    bool                    DragDropWithinSource;               // Set when within a BeginDragDropXXX/EndDragDropXXX block for a drag source.
    bool                    DragDropWithinTarget;               // Set when within a BeginDragDropXXX/EndDragDropXXX block for a drag target.
    ImGuiDragDropFlags      DragDropSourceFlags;
    int                     DragDropSourceFrameCount;
    int                     DragDropMouseButton;
    ImGuiPayload            DragDropPayload;
    ImRect                  DragDropTargetRect;                 // Store rectangle of current target candidate (we favor small targets when overlapping)
    ImRect                  DragDropTargetClipRect;             // Store ClipRect at the time of item's drawing
    ImGuiID                 DragDropTargetId;
    ImGuiDragDropFlags      DragDropAcceptFlags;
    float                   DragDropAcceptIdCurrRectSurface;    // Target item surface (we resolve overlapping targets by prioritizing the smaller surface)
    ImGuiID                 DragDropAcceptIdCurr;               // Target item id (set at the time of accepting the payload)
    ImGuiID                 DragDropAcceptIdPrev;               // Target item id from previous frame (we need to store this to allow for overlapping drag and drop targets)
    int                     DragDropAcceptFrameCount;           // Last time a target expressed a desire to accept the source
    ImGuiID                 DragDropHoldJustPressedId;          // Set when holding a payload just made ButtonBehavior() return a press.
    ImVector<unsigned char> DragDropPayloadBufHeap;             // We don't expose the ImVector<> directly, ImGuiPayload only holds pointer+size
    unsigned char           DragDropPayloadBufLocal[16];        // Local buffer for small payloads

    // Clipper
    int                             ClipperTempDataStacked;
    ImVector<ImGuiListClipperData>  ClipperTempData;

    // Tables
    ImGuiTable*                     CurrentTable;
    ImGuiID                         DebugBreakInTable;          // Set to break in BeginTable() call.
    int                             TablesTempDataStacked;      // Temporary table data size (because we leave previous instances undestructed, we generally don't use TablesTempData.Size)
    ImVector<ImGuiTableTempData>    TablesTempData;             // Temporary table data (buffers reused/shared across instances, support nesting)
    ImPool<ImGuiTable>              Tables;                     // Persistent table data
    ImVector<float>                 TablesLastTimeActive;       // Last used timestamp of each tables (SOA, for efficient GC)
    ImVector<ImDrawChannel>         DrawChannelsTempMergeBuffer;

    // Tab bars
    ImGuiTabBar*                    CurrentTabBar;
    ImPool<ImGuiTabBar>             TabBars;
    ImVector<ImGuiPtrOrIndex>       CurrentTabBarStack;
    ImVector<ImGuiShrinkWidthItem>  ShrinkWidthBuffer;

    // Multi-Select state
    ImGuiBoxSelectState             BoxSelectState;
    ImGuiMultiSelectTempData*       CurrentMultiSelect;
    int                             MultiSelectTempDataStacked; // Temporary multi-select data size (because we leave previous instances undestructed, we generally don't use MultiSelectTempData.Size)
    ImVector<ImGuiMultiSelectTempData> MultiSelectTempData;
    ImPool<ImGuiMultiSelectState>   MultiSelectStorage;

    // Hover Delay system
    ImGuiID                 HoverItemDelayId;
    ImGuiID                 HoverItemDelayIdPreviousFrame;
    float                   HoverItemDelayTimer;                // Currently used by IsItemHovered()
    float                   HoverItemDelayClearTimer;           // Currently used by IsItemHovered(): grace time before g.TooltipHoverTimer gets cleared.
    ImGuiID                 HoverItemUnlockedStationaryId;      // Mouse has once been stationary on this item. Only reset after departing the item.
    ImGuiID                 HoverWindowUnlockedStationaryId;    // Mouse has once been stationary on this window. Only reset after departing the window.

    // Mouse state
    ImGuiMouseCursor        MouseCursor;
    float                   MouseStationaryTimer;               // Time the mouse has been stationary (with some loose heuristic)
    ImVec2                  MouseLastValidPos;

    // Widget state
    ImGuiInputTextState     InputTextState;
    ImGuiInputTextDeactivatedState InputTextDeactivatedState;
    ImFont                  InputTextPasswordFont;
    ImGuiID                 TempInputId;                        // Temporary text input when CTRL+clicking on a slider, etc.
    ImGuiDataTypeStorage    DataTypeZeroValue;                  // 0 for all data types
    int                     BeginMenuDepth;
    int                     BeginComboDepth;
    ImGuiColorEditFlags     ColorEditOptions;                   // Store user options for color edit widgets
    ImGuiID                 ColorEditCurrentID;                 // Set temporarily while inside of the parent-most ColorEdit4/ColorPicker4 (because they call each others).
    ImGuiID                 ColorEditSavedID;                   // ID we are saving/restoring HS for
    float                   ColorEditSavedHue;                  // Backup of last Hue associated to LastColor, so we can restore Hue in lossy RGB<>HSV round trips
    float                   ColorEditSavedSat;                  // Backup of last Saturation associated to LastColor, so we can restore Saturation in lossy RGB<>HSV round trips
    ImU32                   ColorEditSavedColor;                // RGB value with alpha set to 0.
    ImVec4                  ColorPickerRef;                     // Initial/reference color at the time of opening the color picker.
    ImGuiComboPreviewData   ComboPreviewData;
    ImRect                  WindowResizeBorderExpectedRect;     // Expected border rect, switch to relative edit if moving
    bool                    WindowResizeRelativeMode;
    short                   ScrollbarSeekMode;                  // 0: scroll to clicked location, -1/+1: prev/next page.
    float                   ScrollbarClickDeltaToGrabCenter;    // When scrolling to mouse location: distance between mouse and center of grab box, normalized in parent space.
    float                   SliderGrabClickOffset;
    float                   SliderCurrentAccum;                 // Accumulated slider delta when using navigation controls.
    bool                    SliderCurrentAccumDirty;            // Has the accumulated slider delta changed since last time we tried to apply it?
    bool                    DragCurrentAccumDirty;
    float                   DragCurrentAccum;                   // Accumulator for dragging modification. Always high-precision, not rounded by end-user precision settings
    float                   DragSpeedDefaultRatio;              // If speed == 0.0f, uses (max-min) * DragSpeedDefaultRatio
    float                   DisabledAlphaBackup;                // Backup for style.Alpha for BeginDisabled()
    short                   DisabledStackSize;
    short                   TooltipOverrideCount;
    ImGuiWindow*            TooltipPreviousWindow;              // Window of last tooltip submitted during the frame
    ImVector<char>          ClipboardHandlerData;               // If no custom clipboard handler is defined
    ImVector<ImGuiID>       MenusIdSubmittedThisFrame;          // A list of menu IDs that were rendered at least once
    ImGuiTypingSelectState  TypingSelectState;                  // State for GetTypingSelectRequest()

    // Platform support
    ImGuiPlatformImeData    PlatformImeData;                    // Data updated by current frame
    ImGuiPlatformImeData    PlatformImeDataPrev;                // Previous frame data. When changed we call the platform_io.Platform_SetImeDataFn() handler.
    ImGuiID                 PlatformImeViewport;

    // Extensions
    // FIXME: We could provide an API to register one slot in an array held in ImGuiContext?
    ImGuiDockContext        DockContext;
    void                    (*DockNodeWindowMenuHandler)(ImGuiContext* ctx, ImGuiDockNode* node, ImGuiTabBar* tab_bar);

    // Settings
    bool                    SettingsLoaded;
    float                   SettingsDirtyTimer;                 // Save .ini Settings to memory when time reaches zero
    ImGuiTextBuffer         SettingsIniData;                    // In memory .ini settings
    ImVector<ImGuiSettingsHandler>      SettingsHandlers;       // List of .ini settings handlers
    ImChunkStream<ImGuiWindowSettings>  SettingsWindows;        // ImGuiWindow .ini settings entries
    ImChunkStream<ImGuiTableSettings>   SettingsTables;         // ImGuiTable .ini settings entries
    ImVector<ImGuiContextHook>          Hooks;                  // Hooks for extensions (e.g. test engine)
    ImGuiID                             HookIdNext;             // Next available HookId

    // Localization
    const char*             LocalizationTable[ImGuiLocKey_COUNT];

    // Capture/Logging
    bool                    LogEnabled;                         // Currently capturing
    ImGuiLogFlags           LogFlags;                           // Capture flags/type
    ImGuiWindow*            LogWindow;
    ImFileHandle            LogFile;                            // If != NULL log to stdout/ file
    ImGuiTextBuffer         LogBuffer;                          // Accumulation buffer when log to clipboard. This is pointer so our GImGui static constructor doesn't call heap allocators.
    const char*             LogNextPrefix;
    const char*             LogNextSuffix;
    float                   LogLinePosY;
    bool                    LogLineFirstItem;
    int                     LogDepthRef;
    int                     LogDepthToExpand;
    int                     LogDepthToExpandDefault;            // Default/stored value for LogDepthMaxExpand if not specified in the LogXXX function call.

    // Error Handling
    ImGuiErrorCallback      ErrorCallback;                      // = NULL. May be exposed in public API eventually.
    void*                   ErrorCallbackUserData;              // = NULL
    ImVec2                  ErrorTooltipLockedPos;
    bool                    ErrorFirst;
    int                     ErrorCountCurrentFrame;             // [Internal] Number of errors submitted this frame.
    ImGuiErrorRecoveryState StackSizesInNewFrame;               // [Internal]
    ImGuiErrorRecoveryState*StackSizesInBeginForCurrentWindow;  // [Internal]

    // Debug Tools
    // (some of the highly frequently used data are interleaved in other structures above: DebugBreakXXX fields, DebugHookIdInfo, DebugLocateId etc.)
    int                     DebugDrawIdConflictsCount;          // Locked count (preserved when holding CTRL)
    ImGuiDebugLogFlags      DebugLogFlags;
    ImGuiTextBuffer         DebugLogBuf;
    ImGuiTextIndex          DebugLogIndex;
    int                     DebugLogSkippedErrors;
    ImGuiDebugLogFlags      DebugLogAutoDisableFlags;
    ImU8                    DebugLogAutoDisableFrames;
    ImU8                    DebugLocateFrames;                  // For DebugLocateItemOnHover(). This is used together with DebugLocateId which is in a hot/cached spot above.
    bool                    DebugBreakInLocateId;               // Debug break in ItemAdd() call for g.DebugLocateId.
    ImGuiKeyChord           DebugBreakKeyChord;                 // = ImGuiKey_Pause
    ImS8                    DebugBeginReturnValueCullDepth;     // Cycle between 0..9 then wrap around.
    bool                    DebugItemPickerActive;              // Item picker is active (started with DebugStartItemPicker())
    ImU8                    DebugItemPickerMouseButton;
    ImGuiID                 DebugItemPickerBreakId;             // Will call IM_DEBUG_BREAK() when encountering this ID
    float                   DebugFlashStyleColorTime;
    ImVec4                  DebugFlashStyleColorBackup;
    ImGuiMetricsConfig      DebugMetricsConfig;
    ImGuiIDStackTool        DebugIDStackTool;
    ImGuiDebugAllocInfo     DebugAllocInfo;
    ImGuiDockNode*          DebugHoveredDockNode;               // Hovered dock node.

    // Misc
    float                   FramerateSecPerFrame[60];           // Calculate estimate of framerate for user over the last 60 frames..
    int                     FramerateSecPerFrameIdx;
    int                     FramerateSecPerFrameCount;
    float                   FramerateSecPerFrameAccum;
    int                     WantCaptureMouseNextFrame;          // Explicit capture override via SetNextFrameWantCaptureMouse()/SetNextFrameWantCaptureKeyboard(). Default to -1.
    int                     WantCaptureKeyboardNextFrame;       // "
    int                     WantTextInputNextFrame;
    ImVector<char>          TempBuffer;                         // Temporary text buffer
    char                    TempKeychordName[64];

    ImGuiContext(ImFontAtlas* shared_font_atlas);
};

//-----------------------------------------------------------------------------
// [SECTION] ImGuiWindowTempData, ImGuiWindow
//-----------------------------------------------------------------------------

// Transient per-window data, reset at the beginning of the frame. This used to be called ImGuiDrawContext, hence the DC variable name in ImGuiWindow.
// (That's theory, in practice the delimitation between ImGuiWindow and ImGuiWindowTempData is quite tenuous and could be reconsidered..)
// (This doesn't need a constructor because we zero-clear it as part of ImGuiWindow and all frame-temporary data are setup on Begin)
struct IMGUI_API ImGuiWindowTempData
{
    // Layout
    ImVec2                  CursorPos;              // Current emitting position, in absolute coordinates.
    ImVec2                  CursorPosPrevLine;
    ImVec2                  CursorStartPos;         // Initial position after Begin(), generally ~ window position + WindowPadding.
    ImVec2                  CursorMaxPos;           // Used to implicitly calculate ContentSize at the beginning of next frame, for scrolling range and auto-resize. Always growing during the frame.
    ImVec2                  IdealMaxPos;            // Used to implicitly calculate ContentSizeIdeal at the beginning of next frame, for auto-resize only. Always growing during the frame.
    ImVec2                  CurrLineSize;
    ImVec2                  PrevLineSize;
    float                   CurrLineTextBaseOffset; // Baseline offset (0.0f by default on a new line, generally == style.FramePadding.y when a framed item has been added).
    float                   PrevLineTextBaseOffset;
    bool                    IsSameLine;
    bool                    IsSetPos;
    ImVec1                  Indent;                 // Indentation / start position from left of window (increased by TreePush/TreePop, etc.)
    ImVec1                  ColumnsOffset;          // Offset to the current column (if ColumnsCurrent > 0). FIXME: This and the above should be a stack to allow use cases like Tree->Column->Tree. Need revamp columns API.
    ImVec1                  GroupOffset;
    ImVec2                  CursorStartPosLossyness;// Record the loss of precision of CursorStartPos due to really large scrolling amount. This is used by clipper to compensate and fix the most common use case of large scroll area.

    // Keyboard/Gamepad navigation
    ImGuiNavLayer           NavLayerCurrent;        // Current layer, 0..31 (we currently only use 0..1)
    short                   NavLayersActiveMask;    // Which layers have been written to (result from previous frame)
    short                   NavLayersActiveMaskNext;// Which layers have been written to (accumulator for current frame)
    bool                    NavIsScrollPushableX;   // Set when current work location may be scrolled horizontally when moving left / right. This is generally always true UNLESS within a column.
    bool                    NavHideHighlightOneFrame;
    bool                    NavWindowHasScrollY;    // Set per window when scrolling can be used (== ScrollMax.y > 0.0f)

    // Miscellaneous
    bool                    MenuBarAppending;       // FIXME: Remove this
    ImVec2                  MenuBarOffset;          // MenuBarOffset.x is sort of equivalent of a per-layer CursorPos.x, saved/restored as we switch to the menu bar. The only situation when MenuBarOffset.y is > 0 if when (SafeAreaPadding.y > FramePadding.y), often used on TVs.
    ImGuiMenuColumns        MenuColumns;            // Simplified columns storage for menu items measurement
    int                     TreeDepth;              // Current tree depth.
    ImU32                   TreeHasStackDataDepthMask; // Store whether given depth has ImGuiTreeNodeStackData data. Could be turned into a ImU64 if necessary.
    ImVector<ImGuiWindow*>  ChildWindows;
    ImGuiStorage*           StateStorage;           // Current persistent per-window storage (store e.g. tree node open/close state)
    ImGuiOldColumns*        CurrentColumns;         // Current columns set
    int                     CurrentTableIdx;        // Current table index (into g.Tables)
    ImGuiLayoutType         LayoutType;
    ImGuiLayoutType         ParentLayoutType;       // Layout type of parent window at the time of Begin()
    ImU32                   ModalDimBgColor;

    // Local parameters stacks
    // We store the current settings outside of the vectors to increase memory locality (reduce cache misses). The vectors are rarely modified. Also it allows us to not heap allocate for short-lived windows which are not using those settings.
    float                   ItemWidth;              // Current item width (>0.0: width in pixels, <0.0: align xx pixels to the right of window).
    float                   TextWrapPos;            // Current text wrap pos.
    ImVector<float>         ItemWidthStack;         // Store item widths to restore (attention: .back() is not == ItemWidth)
    ImVector<float>         TextWrapPosStack;       // Store text wrap pos to restore (attention: .back() is not == TextWrapPos)
};

// Storage for one window
struct IMGUI_API ImGuiWindow
{
    ImGuiContext*           Ctx;                                // Parent UI context (needs to be set explicitly by parent).
    char*                   Name;                               // Window name, owned by the window.
    ImGuiID                 ID;                                 // == ImHashStr(Name)
    ImGuiWindowFlags        Flags, FlagsPreviousFrame;          // See enum ImGuiWindowFlags_
    ImGuiChildFlags         ChildFlags;                         // Set when window is a child window. See enum ImGuiChildFlags_
    ImGuiWindowClass        WindowClass;                        // Advanced users only. Set with SetNextWindowClass()
    ImGuiViewportP*         Viewport;                           // Always set in Begin(). Inactive windows may have a NULL value here if their viewport was discarded.
    ImGuiID                 ViewportId;                         // We backup the viewport id (since the viewport may disappear or never be created if the window is inactive)
    ImVec2                  ViewportPos;                        // We backup the viewport position (since the viewport may disappear or never be created if the window is inactive)
    int                     ViewportAllowPlatformMonitorExtend; // Reset to -1 every frame (index is guaranteed to be valid between NewFrame..EndFrame), only used in the Appearing frame of a tooltip/popup to enforce clamping to a given monitor
    ImVec2                  Pos;                                // Position (always rounded-up to nearest pixel)
    ImVec2                  Size;                               // Current size (==SizeFull or collapsed title bar size)
    ImVec2                  SizeFull;                           // Size when non collapsed
    ImVec2                  ContentSize;                        // Size of contents/scrollable client area (calculated from the extents reach of the cursor) from previous frame. Does not include window decoration or window padding.
    ImVec2                  ContentSizeIdeal;
    ImVec2                  ContentSizeExplicit;                // Size of contents/scrollable client area explicitly request by the user via SetNextWindowContentSize().
    ImVec2                  WindowPadding;                      // Window padding at the time of Begin().
    float                   WindowRounding;                     // Window rounding at the time of Begin(). May be clamped lower to avoid rendering artifacts with title bar, menu bar etc.
    float                   WindowBorderSize;                   // Window border size at the time of Begin().
    float                   TitleBarHeight, MenuBarHeight;      // Note that those used to be function before 2024/05/28. If you have old code calling TitleBarHeight() you can change it to TitleBarHeight.
    float                   DecoOuterSizeX1, DecoOuterSizeY1;   // Left/Up offsets. Sum of non-scrolling outer decorations (X1 generally == 0.0f. Y1 generally = TitleBarHeight + MenuBarHeight). Locked during Begin().
    float                   DecoOuterSizeX2, DecoOuterSizeY2;   // Right/Down offsets (X2 generally == ScrollbarSize.x, Y2 == ScrollbarSizes.y).
    float                   DecoInnerSizeX1, DecoInnerSizeY1;   // Applied AFTER/OVER InnerRect. Specialized for Tables as they use specialized form of clipping and frozen rows/columns are inside InnerRect (and not part of regular decoration sizes).
    int                     NameBufLen;                         // Size of buffer storing Name. May be larger than strlen(Name)!
    ImGuiID                 MoveId;                             // == window->GetID("#MOVE")
    ImGuiID                 TabId;                              // == window->GetID("#TAB")
    ImGuiID                 ChildId;                            // ID of corresponding item in parent window (for navigation to return from child window to parent window)
    ImGuiID                 PopupId;                            // ID in the popup stack when this window is used as a popup/menu (because we use generic Name/ID for recycling)
    ImVec2                  Scroll;
    ImVec2                  ScrollMax;
    ImVec2                  ScrollTarget;                       // target scroll position. stored as cursor position with scrolling canceled out, so the highest point is always 0.0f. (FLT_MAX for no change)
    ImVec2                  ScrollTargetCenterRatio;            // 0.0f = scroll so that target position is at top, 0.5f = scroll so that target position is centered
    ImVec2                  ScrollTargetEdgeSnapDist;           // 0.0f = no snapping, >0.0f snapping threshold
    ImVec2                  ScrollbarSizes;                     // Size taken by each scrollbars on their smaller axis. Pay attention! ScrollbarSizes.x == width of the vertical scrollbar, ScrollbarSizes.y = height of the horizontal scrollbar.
    bool                    ScrollbarX, ScrollbarY;             // Are scrollbars visible?
    bool                    ViewportOwned;
    bool                    Active;                             // Set to true on Begin(), unless Collapsed
    bool                    WasActive;
    bool                    WriteAccessed;                      // Set to true when any widget access the current window
    bool                    Collapsed;                          // Set when collapsing window to become only title-bar
    bool                    WantCollapseToggle;
    bool                    SkipItems;                          // Set when items can safely be all clipped (e.g. window not visible or collapsed)
    bool                    SkipRefresh;                        // [EXPERIMENTAL] Reuse previous frame drawn contents, Begin() returns false.
    bool                    Appearing;                          // Set during the frame where the window is appearing (or re-appearing)
    bool                    Hidden;                             // Do not display (== HiddenFrames*** > 0)
    bool                    IsFallbackWindow;                   // Set on the "Debug##Default" window.
    bool                    IsExplicitChild;                    // Set when passed _ChildWindow, left to false by BeginDocked()
    bool                    HasCloseButton;                     // Set when the window has a close button (p_open != NULL)
    signed char             ResizeBorderHovered;                // Current border being hovered for resize (-1: none, otherwise 0-3)
    signed char             ResizeBorderHeld;                   // Current border being held for resize (-1: none, otherwise 0-3)
    short                   BeginCount;                         // Number of Begin() during the current frame (generally 0 or 1, 1+ if appending via multiple Begin/End pairs)
    short                   BeginCountPreviousFrame;            // Number of Begin() during the previous frame
    short                   BeginOrderWithinParent;             // Begin() order within immediate parent window, if we are a child window. Otherwise 0.
    short                   BeginOrderWithinContext;            // Begin() order within entire imgui context. This is mostly used for debugging submission order related issues.
    short                   FocusOrder;                         // Order within WindowsFocusOrder[], altered when windows are focused.
    ImS8                    AutoFitFramesX, AutoFitFramesY;
    bool                    AutoFitOnlyGrows;
    ImGuiDir                AutoPosLastDirection;
    ImS8                    HiddenFramesCanSkipItems;           // Hide the window for N frames
    ImS8                    HiddenFramesCannotSkipItems;        // Hide the window for N frames while allowing items to be submitted so we can measure their size
    ImS8                    HiddenFramesForRenderOnly;          // Hide the window until frame N at Render() time only
    ImS8                    DisableInputsFrames;                // Disable window interactions for N frames
    ImGuiCond               SetWindowPosAllowFlags : 8;         // store acceptable condition flags for SetNextWindowPos() use.
    ImGuiCond               SetWindowSizeAllowFlags : 8;        // store acceptable condition flags for SetNextWindowSize() use.
    ImGuiCond               SetWindowCollapsedAllowFlags : 8;   // store acceptable condition flags for SetNextWindowCollapsed() use.
    ImGuiCond               SetWindowDockAllowFlags : 8;        // store acceptable condition flags for SetNextWindowDock() use.
    ImVec2                  SetWindowPosVal;                    // store window position when using a non-zero Pivot (position set needs to be processed when we know the window size)
    ImVec2                  SetWindowPosPivot;                  // store window pivot for positioning. ImVec2(0, 0) when positioning from top-left corner; ImVec2(0.5f, 0.5f) for centering; ImVec2(1, 1) for bottom right.

    ImVector<ImGuiID>       IDStack;                            // ID stack. ID are hashes seeded with the value at the top of the stack. (In theory this should be in the TempData structure)
    ImGuiWindowTempData     DC;                                 // Temporary per-window data, reset at the beginning of the frame. This used to be called ImGuiDrawContext, hence the "DC" variable name.

    // The best way to understand what those rectangles are is to use the 'Metrics->Tools->Show Windows Rectangles' viewer.
    // The main 'OuterRect', omitted as a field, is window->Rect().
    ImRect                  OuterRectClipped;                   // == Window->Rect() just after setup in Begin(). == window->Rect() for root window.
    ImRect                  InnerRect;                          // Inner rectangle (omit title bar, menu bar, scroll bar)
    ImRect                  InnerClipRect;                      // == InnerRect shrunk by WindowPadding*0.5f on each side, clipped within viewport or parent clip rect.
    ImRect                  WorkRect;                           // Initially covers the whole scrolling region. Reduced by containers e.g columns/tables when active. Shrunk by WindowPadding*1.0f on each side. This is meant to replace ContentRegionRect over time (from 1.71+ onward).
    ImRect                  ParentWorkRect;                     // Backup of WorkRect before entering a container such as columns/tables. Used by e.g. SpanAllColumns functions to easily access. Stacked containers are responsible for maintaining this. // FIXME-WORKRECT: Could be a stack?
    ImRect                  ClipRect;                           // Current clipping/scissoring rectangle, evolve as we are using PushClipRect(), etc. == DrawList->clip_rect_stack.back().
    ImRect                  ContentRegionRect;                  // FIXME: This is currently confusing/misleading. It is essentially WorkRect but not handling of scrolling. We currently rely on it as right/bottom aligned sizing operation need some size to rely on.
    ImVec2ih                HitTestHoleSize;                    // Define an optional rectangular hole where mouse will pass-through the window.
    ImVec2ih                HitTestHoleOffset;

    int                     LastFrameActive;                    // Last frame number the window was Active.
    int                     LastFrameJustFocused;               // Last frame number the window was made Focused.
    float                   LastTimeActive;                     // Last timestamp the window was Active (using float as we don't need high precision there)
    float                   ItemWidthDefault;
    ImGuiStorage            StateStorage;
    ImVector<ImGuiOldColumns> ColumnsStorage;
    float                   FontWindowScale;                    // User scale multiplier per-window, via SetWindowFontScale()
<<<<<<< HEAD
    float                   FontDpiScale;
=======
    float                   FontWindowScaleParents;
    float                   FontRefSize;                        // This is a copy of window->CalcFontSize() at the time of Begin(), trying to phase out CalcFontSize() especially as it may be called on non-current window.
>>>>>>> e8779a67
    int                     SettingsOffset;                     // Offset into SettingsWindows[] (offsets are always valid as we only grow the array from the back)

    ImDrawList*             DrawList;                           // == &DrawListInst (for backward compatibility reason with code using imgui_internal.h we keep this a pointer)
    ImDrawList              DrawListInst;
    ImGuiWindow*            ParentWindow;                       // If we are a child _or_ popup _or_ docked window, this is pointing to our parent. Otherwise NULL.
    ImGuiWindow*            ParentWindowInBeginStack;
    ImGuiWindow*            RootWindow;                         // Point to ourself or first ancestor that is not a child window. Doesn't cross through popups/dock nodes.
    ImGuiWindow*            RootWindowPopupTree;                // Point to ourself or first ancestor that is not a child window. Cross through popups parent<>child.
    ImGuiWindow*            RootWindowDockTree;                 // Point to ourself or first ancestor that is not a child window. Cross through dock nodes.
    ImGuiWindow*            RootWindowForTitleBarHighlight;     // Point to ourself or first ancestor which will display TitleBgActive color when this window is active.
    ImGuiWindow*            RootWindowForNav;                   // Point to ourself or first ancestor which doesn't have the NavFlattened flag.
    ImGuiWindow*            ParentWindowForFocusRoute;          // Set to manual link a window to its logical parent so that Shortcut() chain are honoerd (e.g. Tool linked to Document)

    ImGuiWindow*            NavLastChildNavWindow;              // When going to the menu bar, we remember the child window we came from. (This could probably be made implicit if we kept g.Windows sorted by last focused including child window.)
    ImGuiID                 NavLastIds[ImGuiNavLayer_COUNT];    // Last known NavId for this window, per layer (0/1)
    ImRect                  NavRectRel[ImGuiNavLayer_COUNT];    // Reference rectangle, in window relative space
    ImVec2                  NavPreferredScoringPosRel[ImGuiNavLayer_COUNT]; // Preferred X/Y position updated when moving on a given axis, reset to FLT_MAX.
    ImGuiID                 NavRootFocusScopeId;                // Focus Scope ID at the time of Begin()

    int                     MemoryDrawListIdxCapacity;          // Backup of last idx/vtx count, so when waking up the window we can preallocate and avoid iterative alloc/copy
    int                     MemoryDrawListVtxCapacity;
    bool                    MemoryCompacted;                    // Set when window extraneous data have been garbage collected

    // Docking
    bool                    DockIsActive        :1;             // When docking artifacts are actually visible. When this is set, DockNode is guaranteed to be != NULL. ~~ (DockNode != NULL) && (DockNode->Windows.Size > 1).
    bool                    DockNodeIsVisible   :1;
    bool                    DockTabIsVisible    :1;             // Is our window visible this frame? ~~ is the corresponding tab selected?
    bool                    DockTabWantClose    :1;
    short                   DockOrder;                          // Order of the last time the window was visible within its DockNode. This is used to reorder windows that are reappearing on the same frame. Same value between windows that were active and windows that were none are possible.
    ImGuiWindowDockStyle    DockStyle;
    ImGuiDockNode*          DockNode;                           // Which node are we docked into. Important: Prefer testing DockIsActive in many cases as this will still be set when the dock node is hidden.
    ImGuiDockNode*          DockNodeAsHost;                     // Which node are we owning (for parent windows)
    ImGuiID                 DockId;                             // Backup of last valid DockNode->ID, so single window remember their dock node id even when they are not bound any more
    ImGuiItemStatusFlags    DockTabItemStatusFlags;
    ImRect                  DockTabItemRect;

public:
    ImGuiWindow(ImGuiContext* context, const char* name);
    ~ImGuiWindow();

    ImGuiID     GetID(const char* str, const char* str_end = NULL);
    ImGuiID     GetID(const void* ptr);
    ImGuiID     GetID(int n);
    ImGuiID     GetIDFromPos(const ImVec2& p_abs);
    ImGuiID     GetIDFromRectangle(const ImRect& r_abs);

    // We don't use g.FontSize because the window may be != g.CurrentWindow.
    ImRect      Rect() const            { return ImRect(Pos.x, Pos.y, Pos.x + Size.x, Pos.y + Size.y); }
<<<<<<< HEAD
    float       CalcFontSize() const    { ImGuiContext& g = *Ctx; float scale = g.FontBaseSize * FontWindowScale * FontDpiScale; if (ParentWindow) scale *= ParentWindow->FontWindowScale; return scale; }
=======
    float       CalcFontSize() const    { ImGuiContext& g = *Ctx; return g.FontBaseSize * FontWindowScale * FontWindowScaleParents; }
>>>>>>> e8779a67
    ImRect      TitleBarRect() const    { return ImRect(Pos, ImVec2(Pos.x + SizeFull.x, Pos.y + TitleBarHeight)); }
    ImRect      MenuBarRect() const     { float y1 = Pos.y + TitleBarHeight; return ImRect(Pos.x, y1, Pos.x + SizeFull.x, y1 + MenuBarHeight); }
};

//-----------------------------------------------------------------------------
// [SECTION] Tab bar, Tab item support
//-----------------------------------------------------------------------------

// Extend ImGuiTabBarFlags_
enum ImGuiTabBarFlagsPrivate_
{
    ImGuiTabBarFlags_DockNode                   = 1 << 20,  // Part of a dock node [we don't use this in the master branch but it facilitate branch syncing to keep this around]
    ImGuiTabBarFlags_IsFocused                  = 1 << 21,
    ImGuiTabBarFlags_SaveSettings               = 1 << 22,  // FIXME: Settings are handled by the docking system, this only request the tab bar to mark settings dirty when reordering tabs
};

// Extend ImGuiTabItemFlags_
enum ImGuiTabItemFlagsPrivate_
{
    ImGuiTabItemFlags_SectionMask_              = ImGuiTabItemFlags_Leading | ImGuiTabItemFlags_Trailing,
    ImGuiTabItemFlags_NoCloseButton             = 1 << 20,  // Track whether p_open was set or not (we'll need this info on the next frame to recompute ContentWidth during layout)
    ImGuiTabItemFlags_Button                    = 1 << 21,  // Used by TabItemButton, change the tab item behavior to mimic a button
    ImGuiTabItemFlags_Unsorted                  = 1 << 22,  // [Docking] Trailing tabs with the _Unsorted flag will be sorted based on the DockOrder of their Window.
};

// Storage for one active tab item (sizeof() 48 bytes)
struct ImGuiTabItem
{
    ImGuiID             ID;
    ImGuiTabItemFlags   Flags;
    ImGuiWindow*        Window;                 // When TabItem is part of a DockNode's TabBar, we hold on to a window.
    int                 LastFrameVisible;
    int                 LastFrameSelected;      // This allows us to infer an ordered list of the last activated tabs with little maintenance
    float               Offset;                 // Position relative to beginning of tab
    float               Width;                  // Width currently displayed
    float               ContentWidth;           // Width of label, stored during BeginTabItem() call
    float               RequestedWidth;         // Width optionally requested by caller, -1.0f is unused
    ImS32               NameOffset;             // When Window==NULL, offset to name within parent ImGuiTabBar::TabsNames
    ImS16               BeginOrder;             // BeginTabItem() order, used to re-order tabs after toggling ImGuiTabBarFlags_Reorderable
    ImS16               IndexDuringLayout;      // Index only used during TabBarLayout(). Tabs gets reordered so 'Tabs[n].IndexDuringLayout == n' but may mismatch during additions.
    bool                WantClose;              // Marked as closed by SetTabItemClosed()

    ImGuiTabItem()      { memset(this, 0, sizeof(*this)); LastFrameVisible = LastFrameSelected = -1; RequestedWidth = -1.0f; NameOffset = -1; BeginOrder = IndexDuringLayout = -1; }
};

// Storage for a tab bar (sizeof() 160 bytes)
struct IMGUI_API ImGuiTabBar
{
    ImGuiWindow*        Window;
    ImVector<ImGuiTabItem> Tabs;
    ImGuiTabBarFlags    Flags;
    ImGuiID             ID;                     // Zero for tab-bars used by docking
    ImGuiID             SelectedTabId;          // Selected tab/window
    ImGuiID             NextSelectedTabId;      // Next selected tab/window. Will also trigger a scrolling animation
    ImGuiID             VisibleTabId;           // Can occasionally be != SelectedTabId (e.g. when previewing contents for CTRL+TAB preview)
    int                 CurrFrameVisible;
    int                 PrevFrameVisible;
    ImRect              BarRect;
    float               CurrTabsContentsHeight;
    float               PrevTabsContentsHeight; // Record the height of contents submitted below the tab bar
    float               WidthAllTabs;           // Actual width of all tabs (locked during layout)
    float               WidthAllTabsIdeal;      // Ideal width if all tabs were visible and not clipped
    float               ScrollingAnim;
    float               ScrollingTarget;
    float               ScrollingTargetDistToVisibility;
    float               ScrollingSpeed;
    float               ScrollingRectMinX;
    float               ScrollingRectMaxX;
    float               SeparatorMinX;
    float               SeparatorMaxX;
    ImGuiID             ReorderRequestTabId;
    ImS16               ReorderRequestOffset;
    ImS8                BeginCount;
    bool                WantLayout;
    bool                VisibleTabWasSubmitted;
    bool                TabsAddedNew;           // Set to true when a new tab item or button has been added to the tab bar during last frame
    ImS16               TabsActiveCount;        // Number of tabs submitted this frame.
    ImS16               LastTabItemIdx;         // Index of last BeginTabItem() tab for use by EndTabItem()
    float               ItemSpacingY;
    ImVec2              FramePadding;           // style.FramePadding locked at the time of BeginTabBar()
    ImVec2              BackupCursorPos;
    ImGuiTextBuffer     TabsNames;              // For non-docking tab bar we re-append names in a contiguous buffer.

    ImGuiTabBar();
};

//-----------------------------------------------------------------------------
// [SECTION] Table support
//-----------------------------------------------------------------------------

#define IM_COL32_DISABLE                IM_COL32(0,0,0,1)   // Special sentinel code which cannot be used as a regular color.
#define IMGUI_TABLE_MAX_COLUMNS         512                 // May be further lifted

// Our current column maximum is 64 but we may raise that in the future.
typedef ImS16 ImGuiTableColumnIdx;
typedef ImU16 ImGuiTableDrawChannelIdx;

// [Internal] sizeof() ~ 112
// We use the terminology "Enabled" to refer to a column that is not Hidden by user/api.
// We use the terminology "Clipped" to refer to a column that is out of sight because of scrolling/clipping.
// This is in contrast with some user-facing api such as IsItemVisible() / IsRectVisible() which use "Visible" to mean "not clipped".
struct ImGuiTableColumn
{
    ImGuiTableColumnFlags   Flags;                          // Flags after some patching (not directly same as provided by user). See ImGuiTableColumnFlags_
    float                   WidthGiven;                     // Final/actual width visible == (MaxX - MinX), locked in TableUpdateLayout(). May be > WidthRequest to honor minimum width, may be < WidthRequest to honor shrinking columns down in tight space.
    float                   MinX;                           // Absolute positions
    float                   MaxX;
    float                   WidthRequest;                   // Master width absolute value when !(Flags & _WidthStretch). When Stretch this is derived every frame from StretchWeight in TableUpdateLayout()
    float                   WidthAuto;                      // Automatic width
    float                   WidthMax;                       // Maximum width (FIXME: overwritten by each instance)
    float                   StretchWeight;                  // Master width weight when (Flags & _WidthStretch). Often around ~1.0f initially.
    float                   InitStretchWeightOrWidth;       // Value passed to TableSetupColumn(). For Width it is a content width (_without padding_).
    ImRect                  ClipRect;                       // Clipping rectangle for the column
    ImGuiID                 UserID;                         // Optional, value passed to TableSetupColumn()
    float                   WorkMinX;                       // Contents region min ~(MinX + CellPaddingX + CellSpacingX1) == cursor start position when entering column
    float                   WorkMaxX;                       // Contents region max ~(MaxX - CellPaddingX - CellSpacingX2)
    float                   ItemWidth;                      // Current item width for the column, preserved across rows
    float                   ContentMaxXFrozen;              // Contents maximum position for frozen rows (apart from headers), from which we can infer content width.
    float                   ContentMaxXUnfrozen;
    float                   ContentMaxXHeadersUsed;         // Contents maximum position for headers rows (regardless of freezing). TableHeader() automatically softclip itself + report ideal desired size, to avoid creating extraneous draw calls
    float                   ContentMaxXHeadersIdeal;
    ImS16                   NameOffset;                     // Offset into parent ColumnsNames[]
    ImGuiTableColumnIdx     DisplayOrder;                   // Index within Table's IndexToDisplayOrder[] (column may be reordered by users)
    ImGuiTableColumnIdx     IndexWithinEnabledSet;          // Index within enabled/visible set (<= IndexToDisplayOrder)
    ImGuiTableColumnIdx     PrevEnabledColumn;              // Index of prev enabled/visible column within Columns[], -1 if first enabled/visible column
    ImGuiTableColumnIdx     NextEnabledColumn;              // Index of next enabled/visible column within Columns[], -1 if last enabled/visible column
    ImGuiTableColumnIdx     SortOrder;                      // Index of this column within sort specs, -1 if not sorting on this column, 0 for single-sort, may be >0 on multi-sort
    ImGuiTableDrawChannelIdx DrawChannelCurrent;            // Index within DrawSplitter.Channels[]
    ImGuiTableDrawChannelIdx DrawChannelFrozen;             // Draw channels for frozen rows (often headers)
    ImGuiTableDrawChannelIdx DrawChannelUnfrozen;           // Draw channels for unfrozen rows
    bool                    IsEnabled;                      // IsUserEnabled && (Flags & ImGuiTableColumnFlags_Disabled) == 0
    bool                    IsUserEnabled;                  // Is the column not marked Hidden by the user? (unrelated to being off view, e.g. clipped by scrolling).
    bool                    IsUserEnabledNextFrame;
    bool                    IsVisibleX;                     // Is actually in view (e.g. overlapping the host window clipping rectangle, not scrolled).
    bool                    IsVisibleY;
    bool                    IsRequestOutput;                // Return value for TableSetColumnIndex() / TableNextColumn(): whether we request user to output contents or not.
    bool                    IsSkipItems;                    // Do we want item submissions to this column to be completely ignored (no layout will happen).
    bool                    IsPreserveWidthAuto;
    ImS8                    NavLayerCurrent;                // ImGuiNavLayer in 1 byte
    ImU8                    AutoFitQueue;                   // Queue of 8 values for the next 8 frames to request auto-fit
    ImU8                    CannotSkipItemsQueue;           // Queue of 8 values for the next 8 frames to disable Clipped/SkipItem
    ImU8                    SortDirection : 2;              // ImGuiSortDirection_Ascending or ImGuiSortDirection_Descending
    ImU8                    SortDirectionsAvailCount : 2;   // Number of available sort directions (0 to 3)
    ImU8                    SortDirectionsAvailMask : 4;    // Mask of available sort directions (1-bit each)
    ImU8                    SortDirectionsAvailList;        // Ordered list of available sort directions (2-bits each, total 8-bits)

    ImGuiTableColumn()
    {
        memset(this, 0, sizeof(*this));
        StretchWeight = WidthRequest = -1.0f;
        NameOffset = -1;
        DisplayOrder = IndexWithinEnabledSet = -1;
        PrevEnabledColumn = NextEnabledColumn = -1;
        SortOrder = -1;
        SortDirection = ImGuiSortDirection_None;
        DrawChannelCurrent = DrawChannelFrozen = DrawChannelUnfrozen = (ImU8)-1;
    }
};

// Transient cell data stored per row.
// sizeof() ~ 6 bytes
struct ImGuiTableCellData
{
    ImU32                       BgColor;    // Actual color
    ImGuiTableColumnIdx         Column;     // Column number
};

// Parameters for TableAngledHeadersRowEx()
// This may end up being refactored for more general purpose.
// sizeof() ~ 12 bytes
struct ImGuiTableHeaderData
{
    ImGuiTableColumnIdx         Index;      // Column index
    ImU32                       TextColor;
    ImU32                       BgColor0;
    ImU32                       BgColor1;
};

// Per-instance data that needs preserving across frames (seemingly most others do not need to be preserved aside from debug needs. Does that means they could be moved to ImGuiTableTempData?)
// sizeof() ~ 24 bytes
struct ImGuiTableInstanceData
{
    ImGuiID                     TableInstanceID;
    float                       LastOuterHeight;            // Outer height from last frame
    float                       LastTopHeadersRowHeight;    // Height of first consecutive header rows from last frame (FIXME: this is used assuming consecutive headers are in same frozen set)
    float                       LastFrozenHeight;           // Height of frozen section from last frame
    int                         HoveredRowLast;             // Index of row which was hovered last frame.
    int                         HoveredRowNext;             // Index of row hovered this frame, set after encountering it.

    ImGuiTableInstanceData()    { TableInstanceID = 0; LastOuterHeight = LastTopHeadersRowHeight = LastFrozenHeight = 0.0f; HoveredRowLast = HoveredRowNext = -1; }
};

// sizeof() ~ 592 bytes + heap allocs described in TableBeginInitMemory()
struct IMGUI_API ImGuiTable
{
    ImGuiID                     ID;
    ImGuiTableFlags             Flags;
    void*                       RawData;                    // Single allocation to hold Columns[], DisplayOrderToIndex[] and RowCellData[]
    ImGuiTableTempData*         TempData;                   // Transient data while table is active. Point within g.CurrentTableStack[]
    ImSpan<ImGuiTableColumn>    Columns;                    // Point within RawData[]
    ImSpan<ImGuiTableColumnIdx> DisplayOrderToIndex;        // Point within RawData[]. Store display order of columns (when not reordered, the values are 0...Count-1)
    ImSpan<ImGuiTableCellData>  RowCellData;                // Point within RawData[]. Store cells background requests for current row.
    ImBitArrayPtr               EnabledMaskByDisplayOrder;  // Column DisplayOrder -> IsEnabled map
    ImBitArrayPtr               EnabledMaskByIndex;         // Column Index -> IsEnabled map (== not hidden by user/api) in a format adequate for iterating column without touching cold data
    ImBitArrayPtr               VisibleMaskByIndex;         // Column Index -> IsVisibleX|IsVisibleY map (== not hidden by user/api && not hidden by scrolling/cliprect)
    ImGuiTableFlags             SettingsLoadedFlags;        // Which data were loaded from the .ini file (e.g. when order is not altered we won't save order)
    int                         SettingsOffset;             // Offset in g.SettingsTables
    int                         LastFrameActive;
    int                         ColumnsCount;               // Number of columns declared in BeginTable()
    int                         CurrentRow;
    int                         CurrentColumn;
    ImS16                       InstanceCurrent;            // Count of BeginTable() calls with same ID in the same frame (generally 0). This is a little bit similar to BeginCount for a window, but multiple table with same ID look are multiple tables, they are just synched.
    ImS16                       InstanceInteracted;         // Mark which instance (generally 0) of the same ID is being interacted with
    float                       RowPosY1;
    float                       RowPosY2;
    float                       RowMinHeight;               // Height submitted to TableNextRow()
    float                       RowCellPaddingY;            // Top and bottom padding. Reloaded during row change.
    float                       RowTextBaseline;
    float                       RowIndentOffsetX;
    ImGuiTableRowFlags          RowFlags : 16;              // Current row flags, see ImGuiTableRowFlags_
    ImGuiTableRowFlags          LastRowFlags : 16;
    int                         RowBgColorCounter;          // Counter for alternating background colors (can be fast-forwarded by e.g clipper), not same as CurrentRow because header rows typically don't increase this.
    ImU32                       RowBgColor[2];              // Background color override for current row.
    ImU32                       BorderColorStrong;
    ImU32                       BorderColorLight;
    float                       BorderX1;
    float                       BorderX2;
    float                       HostIndentX;
    float                       MinColumnWidth;
    float                       OuterPaddingX;
    float                       CellPaddingX;               // Padding from each borders. Locked in BeginTable()/Layout.
    float                       CellSpacingX1;              // Spacing between non-bordered cells. Locked in BeginTable()/Layout.
    float                       CellSpacingX2;
    float                       InnerWidth;                 // User value passed to BeginTable(), see comments at the top of BeginTable() for details.
    float                       ColumnsGivenWidth;          // Sum of current column width
    float                       ColumnsAutoFitWidth;        // Sum of ideal column width in order nothing to be clipped, used for auto-fitting and content width submission in outer window
    float                       ColumnsStretchSumWeights;   // Sum of weight of all enabled stretching columns
    float                       ResizedColumnNextWidth;
    float                       ResizeLockMinContentsX2;    // Lock minimum contents width while resizing down in order to not create feedback loops. But we allow growing the table.
    float                       RefScale;                   // Reference scale to be able to rescale columns on font/dpi changes.
    float                       AngledHeadersHeight;        // Set by TableAngledHeadersRow(), used in TableUpdateLayout()
    float                       AngledHeadersSlope;         // Set by TableAngledHeadersRow(), used in TableUpdateLayout()
    ImRect                      OuterRect;                  // Note: for non-scrolling table, OuterRect.Max.y is often FLT_MAX until EndTable(), unless a height has been specified in BeginTable().
    ImRect                      InnerRect;                  // InnerRect but without decoration. As with OuterRect, for non-scrolling tables, InnerRect.Max.y is
    ImRect                      WorkRect;
    ImRect                      InnerClipRect;
    ImRect                      BgClipRect;                 // We use this to cpu-clip cell background color fill, evolve during the frame as we cross frozen rows boundaries
    ImRect                      Bg0ClipRectForDrawCmd;      // Actual ImDrawCmd clip rect for BG0/1 channel. This tends to be == OuterWindow->ClipRect at BeginTable() because output in BG0/BG1 is cpu-clipped
    ImRect                      Bg2ClipRectForDrawCmd;      // Actual ImDrawCmd clip rect for BG2 channel. This tends to be a correct, tight-fit, because output to BG2 are done by widgets relying on regular ClipRect.
    ImRect                      HostClipRect;               // This is used to check if we can eventually merge our columns draw calls into the current draw call of the current window.
    ImRect                      HostBackupInnerClipRect;    // Backup of InnerWindow->ClipRect during PushTableBackground()/PopTableBackground()
    ImGuiWindow*                OuterWindow;                // Parent window for the table
    ImGuiWindow*                InnerWindow;                // Window holding the table data (== OuterWindow or a child window)
    ImGuiTextBuffer             ColumnsNames;               // Contiguous buffer holding columns names
    ImDrawListSplitter*         DrawSplitter;               // Shortcut to TempData->DrawSplitter while in table. Isolate draw commands per columns to avoid switching clip rect constantly
    ImGuiTableInstanceData      InstanceDataFirst;
    ImVector<ImGuiTableInstanceData>    InstanceDataExtra;  // FIXME-OPT: Using a small-vector pattern would be good.
    ImGuiTableColumnSortSpecs   SortSpecsSingle;
    ImVector<ImGuiTableColumnSortSpecs> SortSpecsMulti;     // FIXME-OPT: Using a small-vector pattern would be good.
    ImGuiTableSortSpecs         SortSpecs;                  // Public facing sorts specs, this is what we return in TableGetSortSpecs()
    ImGuiTableColumnIdx         SortSpecsCount;
    ImGuiTableColumnIdx         ColumnsEnabledCount;        // Number of enabled columns (<= ColumnsCount)
    ImGuiTableColumnIdx         ColumnsEnabledFixedCount;   // Number of enabled columns using fixed width (<= ColumnsCount)
    ImGuiTableColumnIdx         DeclColumnsCount;           // Count calls to TableSetupColumn()
    ImGuiTableColumnIdx         AngledHeadersCount;         // Count columns with angled headers
    ImGuiTableColumnIdx         HoveredColumnBody;          // Index of column whose visible region is being hovered. Important: == ColumnsCount when hovering empty region after the right-most column!
    ImGuiTableColumnIdx         HoveredColumnBorder;        // Index of column whose right-border is being hovered (for resizing).
    ImGuiTableColumnIdx         HighlightColumnHeader;      // Index of column which should be highlighted.
    ImGuiTableColumnIdx         AutoFitSingleColumn;        // Index of single column requesting auto-fit.
    ImGuiTableColumnIdx         ResizedColumn;              // Index of column being resized. Reset when InstanceCurrent==0.
    ImGuiTableColumnIdx         LastResizedColumn;          // Index of column being resized from previous frame.
    ImGuiTableColumnIdx         HeldHeaderColumn;           // Index of column header being held.
    ImGuiTableColumnIdx         ReorderColumn;              // Index of column being reordered. (not cleared)
    ImGuiTableColumnIdx         ReorderColumnDir;           // -1 or +1
    ImGuiTableColumnIdx         LeftMostEnabledColumn;      // Index of left-most non-hidden column.
    ImGuiTableColumnIdx         RightMostEnabledColumn;     // Index of right-most non-hidden column.
    ImGuiTableColumnIdx         LeftMostStretchedColumn;    // Index of left-most stretched column.
    ImGuiTableColumnIdx         RightMostStretchedColumn;   // Index of right-most stretched column.
    ImGuiTableColumnIdx         ContextPopupColumn;         // Column right-clicked on, of -1 if opening context menu from a neutral/empty spot
    ImGuiTableColumnIdx         FreezeRowsRequest;          // Requested frozen rows count
    ImGuiTableColumnIdx         FreezeRowsCount;            // Actual frozen row count (== FreezeRowsRequest, or == 0 when no scrolling offset)
    ImGuiTableColumnIdx         FreezeColumnsRequest;       // Requested frozen columns count
    ImGuiTableColumnIdx         FreezeColumnsCount;         // Actual frozen columns count (== FreezeColumnsRequest, or == 0 when no scrolling offset)
    ImGuiTableColumnIdx         RowCellDataCurrent;         // Index of current RowCellData[] entry in current row
    ImGuiTableDrawChannelIdx    DummyDrawChannel;           // Redirect non-visible columns here.
    ImGuiTableDrawChannelIdx    Bg2DrawChannelCurrent;      // For Selectable() and other widgets drawing across columns after the freezing line. Index within DrawSplitter.Channels[]
    ImGuiTableDrawChannelIdx    Bg2DrawChannelUnfrozen;
    bool                        IsLayoutLocked;             // Set by TableUpdateLayout() which is called when beginning the first row.
    bool                        IsInsideRow;                // Set when inside TableBeginRow()/TableEndRow().
    bool                        IsInitializing;
    bool                        IsSortSpecsDirty;
    bool                        IsUsingHeaders;             // Set when the first row had the ImGuiTableRowFlags_Headers flag.
    bool                        IsContextPopupOpen;         // Set when default context menu is open (also see: ContextPopupColumn, InstanceInteracted).
    bool                        DisableDefaultContextMenu;  // Disable default context menu contents. You may submit your own using TableBeginContextMenuPopup()/EndPopup()
    bool                        IsSettingsRequestLoad;
    bool                        IsSettingsDirty;            // Set when table settings have changed and needs to be reported into ImGuiTableSetttings data.
    bool                        IsDefaultDisplayOrder;      // Set when display order is unchanged from default (DisplayOrder contains 0...Count-1)
    bool                        IsResetAllRequest;
    bool                        IsResetDisplayOrderRequest;
    bool                        IsUnfrozenRows;             // Set when we got past the frozen row.
    bool                        IsDefaultSizingPolicy;      // Set if user didn't explicitly set a sizing policy in BeginTable()
    bool                        IsActiveIdAliveBeforeTable;
    bool                        IsActiveIdInTable;
    bool                        HasScrollbarYCurr;          // Whether ANY instance of this table had a vertical scrollbar during the current frame.
    bool                        HasScrollbarYPrev;          // Whether ANY instance of this table had a vertical scrollbar during the previous.
    bool                        MemoryCompacted;
    bool                        HostSkipItems;              // Backup of InnerWindow->SkipItem at the end of BeginTable(), because we will overwrite InnerWindow->SkipItem on a per-column basis

    ImGuiTable()                { memset(this, 0, sizeof(*this)); LastFrameActive = -1; }
    ~ImGuiTable()               { IM_FREE(RawData); }
};

// Transient data that are only needed between BeginTable() and EndTable(), those buffers are shared (1 per level of stacked table).
// - Accessing those requires chasing an extra pointer so for very frequently used data we leave them in the main table structure.
// - We also leave out of this structure data that tend to be particularly useful for debugging/metrics.
// FIXME-TABLE: more transient data could be stored in a stacked ImGuiTableTempData: e.g. SortSpecs.
// sizeof() ~ 136 bytes.
struct IMGUI_API ImGuiTableTempData
{
    int                         TableIndex;                 // Index in g.Tables.Buf[] pool
    float                       LastTimeActive;             // Last timestamp this structure was used
    float                       AngledHeadersExtraWidth;    // Used in EndTable()
    ImVector<ImGuiTableHeaderData> AngledHeadersRequests;   // Used in TableAngledHeadersRow()

    ImVec2                      UserOuterSize;              // outer_size.x passed to BeginTable()
    ImDrawListSplitter          DrawSplitter;

    ImRect                      HostBackupWorkRect;         // Backup of InnerWindow->WorkRect at the end of BeginTable()
    ImRect                      HostBackupParentWorkRect;   // Backup of InnerWindow->ParentWorkRect at the end of BeginTable()
    ImVec2                      HostBackupPrevLineSize;     // Backup of InnerWindow->DC.PrevLineSize at the end of BeginTable()
    ImVec2                      HostBackupCurrLineSize;     // Backup of InnerWindow->DC.CurrLineSize at the end of BeginTable()
    ImVec2                      HostBackupCursorMaxPos;     // Backup of InnerWindow->DC.CursorMaxPos at the end of BeginTable()
    ImVec1                      HostBackupColumnsOffset;    // Backup of OuterWindow->DC.ColumnsOffset at the end of BeginTable()
    float                       HostBackupItemWidth;        // Backup of OuterWindow->DC.ItemWidth at the end of BeginTable()
    int                         HostBackupItemWidthStackSize;//Backup of OuterWindow->DC.ItemWidthStack.Size at the end of BeginTable()

    ImGuiTableTempData()        { memset(this, 0, sizeof(*this)); LastTimeActive = -1.0f; }
};

// sizeof() ~ 12
struct ImGuiTableColumnSettings
{
    float                   WidthOrWeight;
    ImGuiID                 UserID;
    ImGuiTableColumnIdx     Index;
    ImGuiTableColumnIdx     DisplayOrder;
    ImGuiTableColumnIdx     SortOrder;
    ImU8                    SortDirection : 2;
    ImU8                    IsEnabled : 1; // "Visible" in ini file
    ImU8                    IsStretch : 1;

    ImGuiTableColumnSettings()
    {
        WidthOrWeight = 0.0f;
        UserID = 0;
        Index = -1;
        DisplayOrder = SortOrder = -1;
        SortDirection = ImGuiSortDirection_None;
        IsEnabled = 1;
        IsStretch = 0;
    }
};

// This is designed to be stored in a single ImChunkStream (1 header followed by N ImGuiTableColumnSettings, etc.)
struct ImGuiTableSettings
{
    ImGuiID                     ID;                     // Set to 0 to invalidate/delete the setting
    ImGuiTableFlags             SaveFlags;              // Indicate data we want to save using the Resizable/Reorderable/Sortable/Hideable flags (could be using its own flags..)
    float                       RefScale;               // Reference scale to be able to rescale columns on font/dpi changes.
    ImGuiTableColumnIdx         ColumnsCount;
    ImGuiTableColumnIdx         ColumnsCountMax;        // Maximum number of columns this settings instance can store, we can recycle a settings instance with lower number of columns but not higher
    bool                        WantApply;              // Set when loaded from .ini data (to enable merging/loading .ini data into an already running context)

    ImGuiTableSettings()        { memset(this, 0, sizeof(*this)); }
    ImGuiTableColumnSettings*   GetColumnSettings()     { return (ImGuiTableColumnSettings*)(this + 1); }
};

//-----------------------------------------------------------------------------
// [SECTION] ImGui internal API
// No guarantee of forward compatibility here!
//-----------------------------------------------------------------------------

namespace ImGui
{
    // Windows
    // We should always have a CurrentWindow in the stack (there is an implicit "Debug" window)
    // If this ever crashes because g.CurrentWindow is NULL, it means that either:
    // - ImGui::NewFrame() has never been called, which is illegal.
    // - You are calling ImGui functions after ImGui::EndFrame()/ImGui::Render() and before the next ImGui::NewFrame(), which is also illegal.
    IMGUI_API ImGuiIO&         GetIOEx(ImGuiContext* ctx);
    IMGUI_API ImGuiPlatformIO& GetPlatformIOEx(ImGuiContext* ctx);
    inline    ImGuiWindow*  GetCurrentWindowRead()      { ImGuiContext& g = *GImGui; return g.CurrentWindow; }
    inline    ImGuiWindow*  GetCurrentWindow()          { ImGuiContext& g = *GImGui; g.CurrentWindow->WriteAccessed = true; return g.CurrentWindow; }
    IMGUI_API ImGuiWindow*  FindWindowByID(ImGuiID id);
    IMGUI_API ImGuiWindow*  FindWindowByName(const char* name);
    IMGUI_API void          UpdateWindowParentAndRootLinks(ImGuiWindow* window, ImGuiWindowFlags flags, ImGuiWindow* parent_window);
    IMGUI_API void          UpdateWindowSkipRefresh(ImGuiWindow* window);
    IMGUI_API ImVec2        CalcWindowNextAutoFitSize(ImGuiWindow* window);
    IMGUI_API bool          IsWindowChildOf(ImGuiWindow* window, ImGuiWindow* potential_parent, bool popup_hierarchy, bool dock_hierarchy);
    IMGUI_API bool          IsWindowWithinBeginStackOf(ImGuiWindow* window, ImGuiWindow* potential_parent);
    IMGUI_API bool          IsWindowAbove(ImGuiWindow* potential_above, ImGuiWindow* potential_below);
    IMGUI_API bool          IsWindowNavFocusable(ImGuiWindow* window);
    IMGUI_API void          SetWindowPos(ImGuiWindow* window, const ImVec2& pos, ImGuiCond cond = 0);
    IMGUI_API void          SetWindowSize(ImGuiWindow* window, const ImVec2& size, ImGuiCond cond = 0);
    IMGUI_API void          SetWindowCollapsed(ImGuiWindow* window, bool collapsed, ImGuiCond cond = 0);
    IMGUI_API void          SetWindowHitTestHole(ImGuiWindow* window, const ImVec2& pos, const ImVec2& size);
    IMGUI_API void          SetWindowHiddenAndSkipItemsForCurrentFrame(ImGuiWindow* window);
    inline void             SetWindowParentWindowForFocusRoute(ImGuiWindow* window, ImGuiWindow* parent_window) { window->ParentWindowForFocusRoute = parent_window; } // You may also use SetNextWindowClass()'s FocusRouteParentWindowId field.
    inline ImRect           WindowRectAbsToRel(ImGuiWindow* window, const ImRect& r) { ImVec2 off = window->DC.CursorStartPos; return ImRect(r.Min.x - off.x, r.Min.y - off.y, r.Max.x - off.x, r.Max.y - off.y); }
    inline ImRect           WindowRectRelToAbs(ImGuiWindow* window, const ImRect& r) { ImVec2 off = window->DC.CursorStartPos; return ImRect(r.Min.x + off.x, r.Min.y + off.y, r.Max.x + off.x, r.Max.y + off.y); }
    inline ImVec2           WindowPosAbsToRel(ImGuiWindow* window, const ImVec2& p)  { ImVec2 off = window->DC.CursorStartPos; return ImVec2(p.x - off.x, p.y - off.y); }
    inline ImVec2           WindowPosRelToAbs(ImGuiWindow* window, const ImVec2& p)  { ImVec2 off = window->DC.CursorStartPos; return ImVec2(p.x + off.x, p.y + off.y); }

    // Windows: Display Order and Focus Order
    IMGUI_API void          FocusWindow(ImGuiWindow* window, ImGuiFocusRequestFlags flags = 0);
    IMGUI_API void          FocusTopMostWindowUnderOne(ImGuiWindow* under_this_window, ImGuiWindow* ignore_window, ImGuiViewport* filter_viewport, ImGuiFocusRequestFlags flags);
    IMGUI_API void          BringWindowToFocusFront(ImGuiWindow* window);
    IMGUI_API void          BringWindowToDisplayFront(ImGuiWindow* window);
    IMGUI_API void          BringWindowToDisplayBack(ImGuiWindow* window);
    IMGUI_API void          BringWindowToDisplayBehind(ImGuiWindow* window, ImGuiWindow* above_window);
    IMGUI_API int           FindWindowDisplayIndex(ImGuiWindow* window);
    IMGUI_API ImGuiWindow*  FindBottomMostVisibleWindowWithinBeginStack(ImGuiWindow* window);

    // Windows: Idle, Refresh Policies [EXPERIMENTAL]
    IMGUI_API void          SetNextWindowRefreshPolicy(ImGuiWindowRefreshFlags flags);

    // Fonts, drawing
    IMGUI_API void          SetCurrentFont(ImFont* font);
    inline ImFont*          GetDefaultFont() { ImGuiContext& g = *GImGui; return g.IO.FontDefault ? g.IO.FontDefault : g.IO.Fonts->Fonts[0]; }
    inline ImDrawList*      GetForegroundDrawList(ImGuiWindow* window) { return GetForegroundDrawList(window->Viewport); }
    IMGUI_API void          AddDrawListToDrawDataEx(ImDrawData* draw_data, ImVector<ImDrawList*>* out_list, ImDrawList* draw_list);

    // Init
    IMGUI_API void          Initialize();
    IMGUI_API void          Shutdown();    // Since 1.60 this is a _private_ function. You can call DestroyContext() to destroy the context created by CreateContext().

    // NewFrame
    IMGUI_API void          UpdateInputEvents(bool trickle_fast_inputs);
    IMGUI_API void          UpdateHoveredWindowAndCaptureFlags();
    IMGUI_API void          FindHoveredWindowEx(const ImVec2& pos, bool find_first_and_in_any_viewport, ImGuiWindow** out_hovered_window, ImGuiWindow** out_hovered_window_under_moving_window);
    IMGUI_API void          StartMouseMovingWindow(ImGuiWindow* window);
    IMGUI_API void          StartMouseMovingWindowOrNode(ImGuiWindow* window, ImGuiDockNode* node, bool undock);
    IMGUI_API void          UpdateMouseMovingWindowNewFrame();
    IMGUI_API void          UpdateMouseMovingWindowEndFrame();

    // Generic context hooks
    IMGUI_API ImGuiID       AddContextHook(ImGuiContext* context, const ImGuiContextHook* hook);
    IMGUI_API void          RemoveContextHook(ImGuiContext* context, ImGuiID hook_to_remove);
    IMGUI_API void          CallContextHooks(ImGuiContext* context, ImGuiContextHookType type);

    // Viewports
    IMGUI_API void          TranslateWindowsInViewport(ImGuiViewportP* viewport, const ImVec2& old_pos, const ImVec2& new_pos, const ImVec2& old_size, const ImVec2& new_size);
    IMGUI_API void          ScaleWindowsInViewport(ImGuiViewportP* viewport, float scale);
    IMGUI_API void          DestroyPlatformWindow(ImGuiViewportP* viewport);
    IMGUI_API void          SetWindowViewport(ImGuiWindow* window, ImGuiViewportP* viewport);
    IMGUI_API void          SetCurrentViewport(ImGuiWindow* window, ImGuiViewportP* viewport);
    IMGUI_API const ImGuiPlatformMonitor*   GetViewportPlatformMonitor(ImGuiViewport* viewport);
    IMGUI_API ImGuiViewportP*               FindHoveredViewportFromPlatformWindowStack(const ImVec2& mouse_platform_pos);

    // Settings
    IMGUI_API void                  MarkIniSettingsDirty();
    IMGUI_API void                  MarkIniSettingsDirty(ImGuiWindow* window);
    IMGUI_API void                  ClearIniSettings();
    IMGUI_API void                  AddSettingsHandler(const ImGuiSettingsHandler* handler);
    IMGUI_API void                  RemoveSettingsHandler(const char* type_name);
    IMGUI_API ImGuiSettingsHandler* FindSettingsHandler(const char* type_name);

    // Settings - Windows
    IMGUI_API ImGuiWindowSettings*  CreateNewWindowSettings(const char* name);
    IMGUI_API ImGuiWindowSettings*  FindWindowSettingsByID(ImGuiID id);
    IMGUI_API ImGuiWindowSettings*  FindWindowSettingsByWindow(ImGuiWindow* window);
    IMGUI_API void                  ClearWindowSettings(const char* name);

    // Localization
    IMGUI_API void          LocalizeRegisterEntries(const ImGuiLocEntry* entries, int count);
    inline const char*      LocalizeGetMsg(ImGuiLocKey key) { ImGuiContext& g = *GImGui; const char* msg = g.LocalizationTable[key]; return msg ? msg : "*Missing Text*"; }

    // Scrolling
    IMGUI_API void          SetScrollX(ImGuiWindow* window, float scroll_x);
    IMGUI_API void          SetScrollY(ImGuiWindow* window, float scroll_y);
    IMGUI_API void          SetScrollFromPosX(ImGuiWindow* window, float local_x, float center_x_ratio);
    IMGUI_API void          SetScrollFromPosY(ImGuiWindow* window, float local_y, float center_y_ratio);

    // Early work-in-progress API (ScrollToItem() will become public)
    IMGUI_API void          ScrollToItem(ImGuiScrollFlags flags = 0);
    IMGUI_API void          ScrollToRect(ImGuiWindow* window, const ImRect& rect, ImGuiScrollFlags flags = 0);
    IMGUI_API ImVec2        ScrollToRectEx(ImGuiWindow* window, const ImRect& rect, ImGuiScrollFlags flags = 0);
//#ifndef IMGUI_DISABLE_OBSOLETE_FUNCTIONS
    inline void             ScrollToBringRectIntoView(ImGuiWindow* window, const ImRect& rect) { ScrollToRect(window, rect, ImGuiScrollFlags_KeepVisibleEdgeY); }
//#endif

    // Basic Accessors
    inline ImGuiItemStatusFlags GetItemStatusFlags() { ImGuiContext& g = *GImGui; return g.LastItemData.StatusFlags; }
    inline ImGuiItemFlags   GetItemFlags()  { ImGuiContext& g = *GImGui; return g.LastItemData.ItemFlags; }
    inline ImGuiID          GetActiveID()   { ImGuiContext& g = *GImGui; return g.ActiveId; }
    inline ImGuiID          GetFocusID()    { ImGuiContext& g = *GImGui; return g.NavId; }
    IMGUI_API void          SetActiveID(ImGuiID id, ImGuiWindow* window);
    IMGUI_API void          SetFocusID(ImGuiID id, ImGuiWindow* window);
    IMGUI_API void          ClearActiveID();
    IMGUI_API ImGuiID       GetHoveredID();
    IMGUI_API void          SetHoveredID(ImGuiID id);
    IMGUI_API void          KeepAliveID(ImGuiID id);
    IMGUI_API void          MarkItemEdited(ImGuiID id);     // Mark data associated to given item as "edited", used by IsItemDeactivatedAfterEdit() function.
    IMGUI_API void          PushOverrideID(ImGuiID id);     // Push given value as-is at the top of the ID stack (whereas PushID combines old and new hashes)
    IMGUI_API ImGuiID       GetIDWithSeed(const char* str_id_begin, const char* str_id_end, ImGuiID seed);
    IMGUI_API ImGuiID       GetIDWithSeed(int n, ImGuiID seed);

    // Basic Helpers for widget code
    IMGUI_API void          ItemSize(const ImVec2& size, float text_baseline_y = -1.0f);
    inline void             ItemSize(const ImRect& bb, float text_baseline_y = -1.0f) { ItemSize(bb.GetSize(), text_baseline_y); } // FIXME: This is a misleading API since we expect CursorPos to be bb.Min.
    IMGUI_API bool          ItemAdd(const ImRect& bb, ImGuiID id, const ImRect* nav_bb = NULL, ImGuiItemFlags extra_flags = 0);
    IMGUI_API bool          ItemHoverable(const ImRect& bb, ImGuiID id, ImGuiItemFlags item_flags);
    IMGUI_API bool          IsWindowContentHoverable(ImGuiWindow* window, ImGuiHoveredFlags flags = 0);
    IMGUI_API bool          IsClippedEx(const ImRect& bb, ImGuiID id);
    IMGUI_API void          SetLastItemData(ImGuiID item_id, ImGuiItemFlags in_flags, ImGuiItemStatusFlags status_flags, const ImRect& item_rect);
    IMGUI_API ImVec2        CalcItemSize(ImVec2 size, float default_w, float default_h);
    IMGUI_API float         CalcWrapWidthForPos(const ImVec2& pos, float wrap_pos_x);
    IMGUI_API void          PushMultiItemsWidths(int components, float width_full);
    IMGUI_API void          ShrinkWidths(ImGuiShrinkWidthItem* items, int count, float width_excess);

    // Parameter stacks (shared)
    IMGUI_API const ImGuiDataVarInfo* GetStyleVarInfo(ImGuiStyleVar idx);
    IMGUI_API void          BeginDisabledOverrideReenable();
    IMGUI_API void          EndDisabledOverrideReenable();

    // Logging/Capture
    IMGUI_API void          LogBegin(ImGuiLogFlags flags, int auto_open_depth);         // -> BeginCapture() when we design v2 api, for now stay under the radar by using the old name.
    IMGUI_API void          LogToBuffer(int auto_open_depth = -1);                      // Start logging/capturing to internal buffer
    IMGUI_API void          LogRenderedText(const ImVec2* ref_pos, const char* text, const char* text_end = NULL);
    IMGUI_API void          LogSetNextTextDecoration(const char* prefix, const char* suffix);

    // Childs
    IMGUI_API bool          BeginChildEx(const char* name, ImGuiID id, const ImVec2& size_arg, ImGuiChildFlags child_flags, ImGuiWindowFlags window_flags);

    // Popups, Modals
    IMGUI_API bool          BeginPopupEx(ImGuiID id, ImGuiWindowFlags extra_window_flags);
    IMGUI_API void          OpenPopupEx(ImGuiID id, ImGuiPopupFlags popup_flags = ImGuiPopupFlags_None);
    IMGUI_API void          ClosePopupToLevel(int remaining, bool restore_focus_to_window_under_popup);
    IMGUI_API void          ClosePopupsOverWindow(ImGuiWindow* ref_window, bool restore_focus_to_window_under_popup);
    IMGUI_API void          ClosePopupsExceptModals();
    IMGUI_API bool          IsPopupOpen(ImGuiID id, ImGuiPopupFlags popup_flags);
    IMGUI_API ImRect        GetPopupAllowedExtentRect(ImGuiWindow* window);
    IMGUI_API ImGuiWindow*  GetTopMostPopupModal();
    IMGUI_API ImGuiWindow*  GetTopMostAndVisiblePopupModal();
    IMGUI_API ImGuiWindow*  FindBlockingModal(ImGuiWindow* window);
    IMGUI_API ImVec2        FindBestWindowPosForPopup(ImGuiWindow* window);
    IMGUI_API ImVec2        FindBestWindowPosForPopupEx(const ImVec2& ref_pos, const ImVec2& size, ImGuiDir* last_dir, const ImRect& r_outer, const ImRect& r_avoid, ImGuiPopupPositionPolicy policy);

    // Tooltips
    IMGUI_API bool          BeginTooltipEx(ImGuiTooltipFlags tooltip_flags, ImGuiWindowFlags extra_window_flags);
    IMGUI_API bool          BeginTooltipHidden();

    // Menus
    IMGUI_API bool          BeginViewportSideBar(const char* name, ImGuiViewport* viewport, ImGuiDir dir, float size, ImGuiWindowFlags window_flags);
    IMGUI_API bool          BeginMenuEx(const char* label, const char* icon, bool enabled = true);
    IMGUI_API bool          MenuItemEx(const char* label, const char* icon, const char* shortcut = NULL, bool selected = false, bool enabled = true);

    // Combos
    IMGUI_API bool          BeginComboPopup(ImGuiID popup_id, const ImRect& bb, ImGuiComboFlags flags);
    IMGUI_API bool          BeginComboPreview();
    IMGUI_API void          EndComboPreview();

    // Keyboard/Gamepad Navigation
    IMGUI_API void          NavInitWindow(ImGuiWindow* window, bool force_reinit);
    IMGUI_API void          NavInitRequestApplyResult();
    IMGUI_API bool          NavMoveRequestButNoResultYet();
    IMGUI_API void          NavMoveRequestSubmit(ImGuiDir move_dir, ImGuiDir clip_dir, ImGuiNavMoveFlags move_flags, ImGuiScrollFlags scroll_flags);
    IMGUI_API void          NavMoveRequestForward(ImGuiDir move_dir, ImGuiDir clip_dir, ImGuiNavMoveFlags move_flags, ImGuiScrollFlags scroll_flags);
    IMGUI_API void          NavMoveRequestResolveWithLastItem(ImGuiNavItemData* result);
    IMGUI_API void          NavMoveRequestResolveWithPastTreeNode(ImGuiNavItemData* result, ImGuiTreeNodeStackData* tree_node_data);
    IMGUI_API void          NavMoveRequestCancel();
    IMGUI_API void          NavMoveRequestApplyResult();
    IMGUI_API void          NavMoveRequestTryWrapping(ImGuiWindow* window, ImGuiNavMoveFlags move_flags);
    IMGUI_API void          NavHighlightActivated(ImGuiID id);
    IMGUI_API void          NavClearPreferredPosForAxis(ImGuiAxis axis);
    IMGUI_API void          SetNavCursorVisibleAfterMove();
    IMGUI_API void          NavUpdateCurrentWindowIsScrollPushableX();
    IMGUI_API void          SetNavWindow(ImGuiWindow* window);
    IMGUI_API void          SetNavID(ImGuiID id, ImGuiNavLayer nav_layer, ImGuiID focus_scope_id, const ImRect& rect_rel);
    IMGUI_API void          SetNavFocusScope(ImGuiID focus_scope_id);

    // Focus/Activation
    // This should be part of a larger set of API: FocusItem(offset = -1), FocusItemByID(id), ActivateItem(offset = -1), ActivateItemByID(id) etc. which are
    // much harder to design and implement than expected. I have a couple of private branches on this matter but it's not simple. For now implementing the easy ones.
    IMGUI_API void          FocusItem();                    // Focus last item (no selection/activation).
    IMGUI_API void          ActivateItemByID(ImGuiID id);   // Activate an item by ID (button, checkbox, tree node etc.). Activation is queued and processed on the next frame when the item is encountered again.

    // Inputs
    // FIXME: Eventually we should aim to move e.g. IsActiveIdUsingKey() into IsKeyXXX functions.
    inline bool             IsNamedKey(ImGuiKey key)                    { return key >= ImGuiKey_NamedKey_BEGIN && key < ImGuiKey_NamedKey_END; }
    inline bool             IsNamedKeyOrMod(ImGuiKey key)               { return (key >= ImGuiKey_NamedKey_BEGIN && key < ImGuiKey_NamedKey_END) || key == ImGuiMod_Ctrl || key == ImGuiMod_Shift || key == ImGuiMod_Alt || key == ImGuiMod_Super; }
    inline bool             IsLegacyKey(ImGuiKey key)                   { return key >= ImGuiKey_LegacyNativeKey_BEGIN && key < ImGuiKey_LegacyNativeKey_END; }
    inline bool             IsKeyboardKey(ImGuiKey key)                 { return key >= ImGuiKey_Keyboard_BEGIN && key < ImGuiKey_Keyboard_END; }
    inline bool             IsGamepadKey(ImGuiKey key)                  { return key >= ImGuiKey_Gamepad_BEGIN && key < ImGuiKey_Gamepad_END; }
    inline bool             IsMouseKey(ImGuiKey key)                    { return key >= ImGuiKey_Mouse_BEGIN && key < ImGuiKey_Mouse_END; }
    inline bool             IsAliasKey(ImGuiKey key)                    { return key >= ImGuiKey_Aliases_BEGIN && key < ImGuiKey_Aliases_END; }
    inline bool             IsLRModKey(ImGuiKey key)                    { return key >= ImGuiKey_LeftCtrl && key <= ImGuiKey_RightSuper; }
    ImGuiKeyChord           FixupKeyChord(ImGuiKeyChord key_chord);
    inline ImGuiKey         ConvertSingleModFlagToKey(ImGuiKey key)
    {
        if (key == ImGuiMod_Ctrl) return ImGuiKey_ReservedForModCtrl;
        if (key == ImGuiMod_Shift) return ImGuiKey_ReservedForModShift;
        if (key == ImGuiMod_Alt) return ImGuiKey_ReservedForModAlt;
        if (key == ImGuiMod_Super) return ImGuiKey_ReservedForModSuper;
        return key;
    }

    IMGUI_API ImGuiKeyData* GetKeyData(ImGuiContext* ctx, ImGuiKey key);
    inline ImGuiKeyData*    GetKeyData(ImGuiKey key)                                    { ImGuiContext& g = *GImGui; return GetKeyData(&g, key); }
    IMGUI_API const char*   GetKeyChordName(ImGuiKeyChord key_chord);
    inline ImGuiKey         MouseButtonToKey(ImGuiMouseButton button)                   { IM_ASSERT(button >= 0 && button < ImGuiMouseButton_COUNT); return (ImGuiKey)(ImGuiKey_MouseLeft + button); }
    IMGUI_API bool          IsMouseDragPastThreshold(ImGuiMouseButton button, float lock_threshold = -1.0f);
    IMGUI_API ImVec2        GetKeyMagnitude2d(ImGuiKey key_left, ImGuiKey key_right, ImGuiKey key_up, ImGuiKey key_down);
    IMGUI_API float         GetNavTweakPressedAmount(ImGuiAxis axis);
    IMGUI_API int           CalcTypematicRepeatAmount(float t0, float t1, float repeat_delay, float repeat_rate);
    IMGUI_API void          GetTypematicRepeatRate(ImGuiInputFlags flags, float* repeat_delay, float* repeat_rate);
    IMGUI_API void          TeleportMousePos(const ImVec2& pos);
    IMGUI_API void          SetActiveIdUsingAllKeyboardKeys();
    inline bool             IsActiveIdUsingNavDir(ImGuiDir dir)                         { ImGuiContext& g = *GImGui; return (g.ActiveIdUsingNavDirMask & (1 << dir)) != 0; }

    // [EXPERIMENTAL] Low-Level: Key/Input Ownership
    // - The idea is that instead of "eating" a given input, we can link to an owner id.
    // - Ownership is most often claimed as a result of reacting to a press/down event (but occasionally may be claimed ahead).
    // - Input queries can then read input by specifying ImGuiKeyOwner_Any (== 0), ImGuiKeyOwner_NoOwner (== -1) or a custom ID.
    // - Legacy input queries (without specifying an owner or _Any or _None) are equivalent to using ImGuiKeyOwner_Any (== 0).
    // - Input ownership is automatically released on the frame after a key is released. Therefore:
    //   - for ownership registration happening as a result of a down/press event, the SetKeyOwner() call may be done once (common case).
    //   - for ownership registration happening ahead of a down/press event, the SetKeyOwner() call needs to be made every frame (happens if e.g. claiming ownership on hover).
    // - SetItemKeyOwner() is a shortcut for common simple case. A custom widget will probably want to call SetKeyOwner() multiple times directly based on its interaction state.
    // - This is marked experimental because not all widgets are fully honoring the Set/Test idioms. We will need to move forward step by step.
    //   Please open a GitHub Issue to submit your usage scenario or if there's a use case you need solved.
    IMGUI_API ImGuiID       GetKeyOwner(ImGuiKey key);
    IMGUI_API void          SetKeyOwner(ImGuiKey key, ImGuiID owner_id, ImGuiInputFlags flags = 0);
    IMGUI_API void          SetKeyOwnersForKeyChord(ImGuiKeyChord key, ImGuiID owner_id, ImGuiInputFlags flags = 0);
    IMGUI_API void          SetItemKeyOwner(ImGuiKey key, ImGuiInputFlags flags);       // Set key owner to last item if it is hovered or active. Equivalent to 'if (IsItemHovered() || IsItemActive()) { SetKeyOwner(key, GetItemID());'.
    IMGUI_API bool          TestKeyOwner(ImGuiKey key, ImGuiID owner_id);               // Test that key is either not owned, either owned by 'owner_id'
    inline ImGuiKeyOwnerData* GetKeyOwnerData(ImGuiContext* ctx, ImGuiKey key)          { if (key & ImGuiMod_Mask_) key = ConvertSingleModFlagToKey(key); IM_ASSERT(IsNamedKey(key)); return &ctx->KeysOwnerData[key - ImGuiKey_NamedKey_BEGIN]; }

    // [EXPERIMENTAL] High-Level: Input Access functions w/ support for Key/Input Ownership
    // - Important: legacy IsKeyPressed(ImGuiKey, bool repeat=true) _DEFAULTS_ to repeat, new IsKeyPressed() requires _EXPLICIT_ ImGuiInputFlags_Repeat flag.
    // - Expected to be later promoted to public API, the prototypes are designed to replace existing ones (since owner_id can default to Any == 0)
    // - Specifying a value for 'ImGuiID owner' will test that EITHER the key is NOT owned (UNLESS locked), EITHER the key is owned by 'owner'.
    //   Legacy functions use ImGuiKeyOwner_Any meaning that they typically ignore ownership, unless a call to SetKeyOwner() explicitly used ImGuiInputFlags_LockThisFrame or ImGuiInputFlags_LockUntilRelease.
    // - Binding generators may want to ignore those for now, or suffix them with Ex() until we decide if this gets moved into public API.
    IMGUI_API bool          IsKeyDown(ImGuiKey key, ImGuiID owner_id);
    IMGUI_API bool          IsKeyPressed(ImGuiKey key, ImGuiInputFlags flags, ImGuiID owner_id = 0);    // Important: when transitioning from old to new IsKeyPressed(): old API has "bool repeat = true", so would default to repeat. New API requiress explicit ImGuiInputFlags_Repeat.
    IMGUI_API bool          IsKeyReleased(ImGuiKey key, ImGuiID owner_id);
    IMGUI_API bool          IsKeyChordPressed(ImGuiKeyChord key_chord, ImGuiInputFlags flags, ImGuiID owner_id = 0);
    IMGUI_API bool          IsMouseDown(ImGuiMouseButton button, ImGuiID owner_id);
    IMGUI_API bool          IsMouseClicked(ImGuiMouseButton button, ImGuiInputFlags flags, ImGuiID owner_id = 0);
    IMGUI_API bool          IsMouseReleased(ImGuiMouseButton button, ImGuiID owner_id);
    IMGUI_API bool          IsMouseDoubleClicked(ImGuiMouseButton button, ImGuiID owner_id);

    // Shortcut Testing & Routing
    // - Set Shortcut() and SetNextItemShortcut() in imgui.h
    // - When a policy (except for ImGuiInputFlags_RouteAlways *) is set, Shortcut() will register itself with SetShortcutRouting(),
    //   allowing the system to decide where to route the input among other route-aware calls.
    //   (* using ImGuiInputFlags_RouteAlways is roughly equivalent to calling IsKeyChordPressed(key) and bypassing route registration and check)
    // - When using one of the routing option:
    //   - The default route is ImGuiInputFlags_RouteFocused (accept inputs if window is in focus stack. Deep-most focused window takes inputs. ActiveId takes inputs over deep-most focused window.)
    //   - Routes are requested given a chord (key + modifiers) and a routing policy.
    //   - Routes are resolved during NewFrame(): if keyboard modifiers are matching current ones: SetKeyOwner() is called + route is granted for the frame.
    //   - Each route may be granted to a single owner. When multiple requests are made we have policies to select the winning route (e.g. deep most window).
    //   - Multiple read sites may use the same owner id can all access the granted route.
    //   - When owner_id is 0 we use the current Focus Scope ID as a owner ID in order to identify our location.
    // - You can chain two unrelated windows in the focus stack using SetWindowParentWindowForFocusRoute()
    //   e.g. if you have a tool window associated to a document, and you want document shortcuts to run when the tool is focused.
    IMGUI_API bool          Shortcut(ImGuiKeyChord key_chord, ImGuiInputFlags flags, ImGuiID owner_id);
    IMGUI_API bool          SetShortcutRouting(ImGuiKeyChord key_chord, ImGuiInputFlags flags, ImGuiID owner_id); // owner_id needs to be explicit and cannot be 0
    IMGUI_API bool          TestShortcutRouting(ImGuiKeyChord key_chord, ImGuiID owner_id);
    IMGUI_API ImGuiKeyRoutingData* GetShortcutRoutingData(ImGuiKeyChord key_chord);

    // Docking
    // (some functions are only declared in imgui.cpp, see Docking section)
    IMGUI_API void          DockContextInitialize(ImGuiContext* ctx);
    IMGUI_API void          DockContextShutdown(ImGuiContext* ctx);
    IMGUI_API void          DockContextClearNodes(ImGuiContext* ctx, ImGuiID root_id, bool clear_settings_refs); // Use root_id==0 to clear all
    IMGUI_API void          DockContextRebuildNodes(ImGuiContext* ctx);
    IMGUI_API void          DockContextNewFrameUpdateUndocking(ImGuiContext* ctx);
    IMGUI_API void          DockContextNewFrameUpdateDocking(ImGuiContext* ctx);
    IMGUI_API void          DockContextEndFrame(ImGuiContext* ctx);
    IMGUI_API ImGuiID       DockContextGenNodeID(ImGuiContext* ctx);
    IMGUI_API void          DockContextQueueDock(ImGuiContext* ctx, ImGuiWindow* target, ImGuiDockNode* target_node, ImGuiWindow* payload, ImGuiDir split_dir, float split_ratio, bool split_outer);
    IMGUI_API void          DockContextQueueUndockWindow(ImGuiContext* ctx, ImGuiWindow* window);
    IMGUI_API void          DockContextQueueUndockNode(ImGuiContext* ctx, ImGuiDockNode* node);
    IMGUI_API void          DockContextProcessUndockWindow(ImGuiContext* ctx, ImGuiWindow* window, bool clear_persistent_docking_ref = true);
    IMGUI_API void          DockContextProcessUndockNode(ImGuiContext* ctx, ImGuiDockNode* node);
    IMGUI_API bool          DockContextCalcDropPosForDocking(ImGuiWindow* target, ImGuiDockNode* target_node, ImGuiWindow* payload_window, ImGuiDockNode* payload_node, ImGuiDir split_dir, bool split_outer, ImVec2* out_pos);
    IMGUI_API ImGuiDockNode*DockContextFindNodeByID(ImGuiContext* ctx, ImGuiID id);
    IMGUI_API void          DockNodeWindowMenuHandler_Default(ImGuiContext* ctx, ImGuiDockNode* node, ImGuiTabBar* tab_bar);
    IMGUI_API bool          DockNodeBeginAmendTabBar(ImGuiDockNode* node);
    IMGUI_API void          DockNodeEndAmendTabBar();
    inline ImGuiDockNode*   DockNodeGetRootNode(ImGuiDockNode* node)                 { while (node->ParentNode) node = node->ParentNode; return node; }
    inline bool             DockNodeIsInHierarchyOf(ImGuiDockNode* node, ImGuiDockNode* parent) { while (node) { if (node == parent) return true; node = node->ParentNode; } return false; }
    inline int              DockNodeGetDepth(const ImGuiDockNode* node)              { int depth = 0; while (node->ParentNode) { node = node->ParentNode; depth++; } return depth; }
    inline ImGuiID          DockNodeGetWindowMenuButtonId(const ImGuiDockNode* node) { return ImHashStr("#COLLAPSE", 0, node->ID); }
    inline ImGuiDockNode*   GetWindowDockNode()                                      { ImGuiContext& g = *GImGui; return g.CurrentWindow->DockNode; }
    IMGUI_API bool          GetWindowAlwaysWantOwnTabBar(ImGuiWindow* window);
    IMGUI_API void          BeginDocked(ImGuiWindow* window, bool* p_open);
    IMGUI_API void          BeginDockableDragDropSource(ImGuiWindow* window);
    IMGUI_API void          BeginDockableDragDropTarget(ImGuiWindow* window);
    IMGUI_API void          SetWindowDock(ImGuiWindow* window, ImGuiID dock_id, ImGuiCond cond);

    // Docking - Builder function needs to be generally called before the node is used/submitted.
    // - The DockBuilderXXX functions are designed to _eventually_ become a public API, but it is too early to expose it and guarantee stability.
    // - Do not hold on ImGuiDockNode* pointers! They may be invalidated by any split/merge/remove operation and every frame.
    // - To create a DockSpace() node, make sure to set the ImGuiDockNodeFlags_DockSpace flag when calling DockBuilderAddNode().
    //   You can create dockspace nodes (attached to a window) _or_ floating nodes (carry its own window) with this API.
    // - DockBuilderSplitNode() create 2 child nodes within 1 node. The initial node becomes a parent node.
    // - If you intend to split the node immediately after creation using DockBuilderSplitNode(), make sure
    //   to call DockBuilderSetNodeSize() beforehand. If you don't, the resulting split sizes may not be reliable.
    // - Call DockBuilderFinish() after you are done.
    IMGUI_API void          DockBuilderDockWindow(const char* window_name, ImGuiID node_id);
    IMGUI_API ImGuiDockNode*DockBuilderGetNode(ImGuiID node_id);
    inline ImGuiDockNode*   DockBuilderGetCentralNode(ImGuiID node_id)              { ImGuiDockNode* node = DockBuilderGetNode(node_id); if (!node) return NULL; return DockNodeGetRootNode(node)->CentralNode; }
    IMGUI_API ImGuiID       DockBuilderAddNode(ImGuiID node_id = 0, ImGuiDockNodeFlags flags = 0);
    IMGUI_API void          DockBuilderRemoveNode(ImGuiID node_id);                 // Remove node and all its child, undock all windows
    IMGUI_API void          DockBuilderRemoveNodeDockedWindows(ImGuiID node_id, bool clear_settings_refs = true);
    IMGUI_API void          DockBuilderRemoveNodeChildNodes(ImGuiID node_id);       // Remove all split/hierarchy. All remaining docked windows will be re-docked to the remaining root node (node_id).
    IMGUI_API void          DockBuilderSetNodePos(ImGuiID node_id, ImVec2 pos);
    IMGUI_API void          DockBuilderSetNodeSize(ImGuiID node_id, ImVec2 size);
    IMGUI_API ImGuiID       DockBuilderSplitNode(ImGuiID node_id, ImGuiDir split_dir, float size_ratio_for_node_at_dir, ImGuiID* out_id_at_dir, ImGuiID* out_id_at_opposite_dir); // Create 2 child nodes in this parent node.
    IMGUI_API void          DockBuilderCopyDockSpace(ImGuiID src_dockspace_id, ImGuiID dst_dockspace_id, ImVector<const char*>* in_window_remap_pairs);
    IMGUI_API void          DockBuilderCopyNode(ImGuiID src_node_id, ImGuiID dst_node_id, ImVector<ImGuiID>* out_node_remap_pairs);
    IMGUI_API void          DockBuilderCopyWindowSettings(const char* src_name, const char* dst_name);
    IMGUI_API void          DockBuilderFinish(ImGuiID node_id);

    // [EXPERIMENTAL] Focus Scope
    // This is generally used to identify a unique input location (for e.g. a selection set)
    // There is one per window (automatically set in Begin), but:
    // - Selection patterns generally need to react (e.g. clear a selection) when landing on one item of the set.
    //   So in order to identify a set multiple lists in same window may each need a focus scope.
    //   If you imagine an hypothetical BeginSelectionGroup()/EndSelectionGroup() api, it would likely call PushFocusScope()/EndFocusScope()
    // - Shortcut routing also use focus scope as a default location identifier if an owner is not provided.
    // We don't use the ID Stack for this as it is common to want them separate.
    IMGUI_API void          PushFocusScope(ImGuiID id);
    IMGUI_API void          PopFocusScope();
    inline ImGuiID          GetCurrentFocusScope() { ImGuiContext& g = *GImGui; return g.CurrentFocusScopeId; }   // Focus scope we are outputting into, set by PushFocusScope()

    // Drag and Drop
    IMGUI_API bool          IsDragDropActive();
    IMGUI_API bool          BeginDragDropTargetCustom(const ImRect& bb, ImGuiID id);
    IMGUI_API void          ClearDragDrop();
    IMGUI_API bool          IsDragDropPayloadBeingAccepted();
    IMGUI_API void          RenderDragDropTargetRect(const ImRect& bb, const ImRect& item_clip_rect);

    // Typing-Select API
    // (provide Windows Explorer style "select items by typing partial name" + "cycle through items by typing same letter" feature)
    // (this is currently not documented nor used by main library, but should work. See "widgets_typingselect" in imgui_test_suite for usage code. Please let us know if you use this!)
    IMGUI_API ImGuiTypingSelectRequest* GetTypingSelectRequest(ImGuiTypingSelectFlags flags = ImGuiTypingSelectFlags_None);
    IMGUI_API int           TypingSelectFindMatch(ImGuiTypingSelectRequest* req, int items_count, const char* (*get_item_name_func)(void*, int), void* user_data, int nav_item_idx);
    IMGUI_API int           TypingSelectFindNextSingleCharMatch(ImGuiTypingSelectRequest* req, int items_count, const char* (*get_item_name_func)(void*, int), void* user_data, int nav_item_idx);
    IMGUI_API int           TypingSelectFindBestLeadingMatch(ImGuiTypingSelectRequest* req, int items_count, const char* (*get_item_name_func)(void*, int), void* user_data);

    // Box-Select API
    IMGUI_API bool          BeginBoxSelect(const ImRect& scope_rect, ImGuiWindow* window, ImGuiID box_select_id, ImGuiMultiSelectFlags ms_flags);
    IMGUI_API void          EndBoxSelect(const ImRect& scope_rect, ImGuiMultiSelectFlags ms_flags);

    // Multi-Select API
    IMGUI_API void          MultiSelectItemHeader(ImGuiID id, bool* p_selected, ImGuiButtonFlags* p_button_flags);
    IMGUI_API void          MultiSelectItemFooter(ImGuiID id, bool* p_selected, bool* p_pressed);
    IMGUI_API void          MultiSelectAddSetAll(ImGuiMultiSelectTempData* ms, bool selected);
    IMGUI_API void          MultiSelectAddSetRange(ImGuiMultiSelectTempData* ms, bool selected, int range_dir, ImGuiSelectionUserData first_item, ImGuiSelectionUserData last_item);
    inline ImGuiBoxSelectState*     GetBoxSelectState(ImGuiID id)   { ImGuiContext& g = *GImGui; return (id != 0 && g.BoxSelectState.ID == id && g.BoxSelectState.IsActive) ? &g.BoxSelectState : NULL; }
    inline ImGuiMultiSelectState*   GetMultiSelectState(ImGuiID id) { ImGuiContext& g = *GImGui; return g.MultiSelectStorage.GetByKey(id); }

    // Internal Columns API (this is not exposed because we will encourage transitioning to the Tables API)
    IMGUI_API void          SetWindowClipRectBeforeSetChannel(ImGuiWindow* window, const ImRect& clip_rect);
    IMGUI_API void          BeginColumns(const char* str_id, int count, ImGuiOldColumnFlags flags = 0); // setup number of columns. use an identifier to distinguish multiple column sets. close with EndColumns().
    IMGUI_API void          EndColumns();                                                               // close columns
    IMGUI_API void          PushColumnClipRect(int column_index);
    IMGUI_API void          PushColumnsBackground();
    IMGUI_API void          PopColumnsBackground();
    IMGUI_API ImGuiID       GetColumnsID(const char* str_id, int count);
    IMGUI_API ImGuiOldColumns* FindOrCreateColumns(ImGuiWindow* window, ImGuiID id);
    IMGUI_API float         GetColumnOffsetFromNorm(const ImGuiOldColumns* columns, float offset_norm);
    IMGUI_API float         GetColumnNormFromOffset(const ImGuiOldColumns* columns, float offset);

    // Tables: Candidates for public API
    IMGUI_API void          TableOpenContextMenu(int column_n = -1);
    IMGUI_API void          TableSetColumnWidth(int column_n, float width);
    IMGUI_API void          TableSetColumnSortDirection(int column_n, ImGuiSortDirection sort_direction, bool append_to_sort_specs);
    IMGUI_API int           TableGetHoveredRow();       // Retrieve *PREVIOUS FRAME* hovered row. This difference with TableGetHoveredColumn() is the reason why this is not public yet.
    IMGUI_API float         TableGetHeaderRowHeight();
    IMGUI_API float         TableGetHeaderAngledMaxLabelWidth();
    IMGUI_API void          TablePushBackgroundChannel();
    IMGUI_API void          TablePopBackgroundChannel();
    IMGUI_API void          TableAngledHeadersRowEx(ImGuiID row_id, float angle, float max_label_width, const ImGuiTableHeaderData* data, int data_count);

    // Tables: Internals
    inline    ImGuiTable*   GetCurrentTable() { ImGuiContext& g = *GImGui; return g.CurrentTable; }
    IMGUI_API ImGuiTable*   TableFindByID(ImGuiID id);
    IMGUI_API bool          BeginTableEx(const char* name, ImGuiID id, int columns_count, ImGuiTableFlags flags = 0, const ImVec2& outer_size = ImVec2(0, 0), float inner_width = 0.0f);
    IMGUI_API void          TableBeginInitMemory(ImGuiTable* table, int columns_count);
    IMGUI_API void          TableBeginApplyRequests(ImGuiTable* table);
    IMGUI_API void          TableSetupDrawChannels(ImGuiTable* table);
    IMGUI_API void          TableUpdateLayout(ImGuiTable* table);
    IMGUI_API void          TableUpdateBorders(ImGuiTable* table);
    IMGUI_API void          TableUpdateColumnsWeightFromWidth(ImGuiTable* table);
    IMGUI_API void          TableDrawBorders(ImGuiTable* table);
    IMGUI_API void          TableDrawDefaultContextMenu(ImGuiTable* table, ImGuiTableFlags flags_for_section_to_display);
    IMGUI_API bool          TableBeginContextMenuPopup(ImGuiTable* table);
    IMGUI_API void          TableMergeDrawChannels(ImGuiTable* table);
    inline ImGuiTableInstanceData*  TableGetInstanceData(ImGuiTable* table, int instance_no) { if (instance_no == 0) return &table->InstanceDataFirst; return &table->InstanceDataExtra[instance_no - 1]; }
    inline ImGuiID                  TableGetInstanceID(ImGuiTable* table, int instance_no)   { return TableGetInstanceData(table, instance_no)->TableInstanceID; }
    IMGUI_API void          TableSortSpecsSanitize(ImGuiTable* table);
    IMGUI_API void          TableSortSpecsBuild(ImGuiTable* table);
    IMGUI_API ImGuiSortDirection TableGetColumnNextSortDirection(ImGuiTableColumn* column);
    IMGUI_API void          TableFixColumnSortDirection(ImGuiTable* table, ImGuiTableColumn* column);
    IMGUI_API float         TableGetColumnWidthAuto(ImGuiTable* table, ImGuiTableColumn* column);
    IMGUI_API void          TableBeginRow(ImGuiTable* table);
    IMGUI_API void          TableEndRow(ImGuiTable* table);
    IMGUI_API void          TableBeginCell(ImGuiTable* table, int column_n);
    IMGUI_API void          TableEndCell(ImGuiTable* table);
    IMGUI_API ImRect        TableGetCellBgRect(const ImGuiTable* table, int column_n);
    IMGUI_API const char*   TableGetColumnName(const ImGuiTable* table, int column_n);
    IMGUI_API ImGuiID       TableGetColumnResizeID(ImGuiTable* table, int column_n, int instance_no = 0);
    IMGUI_API float         TableCalcMaxColumnWidth(const ImGuiTable* table, int column_n);
    IMGUI_API void          TableSetColumnWidthAutoSingle(ImGuiTable* table, int column_n);
    IMGUI_API void          TableSetColumnWidthAutoAll(ImGuiTable* table);
    IMGUI_API void          TableRemove(ImGuiTable* table);
    IMGUI_API void          TableGcCompactTransientBuffers(ImGuiTable* table);
    IMGUI_API void          TableGcCompactTransientBuffers(ImGuiTableTempData* table);
    IMGUI_API void          TableGcCompactSettings();

    // Tables: Settings
    IMGUI_API void                  TableLoadSettings(ImGuiTable* table);
    IMGUI_API void                  TableSaveSettings(ImGuiTable* table);
    IMGUI_API void                  TableResetSettings(ImGuiTable* table);
    IMGUI_API ImGuiTableSettings*   TableGetBoundSettings(ImGuiTable* table);
    IMGUI_API void                  TableSettingsAddSettingsHandler();
    IMGUI_API ImGuiTableSettings*   TableSettingsCreate(ImGuiID id, int columns_count);
    IMGUI_API ImGuiTableSettings*   TableSettingsFindByID(ImGuiID id);

    // Tab Bars
    inline    ImGuiTabBar*  GetCurrentTabBar() { ImGuiContext& g = *GImGui; return g.CurrentTabBar; }
    IMGUI_API bool          BeginTabBarEx(ImGuiTabBar* tab_bar, const ImRect& bb, ImGuiTabBarFlags flags);
    IMGUI_API ImGuiTabItem* TabBarFindTabByID(ImGuiTabBar* tab_bar, ImGuiID tab_id);
    IMGUI_API ImGuiTabItem* TabBarFindTabByOrder(ImGuiTabBar* tab_bar, int order);
    IMGUI_API ImGuiTabItem* TabBarFindMostRecentlySelectedTabForActiveWindow(ImGuiTabBar* tab_bar);
    IMGUI_API ImGuiTabItem* TabBarGetCurrentTab(ImGuiTabBar* tab_bar);
    inline int              TabBarGetTabOrder(ImGuiTabBar* tab_bar, ImGuiTabItem* tab) { return tab_bar->Tabs.index_from_ptr(tab); }
    IMGUI_API const char*   TabBarGetTabName(ImGuiTabBar* tab_bar, ImGuiTabItem* tab);
    IMGUI_API void          TabBarAddTab(ImGuiTabBar* tab_bar, ImGuiTabItemFlags tab_flags, ImGuiWindow* window);
    IMGUI_API void          TabBarRemoveTab(ImGuiTabBar* tab_bar, ImGuiID tab_id);
    IMGUI_API void          TabBarCloseTab(ImGuiTabBar* tab_bar, ImGuiTabItem* tab);
    IMGUI_API void          TabBarQueueFocus(ImGuiTabBar* tab_bar, ImGuiTabItem* tab);
    IMGUI_API void          TabBarQueueFocus(ImGuiTabBar* tab_bar, const char* tab_name);
    IMGUI_API void          TabBarQueueReorder(ImGuiTabBar* tab_bar, ImGuiTabItem* tab, int offset);
    IMGUI_API void          TabBarQueueReorderFromMousePos(ImGuiTabBar* tab_bar, ImGuiTabItem* tab, ImVec2 mouse_pos);
    IMGUI_API bool          TabBarProcessReorder(ImGuiTabBar* tab_bar);
    IMGUI_API bool          TabItemEx(ImGuiTabBar* tab_bar, const char* label, bool* p_open, ImGuiTabItemFlags flags, ImGuiWindow* docked_window);
    IMGUI_API ImVec2        TabItemCalcSize(const char* label, bool has_close_button_or_unsaved_marker);
    IMGUI_API ImVec2        TabItemCalcSize(ImGuiWindow* window);
    IMGUI_API void          TabItemBackground(ImDrawList* draw_list, const ImRect& bb, ImGuiTabItemFlags flags, ImU32 col);
    IMGUI_API void          TabItemLabelAndCloseButton(ImDrawList* draw_list, const ImRect& bb, ImGuiTabItemFlags flags, ImVec2 frame_padding, const char* label, ImGuiID tab_id, ImGuiID close_button_id, bool is_contents_visible, bool* out_just_closed, bool* out_text_clipped);

    // Render helpers
    // AVOID USING OUTSIDE OF IMGUI.CPP! NOT FOR PUBLIC CONSUMPTION. THOSE FUNCTIONS ARE A MESS. THEIR SIGNATURE AND BEHAVIOR WILL CHANGE, THEY NEED TO BE REFACTORED INTO SOMETHING DECENT.
    // NB: All position are in absolute pixels coordinates (we are never using window coordinates internally)
    IMGUI_API void          RenderText(ImVec2 pos, const char* text, const char* text_end = NULL, bool hide_text_after_hash = true);
    IMGUI_API void          RenderTextWrapped(ImVec2 pos, const char* text, const char* text_end, float wrap_width);
    IMGUI_API void          RenderTextClipped(const ImVec2& pos_min, const ImVec2& pos_max, const char* text, const char* text_end, const ImVec2* text_size_if_known, const ImVec2& align = ImVec2(0, 0), const ImRect* clip_rect = NULL);
    IMGUI_API void          RenderTextClippedEx(ImDrawList* draw_list, const ImVec2& pos_min, const ImVec2& pos_max, const char* text, const char* text_end, const ImVec2* text_size_if_known, const ImVec2& align = ImVec2(0, 0), const ImRect* clip_rect = NULL);
    IMGUI_API void          RenderTextEllipsis(ImDrawList* draw_list, const ImVec2& pos_min, const ImVec2& pos_max, float clip_max_x, float ellipsis_max_x, const char* text, const char* text_end, const ImVec2* text_size_if_known);
    IMGUI_API void          RenderFrame(ImVec2 p_min, ImVec2 p_max, ImU32 fill_col, bool borders = true, float rounding = 0.0f);
    IMGUI_API void          RenderFrameBorder(ImVec2 p_min, ImVec2 p_max, float rounding = 0.0f);
    IMGUI_API void          RenderColorRectWithAlphaCheckerboard(ImDrawList* draw_list, ImVec2 p_min, ImVec2 p_max, ImU32 fill_col, float grid_step, ImVec2 grid_off, float rounding = 0.0f, ImDrawFlags flags = 0);
    IMGUI_API void          RenderNavCursor(const ImRect& bb, ImGuiID id, ImGuiNavRenderCursorFlags flags = ImGuiNavRenderCursorFlags_None); // Navigation highlight
#ifndef IMGUI_DISABLE_OBSOLETE_FUNCTIONS
    inline    void          RenderNavHighlight(const ImRect& bb, ImGuiID id, ImGuiNavRenderCursorFlags flags = ImGuiNavRenderCursorFlags_None) { RenderNavCursor(bb, id, flags); } // Renamed in 1.91.4
#endif
    IMGUI_API const char*   FindRenderedTextEnd(const char* text, const char* text_end = NULL); // Find the optional ## from which we stop displaying text.
    IMGUI_API void          RenderMouseCursor(ImVec2 pos, float scale, ImGuiMouseCursor mouse_cursor, ImU32 col_fill, ImU32 col_border, ImU32 col_shadow);

    // Render helpers (those functions don't access any ImGui state!)
    IMGUI_API void          RenderArrow(ImDrawList* draw_list, ImVec2 pos, ImU32 col, ImGuiDir dir, float scale = 1.0f);
    IMGUI_API void          RenderBullet(ImDrawList* draw_list, ImVec2 pos, ImU32 col);
    IMGUI_API void          RenderCheckMark(ImDrawList* draw_list, ImVec2 pos, ImU32 col, float sz);
    IMGUI_API void          RenderArrowPointingAt(ImDrawList* draw_list, ImVec2 pos, ImVec2 half_sz, ImGuiDir direction, ImU32 col);
    IMGUI_API void          RenderArrowDockMenu(ImDrawList* draw_list, ImVec2 p_min, float sz, ImU32 col);
    IMGUI_API void          RenderRectFilledRangeH(ImDrawList* draw_list, const ImRect& rect, ImU32 col, float x_start_norm, float x_end_norm, float rounding);
    IMGUI_API void          RenderRectFilledWithHole(ImDrawList* draw_list, const ImRect& outer, const ImRect& inner, ImU32 col, float rounding);
    IMGUI_API ImDrawFlags   CalcRoundingFlagsForRectInRect(const ImRect& r_in, const ImRect& r_outer, float threshold);

    // Widgets
    IMGUI_API void          TextEx(const char* text, const char* text_end = NULL, ImGuiTextFlags flags = 0);
    IMGUI_API bool          ButtonEx(const char* label, const ImVec2& size_arg = ImVec2(0, 0), ImGuiButtonFlags flags = 0);
    IMGUI_API bool          ArrowButtonEx(const char* str_id, ImGuiDir dir, ImVec2 size_arg, ImGuiButtonFlags flags = 0);
    IMGUI_API bool          ImageButtonEx(ImGuiID id, ImTextureID user_texture_id, const ImVec2& image_size, const ImVec2& uv0, const ImVec2& uv1, const ImVec4& bg_col, const ImVec4& tint_col, ImGuiButtonFlags flags = 0);
    IMGUI_API void          SeparatorEx(ImGuiSeparatorFlags flags, float thickness = 1.0f);
    IMGUI_API void          SeparatorTextEx(ImGuiID id, const char* label, const char* label_end, float extra_width);
    IMGUI_API bool          CheckboxFlags(const char* label, ImS64* flags, ImS64 flags_value);
    IMGUI_API bool          CheckboxFlags(const char* label, ImU64* flags, ImU64 flags_value);

    // Widgets: Window Decorations
    IMGUI_API bool          CloseButton(ImGuiID id, const ImVec2& pos);
    IMGUI_API bool          CollapseButton(ImGuiID id, const ImVec2& pos, ImGuiDockNode* dock_node);
    IMGUI_API void          Scrollbar(ImGuiAxis axis);
    IMGUI_API bool          ScrollbarEx(const ImRect& bb, ImGuiID id, ImGuiAxis axis, ImS64* p_scroll_v, ImS64 avail_v, ImS64 contents_v, ImDrawFlags draw_rounding_flags = 0);
    IMGUI_API ImRect        GetWindowScrollbarRect(ImGuiWindow* window, ImGuiAxis axis);
    IMGUI_API ImGuiID       GetWindowScrollbarID(ImGuiWindow* window, ImGuiAxis axis);
    IMGUI_API ImGuiID       GetWindowResizeCornerID(ImGuiWindow* window, int n); // 0..3: corners
    IMGUI_API ImGuiID       GetWindowResizeBorderID(ImGuiWindow* window, ImGuiDir dir);

    // Widgets low-level behaviors
    IMGUI_API bool          ButtonBehavior(const ImRect& bb, ImGuiID id, bool* out_hovered, bool* out_held, ImGuiButtonFlags flags = 0);
    IMGUI_API bool          DragBehavior(ImGuiID id, ImGuiDataType data_type, void* p_v, float v_speed, const void* p_min, const void* p_max, const char* format, ImGuiSliderFlags flags);
    IMGUI_API bool          SliderBehavior(const ImRect& bb, ImGuiID id, ImGuiDataType data_type, void* p_v, const void* p_min, const void* p_max, const char* format, ImGuiSliderFlags flags, ImRect* out_grab_bb);
    IMGUI_API bool          SplitterBehavior(const ImRect& bb, ImGuiID id, ImGuiAxis axis, float* size1, float* size2, float min_size1, float min_size2, float hover_extend = 0.0f, float hover_visibility_delay = 0.0f, ImU32 bg_col = 0);

    // Widgets: Tree Nodes
    IMGUI_API bool          TreeNodeBehavior(ImGuiID id, ImGuiTreeNodeFlags flags, const char* label, const char* label_end = NULL);
    IMGUI_API void          TreePushOverrideID(ImGuiID id);
    IMGUI_API bool          TreeNodeGetOpen(ImGuiID storage_id);
    IMGUI_API void          TreeNodeSetOpen(ImGuiID storage_id, bool open);
    IMGUI_API bool          TreeNodeUpdateNextOpen(ImGuiID storage_id, ImGuiTreeNodeFlags flags);   // Return open state. Consume previous SetNextItemOpen() data, if any. May return true when logging.

    // Template functions are instantiated in imgui_widgets.cpp for a finite number of types.
    // To use them externally (for custom widget) you may need an "extern template" statement in your code in order to link to existing instances and silence Clang warnings (see #2036).
    // e.g. " extern template IMGUI_API float RoundScalarWithFormatT<float, float>(const char* format, ImGuiDataType data_type, float v); "
    template<typename T, typename SIGNED_T, typename FLOAT_T>   IMGUI_API float ScaleRatioFromValueT(ImGuiDataType data_type, T v, T v_min, T v_max, bool is_logarithmic, float logarithmic_zero_epsilon, float zero_deadzone_size);
    template<typename T, typename SIGNED_T, typename FLOAT_T>   IMGUI_API T     ScaleValueFromRatioT(ImGuiDataType data_type, float t, T v_min, T v_max, bool is_logarithmic, float logarithmic_zero_epsilon, float zero_deadzone_size);
    template<typename T, typename SIGNED_T, typename FLOAT_T>   IMGUI_API bool  DragBehaviorT(ImGuiDataType data_type, T* v, float v_speed, T v_min, T v_max, const char* format, ImGuiSliderFlags flags);
    template<typename T, typename SIGNED_T, typename FLOAT_T>   IMGUI_API bool  SliderBehaviorT(const ImRect& bb, ImGuiID id, ImGuiDataType data_type, T* v, T v_min, T v_max, const char* format, ImGuiSliderFlags flags, ImRect* out_grab_bb);
    template<typename T>                                        IMGUI_API T     RoundScalarWithFormatT(const char* format, ImGuiDataType data_type, T v);
    template<typename T>                                        IMGUI_API bool  CheckboxFlagsT(const char* label, T* flags, T flags_value);

    // Data type helpers
    IMGUI_API const ImGuiDataTypeInfo*  DataTypeGetInfo(ImGuiDataType data_type);
    IMGUI_API int           DataTypeFormatString(char* buf, int buf_size, ImGuiDataType data_type, const void* p_data, const char* format);
    IMGUI_API void          DataTypeApplyOp(ImGuiDataType data_type, int op, void* output, const void* arg_1, const void* arg_2);
    IMGUI_API bool          DataTypeApplyFromText(const char* buf, ImGuiDataType data_type, void* p_data, const char* format, void* p_data_when_empty = NULL);
    IMGUI_API int           DataTypeCompare(ImGuiDataType data_type, const void* arg_1, const void* arg_2);
    IMGUI_API bool          DataTypeClamp(ImGuiDataType data_type, void* p_data, const void* p_min, const void* p_max);
    IMGUI_API bool          DataTypeIsZero(ImGuiDataType data_type, const void* p_data);

    // InputText
    IMGUI_API bool          InputTextEx(const char* label, const char* hint, char* buf, int buf_size, const ImVec2& size_arg, ImGuiInputTextFlags flags, ImGuiInputTextCallback callback = NULL, void* user_data = NULL);
    IMGUI_API void          InputTextDeactivateHook(ImGuiID id);
    IMGUI_API bool          TempInputText(const ImRect& bb, ImGuiID id, const char* label, char* buf, int buf_size, ImGuiInputTextFlags flags);
    IMGUI_API bool          TempInputScalar(const ImRect& bb, ImGuiID id, const char* label, ImGuiDataType data_type, void* p_data, const char* format, const void* p_clamp_min = NULL, const void* p_clamp_max = NULL);
    inline bool             TempInputIsActive(ImGuiID id)       { ImGuiContext& g = *GImGui; return (g.ActiveId == id && g.TempInputId == id); }
    inline ImGuiInputTextState* GetInputTextState(ImGuiID id)   { ImGuiContext& g = *GImGui; return (id != 0 && g.InputTextState.ID == id) ? &g.InputTextState : NULL; } // Get input text state if active
    IMGUI_API void          SetNextItemRefVal(ImGuiDataType data_type, void* p_data);

    // Color
    IMGUI_API void          ColorTooltip(const char* text, const float* col, ImGuiColorEditFlags flags);
    IMGUI_API void          ColorEditOptionsPopup(const float* col, ImGuiColorEditFlags flags);
    IMGUI_API void          ColorPickerOptionsPopup(const float* ref_col, ImGuiColorEditFlags flags);

    // Plot
    IMGUI_API int           PlotEx(ImGuiPlotType plot_type, const char* label, float (*values_getter)(void* data, int idx), void* data, int values_count, int values_offset, const char* overlay_text, float scale_min, float scale_max, const ImVec2& size_arg);

    // Shade functions (write over already created vertices)
    IMGUI_API void          ShadeVertsLinearColorGradientKeepAlpha(ImDrawList* draw_list, int vert_start_idx, int vert_end_idx, ImVec2 gradient_p0, ImVec2 gradient_p1, ImU32 col0, ImU32 col1);
    IMGUI_API void          ShadeVertsLinearUV(ImDrawList* draw_list, int vert_start_idx, int vert_end_idx, const ImVec2& a, const ImVec2& b, const ImVec2& uv_a, const ImVec2& uv_b, bool clamp);
    IMGUI_API void          ShadeVertsTransformPos(ImDrawList* draw_list, int vert_start_idx, int vert_end_idx, const ImVec2& pivot_in, float cos_a, float sin_a, const ImVec2& pivot_out);

    // Garbage collection
    IMGUI_API void          GcCompactTransientMiscBuffers();
    IMGUI_API void          GcCompactTransientWindowBuffers(ImGuiWindow* window);
    IMGUI_API void          GcAwakeTransientWindowBuffers(ImGuiWindow* window);

    // Error handling, State Recovery
    IMGUI_API bool          ErrorLog(const char* msg);
    IMGUI_API void          ErrorRecoveryStoreState(ImGuiErrorRecoveryState* state_out);
    IMGUI_API void          ErrorRecoveryTryToRecoverState(const ImGuiErrorRecoveryState* state_in);
    IMGUI_API void          ErrorRecoveryTryToRecoverWindowState(const ImGuiErrorRecoveryState* state_in);
    IMGUI_API void          ErrorCheckUsingSetCursorPosToExtendParentBoundaries();
    IMGUI_API void          ErrorCheckEndFrameFinalizeErrorTooltip();
    IMGUI_API bool          BeginErrorTooltip();
    IMGUI_API void          EndErrorTooltip();

    // Debug Tools
    IMGUI_API void          DebugAllocHook(ImGuiDebugAllocInfo* info, int frame_count, void* ptr, size_t size); // size >= 0 : alloc, size = -1 : free
    IMGUI_API void          DebugDrawCursorPos(ImU32 col = IM_COL32(255, 0, 0, 255));
    IMGUI_API void          DebugDrawLineExtents(ImU32 col = IM_COL32(255, 0, 0, 255));
    IMGUI_API void          DebugDrawItemRect(ImU32 col = IM_COL32(255, 0, 0, 255));
    IMGUI_API void          DebugTextUnformattedWithLocateItem(const char* line_begin, const char* line_end);
    IMGUI_API void          DebugLocateItem(ImGuiID target_id);                     // Call sparingly: only 1 at the same time!
    IMGUI_API void          DebugLocateItemOnHover(ImGuiID target_id);              // Only call on reaction to a mouse Hover: because only 1 at the same time!
    IMGUI_API void          DebugLocateItemResolveWithLastItem();
    IMGUI_API void          DebugBreakClearData();
    IMGUI_API bool          DebugBreakButton(const char* label, const char* description_of_location);
    IMGUI_API void          DebugBreakButtonTooltip(bool keyboard_only, const char* description_of_location);
    IMGUI_API void          ShowFontAtlas(ImFontAtlas* atlas);
    IMGUI_API void          DebugHookIdInfo(ImGuiID id, ImGuiDataType data_type, const void* data_id, const void* data_id_end);
    IMGUI_API void          DebugNodeColumns(ImGuiOldColumns* columns);
    IMGUI_API void          DebugNodeDockNode(ImGuiDockNode* node, const char* label);
    IMGUI_API void          DebugNodeDrawList(ImGuiWindow* window, ImGuiViewportP* viewport, const ImDrawList* draw_list, const char* label);
    IMGUI_API void          DebugNodeDrawCmdShowMeshAndBoundingBox(ImDrawList* out_draw_list, const ImDrawList* draw_list, const ImDrawCmd* draw_cmd, bool show_mesh, bool show_aabb);
    IMGUI_API void          DebugNodeFont(ImFont* font);
    IMGUI_API void          DebugNodeFontGlyph(ImFont* font, const ImFontGlyph* glyph);
    IMGUI_API void          DebugNodeStorage(ImGuiStorage* storage, const char* label);
    IMGUI_API void          DebugNodeTabBar(ImGuiTabBar* tab_bar, const char* label);
    IMGUI_API void          DebugNodeTable(ImGuiTable* table);
    IMGUI_API void          DebugNodeTableSettings(ImGuiTableSettings* settings);
    IMGUI_API void          DebugNodeInputTextState(ImGuiInputTextState* state);
    IMGUI_API void          DebugNodeTypingSelectState(ImGuiTypingSelectState* state);
    IMGUI_API void          DebugNodeMultiSelectState(ImGuiMultiSelectState* state);
    IMGUI_API void          DebugNodeWindow(ImGuiWindow* window, const char* label);
    IMGUI_API void          DebugNodeWindowSettings(ImGuiWindowSettings* settings);
    IMGUI_API void          DebugNodeWindowsList(ImVector<ImGuiWindow*>* windows, const char* label);
    IMGUI_API void          DebugNodeWindowsListByBeginStackParent(ImGuiWindow** windows, int windows_size, ImGuiWindow* parent_in_begin_stack);
    IMGUI_API void          DebugNodeViewport(ImGuiViewportP* viewport);
    IMGUI_API void          DebugNodePlatformMonitor(ImGuiPlatformMonitor* monitor, const char* label, int idx);
    IMGUI_API void          DebugRenderKeyboardPreview(ImDrawList* draw_list);
    IMGUI_API void          DebugRenderViewportThumbnail(ImDrawList* draw_list, ImGuiViewportP* viewport, const ImRect& bb);

    // Obsolete functions
#ifndef IMGUI_DISABLE_OBSOLETE_FUNCTIONS
    //inline void   SetItemUsingMouseWheel()                                            { SetItemKeyOwner(ImGuiKey_MouseWheelY); }      // Changed in 1.89
    //inline bool   TreeNodeBehaviorIsOpen(ImGuiID id, ImGuiTreeNodeFlags flags = 0)    { return TreeNodeUpdateNextOpen(id, flags); }   // Renamed in 1.89
    //inline bool   IsKeyPressedMap(ImGuiKey key, bool repeat = true)                   { IM_ASSERT(IsNamedKey(key)); return IsKeyPressed(key, repeat); } // Removed in 1.87: Mapping from named key is always identity!

    // Refactored focus/nav/tabbing system in 1.82 and 1.84. If you have old/custom copy-and-pasted widgets which used FocusableItemRegister():
    //  (Old) IMGUI_VERSION_NUM  < 18209: using 'ItemAdd(....)'                              and 'bool tab_focused = FocusableItemRegister(...)'
    //  (Old) IMGUI_VERSION_NUM >= 18209: using 'ItemAdd(..., ImGuiItemAddFlags_Focusable)'  and 'bool tab_focused = (g.LastItemData.StatusFlags & ImGuiItemStatusFlags_Focused) != 0'
    //  (New) IMGUI_VERSION_NUM >= 18413: using 'ItemAdd(..., ImGuiItemFlags_Inputable)'     and 'bool tab_focused = (g.NavActivateId == id && (g.NavActivateFlags & ImGuiActivateFlags_PreferInput))'
    //inline bool   FocusableItemRegister(ImGuiWindow* window, ImGuiID id)              // -> pass ImGuiItemAddFlags_Inputable flag to ItemAdd()
    //inline void   FocusableItemUnregister(ImGuiWindow* window)                        // -> unnecessary: TempInputText() uses ImGuiInputTextFlags_MergedItem
#endif

} // namespace ImGui


//-----------------------------------------------------------------------------
// [SECTION] ImFontAtlas internal API
//-----------------------------------------------------------------------------

// This structure is likely to evolve as we add support for incremental atlas updates.
// Conceptually this could be in ImGuiPlatformIO, but we are far from ready to make this public.
struct ImFontBuilderIO
{
    bool    (*FontBuilder_Build)(ImFontAtlas* atlas);
};

// Helper for font builder
#ifdef IMGUI_ENABLE_STB_TRUETYPE
IMGUI_API const ImFontBuilderIO* ImFontAtlasGetBuilderForStbTruetype();
#endif
IMGUI_API void      ImFontAtlasUpdateConfigDataPointers(ImFontAtlas* atlas);
IMGUI_API void      ImFontAtlasBuildInit(ImFontAtlas* atlas);
IMGUI_API void      ImFontAtlasBuildSetupFont(ImFontAtlas* atlas, ImFont* font, ImFontConfig* font_config, float ascent, float descent);
IMGUI_API void      ImFontAtlasBuildPackCustomRects(ImFontAtlas* atlas, void* stbrp_context_opaque);
IMGUI_API void      ImFontAtlasBuildFinish(ImFontAtlas* atlas);
IMGUI_API void      ImFontAtlasBuildRender8bppRectFromString(ImFontAtlas* atlas, int x, int y, int w, int h, const char* in_str, char in_marker_char, unsigned char in_marker_pixel_value);
IMGUI_API void      ImFontAtlasBuildRender32bppRectFromString(ImFontAtlas* atlas, int x, int y, int w, int h, const char* in_str, char in_marker_char, unsigned int in_marker_pixel_value);
IMGUI_API void      ImFontAtlasBuildMultiplyCalcLookupTable(unsigned char out_table[256], float in_multiply_factor);
IMGUI_API void      ImFontAtlasBuildMultiplyRectAlpha8(const unsigned char table[256], unsigned char* pixels, int x, int y, int w, int h, int stride);

//-----------------------------------------------------------------------------
// [SECTION] Test Engine specific hooks (imgui_test_engine)
//-----------------------------------------------------------------------------

#ifdef IMGUI_ENABLE_TEST_ENGINE
extern void         ImGuiTestEngineHook_ItemAdd(ImGuiContext* ctx, ImGuiID id, const ImRect& bb, const ImGuiLastItemData* item_data);           // item_data may be NULL
extern void         ImGuiTestEngineHook_ItemInfo(ImGuiContext* ctx, ImGuiID id, const char* label, ImGuiItemStatusFlags flags);
extern void         ImGuiTestEngineHook_Log(ImGuiContext* ctx, const char* fmt, ...);
extern const char*  ImGuiTestEngine_FindItemDebugLabel(ImGuiContext* ctx, ImGuiID id);

// In IMGUI_VERSION_NUM >= 18934: changed IMGUI_TEST_ENGINE_ITEM_ADD(bb,id) to IMGUI_TEST_ENGINE_ITEM_ADD(id,bb,item_data);
#define IMGUI_TEST_ENGINE_ITEM_ADD(_ID,_BB,_ITEM_DATA)      if (g.TestEngineHookItems) ImGuiTestEngineHook_ItemAdd(&g, _ID, _BB, _ITEM_DATA)    // Register item bounding box
#define IMGUI_TEST_ENGINE_ITEM_INFO(_ID,_LABEL,_FLAGS)      if (g.TestEngineHookItems) ImGuiTestEngineHook_ItemInfo(&g, _ID, _LABEL, _FLAGS)    // Register item label and status flags (optional)
#define IMGUI_TEST_ENGINE_LOG(_FMT,...)                     ImGuiTestEngineHook_Log(&g, _FMT, __VA_ARGS__)                                      // Custom log entry from user land into test log
#else
#define IMGUI_TEST_ENGINE_ITEM_ADD(_BB,_ID)                 ((void)0)
#define IMGUI_TEST_ENGINE_ITEM_INFO(_ID,_LABEL,_FLAGS)      ((void)g)
#endif

//-----------------------------------------------------------------------------

#if defined(__clang__)
#pragma clang diagnostic pop
#elif defined(__GNUC__)
#pragma GCC diagnostic pop
#endif

#ifdef _MSC_VER
#pragma warning (pop)
#endif

#endif // #ifndef IMGUI_DISABLE<|MERGE_RESOLUTION|>--- conflicted
+++ resolved
@@ -2771,12 +2771,9 @@
     ImGuiStorage            StateStorage;
     ImVector<ImGuiOldColumns> ColumnsStorage;
     float                   FontWindowScale;                    // User scale multiplier per-window, via SetWindowFontScale()
-<<<<<<< HEAD
+    float                   FontWindowScaleParents;
     float                   FontDpiScale;
-=======
-    float                   FontWindowScaleParents;
     float                   FontRefSize;                        // This is a copy of window->CalcFontSize() at the time of Begin(), trying to phase out CalcFontSize() especially as it may be called on non-current window.
->>>>>>> e8779a67
     int                     SettingsOffset;                     // Offset into SettingsWindows[] (offsets are always valid as we only grow the array from the back)
 
     ImDrawList*             DrawList;                           // == &DrawListInst (for backward compatibility reason with code using imgui_internal.h we keep this a pointer)
@@ -2825,11 +2822,7 @@
 
     // We don't use g.FontSize because the window may be != g.CurrentWindow.
     ImRect      Rect() const            { return ImRect(Pos.x, Pos.y, Pos.x + Size.x, Pos.y + Size.y); }
-<<<<<<< HEAD
-    float       CalcFontSize() const    { ImGuiContext& g = *Ctx; float scale = g.FontBaseSize * FontWindowScale * FontDpiScale; if (ParentWindow) scale *= ParentWindow->FontWindowScale; return scale; }
-=======
-    float       CalcFontSize() const    { ImGuiContext& g = *Ctx; return g.FontBaseSize * FontWindowScale * FontWindowScaleParents; }
->>>>>>> e8779a67
+    float       CalcFontSize() const    { ImGuiContext& g = *Ctx; return g.FontBaseSize * FontWindowScale * FontDpiScale * FontWindowScaleParents; }
     ImRect      TitleBarRect() const    { return ImRect(Pos, ImVec2(Pos.x + SizeFull.x, Pos.y + TitleBarHeight)); }
     ImRect      MenuBarRect() const     { float y1 = Pos.y + TitleBarHeight; return ImRect(Pos.x, y1, Pos.x + SizeFull.x, y1 + MenuBarHeight); }
 };

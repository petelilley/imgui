--- conflicted
+++ resolved
@@ -23,11 +23,8 @@
 
 // CHANGELOG
 // (minor and older changes stripped away, please see git history for details)
-<<<<<<< HEAD
 //  2025-XX-XX: Platform: Added support for multiple windows via the ImGuiPlatformIO interface.
-=======
 //  2025-02-10: Using SDL_OpenURL() in platform_io.Platform_OpenInShellFn handler.
->>>>>>> a931fb7f
 //  2025-01-20: Made ImGui_ImplSDL3_SetGamepadMode(ImGui_ImplSDL3_GamepadMode_Manual) accept an empty array.
 //  2024-10-24: Emscripten: SDL_EVENT_MOUSE_WHEEL event doesn't require dividing by 100.0f on Emscripten.
 //  2024-09-11: (Docking) Added support for viewport->ParentViewportId field to support parenting at OS level. (#7973)

// dear imgui, v1.90.9 WIP
// (drawing and font code)

/*

Index of this file:

// [SECTION] STB libraries implementation
// [SECTION] Style functions
// [SECTION] ImDrawList
// [SECTION] ImTriangulator, ImDrawList concave polygon fill
// [SECTION] ImDrawListSplitter
// [SECTION] ImDrawData
// [SECTION] Helpers ShadeVertsXXX functions
// [SECTION] ImFontConfig
// [SECTION] ImFontAtlas
// [SECTION] ImFontAtlas glyph ranges helpers
// [SECTION] ImFontGlyphRangesBuilder
// [SECTION] ImFont
// [SECTION] ImGui Internal Render Helpers
// [SECTION] Decompression code
// [SECTION] Default font data (ProggyClean.ttf)

*/

#if defined(_MSC_VER) && !defined(_CRT_SECURE_NO_WARNINGS)
#define _CRT_SECURE_NO_WARNINGS
#endif

#ifndef IMGUI_DEFINE_MATH_OPERATORS
#define IMGUI_DEFINE_MATH_OPERATORS
#endif

#include "imgui.h"
#ifndef IMGUI_DISABLE
#include "imgui_internal.h"
#ifdef IMGUI_ENABLE_FREETYPE
#include "misc/freetype/imgui_freetype.h"
#endif

#include <stdio.h>      // vsnprintf, sscanf, printf

// Visual Studio warnings
#ifdef _MSC_VER
#pragma warning (disable: 4127)     // condition expression is constant
#pragma warning (disable: 4505)     // unreferenced local function has been removed (stb stuff)
#pragma warning (disable: 4996)     // 'This function or variable may be unsafe': strcpy, strdup, sprintf, vsnprintf, sscanf, fopen
#pragma warning (disable: 26451)    // [Static Analyzer] Arithmetic overflow : Using operator 'xxx' on a 4 byte value and then casting the result to a 8 byte value. Cast the value to the wider type before calling operator 'xxx' to avoid overflow(io.2).
#pragma warning (disable: 26812)    // [Static Analyzer] The enum type 'xxx' is unscoped. Prefer 'enum class' over 'enum' (Enum.3). [MSVC Static Analyzer)
#endif

// Clang/GCC warnings with -Weverything
#if defined(__clang__)
#if __has_warning("-Wunknown-warning-option")
#pragma clang diagnostic ignored "-Wunknown-warning-option"         // warning: unknown warning group 'xxx'                      // not all warnings are known by all Clang versions and they tend to be rename-happy.. so ignoring warnings triggers new warnings on some configuration. Great!
#endif
#pragma clang diagnostic ignored "-Wunknown-pragmas"                // warning: unknown warning group 'xxx'
#pragma clang diagnostic ignored "-Wold-style-cast"                 // warning: use of old-style cast                            // yes, they are more terse.
#pragma clang diagnostic ignored "-Wfloat-equal"                    // warning: comparing floating point with == or != is unsafe // storing and comparing against same constants ok.
#pragma clang diagnostic ignored "-Wglobal-constructors"            // warning: declaration requires a global destructor         // similar to above, not sure what the exact difference is.
#pragma clang diagnostic ignored "-Wsign-conversion"                // warning: implicit conversion changes signedness
#pragma clang diagnostic ignored "-Wzero-as-null-pointer-constant"  // warning: zero as null pointer constant                    // some standard header variations use #define NULL 0
#pragma clang diagnostic ignored "-Wcomma"                          // warning: possible misuse of comma operator here
#pragma clang diagnostic ignored "-Wreserved-id-macro"              // warning: macro name is a reserved identifier
#pragma clang diagnostic ignored "-Wdouble-promotion"               // warning: implicit conversion from 'float' to 'double' when passing argument to function  // using printf() is a misery with this as C++ va_arg ellipsis changes float to double.
#pragma clang diagnostic ignored "-Wimplicit-int-float-conversion"  // warning: implicit conversion from 'xxx' to 'float' may lose precision
#pragma clang diagnostic ignored "-Wreserved-identifier"            // warning: identifier '_Xxx' is reserved because it starts with '_' followed by a capital letter
#pragma clang diagnostic ignored "-Wunsafe-buffer-usage"            // warning: 'xxx' is an unsafe pointer used for buffer access
#elif defined(__GNUC__)
#pragma GCC diagnostic ignored "-Wpragmas"                  // warning: unknown option after '#pragma GCC diagnostic' kind
#pragma GCC diagnostic ignored "-Wunused-function"          // warning: 'xxxx' defined but not used
#pragma GCC diagnostic ignored "-Wdouble-promotion"         // warning: implicit conversion from 'float' to 'double' when passing argument to function
#pragma GCC diagnostic ignored "-Wconversion"               // warning: conversion to 'xxxx' from 'xxxx' may alter its value
#pragma GCC diagnostic ignored "-Wstack-protector"          // warning: stack protector not protecting local variables: variable length buffer
#pragma GCC diagnostic ignored "-Wclass-memaccess"          // [__GNUC__ >= 8] warning: 'memset/memcpy' clearing/writing an object of type 'xxxx' with no trivial copy-assignment; use assignment or value-initialization instead
#endif

//-------------------------------------------------------------------------
// [SECTION] STB libraries implementation (for stb_truetype and stb_rect_pack)
//-------------------------------------------------------------------------

// Compile time options:
//#define IMGUI_STB_NAMESPACE           ImStb
//#define IMGUI_STB_TRUETYPE_FILENAME   "my_folder/stb_truetype.h"
//#define IMGUI_STB_RECT_PACK_FILENAME  "my_folder/stb_rect_pack.h"
//#define IMGUI_DISABLE_STB_TRUETYPE_IMPLEMENTATION
//#define IMGUI_DISABLE_STB_RECT_PACK_IMPLEMENTATION

#ifdef IMGUI_STB_NAMESPACE
namespace IMGUI_STB_NAMESPACE
{
#endif

#ifdef _MSC_VER
#pragma warning (push)
#pragma warning (disable: 4456)                             // declaration of 'xx' hides previous local declaration
#pragma warning (disable: 6011)                             // (stb_rectpack) Dereferencing NULL pointer 'cur->next'.
#pragma warning (disable: 6385)                             // (stb_truetype) Reading invalid data from 'buffer':  the readable size is '_Old_3`kernel_width' bytes, but '3' bytes may be read.
#pragma warning (disable: 28182)                            // (stb_rectpack) Dereferencing NULL pointer. 'cur' contains the same NULL value as 'cur->next' did.
#endif

#if defined(__clang__)
#pragma clang diagnostic push
#pragma clang diagnostic ignored "-Wunused-function"
#pragma clang diagnostic ignored "-Wmissing-prototypes"
#pragma clang diagnostic ignored "-Wimplicit-fallthrough"
#pragma clang diagnostic ignored "-Wcast-qual"              // warning: cast from 'const xxxx *' to 'xxx *' drops const qualifier
#endif

#if defined(__GNUC__)
#pragma GCC diagnostic push
#pragma GCC diagnostic ignored "-Wtype-limits"              // warning: comparison is always true due to limited range of data type [-Wtype-limits]
#pragma GCC diagnostic ignored "-Wcast-qual"                // warning: cast from type 'const xxxx *' to type 'xxxx *' casts away qualifiers
#endif

#ifndef STB_RECT_PACK_IMPLEMENTATION                        // in case the user already have an implementation in the _same_ compilation unit (e.g. unity builds)
#ifndef IMGUI_DISABLE_STB_RECT_PACK_IMPLEMENTATION          // in case the user already have an implementation in another compilation unit
#define STBRP_STATIC
#define STBRP_ASSERT(x)     do { IM_ASSERT(x); } while (0)
#define STBRP_SORT          ImQsort
#define STB_RECT_PACK_IMPLEMENTATION
#endif
#ifdef IMGUI_STB_RECT_PACK_FILENAME
#include IMGUI_STB_RECT_PACK_FILENAME
#else
#include "imstb_rectpack.h"
#endif
#endif

#ifdef  IMGUI_ENABLE_STB_TRUETYPE
#ifndef STB_TRUETYPE_IMPLEMENTATION                         // in case the user already have an implementation in the _same_ compilation unit (e.g. unity builds)
#ifndef IMGUI_DISABLE_STB_TRUETYPE_IMPLEMENTATION           // in case the user already have an implementation in another compilation unit
#define STBTT_malloc(x,u)   ((void)(u), IM_ALLOC(x))
#define STBTT_free(x,u)     ((void)(u), IM_FREE(x))
#define STBTT_assert(x)     do { IM_ASSERT(x); } while(0)
#define STBTT_fmod(x,y)     ImFmod(x,y)
#define STBTT_sqrt(x)       ImSqrt(x)
#define STBTT_pow(x,y)      ImPow(x,y)
#define STBTT_fabs(x)       ImFabs(x)
#define STBTT_ifloor(x)     ((int)ImFloor(x))
#define STBTT_iceil(x)      ((int)ImCeil(x))
#define STBTT_STATIC
#define STB_TRUETYPE_IMPLEMENTATION
#else
#define STBTT_DEF extern
#endif
#ifdef IMGUI_STB_TRUETYPE_FILENAME
#include IMGUI_STB_TRUETYPE_FILENAME
#else
#include "imstb_truetype.h"
#endif
#endif
#endif // IMGUI_ENABLE_STB_TRUETYPE

#if defined(__GNUC__)
#pragma GCC diagnostic pop
#endif

#if defined(__clang__)
#pragma clang diagnostic pop
#endif

#if defined(_MSC_VER)
#pragma warning (pop)
#endif

#ifdef IMGUI_STB_NAMESPACE
} // namespace ImStb
using namespace IMGUI_STB_NAMESPACE;
#endif

//-----------------------------------------------------------------------------
// [SECTION] Style functions
//-----------------------------------------------------------------------------

void ImGui::StyleColorsDark(ImGuiStyle* dst)
{
    ImGuiStyle* style = dst ? dst : &ImGui::GetStyle();
    ImVec4* colors = style->Colors;

    colors[ImGuiCol_Text]                   = ImVec4(1.00f, 1.00f, 1.00f, 1.00f);
    colors[ImGuiCol_TextDisabled]           = ImVec4(0.50f, 0.50f, 0.50f, 1.00f);
    colors[ImGuiCol_WindowBg]               = ImVec4(0.06f, 0.06f, 0.06f, 0.94f);
    colors[ImGuiCol_ChildBg]                = ImVec4(0.00f, 0.00f, 0.00f, 0.00f);
    colors[ImGuiCol_PopupBg]                = ImVec4(0.08f, 0.08f, 0.08f, 0.94f);
    colors[ImGuiCol_Border]                 = ImVec4(0.43f, 0.43f, 0.50f, 0.50f);
    colors[ImGuiCol_BorderShadow]           = ImVec4(0.00f, 0.00f, 0.00f, 0.00f);
    colors[ImGuiCol_FrameBg]                = ImVec4(0.16f, 0.29f, 0.48f, 0.54f);
    colors[ImGuiCol_FrameBgHovered]         = ImVec4(0.26f, 0.59f, 0.98f, 0.40f);
    colors[ImGuiCol_FrameBgActive]          = ImVec4(0.26f, 0.59f, 0.98f, 0.67f);
    colors[ImGuiCol_TitleBg]                = ImVec4(0.04f, 0.04f, 0.04f, 1.00f);
    colors[ImGuiCol_TitleBgActive]          = ImVec4(0.16f, 0.29f, 0.48f, 1.00f);
    colors[ImGuiCol_TitleBgCollapsed]       = ImVec4(0.00f, 0.00f, 0.00f, 0.51f);
    colors[ImGuiCol_MenuBarBg]              = ImVec4(0.14f, 0.14f, 0.14f, 1.00f);
    colors[ImGuiCol_ScrollbarBg]            = ImVec4(0.02f, 0.02f, 0.02f, 0.53f);
    colors[ImGuiCol_ScrollbarGrab]          = ImVec4(0.31f, 0.31f, 0.31f, 1.00f);
    colors[ImGuiCol_ScrollbarGrabHovered]   = ImVec4(0.41f, 0.41f, 0.41f, 1.00f);
    colors[ImGuiCol_ScrollbarGrabActive]    = ImVec4(0.51f, 0.51f, 0.51f, 1.00f);
    colors[ImGuiCol_CheckMark]              = ImVec4(0.26f, 0.59f, 0.98f, 1.00f);
    colors[ImGuiCol_SliderGrab]             = ImVec4(0.24f, 0.52f, 0.88f, 1.00f);
    colors[ImGuiCol_SliderGrabActive]       = ImVec4(0.26f, 0.59f, 0.98f, 1.00f);
    colors[ImGuiCol_Button]                 = ImVec4(0.26f, 0.59f, 0.98f, 0.40f);
    colors[ImGuiCol_ButtonHovered]          = ImVec4(0.26f, 0.59f, 0.98f, 1.00f);
    colors[ImGuiCol_ButtonActive]           = ImVec4(0.06f, 0.53f, 0.98f, 1.00f);
    colors[ImGuiCol_Header]                 = ImVec4(0.26f, 0.59f, 0.98f, 0.31f);
    colors[ImGuiCol_HeaderHovered]          = ImVec4(0.26f, 0.59f, 0.98f, 0.80f);
    colors[ImGuiCol_HeaderActive]           = ImVec4(0.26f, 0.59f, 0.98f, 1.00f);
    colors[ImGuiCol_Separator]              = colors[ImGuiCol_Border];
    colors[ImGuiCol_SeparatorHovered]       = ImVec4(0.10f, 0.40f, 0.75f, 0.78f);
    colors[ImGuiCol_SeparatorActive]        = ImVec4(0.10f, 0.40f, 0.75f, 1.00f);
    colors[ImGuiCol_ResizeGrip]             = ImVec4(0.26f, 0.59f, 0.98f, 0.20f);
    colors[ImGuiCol_ResizeGripHovered]      = ImVec4(0.26f, 0.59f, 0.98f, 0.67f);
    colors[ImGuiCol_ResizeGripActive]       = ImVec4(0.26f, 0.59f, 0.98f, 0.95f);
    colors[ImGuiCol_TabHovered]             = colors[ImGuiCol_HeaderHovered];
<<<<<<< HEAD
    colors[ImGuiCol_TabActive]              = ImLerp(colors[ImGuiCol_HeaderActive], colors[ImGuiCol_TitleBgActive], 0.60f);
    colors[ImGuiCol_TabUnfocused]           = ImLerp(colors[ImGuiCol_Tab],          colors[ImGuiCol_TitleBg], 0.80f);
    colors[ImGuiCol_TabUnfocusedActive]     = ImLerp(colors[ImGuiCol_TabActive],    colors[ImGuiCol_TitleBg], 0.40f);
    colors[ImGuiCol_DockingPreview]         = colors[ImGuiCol_HeaderActive] * ImVec4(1.0f, 1.0f, 1.0f, 0.7f);
    colors[ImGuiCol_DockingEmptyBg]         = ImVec4(0.20f, 0.20f, 0.20f, 1.00f);
=======
    colors[ImGuiCol_Tab]                    = ImLerp(colors[ImGuiCol_Header],       colors[ImGuiCol_TitleBgActive], 0.80f);
    colors[ImGuiCol_TabSelected]            = ImLerp(colors[ImGuiCol_HeaderActive], colors[ImGuiCol_TitleBgActive], 0.60f);
    colors[ImGuiCol_TabSelectedOverline]    = colors[ImGuiCol_HeaderActive];
    colors[ImGuiCol_TabDimmed]              = ImLerp(colors[ImGuiCol_Tab],          colors[ImGuiCol_TitleBg], 0.80f);
    colors[ImGuiCol_TabDimmedSelected]      = ImLerp(colors[ImGuiCol_TabSelected],  colors[ImGuiCol_TitleBg], 0.40f);
    colors[ImGuiCol_TabDimmedSelectedOverline] = ImVec4(0.50f, 0.50f, 0.50f, 1.00f);
>>>>>>> 21bda2ed
    colors[ImGuiCol_PlotLines]              = ImVec4(0.61f, 0.61f, 0.61f, 1.00f);
    colors[ImGuiCol_PlotLinesHovered]       = ImVec4(1.00f, 0.43f, 0.35f, 1.00f);
    colors[ImGuiCol_PlotHistogram]          = ImVec4(0.90f, 0.70f, 0.00f, 1.00f);
    colors[ImGuiCol_PlotHistogramHovered]   = ImVec4(1.00f, 0.60f, 0.00f, 1.00f);
    colors[ImGuiCol_TableHeaderBg]          = ImVec4(0.19f, 0.19f, 0.20f, 1.00f);
    colors[ImGuiCol_TableBorderStrong]      = ImVec4(0.31f, 0.31f, 0.35f, 1.00f);   // Prefer using Alpha=1.0 here
    colors[ImGuiCol_TableBorderLight]       = ImVec4(0.23f, 0.23f, 0.25f, 1.00f);   // Prefer using Alpha=1.0 here
    colors[ImGuiCol_TableRowBg]             = ImVec4(0.00f, 0.00f, 0.00f, 0.00f);
    colors[ImGuiCol_TableRowBgAlt]          = ImVec4(1.00f, 1.00f, 1.00f, 0.06f);
    colors[ImGuiCol_TextSelectedBg]         = ImVec4(0.26f, 0.59f, 0.98f, 0.35f);
    colors[ImGuiCol_DragDropTarget]         = ImVec4(1.00f, 1.00f, 0.00f, 0.90f);
    colors[ImGuiCol_NavHighlight]           = ImVec4(0.26f, 0.59f, 0.98f, 1.00f);
    colors[ImGuiCol_NavWindowingHighlight]  = ImVec4(1.00f, 1.00f, 1.00f, 0.70f);
    colors[ImGuiCol_NavWindowingDimBg]      = ImVec4(0.80f, 0.80f, 0.80f, 0.20f);
    colors[ImGuiCol_ModalWindowDimBg]       = ImVec4(0.80f, 0.80f, 0.80f, 0.35f);
}

void ImGui::StyleColorsClassic(ImGuiStyle* dst)
{
    ImGuiStyle* style = dst ? dst : &ImGui::GetStyle();
    ImVec4* colors = style->Colors;

    colors[ImGuiCol_Text]                   = ImVec4(0.90f, 0.90f, 0.90f, 1.00f);
    colors[ImGuiCol_TextDisabled]           = ImVec4(0.60f, 0.60f, 0.60f, 1.00f);
    colors[ImGuiCol_WindowBg]               = ImVec4(0.00f, 0.00f, 0.00f, 0.85f);
    colors[ImGuiCol_ChildBg]                = ImVec4(0.00f, 0.00f, 0.00f, 0.00f);
    colors[ImGuiCol_PopupBg]                = ImVec4(0.11f, 0.11f, 0.14f, 0.92f);
    colors[ImGuiCol_Border]                 = ImVec4(0.50f, 0.50f, 0.50f, 0.50f);
    colors[ImGuiCol_BorderShadow]           = ImVec4(0.00f, 0.00f, 0.00f, 0.00f);
    colors[ImGuiCol_FrameBg]                = ImVec4(0.43f, 0.43f, 0.43f, 0.39f);
    colors[ImGuiCol_FrameBgHovered]         = ImVec4(0.47f, 0.47f, 0.69f, 0.40f);
    colors[ImGuiCol_FrameBgActive]          = ImVec4(0.42f, 0.41f, 0.64f, 0.69f);
    colors[ImGuiCol_TitleBg]                = ImVec4(0.27f, 0.27f, 0.54f, 0.83f);
    colors[ImGuiCol_TitleBgActive]          = ImVec4(0.32f, 0.32f, 0.63f, 0.87f);
    colors[ImGuiCol_TitleBgCollapsed]       = ImVec4(0.40f, 0.40f, 0.80f, 0.20f);
    colors[ImGuiCol_MenuBarBg]              = ImVec4(0.40f, 0.40f, 0.55f, 0.80f);
    colors[ImGuiCol_ScrollbarBg]            = ImVec4(0.20f, 0.25f, 0.30f, 0.60f);
    colors[ImGuiCol_ScrollbarGrab]          = ImVec4(0.40f, 0.40f, 0.80f, 0.30f);
    colors[ImGuiCol_ScrollbarGrabHovered]   = ImVec4(0.40f, 0.40f, 0.80f, 0.40f);
    colors[ImGuiCol_ScrollbarGrabActive]    = ImVec4(0.41f, 0.39f, 0.80f, 0.60f);
    colors[ImGuiCol_CheckMark]              = ImVec4(0.90f, 0.90f, 0.90f, 0.50f);
    colors[ImGuiCol_SliderGrab]             = ImVec4(1.00f, 1.00f, 1.00f, 0.30f);
    colors[ImGuiCol_SliderGrabActive]       = ImVec4(0.41f, 0.39f, 0.80f, 0.60f);
    colors[ImGuiCol_Button]                 = ImVec4(0.35f, 0.40f, 0.61f, 0.62f);
    colors[ImGuiCol_ButtonHovered]          = ImVec4(0.40f, 0.48f, 0.71f, 0.79f);
    colors[ImGuiCol_ButtonActive]           = ImVec4(0.46f, 0.54f, 0.80f, 1.00f);
    colors[ImGuiCol_Header]                 = ImVec4(0.40f, 0.40f, 0.90f, 0.45f);
    colors[ImGuiCol_HeaderHovered]          = ImVec4(0.45f, 0.45f, 0.90f, 0.80f);
    colors[ImGuiCol_HeaderActive]           = ImVec4(0.53f, 0.53f, 0.87f, 0.80f);
    colors[ImGuiCol_Separator]              = ImVec4(0.50f, 0.50f, 0.50f, 0.60f);
    colors[ImGuiCol_SeparatorHovered]       = ImVec4(0.60f, 0.60f, 0.70f, 1.00f);
    colors[ImGuiCol_SeparatorActive]        = ImVec4(0.70f, 0.70f, 0.90f, 1.00f);
    colors[ImGuiCol_ResizeGrip]             = ImVec4(1.00f, 1.00f, 1.00f, 0.10f);
    colors[ImGuiCol_ResizeGripHovered]      = ImVec4(0.78f, 0.82f, 1.00f, 0.60f);
    colors[ImGuiCol_ResizeGripActive]       = ImVec4(0.78f, 0.82f, 1.00f, 0.90f);
    colors[ImGuiCol_TabHovered]             = colors[ImGuiCol_HeaderHovered];
<<<<<<< HEAD
    colors[ImGuiCol_TabActive]              = ImLerp(colors[ImGuiCol_HeaderActive], colors[ImGuiCol_TitleBgActive], 0.60f);
    colors[ImGuiCol_TabUnfocused]           = ImLerp(colors[ImGuiCol_Tab],          colors[ImGuiCol_TitleBg], 0.80f);
    colors[ImGuiCol_TabUnfocusedActive]     = ImLerp(colors[ImGuiCol_TabActive],    colors[ImGuiCol_TitleBg], 0.40f);
    colors[ImGuiCol_DockingPreview]         = colors[ImGuiCol_Header] * ImVec4(1.0f, 1.0f, 1.0f, 0.7f);
    colors[ImGuiCol_DockingEmptyBg]         = ImVec4(0.20f, 0.20f, 0.20f, 1.00f);
=======
    colors[ImGuiCol_Tab]                    = ImLerp(colors[ImGuiCol_Header],       colors[ImGuiCol_TitleBgActive], 0.80f);
    colors[ImGuiCol_TabSelected]            = ImLerp(colors[ImGuiCol_HeaderActive], colors[ImGuiCol_TitleBgActive], 0.60f);
    colors[ImGuiCol_TabSelectedOverline]    = colors[ImGuiCol_HeaderActive];
    colors[ImGuiCol_TabDimmed]              = ImLerp(colors[ImGuiCol_Tab],          colors[ImGuiCol_TitleBg], 0.80f);
    colors[ImGuiCol_TabDimmedSelected]      = ImLerp(colors[ImGuiCol_TabSelected],  colors[ImGuiCol_TitleBg], 0.40f);
    colors[ImGuiCol_TabDimmedSelectedOverline] = colors[ImGuiCol_HeaderActive];
>>>>>>> 21bda2ed
    colors[ImGuiCol_PlotLines]              = ImVec4(1.00f, 1.00f, 1.00f, 1.00f);
    colors[ImGuiCol_PlotLinesHovered]       = ImVec4(0.90f, 0.70f, 0.00f, 1.00f);
    colors[ImGuiCol_PlotHistogram]          = ImVec4(0.90f, 0.70f, 0.00f, 1.00f);
    colors[ImGuiCol_PlotHistogramHovered]   = ImVec4(1.00f, 0.60f, 0.00f, 1.00f);
    colors[ImGuiCol_TableHeaderBg]          = ImVec4(0.27f, 0.27f, 0.38f, 1.00f);
    colors[ImGuiCol_TableBorderStrong]      = ImVec4(0.31f, 0.31f, 0.45f, 1.00f);   // Prefer using Alpha=1.0 here
    colors[ImGuiCol_TableBorderLight]       = ImVec4(0.26f, 0.26f, 0.28f, 1.00f);   // Prefer using Alpha=1.0 here
    colors[ImGuiCol_TableRowBg]             = ImVec4(0.00f, 0.00f, 0.00f, 0.00f);
    colors[ImGuiCol_TableRowBgAlt]          = ImVec4(1.00f, 1.00f, 1.00f, 0.07f);
    colors[ImGuiCol_TextSelectedBg]         = ImVec4(0.00f, 0.00f, 1.00f, 0.35f);
    colors[ImGuiCol_DragDropTarget]         = ImVec4(1.00f, 1.00f, 0.00f, 0.90f);
    colors[ImGuiCol_NavHighlight]           = colors[ImGuiCol_HeaderHovered];
    colors[ImGuiCol_NavWindowingHighlight]  = ImVec4(1.00f, 1.00f, 1.00f, 0.70f);
    colors[ImGuiCol_NavWindowingDimBg]      = ImVec4(0.80f, 0.80f, 0.80f, 0.20f);
    colors[ImGuiCol_ModalWindowDimBg]       = ImVec4(0.20f, 0.20f, 0.20f, 0.35f);
}

// Those light colors are better suited with a thicker font than the default one + FrameBorder
void ImGui::StyleColorsLight(ImGuiStyle* dst)
{
    ImGuiStyle* style = dst ? dst : &ImGui::GetStyle();
    ImVec4* colors = style->Colors;

    colors[ImGuiCol_Text]                   = ImVec4(0.00f, 0.00f, 0.00f, 1.00f);
    colors[ImGuiCol_TextDisabled]           = ImVec4(0.60f, 0.60f, 0.60f, 1.00f);
    colors[ImGuiCol_WindowBg]               = ImVec4(0.94f, 0.94f, 0.94f, 1.00f);
    colors[ImGuiCol_ChildBg]                = ImVec4(0.00f, 0.00f, 0.00f, 0.00f);
    colors[ImGuiCol_PopupBg]                = ImVec4(1.00f, 1.00f, 1.00f, 0.98f);
    colors[ImGuiCol_Border]                 = ImVec4(0.00f, 0.00f, 0.00f, 0.30f);
    colors[ImGuiCol_BorderShadow]           = ImVec4(0.00f, 0.00f, 0.00f, 0.00f);
    colors[ImGuiCol_FrameBg]                = ImVec4(1.00f, 1.00f, 1.00f, 1.00f);
    colors[ImGuiCol_FrameBgHovered]         = ImVec4(0.26f, 0.59f, 0.98f, 0.40f);
    colors[ImGuiCol_FrameBgActive]          = ImVec4(0.26f, 0.59f, 0.98f, 0.67f);
    colors[ImGuiCol_TitleBg]                = ImVec4(0.96f, 0.96f, 0.96f, 1.00f);
    colors[ImGuiCol_TitleBgActive]          = ImVec4(0.82f, 0.82f, 0.82f, 1.00f);
    colors[ImGuiCol_TitleBgCollapsed]       = ImVec4(1.00f, 1.00f, 1.00f, 0.51f);
    colors[ImGuiCol_MenuBarBg]              = ImVec4(0.86f, 0.86f, 0.86f, 1.00f);
    colors[ImGuiCol_ScrollbarBg]            = ImVec4(0.98f, 0.98f, 0.98f, 0.53f);
    colors[ImGuiCol_ScrollbarGrab]          = ImVec4(0.69f, 0.69f, 0.69f, 0.80f);
    colors[ImGuiCol_ScrollbarGrabHovered]   = ImVec4(0.49f, 0.49f, 0.49f, 0.80f);
    colors[ImGuiCol_ScrollbarGrabActive]    = ImVec4(0.49f, 0.49f, 0.49f, 1.00f);
    colors[ImGuiCol_CheckMark]              = ImVec4(0.26f, 0.59f, 0.98f, 1.00f);
    colors[ImGuiCol_SliderGrab]             = ImVec4(0.26f, 0.59f, 0.98f, 0.78f);
    colors[ImGuiCol_SliderGrabActive]       = ImVec4(0.46f, 0.54f, 0.80f, 0.60f);
    colors[ImGuiCol_Button]                 = ImVec4(0.26f, 0.59f, 0.98f, 0.40f);
    colors[ImGuiCol_ButtonHovered]          = ImVec4(0.26f, 0.59f, 0.98f, 1.00f);
    colors[ImGuiCol_ButtonActive]           = ImVec4(0.06f, 0.53f, 0.98f, 1.00f);
    colors[ImGuiCol_Header]                 = ImVec4(0.26f, 0.59f, 0.98f, 0.31f);
    colors[ImGuiCol_HeaderHovered]          = ImVec4(0.26f, 0.59f, 0.98f, 0.80f);
    colors[ImGuiCol_HeaderActive]           = ImVec4(0.26f, 0.59f, 0.98f, 1.00f);
    colors[ImGuiCol_Separator]              = ImVec4(0.39f, 0.39f, 0.39f, 0.62f);
    colors[ImGuiCol_SeparatorHovered]       = ImVec4(0.14f, 0.44f, 0.80f, 0.78f);
    colors[ImGuiCol_SeparatorActive]        = ImVec4(0.14f, 0.44f, 0.80f, 1.00f);
    colors[ImGuiCol_ResizeGrip]             = ImVec4(0.35f, 0.35f, 0.35f, 0.17f);
    colors[ImGuiCol_ResizeGripHovered]      = ImVec4(0.26f, 0.59f, 0.98f, 0.67f);
    colors[ImGuiCol_ResizeGripActive]       = ImVec4(0.26f, 0.59f, 0.98f, 0.95f);
    colors[ImGuiCol_TabHovered]             = colors[ImGuiCol_HeaderHovered];
<<<<<<< HEAD
    colors[ImGuiCol_TabActive]              = ImLerp(colors[ImGuiCol_HeaderActive], colors[ImGuiCol_TitleBgActive], 0.60f);
    colors[ImGuiCol_TabUnfocused]           = ImLerp(colors[ImGuiCol_Tab],          colors[ImGuiCol_TitleBg], 0.80f);
    colors[ImGuiCol_TabUnfocusedActive]     = ImLerp(colors[ImGuiCol_TabActive],    colors[ImGuiCol_TitleBg], 0.40f);
    colors[ImGuiCol_DockingPreview]         = colors[ImGuiCol_Header] * ImVec4(1.0f, 1.0f, 1.0f, 0.7f);
    colors[ImGuiCol_DockingEmptyBg]         = ImVec4(0.20f, 0.20f, 0.20f, 1.00f);
=======
    colors[ImGuiCol_Tab]                    = ImLerp(colors[ImGuiCol_Header],       colors[ImGuiCol_TitleBgActive], 0.90f);
    colors[ImGuiCol_TabSelected]            = ImLerp(colors[ImGuiCol_HeaderActive], colors[ImGuiCol_TitleBgActive], 0.60f);
    colors[ImGuiCol_TabSelectedOverline]    = colors[ImGuiCol_HeaderActive];
    colors[ImGuiCol_TabDimmed]              = ImLerp(colors[ImGuiCol_Tab],          colors[ImGuiCol_TitleBg], 0.80f);
    colors[ImGuiCol_TabDimmedSelected]      = ImLerp(colors[ImGuiCol_TabSelected],  colors[ImGuiCol_TitleBg], 0.40f);
    colors[ImGuiCol_TabDimmedSelectedOverline] = ImVec4(0.26f, 0.59f, 1.00f, 1.00f);
>>>>>>> 21bda2ed
    colors[ImGuiCol_PlotLines]              = ImVec4(0.39f, 0.39f, 0.39f, 1.00f);
    colors[ImGuiCol_PlotLinesHovered]       = ImVec4(1.00f, 0.43f, 0.35f, 1.00f);
    colors[ImGuiCol_PlotHistogram]          = ImVec4(0.90f, 0.70f, 0.00f, 1.00f);
    colors[ImGuiCol_PlotHistogramHovered]   = ImVec4(1.00f, 0.45f, 0.00f, 1.00f);
    colors[ImGuiCol_TableHeaderBg]          = ImVec4(0.78f, 0.87f, 0.98f, 1.00f);
    colors[ImGuiCol_TableBorderStrong]      = ImVec4(0.57f, 0.57f, 0.64f, 1.00f);   // Prefer using Alpha=1.0 here
    colors[ImGuiCol_TableBorderLight]       = ImVec4(0.68f, 0.68f, 0.74f, 1.00f);   // Prefer using Alpha=1.0 here
    colors[ImGuiCol_TableRowBg]             = ImVec4(0.00f, 0.00f, 0.00f, 0.00f);
    colors[ImGuiCol_TableRowBgAlt]          = ImVec4(0.30f, 0.30f, 0.30f, 0.09f);
    colors[ImGuiCol_TextSelectedBg]         = ImVec4(0.26f, 0.59f, 0.98f, 0.35f);
    colors[ImGuiCol_DragDropTarget]         = ImVec4(0.26f, 0.59f, 0.98f, 0.95f);
    colors[ImGuiCol_NavHighlight]           = colors[ImGuiCol_HeaderHovered];
    colors[ImGuiCol_NavWindowingHighlight]  = ImVec4(0.70f, 0.70f, 0.70f, 0.70f);
    colors[ImGuiCol_NavWindowingDimBg]      = ImVec4(0.20f, 0.20f, 0.20f, 0.20f);
    colors[ImGuiCol_ModalWindowDimBg]       = ImVec4(0.20f, 0.20f, 0.20f, 0.35f);
}

//-----------------------------------------------------------------------------
// [SECTION] ImDrawList
//-----------------------------------------------------------------------------

ImDrawListSharedData::ImDrawListSharedData()
{
    memset(this, 0, sizeof(*this));
    for (int i = 0; i < IM_ARRAYSIZE(ArcFastVtx); i++)
    {
        const float a = ((float)i * 2 * IM_PI) / (float)IM_ARRAYSIZE(ArcFastVtx);
        ArcFastVtx[i] = ImVec2(ImCos(a), ImSin(a));
    }
    ArcFastRadiusCutoff = IM_DRAWLIST_CIRCLE_AUTO_SEGMENT_CALC_R(IM_DRAWLIST_ARCFAST_SAMPLE_MAX, CircleSegmentMaxError);
}

void ImDrawListSharedData::SetCircleTessellationMaxError(float max_error)
{
    if (CircleSegmentMaxError == max_error)
        return;

    IM_ASSERT(max_error > 0.0f);
    CircleSegmentMaxError = max_error;
    for (int i = 0; i < IM_ARRAYSIZE(CircleSegmentCounts); i++)
    {
        const float radius = (float)i;
        CircleSegmentCounts[i] = (ImU8)((i > 0) ? IM_DRAWLIST_CIRCLE_AUTO_SEGMENT_CALC(radius, CircleSegmentMaxError) : IM_DRAWLIST_ARCFAST_SAMPLE_MAX);
    }
    ArcFastRadiusCutoff = IM_DRAWLIST_CIRCLE_AUTO_SEGMENT_CALC_R(IM_DRAWLIST_ARCFAST_SAMPLE_MAX, CircleSegmentMaxError);
}

// Initialize before use in a new frame. We always have a command ready in the buffer.
// In the majority of cases, you would want to call PushClipRect() and PushTextureID() after this.
void ImDrawList::_ResetForNewFrame()
{
    // Verify that the ImDrawCmd fields we want to memcmp() are contiguous in memory.
    IM_STATIC_ASSERT(offsetof(ImDrawCmd, ClipRect) == 0);
    IM_STATIC_ASSERT(offsetof(ImDrawCmd, TextureId) == sizeof(ImVec4));
    IM_STATIC_ASSERT(offsetof(ImDrawCmd, VtxOffset) == sizeof(ImVec4) + sizeof(ImTextureID));
    if (_Splitter._Count > 1)
        _Splitter.Merge(this);

    CmdBuffer.resize(0);
    IdxBuffer.resize(0);
    VtxBuffer.resize(0);
    Flags = _Data->InitialFlags;
    memset(&_CmdHeader, 0, sizeof(_CmdHeader));
    _VtxCurrentIdx = 0;
    _VtxWritePtr = NULL;
    _IdxWritePtr = NULL;
    _ClipRectStack.resize(0);
    _TextureIdStack.resize(0);
    _Path.resize(0);
    _Splitter.Clear();
    CmdBuffer.push_back(ImDrawCmd());
    _FringeScale = 1.0f;
}

void ImDrawList::_ClearFreeMemory()
{
    CmdBuffer.clear();
    IdxBuffer.clear();
    VtxBuffer.clear();
    Flags = ImDrawListFlags_None;
    _VtxCurrentIdx = 0;
    _VtxWritePtr = NULL;
    _IdxWritePtr = NULL;
    _ClipRectStack.clear();
    _TextureIdStack.clear();
    _Path.clear();
    _Splitter.ClearFreeMemory();
}

ImDrawList* ImDrawList::CloneOutput() const
{
    ImDrawList* dst = IM_NEW(ImDrawList(_Data));
    dst->CmdBuffer = CmdBuffer;
    dst->IdxBuffer = IdxBuffer;
    dst->VtxBuffer = VtxBuffer;
    dst->Flags = Flags;
    return dst;
}

void ImDrawList::AddDrawCmd()
{
    ImDrawCmd draw_cmd;
    draw_cmd.ClipRect = _CmdHeader.ClipRect;    // Same as calling ImDrawCmd_HeaderCopy()
    draw_cmd.TextureId = _CmdHeader.TextureId;
    draw_cmd.VtxOffset = _CmdHeader.VtxOffset;
    draw_cmd.IdxOffset = IdxBuffer.Size;

    IM_ASSERT(draw_cmd.ClipRect.x <= draw_cmd.ClipRect.z && draw_cmd.ClipRect.y <= draw_cmd.ClipRect.w);
    CmdBuffer.push_back(draw_cmd);
}

// Pop trailing draw command (used before merging or presenting to user)
// Note that this leaves the ImDrawList in a state unfit for further commands, as most code assume that CmdBuffer.Size > 0 && CmdBuffer.back().UserCallback == NULL
void ImDrawList::_PopUnusedDrawCmd()
{
    while (CmdBuffer.Size > 0)
    {
        ImDrawCmd* curr_cmd = &CmdBuffer.Data[CmdBuffer.Size - 1];
        if (curr_cmd->ElemCount != 0 || curr_cmd->UserCallback != NULL)
            return;// break;
        CmdBuffer.pop_back();
    }
}

void ImDrawList::AddCallback(ImDrawCallback callback, void* callback_data)
{
    IM_ASSERT_PARANOID(CmdBuffer.Size > 0);
    ImDrawCmd* curr_cmd = &CmdBuffer.Data[CmdBuffer.Size - 1];
    IM_ASSERT(curr_cmd->UserCallback == NULL);
    if (curr_cmd->ElemCount != 0)
    {
        AddDrawCmd();
        curr_cmd = &CmdBuffer.Data[CmdBuffer.Size - 1];
    }
    curr_cmd->UserCallback = callback;
    curr_cmd->UserCallbackData = callback_data;

    AddDrawCmd(); // Force a new command after us (see comment below)
}

// Compare ClipRect, TextureId and VtxOffset with a single memcmp()
#define ImDrawCmd_HeaderSize                            (offsetof(ImDrawCmd, VtxOffset) + sizeof(unsigned int))
#define ImDrawCmd_HeaderCompare(CMD_LHS, CMD_RHS)       (memcmp(CMD_LHS, CMD_RHS, ImDrawCmd_HeaderSize))    // Compare ClipRect, TextureId, VtxOffset
#define ImDrawCmd_HeaderCopy(CMD_DST, CMD_SRC)          (memcpy(CMD_DST, CMD_SRC, ImDrawCmd_HeaderSize))    // Copy ClipRect, TextureId, VtxOffset
#define ImDrawCmd_AreSequentialIdxOffset(CMD_0, CMD_1)  (CMD_0->IdxOffset + CMD_0->ElemCount == CMD_1->IdxOffset)

// Try to merge two last draw commands
void ImDrawList::_TryMergeDrawCmds()
{
    IM_ASSERT_PARANOID(CmdBuffer.Size > 0);
    ImDrawCmd* curr_cmd = &CmdBuffer.Data[CmdBuffer.Size - 1];
    ImDrawCmd* prev_cmd = curr_cmd - 1;
    if (ImDrawCmd_HeaderCompare(curr_cmd, prev_cmd) == 0 && ImDrawCmd_AreSequentialIdxOffset(prev_cmd, curr_cmd) && curr_cmd->UserCallback == NULL && prev_cmd->UserCallback == NULL)
    {
        prev_cmd->ElemCount += curr_cmd->ElemCount;
        CmdBuffer.pop_back();
    }
}

// Our scheme may appears a bit unusual, basically we want the most-common calls AddLine AddRect etc. to not have to perform any check so we always have a command ready in the stack.
// The cost of figuring out if a new command has to be added or if we can merge is paid in those Update** functions only.
void ImDrawList::_OnChangedClipRect()
{
    // If current command is used with different settings we need to add a new command
    IM_ASSERT_PARANOID(CmdBuffer.Size > 0);
    ImDrawCmd* curr_cmd = &CmdBuffer.Data[CmdBuffer.Size - 1];
    if (curr_cmd->ElemCount != 0 && memcmp(&curr_cmd->ClipRect, &_CmdHeader.ClipRect, sizeof(ImVec4)) != 0)
    {
        AddDrawCmd();
        return;
    }
    IM_ASSERT(curr_cmd->UserCallback == NULL);

    // Try to merge with previous command if it matches, else use current command
    ImDrawCmd* prev_cmd = curr_cmd - 1;
    if (curr_cmd->ElemCount == 0 && CmdBuffer.Size > 1 && ImDrawCmd_HeaderCompare(&_CmdHeader, prev_cmd) == 0 && ImDrawCmd_AreSequentialIdxOffset(prev_cmd, curr_cmd) && prev_cmd->UserCallback == NULL)
    {
        CmdBuffer.pop_back();
        return;
    }

    curr_cmd->ClipRect = _CmdHeader.ClipRect;
}

void ImDrawList::_OnChangedTextureID()
{
    // If current command is used with different settings we need to add a new command
    IM_ASSERT_PARANOID(CmdBuffer.Size > 0);
    ImDrawCmd* curr_cmd = &CmdBuffer.Data[CmdBuffer.Size - 1];
    if (curr_cmd->ElemCount != 0 && curr_cmd->TextureId != _CmdHeader.TextureId)
    {
        AddDrawCmd();
        return;
    }
    IM_ASSERT(curr_cmd->UserCallback == NULL);

    // Try to merge with previous command if it matches, else use current command
    ImDrawCmd* prev_cmd = curr_cmd - 1;
    if (curr_cmd->ElemCount == 0 && CmdBuffer.Size > 1 && ImDrawCmd_HeaderCompare(&_CmdHeader, prev_cmd) == 0 && ImDrawCmd_AreSequentialIdxOffset(prev_cmd, curr_cmd) && prev_cmd->UserCallback == NULL)
    {
        CmdBuffer.pop_back();
        return;
    }

    curr_cmd->TextureId = _CmdHeader.TextureId;
}

void ImDrawList::_OnChangedVtxOffset()
{
    // We don't need to compare curr_cmd->VtxOffset != _CmdHeader.VtxOffset because we know it'll be different at the time we call this.
    _VtxCurrentIdx = 0;
    IM_ASSERT_PARANOID(CmdBuffer.Size > 0);
    ImDrawCmd* curr_cmd = &CmdBuffer.Data[CmdBuffer.Size - 1];
    //IM_ASSERT(curr_cmd->VtxOffset != _CmdHeader.VtxOffset); // See #3349
    if (curr_cmd->ElemCount != 0)
    {
        AddDrawCmd();
        return;
    }
    IM_ASSERT(curr_cmd->UserCallback == NULL);
    curr_cmd->VtxOffset = _CmdHeader.VtxOffset;
}

int ImDrawList::_CalcCircleAutoSegmentCount(float radius) const
{
    // Automatic segment count
    const int radius_idx = (int)(radius + 0.999999f); // ceil to never reduce accuracy
    if (radius_idx >= 0 && radius_idx < IM_ARRAYSIZE(_Data->CircleSegmentCounts))
        return _Data->CircleSegmentCounts[radius_idx]; // Use cached value
    else
        return IM_DRAWLIST_CIRCLE_AUTO_SEGMENT_CALC(radius, _Data->CircleSegmentMaxError);
}

// Render-level scissoring. This is passed down to your render function but not used for CPU-side coarse clipping. Prefer using higher-level ImGui::PushClipRect() to affect logic (hit-testing and widget culling)
void ImDrawList::PushClipRect(const ImVec2& cr_min, const ImVec2& cr_max, bool intersect_with_current_clip_rect)
{
    ImVec4 cr(cr_min.x, cr_min.y, cr_max.x, cr_max.y);
    if (intersect_with_current_clip_rect)
    {
        ImVec4 current = _CmdHeader.ClipRect;
        if (cr.x < current.x) cr.x = current.x;
        if (cr.y < current.y) cr.y = current.y;
        if (cr.z > current.z) cr.z = current.z;
        if (cr.w > current.w) cr.w = current.w;
    }
    cr.z = ImMax(cr.x, cr.z);
    cr.w = ImMax(cr.y, cr.w);

    _ClipRectStack.push_back(cr);
    _CmdHeader.ClipRect = cr;
    _OnChangedClipRect();
}

void ImDrawList::PushClipRectFullScreen()
{
    PushClipRect(ImVec2(_Data->ClipRectFullscreen.x, _Data->ClipRectFullscreen.y), ImVec2(_Data->ClipRectFullscreen.z, _Data->ClipRectFullscreen.w));
}

void ImDrawList::PopClipRect()
{
    _ClipRectStack.pop_back();
    _CmdHeader.ClipRect = (_ClipRectStack.Size == 0) ? _Data->ClipRectFullscreen : _ClipRectStack.Data[_ClipRectStack.Size - 1];
    _OnChangedClipRect();
}

void ImDrawList::PushTextureID(ImTextureID texture_id)
{
    _TextureIdStack.push_back(texture_id);
    _CmdHeader.TextureId = texture_id;
    _OnChangedTextureID();
}

void ImDrawList::PopTextureID()
{
    _TextureIdStack.pop_back();
    _CmdHeader.TextureId = (_TextureIdStack.Size == 0) ? (ImTextureID)NULL : _TextureIdStack.Data[_TextureIdStack.Size - 1];
    _OnChangedTextureID();
}

// Reserve space for a number of vertices and indices.
// You must finish filling your reserved data before calling PrimReserve() again, as it may reallocate or
// submit the intermediate results. PrimUnreserve() can be used to release unused allocations.
void ImDrawList::PrimReserve(int idx_count, int vtx_count)
{
    // Large mesh support (when enabled)
    IM_ASSERT_PARANOID(idx_count >= 0 && vtx_count >= 0);
    if (sizeof(ImDrawIdx) == 2 && (_VtxCurrentIdx + vtx_count >= (1 << 16)) && (Flags & ImDrawListFlags_AllowVtxOffset))
    {
        // FIXME: In theory we should be testing that vtx_count <64k here.
        // In practice, RenderText() relies on reserving ahead for a worst case scenario so it is currently useful for us
        // to not make that check until we rework the text functions to handle clipping and large horizontal lines better.
        _CmdHeader.VtxOffset = VtxBuffer.Size;
        _OnChangedVtxOffset();
    }

    ImDrawCmd* draw_cmd = &CmdBuffer.Data[CmdBuffer.Size - 1];
    draw_cmd->ElemCount += idx_count;

    int vtx_buffer_old_size = VtxBuffer.Size;
    VtxBuffer.resize(vtx_buffer_old_size + vtx_count);
    _VtxWritePtr = VtxBuffer.Data + vtx_buffer_old_size;

    int idx_buffer_old_size = IdxBuffer.Size;
    IdxBuffer.resize(idx_buffer_old_size + idx_count);
    _IdxWritePtr = IdxBuffer.Data + idx_buffer_old_size;
}

// Release the number of reserved vertices/indices from the end of the last reservation made with PrimReserve().
void ImDrawList::PrimUnreserve(int idx_count, int vtx_count)
{
    IM_ASSERT_PARANOID(idx_count >= 0 && vtx_count >= 0);

    ImDrawCmd* draw_cmd = &CmdBuffer.Data[CmdBuffer.Size - 1];
    draw_cmd->ElemCount -= idx_count;
    VtxBuffer.shrink(VtxBuffer.Size - vtx_count);
    IdxBuffer.shrink(IdxBuffer.Size - idx_count);
}

// Fully unrolled with inline call to keep our debug builds decently fast.
void ImDrawList::PrimRect(const ImVec2& a, const ImVec2& c, ImU32 col)
{
    ImVec2 b(c.x, a.y), d(a.x, c.y), uv(_Data->TexUvWhitePixel);
    ImDrawIdx idx = (ImDrawIdx)_VtxCurrentIdx;
    _IdxWritePtr[0] = idx; _IdxWritePtr[1] = (ImDrawIdx)(idx+1); _IdxWritePtr[2] = (ImDrawIdx)(idx+2);
    _IdxWritePtr[3] = idx; _IdxWritePtr[4] = (ImDrawIdx)(idx+2); _IdxWritePtr[5] = (ImDrawIdx)(idx+3);
    _VtxWritePtr[0].pos = a; _VtxWritePtr[0].uv = uv; _VtxWritePtr[0].col = col;
    _VtxWritePtr[1].pos = b; _VtxWritePtr[1].uv = uv; _VtxWritePtr[1].col = col;
    _VtxWritePtr[2].pos = c; _VtxWritePtr[2].uv = uv; _VtxWritePtr[2].col = col;
    _VtxWritePtr[3].pos = d; _VtxWritePtr[3].uv = uv; _VtxWritePtr[3].col = col;
    _VtxWritePtr += 4;
    _VtxCurrentIdx += 4;
    _IdxWritePtr += 6;
}

void ImDrawList::PrimRectUV(const ImVec2& a, const ImVec2& c, const ImVec2& uv_a, const ImVec2& uv_c, ImU32 col)
{
    ImVec2 b(c.x, a.y), d(a.x, c.y), uv_b(uv_c.x, uv_a.y), uv_d(uv_a.x, uv_c.y);
    ImDrawIdx idx = (ImDrawIdx)_VtxCurrentIdx;
    _IdxWritePtr[0] = idx; _IdxWritePtr[1] = (ImDrawIdx)(idx+1); _IdxWritePtr[2] = (ImDrawIdx)(idx+2);
    _IdxWritePtr[3] = idx; _IdxWritePtr[4] = (ImDrawIdx)(idx+2); _IdxWritePtr[5] = (ImDrawIdx)(idx+3);
    _VtxWritePtr[0].pos = a; _VtxWritePtr[0].uv = uv_a; _VtxWritePtr[0].col = col;
    _VtxWritePtr[1].pos = b; _VtxWritePtr[1].uv = uv_b; _VtxWritePtr[1].col = col;
    _VtxWritePtr[2].pos = c; _VtxWritePtr[2].uv = uv_c; _VtxWritePtr[2].col = col;
    _VtxWritePtr[3].pos = d; _VtxWritePtr[3].uv = uv_d; _VtxWritePtr[3].col = col;
    _VtxWritePtr += 4;
    _VtxCurrentIdx += 4;
    _IdxWritePtr += 6;
}

void ImDrawList::PrimQuadUV(const ImVec2& a, const ImVec2& b, const ImVec2& c, const ImVec2& d, const ImVec2& uv_a, const ImVec2& uv_b, const ImVec2& uv_c, const ImVec2& uv_d, ImU32 col)
{
    ImDrawIdx idx = (ImDrawIdx)_VtxCurrentIdx;
    _IdxWritePtr[0] = idx; _IdxWritePtr[1] = (ImDrawIdx)(idx+1); _IdxWritePtr[2] = (ImDrawIdx)(idx+2);
    _IdxWritePtr[3] = idx; _IdxWritePtr[4] = (ImDrawIdx)(idx+2); _IdxWritePtr[5] = (ImDrawIdx)(idx+3);
    _VtxWritePtr[0].pos = a; _VtxWritePtr[0].uv = uv_a; _VtxWritePtr[0].col = col;
    _VtxWritePtr[1].pos = b; _VtxWritePtr[1].uv = uv_b; _VtxWritePtr[1].col = col;
    _VtxWritePtr[2].pos = c; _VtxWritePtr[2].uv = uv_c; _VtxWritePtr[2].col = col;
    _VtxWritePtr[3].pos = d; _VtxWritePtr[3].uv = uv_d; _VtxWritePtr[3].col = col;
    _VtxWritePtr += 4;
    _VtxCurrentIdx += 4;
    _IdxWritePtr += 6;
}

// On AddPolyline() and AddConvexPolyFilled() we intentionally avoid using ImVec2 and superfluous function calls to optimize debug/non-inlined builds.
// - Those macros expects l-values and need to be used as their own statement.
// - Those macros are intentionally not surrounded by the 'do {} while (0)' idiom because even that translates to runtime with debug compilers.
#define IM_NORMALIZE2F_OVER_ZERO(VX,VY)     { float d2 = VX*VX + VY*VY; if (d2 > 0.0f) { float inv_len = ImRsqrt(d2); VX *= inv_len; VY *= inv_len; } } (void)0
#define IM_FIXNORMAL2F_MAX_INVLEN2          100.0f // 500.0f (see #4053, #3366)
#define IM_FIXNORMAL2F(VX,VY)               { float d2 = VX*VX + VY*VY; if (d2 > 0.000001f) { float inv_len2 = 1.0f / d2; if (inv_len2 > IM_FIXNORMAL2F_MAX_INVLEN2) inv_len2 = IM_FIXNORMAL2F_MAX_INVLEN2; VX *= inv_len2; VY *= inv_len2; } } (void)0

// TODO: Thickness anti-aliased lines cap are missing their AA fringe.
// We avoid using the ImVec2 math operators here to reduce cost to a minimum for debug/non-inlined builds.
void ImDrawList::AddPolyline(const ImVec2* points, const int points_count, ImU32 col, ImDrawFlags flags, float thickness)
{
    if (points_count < 2 || (col & IM_COL32_A_MASK) == 0)
        return;

    const bool closed = (flags & ImDrawFlags_Closed) != 0;
    const ImVec2 opaque_uv = _Data->TexUvWhitePixel;
    const int count = closed ? points_count : points_count - 1; // The number of line segments we need to draw
    const bool thick_line = (thickness > _FringeScale);

    if (Flags & ImDrawListFlags_AntiAliasedLines)
    {
        // Anti-aliased stroke
        const float AA_SIZE = _FringeScale;
        const ImU32 col_trans = col & ~IM_COL32_A_MASK;

        // Thicknesses <1.0 should behave like thickness 1.0
        thickness = ImMax(thickness, 1.0f);
        const int integer_thickness = (int)thickness;
        const float fractional_thickness = thickness - integer_thickness;

        // Do we want to draw this line using a texture?
        // - For now, only draw integer-width lines using textures to avoid issues with the way scaling occurs, could be improved.
        // - If AA_SIZE is not 1.0f we cannot use the texture path.
        const bool use_texture = (Flags & ImDrawListFlags_AntiAliasedLinesUseTex) && (integer_thickness < IM_DRAWLIST_TEX_LINES_WIDTH_MAX) && (fractional_thickness <= 0.00001f) && (AA_SIZE == 1.0f);

        // We should never hit this, because NewFrame() doesn't set ImDrawListFlags_AntiAliasedLinesUseTex unless ImFontAtlasFlags_NoBakedLines is off
        IM_ASSERT_PARANOID(!use_texture || !(_Data->Font->ContainerAtlas->Flags & ImFontAtlasFlags_NoBakedLines));

        const int idx_count = use_texture ? (count * 6) : (thick_line ? count * 18 : count * 12);
        const int vtx_count = use_texture ? (points_count * 2) : (thick_line ? points_count * 4 : points_count * 3);
        PrimReserve(idx_count, vtx_count);

        // Temporary buffer
        // The first <points_count> items are normals at each line point, then after that there are either 2 or 4 temp points for each line point
        _Data->TempBuffer.reserve_discard(points_count * ((use_texture || !thick_line) ? 3 : 5));
        ImVec2* temp_normals = _Data->TempBuffer.Data;
        ImVec2* temp_points = temp_normals + points_count;

        // Calculate normals (tangents) for each line segment
        for (int i1 = 0; i1 < count; i1++)
        {
            const int i2 = (i1 + 1) == points_count ? 0 : i1 + 1;
            float dx = points[i2].x - points[i1].x;
            float dy = points[i2].y - points[i1].y;
            IM_NORMALIZE2F_OVER_ZERO(dx, dy);
            temp_normals[i1].x = dy;
            temp_normals[i1].y = -dx;
        }
        if (!closed)
            temp_normals[points_count - 1] = temp_normals[points_count - 2];

        // If we are drawing a one-pixel-wide line without a texture, or a textured line of any width, we only need 2 or 3 vertices per point
        if (use_texture || !thick_line)
        {
            // [PATH 1] Texture-based lines (thick or non-thick)
            // [PATH 2] Non texture-based lines (non-thick)

            // The width of the geometry we need to draw - this is essentially <thickness> pixels for the line itself, plus "one pixel" for AA.
            // - In the texture-based path, we don't use AA_SIZE here because the +1 is tied to the generated texture
            //   (see ImFontAtlasBuildRenderLinesTexData() function), and so alternate values won't work without changes to that code.
            // - In the non texture-based paths, we would allow AA_SIZE to potentially be != 1.0f with a patch (e.g. fringe_scale patch to
            //   allow scaling geometry while preserving one-screen-pixel AA fringe).
            const float half_draw_size = use_texture ? ((thickness * 0.5f) + 1) : AA_SIZE;

            // If line is not closed, the first and last points need to be generated differently as there are no normals to blend
            if (!closed)
            {
                temp_points[0] = points[0] + temp_normals[0] * half_draw_size;
                temp_points[1] = points[0] - temp_normals[0] * half_draw_size;
                temp_points[(points_count-1)*2+0] = points[points_count-1] + temp_normals[points_count-1] * half_draw_size;
                temp_points[(points_count-1)*2+1] = points[points_count-1] - temp_normals[points_count-1] * half_draw_size;
            }

            // Generate the indices to form a number of triangles for each line segment, and the vertices for the line edges
            // This takes points n and n+1 and writes into n+1, with the first point in a closed line being generated from the final one (as n+1 wraps)
            // FIXME-OPT: Merge the different loops, possibly remove the temporary buffer.
            unsigned int idx1 = _VtxCurrentIdx; // Vertex index for start of line segment
            for (int i1 = 0; i1 < count; i1++) // i1 is the first point of the line segment
            {
                const int i2 = (i1 + 1) == points_count ? 0 : i1 + 1; // i2 is the second point of the line segment
                const unsigned int idx2 = ((i1 + 1) == points_count) ? _VtxCurrentIdx : (idx1 + (use_texture ? 2 : 3)); // Vertex index for end of segment

                // Average normals
                float dm_x = (temp_normals[i1].x + temp_normals[i2].x) * 0.5f;
                float dm_y = (temp_normals[i1].y + temp_normals[i2].y) * 0.5f;
                IM_FIXNORMAL2F(dm_x, dm_y);
                dm_x *= half_draw_size; // dm_x, dm_y are offset to the outer edge of the AA area
                dm_y *= half_draw_size;

                // Add temporary vertexes for the outer edges
                ImVec2* out_vtx = &temp_points[i2 * 2];
                out_vtx[0].x = points[i2].x + dm_x;
                out_vtx[0].y = points[i2].y + dm_y;
                out_vtx[1].x = points[i2].x - dm_x;
                out_vtx[1].y = points[i2].y - dm_y;

                if (use_texture)
                {
                    // Add indices for two triangles
                    _IdxWritePtr[0] = (ImDrawIdx)(idx2 + 0); _IdxWritePtr[1] = (ImDrawIdx)(idx1 + 0); _IdxWritePtr[2] = (ImDrawIdx)(idx1 + 1); // Right tri
                    _IdxWritePtr[3] = (ImDrawIdx)(idx2 + 1); _IdxWritePtr[4] = (ImDrawIdx)(idx1 + 1); _IdxWritePtr[5] = (ImDrawIdx)(idx2 + 0); // Left tri
                    _IdxWritePtr += 6;
                }
                else
                {
                    // Add indexes for four triangles
                    _IdxWritePtr[0] = (ImDrawIdx)(idx2 + 0); _IdxWritePtr[1] = (ImDrawIdx)(idx1 + 0); _IdxWritePtr[2] = (ImDrawIdx)(idx1 + 2); // Right tri 1
                    _IdxWritePtr[3] = (ImDrawIdx)(idx1 + 2); _IdxWritePtr[4] = (ImDrawIdx)(idx2 + 2); _IdxWritePtr[5] = (ImDrawIdx)(idx2 + 0); // Right tri 2
                    _IdxWritePtr[6] = (ImDrawIdx)(idx2 + 1); _IdxWritePtr[7] = (ImDrawIdx)(idx1 + 1); _IdxWritePtr[8] = (ImDrawIdx)(idx1 + 0); // Left tri 1
                    _IdxWritePtr[9] = (ImDrawIdx)(idx1 + 0); _IdxWritePtr[10] = (ImDrawIdx)(idx2 + 0); _IdxWritePtr[11] = (ImDrawIdx)(idx2 + 1); // Left tri 2
                    _IdxWritePtr += 12;
                }

                idx1 = idx2;
            }

            // Add vertexes for each point on the line
            if (use_texture)
            {
                // If we're using textures we only need to emit the left/right edge vertices
                ImVec4 tex_uvs = _Data->TexUvLines[integer_thickness];
                /*if (fractional_thickness != 0.0f) // Currently always zero when use_texture==false!
                {
                    const ImVec4 tex_uvs_1 = _Data->TexUvLines[integer_thickness + 1];
                    tex_uvs.x = tex_uvs.x + (tex_uvs_1.x - tex_uvs.x) * fractional_thickness; // inlined ImLerp()
                    tex_uvs.y = tex_uvs.y + (tex_uvs_1.y - tex_uvs.y) * fractional_thickness;
                    tex_uvs.z = tex_uvs.z + (tex_uvs_1.z - tex_uvs.z) * fractional_thickness;
                    tex_uvs.w = tex_uvs.w + (tex_uvs_1.w - tex_uvs.w) * fractional_thickness;
                }*/
                ImVec2 tex_uv0(tex_uvs.x, tex_uvs.y);
                ImVec2 tex_uv1(tex_uvs.z, tex_uvs.w);
                for (int i = 0; i < points_count; i++)
                {
                    _VtxWritePtr[0].pos = temp_points[i * 2 + 0]; _VtxWritePtr[0].uv = tex_uv0; _VtxWritePtr[0].col = col; // Left-side outer edge
                    _VtxWritePtr[1].pos = temp_points[i * 2 + 1]; _VtxWritePtr[1].uv = tex_uv1; _VtxWritePtr[1].col = col; // Right-side outer edge
                    _VtxWritePtr += 2;
                }
            }
            else
            {
                // If we're not using a texture, we need the center vertex as well
                for (int i = 0; i < points_count; i++)
                {
                    _VtxWritePtr[0].pos = points[i];              _VtxWritePtr[0].uv = opaque_uv; _VtxWritePtr[0].col = col;       // Center of line
                    _VtxWritePtr[1].pos = temp_points[i * 2 + 0]; _VtxWritePtr[1].uv = opaque_uv; _VtxWritePtr[1].col = col_trans; // Left-side outer edge
                    _VtxWritePtr[2].pos = temp_points[i * 2 + 1]; _VtxWritePtr[2].uv = opaque_uv; _VtxWritePtr[2].col = col_trans; // Right-side outer edge
                    _VtxWritePtr += 3;
                }
            }
        }
        else
        {
            // [PATH 2] Non texture-based lines (thick): we need to draw the solid line core and thus require four vertices per point
            const float half_inner_thickness = (thickness - AA_SIZE) * 0.5f;

            // If line is not closed, the first and last points need to be generated differently as there are no normals to blend
            if (!closed)
            {
                const int points_last = points_count - 1;
                temp_points[0] = points[0] + temp_normals[0] * (half_inner_thickness + AA_SIZE);
                temp_points[1] = points[0] + temp_normals[0] * (half_inner_thickness);
                temp_points[2] = points[0] - temp_normals[0] * (half_inner_thickness);
                temp_points[3] = points[0] - temp_normals[0] * (half_inner_thickness + AA_SIZE);
                temp_points[points_last * 4 + 0] = points[points_last] + temp_normals[points_last] * (half_inner_thickness + AA_SIZE);
                temp_points[points_last * 4 + 1] = points[points_last] + temp_normals[points_last] * (half_inner_thickness);
                temp_points[points_last * 4 + 2] = points[points_last] - temp_normals[points_last] * (half_inner_thickness);
                temp_points[points_last * 4 + 3] = points[points_last] - temp_normals[points_last] * (half_inner_thickness + AA_SIZE);
            }

            // Generate the indices to form a number of triangles for each line segment, and the vertices for the line edges
            // This takes points n and n+1 and writes into n+1, with the first point in a closed line being generated from the final one (as n+1 wraps)
            // FIXME-OPT: Merge the different loops, possibly remove the temporary buffer.
            unsigned int idx1 = _VtxCurrentIdx; // Vertex index for start of line segment
            for (int i1 = 0; i1 < count; i1++) // i1 is the first point of the line segment
            {
                const int i2 = (i1 + 1) == points_count ? 0 : (i1 + 1); // i2 is the second point of the line segment
                const unsigned int idx2 = (i1 + 1) == points_count ? _VtxCurrentIdx : (idx1 + 4); // Vertex index for end of segment

                // Average normals
                float dm_x = (temp_normals[i1].x + temp_normals[i2].x) * 0.5f;
                float dm_y = (temp_normals[i1].y + temp_normals[i2].y) * 0.5f;
                IM_FIXNORMAL2F(dm_x, dm_y);
                float dm_out_x = dm_x * (half_inner_thickness + AA_SIZE);
                float dm_out_y = dm_y * (half_inner_thickness + AA_SIZE);
                float dm_in_x = dm_x * half_inner_thickness;
                float dm_in_y = dm_y * half_inner_thickness;

                // Add temporary vertices
                ImVec2* out_vtx = &temp_points[i2 * 4];
                out_vtx[0].x = points[i2].x + dm_out_x;
                out_vtx[0].y = points[i2].y + dm_out_y;
                out_vtx[1].x = points[i2].x + dm_in_x;
                out_vtx[1].y = points[i2].y + dm_in_y;
                out_vtx[2].x = points[i2].x - dm_in_x;
                out_vtx[2].y = points[i2].y - dm_in_y;
                out_vtx[3].x = points[i2].x - dm_out_x;
                out_vtx[3].y = points[i2].y - dm_out_y;

                // Add indexes
                _IdxWritePtr[0]  = (ImDrawIdx)(idx2 + 1); _IdxWritePtr[1]  = (ImDrawIdx)(idx1 + 1); _IdxWritePtr[2]  = (ImDrawIdx)(idx1 + 2);
                _IdxWritePtr[3]  = (ImDrawIdx)(idx1 + 2); _IdxWritePtr[4]  = (ImDrawIdx)(idx2 + 2); _IdxWritePtr[5]  = (ImDrawIdx)(idx2 + 1);
                _IdxWritePtr[6]  = (ImDrawIdx)(idx2 + 1); _IdxWritePtr[7]  = (ImDrawIdx)(idx1 + 1); _IdxWritePtr[8]  = (ImDrawIdx)(idx1 + 0);
                _IdxWritePtr[9]  = (ImDrawIdx)(idx1 + 0); _IdxWritePtr[10] = (ImDrawIdx)(idx2 + 0); _IdxWritePtr[11] = (ImDrawIdx)(idx2 + 1);
                _IdxWritePtr[12] = (ImDrawIdx)(idx2 + 2); _IdxWritePtr[13] = (ImDrawIdx)(idx1 + 2); _IdxWritePtr[14] = (ImDrawIdx)(idx1 + 3);
                _IdxWritePtr[15] = (ImDrawIdx)(idx1 + 3); _IdxWritePtr[16] = (ImDrawIdx)(idx2 + 3); _IdxWritePtr[17] = (ImDrawIdx)(idx2 + 2);
                _IdxWritePtr += 18;

                idx1 = idx2;
            }

            // Add vertices
            for (int i = 0; i < points_count; i++)
            {
                _VtxWritePtr[0].pos = temp_points[i * 4 + 0]; _VtxWritePtr[0].uv = opaque_uv; _VtxWritePtr[0].col = col_trans;
                _VtxWritePtr[1].pos = temp_points[i * 4 + 1]; _VtxWritePtr[1].uv = opaque_uv; _VtxWritePtr[1].col = col;
                _VtxWritePtr[2].pos = temp_points[i * 4 + 2]; _VtxWritePtr[2].uv = opaque_uv; _VtxWritePtr[2].col = col;
                _VtxWritePtr[3].pos = temp_points[i * 4 + 3]; _VtxWritePtr[3].uv = opaque_uv; _VtxWritePtr[3].col = col_trans;
                _VtxWritePtr += 4;
            }
        }
        _VtxCurrentIdx += (ImDrawIdx)vtx_count;
    }
    else
    {
        // [PATH 4] Non texture-based, Non anti-aliased lines
        const int idx_count = count * 6;
        const int vtx_count = count * 4;    // FIXME-OPT: Not sharing edges
        PrimReserve(idx_count, vtx_count);

        for (int i1 = 0; i1 < count; i1++)
        {
            const int i2 = (i1 + 1) == points_count ? 0 : i1 + 1;
            const ImVec2& p1 = points[i1];
            const ImVec2& p2 = points[i2];

            float dx = p2.x - p1.x;
            float dy = p2.y - p1.y;
            IM_NORMALIZE2F_OVER_ZERO(dx, dy);
            dx *= (thickness * 0.5f);
            dy *= (thickness * 0.5f);

            _VtxWritePtr[0].pos.x = p1.x + dy; _VtxWritePtr[0].pos.y = p1.y - dx; _VtxWritePtr[0].uv = opaque_uv; _VtxWritePtr[0].col = col;
            _VtxWritePtr[1].pos.x = p2.x + dy; _VtxWritePtr[1].pos.y = p2.y - dx; _VtxWritePtr[1].uv = opaque_uv; _VtxWritePtr[1].col = col;
            _VtxWritePtr[2].pos.x = p2.x - dy; _VtxWritePtr[2].pos.y = p2.y + dx; _VtxWritePtr[2].uv = opaque_uv; _VtxWritePtr[2].col = col;
            _VtxWritePtr[3].pos.x = p1.x - dy; _VtxWritePtr[3].pos.y = p1.y + dx; _VtxWritePtr[3].uv = opaque_uv; _VtxWritePtr[3].col = col;
            _VtxWritePtr += 4;

            _IdxWritePtr[0] = (ImDrawIdx)(_VtxCurrentIdx); _IdxWritePtr[1] = (ImDrawIdx)(_VtxCurrentIdx + 1); _IdxWritePtr[2] = (ImDrawIdx)(_VtxCurrentIdx + 2);
            _IdxWritePtr[3] = (ImDrawIdx)(_VtxCurrentIdx); _IdxWritePtr[4] = (ImDrawIdx)(_VtxCurrentIdx + 2); _IdxWritePtr[5] = (ImDrawIdx)(_VtxCurrentIdx + 3);
            _IdxWritePtr += 6;
            _VtxCurrentIdx += 4;
        }
    }
}

// - We intentionally avoid using ImVec2 and its math operators here to reduce cost to a minimum for debug/non-inlined builds.
// - Filled shapes must always use clockwise winding order. The anti-aliasing fringe depends on it. Counter-clockwise shapes will have "inward" anti-aliasing.
void ImDrawList::AddConvexPolyFilled(const ImVec2* points, const int points_count, ImU32 col)
{
    if (points_count < 3 || (col & IM_COL32_A_MASK) == 0)
        return;

    const ImVec2 uv = _Data->TexUvWhitePixel;

    if (Flags & ImDrawListFlags_AntiAliasedFill)
    {
        // Anti-aliased Fill
        const float AA_SIZE = _FringeScale;
        const ImU32 col_trans = col & ~IM_COL32_A_MASK;
        const int idx_count = (points_count - 2)*3 + points_count * 6;
        const int vtx_count = (points_count * 2);
        PrimReserve(idx_count, vtx_count);

        // Add indexes for fill
        unsigned int vtx_inner_idx = _VtxCurrentIdx;
        unsigned int vtx_outer_idx = _VtxCurrentIdx + 1;
        for (int i = 2; i < points_count; i++)
        {
            _IdxWritePtr[0] = (ImDrawIdx)(vtx_inner_idx); _IdxWritePtr[1] = (ImDrawIdx)(vtx_inner_idx + ((i - 1) << 1)); _IdxWritePtr[2] = (ImDrawIdx)(vtx_inner_idx + (i << 1));
            _IdxWritePtr += 3;
        }

        // Compute normals
        _Data->TempBuffer.reserve_discard(points_count);
        ImVec2* temp_normals = _Data->TempBuffer.Data;
        for (int i0 = points_count - 1, i1 = 0; i1 < points_count; i0 = i1++)
        {
            const ImVec2& p0 = points[i0];
            const ImVec2& p1 = points[i1];
            float dx = p1.x - p0.x;
            float dy = p1.y - p0.y;
            IM_NORMALIZE2F_OVER_ZERO(dx, dy);
            temp_normals[i0].x = dy;
            temp_normals[i0].y = -dx;
        }

        for (int i0 = points_count - 1, i1 = 0; i1 < points_count; i0 = i1++)
        {
            // Average normals
            const ImVec2& n0 = temp_normals[i0];
            const ImVec2& n1 = temp_normals[i1];
            float dm_x = (n0.x + n1.x) * 0.5f;
            float dm_y = (n0.y + n1.y) * 0.5f;
            IM_FIXNORMAL2F(dm_x, dm_y);
            dm_x *= AA_SIZE * 0.5f;
            dm_y *= AA_SIZE * 0.5f;

            // Add vertices
            _VtxWritePtr[0].pos.x = (points[i1].x - dm_x); _VtxWritePtr[0].pos.y = (points[i1].y - dm_y); _VtxWritePtr[0].uv = uv; _VtxWritePtr[0].col = col;        // Inner
            _VtxWritePtr[1].pos.x = (points[i1].x + dm_x); _VtxWritePtr[1].pos.y = (points[i1].y + dm_y); _VtxWritePtr[1].uv = uv; _VtxWritePtr[1].col = col_trans;  // Outer
            _VtxWritePtr += 2;

            // Add indexes for fringes
            _IdxWritePtr[0] = (ImDrawIdx)(vtx_inner_idx + (i1 << 1)); _IdxWritePtr[1] = (ImDrawIdx)(vtx_inner_idx + (i0 << 1)); _IdxWritePtr[2] = (ImDrawIdx)(vtx_outer_idx + (i0 << 1));
            _IdxWritePtr[3] = (ImDrawIdx)(vtx_outer_idx + (i0 << 1)); _IdxWritePtr[4] = (ImDrawIdx)(vtx_outer_idx + (i1 << 1)); _IdxWritePtr[5] = (ImDrawIdx)(vtx_inner_idx + (i1 << 1));
            _IdxWritePtr += 6;
        }
        _VtxCurrentIdx += (ImDrawIdx)vtx_count;
    }
    else
    {
        // Non Anti-aliased Fill
        const int idx_count = (points_count - 2)*3;
        const int vtx_count = points_count;
        PrimReserve(idx_count, vtx_count);
        for (int i = 0; i < vtx_count; i++)
        {
            _VtxWritePtr[0].pos = points[i]; _VtxWritePtr[0].uv = uv; _VtxWritePtr[0].col = col;
            _VtxWritePtr++;
        }
        for (int i = 2; i < points_count; i++)
        {
            _IdxWritePtr[0] = (ImDrawIdx)(_VtxCurrentIdx); _IdxWritePtr[1] = (ImDrawIdx)(_VtxCurrentIdx + i - 1); _IdxWritePtr[2] = (ImDrawIdx)(_VtxCurrentIdx + i);
            _IdxWritePtr += 3;
        }
        _VtxCurrentIdx += (ImDrawIdx)vtx_count;
    }
}

void ImDrawList::_PathArcToFastEx(const ImVec2& center, float radius, int a_min_sample, int a_max_sample, int a_step)
{
    if (radius < 0.5f)
    {
        _Path.push_back(center);
        return;
    }

    // Calculate arc auto segment step size
    if (a_step <= 0)
        a_step = IM_DRAWLIST_ARCFAST_SAMPLE_MAX / _CalcCircleAutoSegmentCount(radius);

    // Make sure we never do steps larger than one quarter of the circle
    a_step = ImClamp(a_step, 1, IM_DRAWLIST_ARCFAST_TABLE_SIZE / 4);

    const int sample_range = ImAbs(a_max_sample - a_min_sample);
    const int a_next_step = a_step;

    int samples = sample_range + 1;
    bool extra_max_sample = false;
    if (a_step > 1)
    {
        samples            = sample_range / a_step + 1;
        const int overstep = sample_range % a_step;

        if (overstep > 0)
        {
            extra_max_sample = true;
            samples++;

            // When we have overstep to avoid awkwardly looking one long line and one tiny one at the end,
            // distribute first step range evenly between them by reducing first step size.
            if (sample_range > 0)
                a_step -= (a_step - overstep) / 2;
        }
    }

    _Path.resize(_Path.Size + samples);
    ImVec2* out_ptr = _Path.Data + (_Path.Size - samples);

    int sample_index = a_min_sample;
    if (sample_index < 0 || sample_index >= IM_DRAWLIST_ARCFAST_SAMPLE_MAX)
    {
        sample_index = sample_index % IM_DRAWLIST_ARCFAST_SAMPLE_MAX;
        if (sample_index < 0)
            sample_index += IM_DRAWLIST_ARCFAST_SAMPLE_MAX;
    }

    if (a_max_sample >= a_min_sample)
    {
        for (int a = a_min_sample; a <= a_max_sample; a += a_step, sample_index += a_step, a_step = a_next_step)
        {
            // a_step is clamped to IM_DRAWLIST_ARCFAST_SAMPLE_MAX, so we have guaranteed that it will not wrap over range twice or more
            if (sample_index >= IM_DRAWLIST_ARCFAST_SAMPLE_MAX)
                sample_index -= IM_DRAWLIST_ARCFAST_SAMPLE_MAX;

            const ImVec2 s = _Data->ArcFastVtx[sample_index];
            out_ptr->x = center.x + s.x * radius;
            out_ptr->y = center.y + s.y * radius;
            out_ptr++;
        }
    }
    else
    {
        for (int a = a_min_sample; a >= a_max_sample; a -= a_step, sample_index -= a_step, a_step = a_next_step)
        {
            // a_step is clamped to IM_DRAWLIST_ARCFAST_SAMPLE_MAX, so we have guaranteed that it will not wrap over range twice or more
            if (sample_index < 0)
                sample_index += IM_DRAWLIST_ARCFAST_SAMPLE_MAX;

            const ImVec2 s = _Data->ArcFastVtx[sample_index];
            out_ptr->x = center.x + s.x * radius;
            out_ptr->y = center.y + s.y * radius;
            out_ptr++;
        }
    }

    if (extra_max_sample)
    {
        int normalized_max_sample = a_max_sample % IM_DRAWLIST_ARCFAST_SAMPLE_MAX;
        if (normalized_max_sample < 0)
            normalized_max_sample += IM_DRAWLIST_ARCFAST_SAMPLE_MAX;

        const ImVec2 s = _Data->ArcFastVtx[normalized_max_sample];
        out_ptr->x = center.x + s.x * radius;
        out_ptr->y = center.y + s.y * radius;
        out_ptr++;
    }

    IM_ASSERT_PARANOID(_Path.Data + _Path.Size == out_ptr);
}

void ImDrawList::_PathArcToN(const ImVec2& center, float radius, float a_min, float a_max, int num_segments)
{
    if (radius < 0.5f)
    {
        _Path.push_back(center);
        return;
    }

    // Note that we are adding a point at both a_min and a_max.
    // If you are trying to draw a full closed circle you don't want the overlapping points!
    _Path.reserve(_Path.Size + (num_segments + 1));
    for (int i = 0; i <= num_segments; i++)
    {
        const float a = a_min + ((float)i / (float)num_segments) * (a_max - a_min);
        _Path.push_back(ImVec2(center.x + ImCos(a) * radius, center.y + ImSin(a) * radius));
    }
}

// 0: East, 3: South, 6: West, 9: North, 12: East
void ImDrawList::PathArcToFast(const ImVec2& center, float radius, int a_min_of_12, int a_max_of_12)
{
    if (radius < 0.5f)
    {
        _Path.push_back(center);
        return;
    }
    _PathArcToFastEx(center, radius, a_min_of_12 * IM_DRAWLIST_ARCFAST_SAMPLE_MAX / 12, a_max_of_12 * IM_DRAWLIST_ARCFAST_SAMPLE_MAX / 12, 0);
}

void ImDrawList::PathArcTo(const ImVec2& center, float radius, float a_min, float a_max, int num_segments)
{
    if (radius < 0.5f)
    {
        _Path.push_back(center);
        return;
    }

    if (num_segments > 0)
    {
        _PathArcToN(center, radius, a_min, a_max, num_segments);
        return;
    }

    // Automatic segment count
    if (radius <= _Data->ArcFastRadiusCutoff)
    {
        const bool a_is_reverse = a_max < a_min;

        // We are going to use precomputed values for mid samples.
        // Determine first and last sample in lookup table that belong to the arc.
        const float a_min_sample_f = IM_DRAWLIST_ARCFAST_SAMPLE_MAX * a_min / (IM_PI * 2.0f);
        const float a_max_sample_f = IM_DRAWLIST_ARCFAST_SAMPLE_MAX * a_max / (IM_PI * 2.0f);

        const int a_min_sample = a_is_reverse ? (int)ImFloor(a_min_sample_f) : (int)ImCeil(a_min_sample_f);
        const int a_max_sample = a_is_reverse ? (int)ImCeil(a_max_sample_f) : (int)ImFloor(a_max_sample_f);
        const int a_mid_samples = a_is_reverse ? ImMax(a_min_sample - a_max_sample, 0) : ImMax(a_max_sample - a_min_sample, 0);

        const float a_min_segment_angle = a_min_sample * IM_PI * 2.0f / IM_DRAWLIST_ARCFAST_SAMPLE_MAX;
        const float a_max_segment_angle = a_max_sample * IM_PI * 2.0f / IM_DRAWLIST_ARCFAST_SAMPLE_MAX;
        const bool a_emit_start = ImAbs(a_min_segment_angle - a_min) >= 1e-5f;
        const bool a_emit_end = ImAbs(a_max - a_max_segment_angle) >= 1e-5f;

        _Path.reserve(_Path.Size + (a_mid_samples + 1 + (a_emit_start ? 1 : 0) + (a_emit_end ? 1 : 0)));
        if (a_emit_start)
            _Path.push_back(ImVec2(center.x + ImCos(a_min) * radius, center.y + ImSin(a_min) * radius));
        if (a_mid_samples > 0)
            _PathArcToFastEx(center, radius, a_min_sample, a_max_sample, 0);
        if (a_emit_end)
            _Path.push_back(ImVec2(center.x + ImCos(a_max) * radius, center.y + ImSin(a_max) * radius));
    }
    else
    {
        const float arc_length = ImAbs(a_max - a_min);
        const int circle_segment_count = _CalcCircleAutoSegmentCount(radius);
        const int arc_segment_count = ImMax((int)ImCeil(circle_segment_count * arc_length / (IM_PI * 2.0f)), (int)(2.0f * IM_PI / arc_length));
        _PathArcToN(center, radius, a_min, a_max, arc_segment_count);
    }
}

void ImDrawList::PathEllipticalArcTo(const ImVec2& center, const ImVec2& radius, float rot, float a_min, float a_max, int num_segments)
{
    if (num_segments <= 0)
        num_segments = _CalcCircleAutoSegmentCount(ImMax(radius.x, radius.y)); // A bit pessimistic, maybe there's a better computation to do here.

    _Path.reserve(_Path.Size + (num_segments + 1));

    const float cos_rot = ImCos(rot);
    const float sin_rot = ImSin(rot);
    for (int i = 0; i <= num_segments; i++)
    {
        const float a = a_min + ((float)i / (float)num_segments) * (a_max - a_min);
        ImVec2 point(ImCos(a) * radius.x, ImSin(a) * radius.y);
        const ImVec2 rel((point.x * cos_rot) - (point.y * sin_rot), (point.x * sin_rot) + (point.y * cos_rot));
        point.x = rel.x + center.x;
        point.y = rel.y + center.y;
        _Path.push_back(point);
    }
}

ImVec2 ImBezierCubicCalc(const ImVec2& p1, const ImVec2& p2, const ImVec2& p3, const ImVec2& p4, float t)
{
    float u = 1.0f - t;
    float w1 = u * u * u;
    float w2 = 3 * u * u * t;
    float w3 = 3 * u * t * t;
    float w4 = t * t * t;
    return ImVec2(w1 * p1.x + w2 * p2.x + w3 * p3.x + w4 * p4.x, w1 * p1.y + w2 * p2.y + w3 * p3.y + w4 * p4.y);
}

ImVec2 ImBezierQuadraticCalc(const ImVec2& p1, const ImVec2& p2, const ImVec2& p3, float t)
{
    float u = 1.0f - t;
    float w1 = u * u;
    float w2 = 2 * u * t;
    float w3 = t * t;
    return ImVec2(w1 * p1.x + w2 * p2.x + w3 * p3.x, w1 * p1.y + w2 * p2.y + w3 * p3.y);
}

// Closely mimics ImBezierCubicClosestPointCasteljau() in imgui.cpp
static void PathBezierCubicCurveToCasteljau(ImVector<ImVec2>* path, float x1, float y1, float x2, float y2, float x3, float y3, float x4, float y4, float tess_tol, int level)
{
    float dx = x4 - x1;
    float dy = y4 - y1;
    float d2 = (x2 - x4) * dy - (y2 - y4) * dx;
    float d3 = (x3 - x4) * dy - (y3 - y4) * dx;
    d2 = (d2 >= 0) ? d2 : -d2;
    d3 = (d3 >= 0) ? d3 : -d3;
    if ((d2 + d3) * (d2 + d3) < tess_tol * (dx * dx + dy * dy))
    {
        path->push_back(ImVec2(x4, y4));
    }
    else if (level < 10)
    {
        float x12 = (x1 + x2) * 0.5f, y12 = (y1 + y2) * 0.5f;
        float x23 = (x2 + x3) * 0.5f, y23 = (y2 + y3) * 0.5f;
        float x34 = (x3 + x4) * 0.5f, y34 = (y3 + y4) * 0.5f;
        float x123 = (x12 + x23) * 0.5f, y123 = (y12 + y23) * 0.5f;
        float x234 = (x23 + x34) * 0.5f, y234 = (y23 + y34) * 0.5f;
        float x1234 = (x123 + x234) * 0.5f, y1234 = (y123 + y234) * 0.5f;
        PathBezierCubicCurveToCasteljau(path, x1, y1, x12, y12, x123, y123, x1234, y1234, tess_tol, level + 1);
        PathBezierCubicCurveToCasteljau(path, x1234, y1234, x234, y234, x34, y34, x4, y4, tess_tol, level + 1);
    }
}

static void PathBezierQuadraticCurveToCasteljau(ImVector<ImVec2>* path, float x1, float y1, float x2, float y2, float x3, float y3, float tess_tol, int level)
{
    float dx = x3 - x1, dy = y3 - y1;
    float det = (x2 - x3) * dy - (y2 - y3) * dx;
    if (det * det * 4.0f < tess_tol * (dx * dx + dy * dy))
    {
        path->push_back(ImVec2(x3, y3));
    }
    else if (level < 10)
    {
        float x12 = (x1 + x2) * 0.5f, y12 = (y1 + y2) * 0.5f;
        float x23 = (x2 + x3) * 0.5f, y23 = (y2 + y3) * 0.5f;
        float x123 = (x12 + x23) * 0.5f, y123 = (y12 + y23) * 0.5f;
        PathBezierQuadraticCurveToCasteljau(path, x1, y1, x12, y12, x123, y123, tess_tol, level + 1);
        PathBezierQuadraticCurveToCasteljau(path, x123, y123, x23, y23, x3, y3, tess_tol, level + 1);
    }
}

void ImDrawList::PathBezierCubicCurveTo(const ImVec2& p2, const ImVec2& p3, const ImVec2& p4, int num_segments)
{
    ImVec2 p1 = _Path.back();
    if (num_segments == 0)
    {
        IM_ASSERT(_Data->CurveTessellationTol > 0.0f);
        PathBezierCubicCurveToCasteljau(&_Path, p1.x, p1.y, p2.x, p2.y, p3.x, p3.y, p4.x, p4.y, _Data->CurveTessellationTol, 0); // Auto-tessellated
    }
    else
    {
        float t_step = 1.0f / (float)num_segments;
        for (int i_step = 1; i_step <= num_segments; i_step++)
            _Path.push_back(ImBezierCubicCalc(p1, p2, p3, p4, t_step * i_step));
    }
}

void ImDrawList::PathBezierQuadraticCurveTo(const ImVec2& p2, const ImVec2& p3, int num_segments)
{
    ImVec2 p1 = _Path.back();
    if (num_segments == 0)
    {
        IM_ASSERT(_Data->CurveTessellationTol > 0.0f);
        PathBezierQuadraticCurveToCasteljau(&_Path, p1.x, p1.y, p2.x, p2.y, p3.x, p3.y, _Data->CurveTessellationTol, 0);// Auto-tessellated
    }
    else
    {
        float t_step = 1.0f / (float)num_segments;
        for (int i_step = 1; i_step <= num_segments; i_step++)
            _Path.push_back(ImBezierQuadraticCalc(p1, p2, p3, t_step * i_step));
    }
}

static inline ImDrawFlags FixRectCornerFlags(ImDrawFlags flags)
{
    /*
    IM_STATIC_ASSERT(ImDrawFlags_RoundCornersTopLeft == (1 << 4));
#ifndef IMGUI_DISABLE_OBSOLETE_FUNCTIONS
    // Obsoleted in 1.82 (from February 2021). This code was stripped/simplified and mostly commented in 1.90 (from September 2023)
    // - Legacy Support for hard coded ~0 (used to be a suggested equivalent to ImDrawCornerFlags_All)
    if (flags == ~0)                    { return ImDrawFlags_RoundCornersAll; }
    // - Legacy Support for hard coded 0x01 to 0x0F (matching 15 out of 16 old flags combinations). Read details in older version of this code.
    if (flags >= 0x01 && flags <= 0x0F) { return (flags << 4); }
    // We cannot support hard coded 0x00 with 'float rounding > 0.0f' --> replace with ImDrawFlags_RoundCornersNone or use 'float rounding = 0.0f'
#endif
    */
    // If this assert triggers, please update your code replacing hardcoded values with new ImDrawFlags_RoundCorners* values.
    // Note that ImDrawFlags_Closed (== 0x01) is an invalid flag for AddRect(), AddRectFilled(), PathRect() etc. anyway.
    // See details in 1.82 Changelog as well as 2021/03/12 and 2023/09/08 entries in "API BREAKING CHANGES" section.
    IM_ASSERT((flags & 0x0F) == 0 && "Misuse of legacy hardcoded ImDrawCornerFlags values!");

    if ((flags & ImDrawFlags_RoundCornersMask_) == 0)
        flags |= ImDrawFlags_RoundCornersAll;

    return flags;
}

void ImDrawList::PathRect(const ImVec2& a, const ImVec2& b, float rounding, ImDrawFlags flags)
{
    if (rounding >= 0.5f)
    {
        flags = FixRectCornerFlags(flags);
        rounding = ImMin(rounding, ImFabs(b.x - a.x) * (((flags & ImDrawFlags_RoundCornersTop) == ImDrawFlags_RoundCornersTop) || ((flags & ImDrawFlags_RoundCornersBottom) == ImDrawFlags_RoundCornersBottom) ? 0.5f : 1.0f) - 1.0f);
        rounding = ImMin(rounding, ImFabs(b.y - a.y) * (((flags & ImDrawFlags_RoundCornersLeft) == ImDrawFlags_RoundCornersLeft) || ((flags & ImDrawFlags_RoundCornersRight) == ImDrawFlags_RoundCornersRight) ? 0.5f : 1.0f) - 1.0f);
    }
    if (rounding < 0.5f || (flags & ImDrawFlags_RoundCornersMask_) == ImDrawFlags_RoundCornersNone)
    {
        PathLineTo(a);
        PathLineTo(ImVec2(b.x, a.y));
        PathLineTo(b);
        PathLineTo(ImVec2(a.x, b.y));
    }
    else
    {
        const float rounding_tl = (flags & ImDrawFlags_RoundCornersTopLeft)     ? rounding : 0.0f;
        const float rounding_tr = (flags & ImDrawFlags_RoundCornersTopRight)    ? rounding : 0.0f;
        const float rounding_br = (flags & ImDrawFlags_RoundCornersBottomRight) ? rounding : 0.0f;
        const float rounding_bl = (flags & ImDrawFlags_RoundCornersBottomLeft)  ? rounding : 0.0f;
        PathArcToFast(ImVec2(a.x + rounding_tl, a.y + rounding_tl), rounding_tl, 6, 9);
        PathArcToFast(ImVec2(b.x - rounding_tr, a.y + rounding_tr), rounding_tr, 9, 12);
        PathArcToFast(ImVec2(b.x - rounding_br, b.y - rounding_br), rounding_br, 0, 3);
        PathArcToFast(ImVec2(a.x + rounding_bl, b.y - rounding_bl), rounding_bl, 3, 6);
    }
}

void ImDrawList::AddLine(const ImVec2& p1, const ImVec2& p2, ImU32 col, float thickness)
{
    if ((col & IM_COL32_A_MASK) == 0)
        return;
    PathLineTo(p1 + ImVec2(0.5f, 0.5f));
    PathLineTo(p2 + ImVec2(0.5f, 0.5f));
    PathStroke(col, 0, thickness);
}

// p_min = upper-left, p_max = lower-right
// Note we don't render 1 pixels sized rectangles properly.
void ImDrawList::AddRect(const ImVec2& p_min, const ImVec2& p_max, ImU32 col, float rounding, ImDrawFlags flags, float thickness)
{
    if ((col & IM_COL32_A_MASK) == 0)
        return;
    if (Flags & ImDrawListFlags_AntiAliasedLines)
        PathRect(p_min + ImVec2(0.50f, 0.50f), p_max - ImVec2(0.50f, 0.50f), rounding, flags);
    else
        PathRect(p_min + ImVec2(0.50f, 0.50f), p_max - ImVec2(0.49f, 0.49f), rounding, flags); // Better looking lower-right corner and rounded non-AA shapes.
    PathStroke(col, ImDrawFlags_Closed, thickness);
}

void ImDrawList::AddRectFilled(const ImVec2& p_min, const ImVec2& p_max, ImU32 col, float rounding, ImDrawFlags flags)
{
    if ((col & IM_COL32_A_MASK) == 0)
        return;
    if (rounding < 0.5f || (flags & ImDrawFlags_RoundCornersMask_) == ImDrawFlags_RoundCornersNone)
    {
        PrimReserve(6, 4);
        PrimRect(p_min, p_max, col);
    }
    else
    {
        PathRect(p_min, p_max, rounding, flags);
        PathFillConvex(col);
    }
}

// p_min = upper-left, p_max = lower-right
void ImDrawList::AddRectFilledMultiColor(const ImVec2& p_min, const ImVec2& p_max, ImU32 col_upr_left, ImU32 col_upr_right, ImU32 col_bot_right, ImU32 col_bot_left)
{
    if (((col_upr_left | col_upr_right | col_bot_right | col_bot_left) & IM_COL32_A_MASK) == 0)
        return;

    const ImVec2 uv = _Data->TexUvWhitePixel;
    PrimReserve(6, 4);
    PrimWriteIdx((ImDrawIdx)(_VtxCurrentIdx)); PrimWriteIdx((ImDrawIdx)(_VtxCurrentIdx + 1)); PrimWriteIdx((ImDrawIdx)(_VtxCurrentIdx + 2));
    PrimWriteIdx((ImDrawIdx)(_VtxCurrentIdx)); PrimWriteIdx((ImDrawIdx)(_VtxCurrentIdx + 2)); PrimWriteIdx((ImDrawIdx)(_VtxCurrentIdx + 3));
    PrimWriteVtx(p_min, uv, col_upr_left);
    PrimWriteVtx(ImVec2(p_max.x, p_min.y), uv, col_upr_right);
    PrimWriteVtx(p_max, uv, col_bot_right);
    PrimWriteVtx(ImVec2(p_min.x, p_max.y), uv, col_bot_left);
}

void ImDrawList::AddQuad(const ImVec2& p1, const ImVec2& p2, const ImVec2& p3, const ImVec2& p4, ImU32 col, float thickness)
{
    if ((col & IM_COL32_A_MASK) == 0)
        return;

    PathLineTo(p1);
    PathLineTo(p2);
    PathLineTo(p3);
    PathLineTo(p4);
    PathStroke(col, ImDrawFlags_Closed, thickness);
}

void ImDrawList::AddQuadFilled(const ImVec2& p1, const ImVec2& p2, const ImVec2& p3, const ImVec2& p4, ImU32 col)
{
    if ((col & IM_COL32_A_MASK) == 0)
        return;

    PathLineTo(p1);
    PathLineTo(p2);
    PathLineTo(p3);
    PathLineTo(p4);
    PathFillConvex(col);
}

void ImDrawList::AddTriangle(const ImVec2& p1, const ImVec2& p2, const ImVec2& p3, ImU32 col, float thickness)
{
    if ((col & IM_COL32_A_MASK) == 0)
        return;

    PathLineTo(p1);
    PathLineTo(p2);
    PathLineTo(p3);
    PathStroke(col, ImDrawFlags_Closed, thickness);
}

void ImDrawList::AddTriangleFilled(const ImVec2& p1, const ImVec2& p2, const ImVec2& p3, ImU32 col)
{
    if ((col & IM_COL32_A_MASK) == 0)
        return;

    PathLineTo(p1);
    PathLineTo(p2);
    PathLineTo(p3);
    PathFillConvex(col);
}

void ImDrawList::AddCircle(const ImVec2& center, float radius, ImU32 col, int num_segments, float thickness)
{
    if ((col & IM_COL32_A_MASK) == 0 || radius < 0.5f)
        return;

    if (num_segments <= 0)
    {
        // Use arc with automatic segment count
        _PathArcToFastEx(center, radius - 0.5f, 0, IM_DRAWLIST_ARCFAST_SAMPLE_MAX, 0);
        _Path.Size--;
    }
    else
    {
        // Explicit segment count (still clamp to avoid drawing insanely tessellated shapes)
        num_segments = ImClamp(num_segments, 3, IM_DRAWLIST_CIRCLE_AUTO_SEGMENT_MAX);

        // Because we are filling a closed shape we remove 1 from the count of segments/points
        const float a_max = (IM_PI * 2.0f) * ((float)num_segments - 1.0f) / (float)num_segments;
        PathArcTo(center, radius - 0.5f, 0.0f, a_max, num_segments - 1);
    }

    PathStroke(col, ImDrawFlags_Closed, thickness);
}

void ImDrawList::AddCircleFilled(const ImVec2& center, float radius, ImU32 col, int num_segments)
{
    if ((col & IM_COL32_A_MASK) == 0 || radius < 0.5f)
        return;

    if (num_segments <= 0)
    {
        // Use arc with automatic segment count
        _PathArcToFastEx(center, radius, 0, IM_DRAWLIST_ARCFAST_SAMPLE_MAX, 0);
        _Path.Size--;
    }
    else
    {
        // Explicit segment count (still clamp to avoid drawing insanely tessellated shapes)
        num_segments = ImClamp(num_segments, 3, IM_DRAWLIST_CIRCLE_AUTO_SEGMENT_MAX);

        // Because we are filling a closed shape we remove 1 from the count of segments/points
        const float a_max = (IM_PI * 2.0f) * ((float)num_segments - 1.0f) / (float)num_segments;
        PathArcTo(center, radius, 0.0f, a_max, num_segments - 1);
    }

    PathFillConvex(col);
}

// Guaranteed to honor 'num_segments'
void ImDrawList::AddNgon(const ImVec2& center, float radius, ImU32 col, int num_segments, float thickness)
{
    if ((col & IM_COL32_A_MASK) == 0 || num_segments <= 2)
        return;

    // Because we are filling a closed shape we remove 1 from the count of segments/points
    const float a_max = (IM_PI * 2.0f) * ((float)num_segments - 1.0f) / (float)num_segments;
    PathArcTo(center, radius - 0.5f, 0.0f, a_max, num_segments - 1);
    PathStroke(col, ImDrawFlags_Closed, thickness);
}

// Guaranteed to honor 'num_segments'
void ImDrawList::AddNgonFilled(const ImVec2& center, float radius, ImU32 col, int num_segments)
{
    if ((col & IM_COL32_A_MASK) == 0 || num_segments <= 2)
        return;

    // Because we are filling a closed shape we remove 1 from the count of segments/points
    const float a_max = (IM_PI * 2.0f) * ((float)num_segments - 1.0f) / (float)num_segments;
    PathArcTo(center, radius, 0.0f, a_max, num_segments - 1);
    PathFillConvex(col);
}

// Ellipse
void ImDrawList::AddEllipse(const ImVec2& center, const ImVec2& radius, ImU32 col, float rot, int num_segments, float thickness)
{
    if ((col & IM_COL32_A_MASK) == 0)
        return;

    if (num_segments <= 0)
        num_segments = _CalcCircleAutoSegmentCount(ImMax(radius.x, radius.y)); // A bit pessimistic, maybe there's a better computation to do here.

    // Because we are filling a closed shape we remove 1 from the count of segments/points
    const float a_max = IM_PI * 2.0f * ((float)num_segments - 1.0f) / (float)num_segments;
    PathEllipticalArcTo(center, radius, rot, 0.0f, a_max, num_segments - 1);
    PathStroke(col, true, thickness);
}

void ImDrawList::AddEllipseFilled(const ImVec2& center, const ImVec2& radius, ImU32 col, float rot, int num_segments)
{
    if ((col & IM_COL32_A_MASK) == 0)
        return;

    if (num_segments <= 0)
        num_segments = _CalcCircleAutoSegmentCount(ImMax(radius.x, radius.y)); // A bit pessimistic, maybe there's a better computation to do here.

    // Because we are filling a closed shape we remove 1 from the count of segments/points
    const float a_max = IM_PI * 2.0f * ((float)num_segments - 1.0f) / (float)num_segments;
    PathEllipticalArcTo(center, radius, rot, 0.0f, a_max, num_segments - 1);
    PathFillConvex(col);
}

// Cubic Bezier takes 4 controls points
void ImDrawList::AddBezierCubic(const ImVec2& p1, const ImVec2& p2, const ImVec2& p3, const ImVec2& p4, ImU32 col, float thickness, int num_segments)
{
    if ((col & IM_COL32_A_MASK) == 0)
        return;

    PathLineTo(p1);
    PathBezierCubicCurveTo(p2, p3, p4, num_segments);
    PathStroke(col, 0, thickness);
}

// Quadratic Bezier takes 3 controls points
void ImDrawList::AddBezierQuadratic(const ImVec2& p1, const ImVec2& p2, const ImVec2& p3, ImU32 col, float thickness, int num_segments)
{
    if ((col & IM_COL32_A_MASK) == 0)
        return;

    PathLineTo(p1);
    PathBezierQuadraticCurveTo(p2, p3, num_segments);
    PathStroke(col, 0, thickness);
}

void ImDrawList::AddText(const ImFont* font, float font_size, const ImVec2& pos, ImU32 col, const char* text_begin, const char* text_end, float wrap_width, const ImVec4* cpu_fine_clip_rect)
{
    if ((col & IM_COL32_A_MASK) == 0)
        return;

    // Accept null ranges
    if (text_begin == text_end || text_begin[0] == 0)
        return;
    if (text_end == NULL)
        text_end = text_begin + strlen(text_begin);

    // Pull default font/size from the shared ImDrawListSharedData instance
    if (font == NULL)
        font = _Data->Font;
    if (font_size == 0.0f)
        font_size = _Data->FontSize;

    IM_ASSERT(font->ContainerAtlas->TexID == _CmdHeader.TextureId);  // Use high-level ImGui::PushFont() or low-level ImDrawList::PushTextureId() to change font.

    ImVec4 clip_rect = _CmdHeader.ClipRect;
    if (cpu_fine_clip_rect)
    {
        clip_rect.x = ImMax(clip_rect.x, cpu_fine_clip_rect->x);
        clip_rect.y = ImMax(clip_rect.y, cpu_fine_clip_rect->y);
        clip_rect.z = ImMin(clip_rect.z, cpu_fine_clip_rect->z);
        clip_rect.w = ImMin(clip_rect.w, cpu_fine_clip_rect->w);
    }
    font->RenderText(this, font_size, pos, col, clip_rect, text_begin, text_end, wrap_width, cpu_fine_clip_rect != NULL);
}

void ImDrawList::AddText(const ImVec2& pos, ImU32 col, const char* text_begin, const char* text_end)
{
    AddText(NULL, 0.0f, pos, col, text_begin, text_end);
}

void ImDrawList::AddImage(ImTextureID user_texture_id, const ImVec2& p_min, const ImVec2& p_max, const ImVec2& uv_min, const ImVec2& uv_max, ImU32 col)
{
    if ((col & IM_COL32_A_MASK) == 0)
        return;

    const bool push_texture_id = user_texture_id != _CmdHeader.TextureId;
    if (push_texture_id)
        PushTextureID(user_texture_id);

    PrimReserve(6, 4);
    PrimRectUV(p_min, p_max, uv_min, uv_max, col);

    if (push_texture_id)
        PopTextureID();
}

void ImDrawList::AddImageQuad(ImTextureID user_texture_id, const ImVec2& p1, const ImVec2& p2, const ImVec2& p3, const ImVec2& p4, const ImVec2& uv1, const ImVec2& uv2, const ImVec2& uv3, const ImVec2& uv4, ImU32 col)
{
    if ((col & IM_COL32_A_MASK) == 0)
        return;

    const bool push_texture_id = user_texture_id != _CmdHeader.TextureId;
    if (push_texture_id)
        PushTextureID(user_texture_id);

    PrimReserve(6, 4);
    PrimQuadUV(p1, p2, p3, p4, uv1, uv2, uv3, uv4, col);

    if (push_texture_id)
        PopTextureID();
}

void ImDrawList::AddImageRounded(ImTextureID user_texture_id, const ImVec2& p_min, const ImVec2& p_max, const ImVec2& uv_min, const ImVec2& uv_max, ImU32 col, float rounding, ImDrawFlags flags)
{
    if ((col & IM_COL32_A_MASK) == 0)
        return;

    flags = FixRectCornerFlags(flags);
    if (rounding < 0.5f || (flags & ImDrawFlags_RoundCornersMask_) == ImDrawFlags_RoundCornersNone)
    {
        AddImage(user_texture_id, p_min, p_max, uv_min, uv_max, col);
        return;
    }

    const bool push_texture_id = user_texture_id != _CmdHeader.TextureId;
    if (push_texture_id)
        PushTextureID(user_texture_id);

    int vert_start_idx = VtxBuffer.Size;
    PathRect(p_min, p_max, rounding, flags);
    PathFillConvex(col);
    int vert_end_idx = VtxBuffer.Size;
    ImGui::ShadeVertsLinearUV(this, vert_start_idx, vert_end_idx, p_min, p_max, uv_min, uv_max, true);

    if (push_texture_id)
        PopTextureID();
}

//-----------------------------------------------------------------------------
// [SECTION] ImTriangulator, ImDrawList concave polygon fill
//-----------------------------------------------------------------------------
// Triangulate concave polygons. Based on "Triangulation by Ear Clipping" paper, O(N^2) complexity.
// Reference: https://www.geometrictools.com/Documentation/TriangulationByEarClipping.pdf
// Provided as a convenience for user but not used by main library.
//-----------------------------------------------------------------------------
// - ImTriangulator [Internal]
// - AddConcavePolyFilled()
//-----------------------------------------------------------------------------

enum ImTriangulatorNodeType
{
    ImTriangulatorNodeType_Convex,
    ImTriangulatorNodeType_Ear,
    ImTriangulatorNodeType_Reflex
};

struct ImTriangulatorNode
{
    ImTriangulatorNodeType  Type;
    int                     Index;
    ImVec2                  Pos;
    ImTriangulatorNode*     Next;
    ImTriangulatorNode*     Prev;

    void    Unlink()        { Next->Prev = Prev; Prev->Next = Next; }
};

struct ImTriangulatorNodeSpan
{
    ImTriangulatorNode**    Data = NULL;
    int                     Size = 0;

    void    push_back(ImTriangulatorNode* node) { Data[Size++] = node; }
    void    find_erase_unsorted(int idx)        { for (int i = Size - 1; i >= 0; i--) if (Data[i]->Index == idx) { Data[i] = Data[Size - 1]; Size--; return; } }
};

struct ImTriangulator
{
    static int EstimateTriangleCount(int points_count)      { return (points_count < 3) ? 0 : points_count - 2; }
    static int EstimateScratchBufferSize(int points_count)  { return sizeof(ImTriangulatorNode) * points_count + sizeof(ImTriangulatorNode*) * points_count * 2; }

    void    Init(const ImVec2* points, int points_count, void* scratch_buffer);
    void    GetNextTriangle(unsigned int out_triangle[3]);     // Return relative indexes for next triangle

    // Internal functions
    void    BuildNodes(const ImVec2* points, int points_count);
    void    BuildReflexes();
    void    BuildEars();
    void    FlipNodeList();
    bool    IsEar(int i0, int i1, int i2, const ImVec2& v0, const ImVec2& v1, const ImVec2& v2) const;
    void    ReclassifyNode(ImTriangulatorNode* node);

    // Internal members
    int                     _TrianglesLeft = 0;
    ImTriangulatorNode*     _Nodes = NULL;
    ImTriangulatorNodeSpan  _Ears;
    ImTriangulatorNodeSpan  _Reflexes;
};

// Distribute storage for nodes, ears and reflexes.
// FIXME-OPT: if everything is convex, we could report it to caller and let it switch to an convex renderer
// (this would require first building reflexes to bail to convex if empty, without even building nodes)
void ImTriangulator::Init(const ImVec2* points, int points_count, void* scratch_buffer)
{
    IM_ASSERT(scratch_buffer != NULL && points_count >= 3);
    _TrianglesLeft = EstimateTriangleCount(points_count);
    _Nodes         = (ImTriangulatorNode*)scratch_buffer;                          // points_count x Node
    _Ears.Data     = (ImTriangulatorNode**)(_Nodes + points_count);                // points_count x Node*
    _Reflexes.Data = (ImTriangulatorNode**)(_Nodes + points_count) + points_count; // points_count x Node*
    BuildNodes(points, points_count);
    BuildReflexes();
    BuildEars();
}

void ImTriangulator::BuildNodes(const ImVec2* points, int points_count)
{
    for (int i = 0; i < points_count; i++)
    {
        _Nodes[i].Type = ImTriangulatorNodeType_Convex;
        _Nodes[i].Index = i;
        _Nodes[i].Pos = points[i];
        _Nodes[i].Next = _Nodes + i + 1;
        _Nodes[i].Prev = _Nodes + i - 1;
    }
    _Nodes[0].Prev = _Nodes + points_count - 1;
    _Nodes[points_count - 1].Next = _Nodes;
}

void ImTriangulator::BuildReflexes()
{
    ImTriangulatorNode* n1 = _Nodes;
    for (int i = _TrianglesLeft; i >= 0; i--, n1 = n1->Next)
    {
        if (ImTriangleIsClockwise(n1->Prev->Pos, n1->Pos, n1->Next->Pos))
            continue;
        n1->Type = ImTriangulatorNodeType_Reflex;
        _Reflexes.push_back(n1);
    }
}

void ImTriangulator::BuildEars()
{
    ImTriangulatorNode* n1 = _Nodes;
    for (int i = _TrianglesLeft; i >= 0; i--, n1 = n1->Next)
    {
        if (n1->Type != ImTriangulatorNodeType_Convex)
            continue;
        if (!IsEar(n1->Prev->Index, n1->Index, n1->Next->Index, n1->Prev->Pos, n1->Pos, n1->Next->Pos))
            continue;
        n1->Type = ImTriangulatorNodeType_Ear;
        _Ears.push_back(n1);
    }
}

void ImTriangulator::GetNextTriangle(unsigned int out_triangle[3])
{
    if (_Ears.Size == 0)
    {
        FlipNodeList();

        ImTriangulatorNode* node = _Nodes;
        for (int i = _TrianglesLeft; i >= 0; i--, node = node->Next)
            node->Type = ImTriangulatorNodeType_Convex;
        _Reflexes.Size = 0;
        BuildReflexes();
        BuildEars();

        // If we still don't have ears, it means geometry is degenerated.
        if (_Ears.Size == 0)
        {
            // Return first triangle available, mimicking the behavior of convex fill.
            IM_ASSERT(_TrianglesLeft > 0); // Geometry is degenerated
            _Ears.Data[0] = _Nodes;
            _Ears.Size    = 1;
        }
    }

    ImTriangulatorNode* ear = _Ears.Data[--_Ears.Size];
    out_triangle[0] = ear->Prev->Index;
    out_triangle[1] = ear->Index;
    out_triangle[2] = ear->Next->Index;

    ear->Unlink();
    if (ear == _Nodes)
        _Nodes = ear->Next;

    ReclassifyNode(ear->Prev);
    ReclassifyNode(ear->Next);
    _TrianglesLeft--;
}

void ImTriangulator::FlipNodeList()
{
    ImTriangulatorNode* prev = _Nodes;
    ImTriangulatorNode* temp = _Nodes;
    ImTriangulatorNode* current = _Nodes->Next;
    prev->Next = prev;
    prev->Prev = prev;
    while (current != _Nodes)
    {
        temp = current->Next;

        current->Next = prev;
        prev->Prev = current;
        _Nodes->Next = current;
        current->Prev = _Nodes;

        prev = current;
        current = temp;
    }
    _Nodes = prev;
}

// A triangle is an ear is no other vertex is inside it. We can test reflexes vertices only (see reference algorithm)
bool ImTriangulator::IsEar(int i0, int i1, int i2, const ImVec2& v0, const ImVec2& v1, const ImVec2& v2) const
{
    ImTriangulatorNode** p_end = _Reflexes.Data + _Reflexes.Size;
    for (ImTriangulatorNode** p = _Reflexes.Data; p < p_end; p++)
    {
        ImTriangulatorNode* reflex = *p;
        if (reflex->Index != i0 && reflex->Index != i1 && reflex->Index != i2)
            if (ImTriangleContainsPoint(v0, v1, v2, reflex->Pos))
                return false;
    }
    return true;
}

void ImTriangulator::ReclassifyNode(ImTriangulatorNode* n1)
{
    // Classify node
    ImTriangulatorNodeType type;
    const ImTriangulatorNode* n0 = n1->Prev;
    const ImTriangulatorNode* n2 = n1->Next;
    if (!ImTriangleIsClockwise(n0->Pos, n1->Pos, n2->Pos))
        type = ImTriangulatorNodeType_Reflex;
    else if (IsEar(n0->Index, n1->Index, n2->Index, n0->Pos, n1->Pos, n2->Pos))
        type = ImTriangulatorNodeType_Ear;
    else
        type = ImTriangulatorNodeType_Convex;

    // Update lists when a type changes
    if (type == n1->Type)
        return;
    if (n1->Type == ImTriangulatorNodeType_Reflex)
        _Reflexes.find_erase_unsorted(n1->Index);
    else if (n1->Type == ImTriangulatorNodeType_Ear)
        _Ears.find_erase_unsorted(n1->Index);
    if (type == ImTriangulatorNodeType_Reflex)
        _Reflexes.push_back(n1);
    else if (type == ImTriangulatorNodeType_Ear)
        _Ears.push_back(n1);
    n1->Type = type;
}

// Use ear-clipping algorithm to triangulate a simple polygon (no self-interaction, no holes).
// (Reminder: we don't perform any coarse clipping/culling in ImDrawList layer!
// It is up to caller to ensure not making costly calls that will be outside of visible area.
// As concave fill is noticeably more expensive than other primitives, be mindful of this...
// Caller can build AABB of points, and avoid filling if 'draw_list->_CmdHeader.ClipRect.Overlays(points_bb) == false')
void ImDrawList::AddConcavePolyFilled(const ImVec2* points, const int points_count, ImU32 col)
{
    if (points_count < 3 || (col & IM_COL32_A_MASK) == 0)
        return;

    const ImVec2 uv = _Data->TexUvWhitePixel;
    ImTriangulator triangulator;
    unsigned int triangle[3];
    if (Flags & ImDrawListFlags_AntiAliasedFill)
    {
        // Anti-aliased Fill
        const float AA_SIZE = _FringeScale;
        const ImU32 col_trans = col & ~IM_COL32_A_MASK;
        const int idx_count = (points_count - 2) * 3 + points_count * 6;
        const int vtx_count = (points_count * 2);
        PrimReserve(idx_count, vtx_count);

        // Add indexes for fill
        unsigned int vtx_inner_idx = _VtxCurrentIdx;
        unsigned int vtx_outer_idx = _VtxCurrentIdx + 1;

        _Data->TempBuffer.reserve_discard((ImTriangulator::EstimateScratchBufferSize(points_count) + sizeof(ImVec2)) / sizeof(ImVec2));
        triangulator.Init(points, points_count, _Data->TempBuffer.Data);
        while (triangulator._TrianglesLeft > 0)
        {
            triangulator.GetNextTriangle(triangle);
            _IdxWritePtr[0] = (ImDrawIdx)(vtx_inner_idx + (triangle[0] << 1)); _IdxWritePtr[1] = (ImDrawIdx)(vtx_inner_idx + (triangle[1] << 1)); _IdxWritePtr[2] = (ImDrawIdx)(vtx_inner_idx + (triangle[2] << 1));
            _IdxWritePtr += 3;
        }

        // Compute normals
        _Data->TempBuffer.reserve_discard(points_count);
        ImVec2* temp_normals = _Data->TempBuffer.Data;
        for (int i0 = points_count - 1, i1 = 0; i1 < points_count; i0 = i1++)
        {
            const ImVec2& p0 = points[i0];
            const ImVec2& p1 = points[i1];
            float dx = p1.x - p0.x;
            float dy = p1.y - p0.y;
            IM_NORMALIZE2F_OVER_ZERO(dx, dy);
            temp_normals[i0].x = dy;
            temp_normals[i0].y = -dx;
        }

        for (int i0 = points_count - 1, i1 = 0; i1 < points_count; i0 = i1++)
        {
            // Average normals
            const ImVec2& n0 = temp_normals[i0];
            const ImVec2& n1 = temp_normals[i1];
            float dm_x = (n0.x + n1.x) * 0.5f;
            float dm_y = (n0.y + n1.y) * 0.5f;
            IM_FIXNORMAL2F(dm_x, dm_y);
            dm_x *= AA_SIZE * 0.5f;
            dm_y *= AA_SIZE * 0.5f;

            // Add vertices
            _VtxWritePtr[0].pos.x = (points[i1].x - dm_x); _VtxWritePtr[0].pos.y = (points[i1].y - dm_y); _VtxWritePtr[0].uv = uv; _VtxWritePtr[0].col = col;        // Inner
            _VtxWritePtr[1].pos.x = (points[i1].x + dm_x); _VtxWritePtr[1].pos.y = (points[i1].y + dm_y); _VtxWritePtr[1].uv = uv; _VtxWritePtr[1].col = col_trans;  // Outer
            _VtxWritePtr += 2;

            // Add indexes for fringes
            _IdxWritePtr[0] = (ImDrawIdx)(vtx_inner_idx + (i1 << 1)); _IdxWritePtr[1] = (ImDrawIdx)(vtx_inner_idx + (i0 << 1)); _IdxWritePtr[2] = (ImDrawIdx)(vtx_outer_idx + (i0 << 1));
            _IdxWritePtr[3] = (ImDrawIdx)(vtx_outer_idx + (i0 << 1)); _IdxWritePtr[4] = (ImDrawIdx)(vtx_outer_idx + (i1 << 1)); _IdxWritePtr[5] = (ImDrawIdx)(vtx_inner_idx + (i1 << 1));
            _IdxWritePtr += 6;
        }
        _VtxCurrentIdx += (ImDrawIdx)vtx_count;
    }
    else
    {
        // Non Anti-aliased Fill
        const int idx_count = (points_count - 2) * 3;
        const int vtx_count = points_count;
        PrimReserve(idx_count, vtx_count);
        for (int i = 0; i < vtx_count; i++)
        {
            _VtxWritePtr[0].pos = points[i]; _VtxWritePtr[0].uv = uv; _VtxWritePtr[0].col = col;
            _VtxWritePtr++;
        }
        _Data->TempBuffer.reserve_discard((ImTriangulator::EstimateScratchBufferSize(points_count) + sizeof(ImVec2)) / sizeof(ImVec2));
        triangulator.Init(points, points_count, _Data->TempBuffer.Data);
        while (triangulator._TrianglesLeft > 0)
        {
            triangulator.GetNextTriangle(triangle);
            _IdxWritePtr[0] = (ImDrawIdx)(_VtxCurrentIdx + triangle[0]); _IdxWritePtr[1] = (ImDrawIdx)(_VtxCurrentIdx + triangle[1]); _IdxWritePtr[2] = (ImDrawIdx)(_VtxCurrentIdx + triangle[2]);
            _IdxWritePtr += 3;
        }
        _VtxCurrentIdx += (ImDrawIdx)vtx_count;
    }
}

//-----------------------------------------------------------------------------
// [SECTION] ImDrawListSplitter
//-----------------------------------------------------------------------------
// FIXME: This may be a little confusing, trying to be a little too low-level/optimal instead of just doing vector swap..
//-----------------------------------------------------------------------------

void ImDrawListSplitter::ClearFreeMemory()
{
    for (int i = 0; i < _Channels.Size; i++)
    {
        if (i == _Current)
            memset(&_Channels[i], 0, sizeof(_Channels[i]));  // Current channel is a copy of CmdBuffer/IdxBuffer, don't destruct again
        _Channels[i]._CmdBuffer.clear();
        _Channels[i]._IdxBuffer.clear();
    }
    _Current = 0;
    _Count = 1;
    _Channels.clear();
}

void ImDrawListSplitter::Split(ImDrawList* draw_list, int channels_count)
{
    IM_UNUSED(draw_list);
    IM_ASSERT(_Current == 0 && _Count <= 1 && "Nested channel splitting is not supported. Please use separate instances of ImDrawListSplitter.");
    int old_channels_count = _Channels.Size;
    if (old_channels_count < channels_count)
    {
        _Channels.reserve(channels_count); // Avoid over reserving since this is likely to stay stable
        _Channels.resize(channels_count);
    }
    _Count = channels_count;

    // Channels[] (24/32 bytes each) hold storage that we'll swap with draw_list->_CmdBuffer/_IdxBuffer
    // The content of Channels[0] at this point doesn't matter. We clear it to make state tidy in a debugger but we don't strictly need to.
    // When we switch to the next channel, we'll copy draw_list->_CmdBuffer/_IdxBuffer into Channels[0] and then Channels[1] into draw_list->CmdBuffer/_IdxBuffer
    memset(&_Channels[0], 0, sizeof(ImDrawChannel));
    for (int i = 1; i < channels_count; i++)
    {
        if (i >= old_channels_count)
        {
            IM_PLACEMENT_NEW(&_Channels[i]) ImDrawChannel();
        }
        else
        {
            _Channels[i]._CmdBuffer.resize(0);
            _Channels[i]._IdxBuffer.resize(0);
        }
    }
}

void ImDrawListSplitter::Merge(ImDrawList* draw_list)
{
    // Note that we never use or rely on _Channels.Size because it is merely a buffer that we never shrink back to 0 to keep all sub-buffers ready for use.
    if (_Count <= 1)
        return;

    SetCurrentChannel(draw_list, 0);
    draw_list->_PopUnusedDrawCmd();

    // Calculate our final buffer sizes. Also fix the incorrect IdxOffset values in each command.
    int new_cmd_buffer_count = 0;
    int new_idx_buffer_count = 0;
    ImDrawCmd* last_cmd = (_Count > 0 && draw_list->CmdBuffer.Size > 0) ? &draw_list->CmdBuffer.back() : NULL;
    int idx_offset = last_cmd ? last_cmd->IdxOffset + last_cmd->ElemCount : 0;
    for (int i = 1; i < _Count; i++)
    {
        ImDrawChannel& ch = _Channels[i];
        if (ch._CmdBuffer.Size > 0 && ch._CmdBuffer.back().ElemCount == 0 && ch._CmdBuffer.back().UserCallback == NULL) // Equivalent of PopUnusedDrawCmd()
            ch._CmdBuffer.pop_back();

        if (ch._CmdBuffer.Size > 0 && last_cmd != NULL)
        {
            // Do not include ImDrawCmd_AreSequentialIdxOffset() in the compare as we rebuild IdxOffset values ourselves.
            // Manipulating IdxOffset (e.g. by reordering draw commands like done by RenderDimmedBackgroundBehindWindow()) is not supported within a splitter.
            ImDrawCmd* next_cmd = &ch._CmdBuffer[0];
            if (ImDrawCmd_HeaderCompare(last_cmd, next_cmd) == 0 && last_cmd->UserCallback == NULL && next_cmd->UserCallback == NULL)
            {
                // Merge previous channel last draw command with current channel first draw command if matching.
                last_cmd->ElemCount += next_cmd->ElemCount;
                idx_offset += next_cmd->ElemCount;
                ch._CmdBuffer.erase(ch._CmdBuffer.Data); // FIXME-OPT: Improve for multiple merges.
            }
        }
        if (ch._CmdBuffer.Size > 0)
            last_cmd = &ch._CmdBuffer.back();
        new_cmd_buffer_count += ch._CmdBuffer.Size;
        new_idx_buffer_count += ch._IdxBuffer.Size;
        for (int cmd_n = 0; cmd_n < ch._CmdBuffer.Size; cmd_n++)
        {
            ch._CmdBuffer.Data[cmd_n].IdxOffset = idx_offset;
            idx_offset += ch._CmdBuffer.Data[cmd_n].ElemCount;
        }
    }
    draw_list->CmdBuffer.resize(draw_list->CmdBuffer.Size + new_cmd_buffer_count);
    draw_list->IdxBuffer.resize(draw_list->IdxBuffer.Size + new_idx_buffer_count);

    // Write commands and indices in order (they are fairly small structures, we don't copy vertices only indices)
    ImDrawCmd* cmd_write = draw_list->CmdBuffer.Data + draw_list->CmdBuffer.Size - new_cmd_buffer_count;
    ImDrawIdx* idx_write = draw_list->IdxBuffer.Data + draw_list->IdxBuffer.Size - new_idx_buffer_count;
    for (int i = 1; i < _Count; i++)
    {
        ImDrawChannel& ch = _Channels[i];
        if (int sz = ch._CmdBuffer.Size) { memcpy(cmd_write, ch._CmdBuffer.Data, sz * sizeof(ImDrawCmd)); cmd_write += sz; }
        if (int sz = ch._IdxBuffer.Size) { memcpy(idx_write, ch._IdxBuffer.Data, sz * sizeof(ImDrawIdx)); idx_write += sz; }
    }
    draw_list->_IdxWritePtr = idx_write;

    // Ensure there's always a non-callback draw command trailing the command-buffer
    if (draw_list->CmdBuffer.Size == 0 || draw_list->CmdBuffer.back().UserCallback != NULL)
        draw_list->AddDrawCmd();

    // If current command is used with different settings we need to add a new command
    ImDrawCmd* curr_cmd = &draw_list->CmdBuffer.Data[draw_list->CmdBuffer.Size - 1];
    if (curr_cmd->ElemCount == 0)
        ImDrawCmd_HeaderCopy(curr_cmd, &draw_list->_CmdHeader); // Copy ClipRect, TextureId, VtxOffset
    else if (ImDrawCmd_HeaderCompare(curr_cmd, &draw_list->_CmdHeader) != 0)
        draw_list->AddDrawCmd();

    _Count = 1;
}

void ImDrawListSplitter::SetCurrentChannel(ImDrawList* draw_list, int idx)
{
    IM_ASSERT(idx >= 0 && idx < _Count);
    if (_Current == idx)
        return;

    // Overwrite ImVector (12/16 bytes), four times. This is merely a silly optimization instead of doing .swap()
    memcpy(&_Channels.Data[_Current]._CmdBuffer, &draw_list->CmdBuffer, sizeof(draw_list->CmdBuffer));
    memcpy(&_Channels.Data[_Current]._IdxBuffer, &draw_list->IdxBuffer, sizeof(draw_list->IdxBuffer));
    _Current = idx;
    memcpy(&draw_list->CmdBuffer, &_Channels.Data[idx]._CmdBuffer, sizeof(draw_list->CmdBuffer));
    memcpy(&draw_list->IdxBuffer, &_Channels.Data[idx]._IdxBuffer, sizeof(draw_list->IdxBuffer));
    draw_list->_IdxWritePtr = draw_list->IdxBuffer.Data + draw_list->IdxBuffer.Size;

    // If current command is used with different settings we need to add a new command
    ImDrawCmd* curr_cmd = (draw_list->CmdBuffer.Size == 0) ? NULL : &draw_list->CmdBuffer.Data[draw_list->CmdBuffer.Size - 1];
    if (curr_cmd == NULL)
        draw_list->AddDrawCmd();
    else if (curr_cmd->ElemCount == 0)
        ImDrawCmd_HeaderCopy(curr_cmd, &draw_list->_CmdHeader); // Copy ClipRect, TextureId, VtxOffset
    else if (ImDrawCmd_HeaderCompare(curr_cmd, &draw_list->_CmdHeader) != 0)
        draw_list->AddDrawCmd();
}

//-----------------------------------------------------------------------------
// [SECTION] ImDrawData
//-----------------------------------------------------------------------------

void ImDrawData::Clear()
{
    Valid = false;
    CmdListsCount = TotalIdxCount = TotalVtxCount = 0;
    CmdLists.resize(0); // The ImDrawList are NOT owned by ImDrawData but e.g. by ImGuiContext, so we don't clear them.
    DisplayPos = DisplaySize = FramebufferScale = ImVec2(0.0f, 0.0f);
    OwnerViewport = NULL;
}

// Important: 'out_list' is generally going to be draw_data->CmdLists, but may be another temporary list
// as long at it is expected that the result will be later merged into draw_data->CmdLists[].
void ImGui::AddDrawListToDrawDataEx(ImDrawData* draw_data, ImVector<ImDrawList*>* out_list, ImDrawList* draw_list)
{
    if (draw_list->CmdBuffer.Size == 0)
        return;
    if (draw_list->CmdBuffer.Size == 1 && draw_list->CmdBuffer[0].ElemCount == 0 && draw_list->CmdBuffer[0].UserCallback == NULL)
        return;

    // Draw list sanity check. Detect mismatch between PrimReserve() calls and incrementing _VtxCurrentIdx, _VtxWritePtr etc.
    // May trigger for you if you are using PrimXXX functions incorrectly.
    IM_ASSERT(draw_list->VtxBuffer.Size == 0 || draw_list->_VtxWritePtr == draw_list->VtxBuffer.Data + draw_list->VtxBuffer.Size);
    IM_ASSERT(draw_list->IdxBuffer.Size == 0 || draw_list->_IdxWritePtr == draw_list->IdxBuffer.Data + draw_list->IdxBuffer.Size);
    if (!(draw_list->Flags & ImDrawListFlags_AllowVtxOffset))
        IM_ASSERT((int)draw_list->_VtxCurrentIdx == draw_list->VtxBuffer.Size);

    // Check that draw_list doesn't use more vertices than indexable (default ImDrawIdx = unsigned short = 2 bytes = 64K vertices per ImDrawList = per window)
    // If this assert triggers because you are drawing lots of stuff manually:
    // - First, make sure you are coarse clipping yourself and not trying to draw many things outside visible bounds.
    //   Be mindful that the lower-level ImDrawList API doesn't filter vertices. Use the Metrics/Debugger window to inspect draw list contents.
    // - If you want large meshes with more than 64K vertices, you can either:
    //   (A) Handle the ImDrawCmd::VtxOffset value in your renderer backend, and set 'io.BackendFlags |= ImGuiBackendFlags_RendererHasVtxOffset'.
    //       Most example backends already support this from 1.71. Pre-1.71 backends won't.
    //       Some graphics API such as GL ES 1/2 don't have a way to offset the starting vertex so it is not supported for them.
    //   (B) Or handle 32-bit indices in your renderer backend, and uncomment '#define ImDrawIdx unsigned int' line in imconfig.h.
    //       Most example backends already support this. For example, the OpenGL example code detect index size at compile-time:
    //         glDrawElements(GL_TRIANGLES, (GLsizei)pcmd->ElemCount, sizeof(ImDrawIdx) == 2 ? GL_UNSIGNED_SHORT : GL_UNSIGNED_INT, idx_buffer_offset);
    //       Your own engine or render API may use different parameters or function calls to specify index sizes.
    //       2 and 4 bytes indices are generally supported by most graphics API.
    // - If for some reason neither of those solutions works for you, a workaround is to call BeginChild()/EndChild() before reaching
    //   the 64K limit to split your draw commands in multiple draw lists.
    if (sizeof(ImDrawIdx) == 2)
        IM_ASSERT(draw_list->_VtxCurrentIdx < (1 << 16) && "Too many vertices in ImDrawList using 16-bit indices. Read comment above");

    // Add to output list + records state in ImDrawData
    out_list->push_back(draw_list);
    draw_data->CmdListsCount++;
    draw_data->TotalVtxCount += draw_list->VtxBuffer.Size;
    draw_data->TotalIdxCount += draw_list->IdxBuffer.Size;
}

void ImDrawData::AddDrawList(ImDrawList* draw_list)
{
    IM_ASSERT(CmdLists.Size == CmdListsCount);
    draw_list->_PopUnusedDrawCmd();
    ImGui::AddDrawListToDrawDataEx(this, &CmdLists, draw_list);
}

// For backward compatibility: convert all buffers from indexed to de-indexed, in case you cannot render indexed. Note: this is slow and most likely a waste of resources. Always prefer indexed rendering!
void ImDrawData::DeIndexAllBuffers()
{
    ImVector<ImDrawVert> new_vtx_buffer;
    TotalVtxCount = TotalIdxCount = 0;
    for (int i = 0; i < CmdListsCount; i++)
    {
        ImDrawList* cmd_list = CmdLists[i];
        if (cmd_list->IdxBuffer.empty())
            continue;
        new_vtx_buffer.resize(cmd_list->IdxBuffer.Size);
        for (int j = 0; j < cmd_list->IdxBuffer.Size; j++)
            new_vtx_buffer[j] = cmd_list->VtxBuffer[cmd_list->IdxBuffer[j]];
        cmd_list->VtxBuffer.swap(new_vtx_buffer);
        cmd_list->IdxBuffer.resize(0);
        TotalVtxCount += cmd_list->VtxBuffer.Size;
    }
}

// Helper to scale the ClipRect field of each ImDrawCmd.
// Use if your final output buffer is at a different scale than draw_data->DisplaySize,
// or if there is a difference between your window resolution and framebuffer resolution.
void ImDrawData::ScaleClipRects(const ImVec2& fb_scale)
{
    for (ImDrawList* draw_list : CmdLists)
        for (ImDrawCmd& cmd : draw_list->CmdBuffer)
            cmd.ClipRect = ImVec4(cmd.ClipRect.x * fb_scale.x, cmd.ClipRect.y * fb_scale.y, cmd.ClipRect.z * fb_scale.x, cmd.ClipRect.w * fb_scale.y);
}

//-----------------------------------------------------------------------------
// [SECTION] Helpers ShadeVertsXXX functions
//-----------------------------------------------------------------------------

// Generic linear color gradient, write to RGB fields, leave A untouched.
void ImGui::ShadeVertsLinearColorGradientKeepAlpha(ImDrawList* draw_list, int vert_start_idx, int vert_end_idx, ImVec2 gradient_p0, ImVec2 gradient_p1, ImU32 col0, ImU32 col1)
{
    ImVec2 gradient_extent = gradient_p1 - gradient_p0;
    float gradient_inv_length2 = 1.0f / ImLengthSqr(gradient_extent);
    ImDrawVert* vert_start = draw_list->VtxBuffer.Data + vert_start_idx;
    ImDrawVert* vert_end = draw_list->VtxBuffer.Data + vert_end_idx;
    const int col0_r = (int)(col0 >> IM_COL32_R_SHIFT) & 0xFF;
    const int col0_g = (int)(col0 >> IM_COL32_G_SHIFT) & 0xFF;
    const int col0_b = (int)(col0 >> IM_COL32_B_SHIFT) & 0xFF;
    const int col_delta_r = ((int)(col1 >> IM_COL32_R_SHIFT) & 0xFF) - col0_r;
    const int col_delta_g = ((int)(col1 >> IM_COL32_G_SHIFT) & 0xFF) - col0_g;
    const int col_delta_b = ((int)(col1 >> IM_COL32_B_SHIFT) & 0xFF) - col0_b;
    for (ImDrawVert* vert = vert_start; vert < vert_end; vert++)
    {
        float d = ImDot(vert->pos - gradient_p0, gradient_extent);
        float t = ImClamp(d * gradient_inv_length2, 0.0f, 1.0f);
        int r = (int)(col0_r + col_delta_r * t);
        int g = (int)(col0_g + col_delta_g * t);
        int b = (int)(col0_b + col_delta_b * t);
        vert->col = (r << IM_COL32_R_SHIFT) | (g << IM_COL32_G_SHIFT) | (b << IM_COL32_B_SHIFT) | (vert->col & IM_COL32_A_MASK);
    }
}

// Distribute UV over (a, b) rectangle
void ImGui::ShadeVertsLinearUV(ImDrawList* draw_list, int vert_start_idx, int vert_end_idx, const ImVec2& a, const ImVec2& b, const ImVec2& uv_a, const ImVec2& uv_b, bool clamp)
{
    const ImVec2 size = b - a;
    const ImVec2 uv_size = uv_b - uv_a;
    const ImVec2 scale = ImVec2(
        size.x != 0.0f ? (uv_size.x / size.x) : 0.0f,
        size.y != 0.0f ? (uv_size.y / size.y) : 0.0f);

    ImDrawVert* vert_start = draw_list->VtxBuffer.Data + vert_start_idx;
    ImDrawVert* vert_end = draw_list->VtxBuffer.Data + vert_end_idx;
    if (clamp)
    {
        const ImVec2 min = ImMin(uv_a, uv_b);
        const ImVec2 max = ImMax(uv_a, uv_b);
        for (ImDrawVert* vertex = vert_start; vertex < vert_end; ++vertex)
            vertex->uv = ImClamp(uv_a + ImMul(ImVec2(vertex->pos.x, vertex->pos.y) - a, scale), min, max);
    }
    else
    {
        for (ImDrawVert* vertex = vert_start; vertex < vert_end; ++vertex)
            vertex->uv = uv_a + ImMul(ImVec2(vertex->pos.x, vertex->pos.y) - a, scale);
    }
}

void ImGui::ShadeVertsTransformPos(ImDrawList* draw_list, int vert_start_idx, int vert_end_idx, const ImVec2& pivot_in, float cos_a, float sin_a, const ImVec2& pivot_out)
{
    ImDrawVert* vert_start = draw_list->VtxBuffer.Data + vert_start_idx;
    ImDrawVert* vert_end = draw_list->VtxBuffer.Data + vert_end_idx;
    for (ImDrawVert* vertex = vert_start; vertex < vert_end; ++vertex)
        vertex->pos = ImRotate(vertex->pos- pivot_in, cos_a, sin_a) + pivot_out;
}

//-----------------------------------------------------------------------------
// [SECTION] ImFontConfig
//-----------------------------------------------------------------------------

ImFontConfig::ImFontConfig()
{
    memset(this, 0, sizeof(*this));
    FontDataOwnedByAtlas = true;
    OversampleH = 2;
    OversampleV = 1;
    GlyphMaxAdvanceX = FLT_MAX;
    RasterizerMultiply = 1.0f;
    RasterizerDensity = 1.0f;
    EllipsisChar = (ImWchar)-1;
}

//-----------------------------------------------------------------------------
// [SECTION] ImFontAtlas
//-----------------------------------------------------------------------------

// A work of art lies ahead! (. = white layer, X = black layer, others are blank)
// The 2x2 white texels on the top left are the ones we'll use everywhere in Dear ImGui to render filled shapes.
// (This is used when io.MouseDrawCursor = true)
const int FONT_ATLAS_DEFAULT_TEX_DATA_W = 122; // Actual texture will be 2 times that + 1 spacing.
const int FONT_ATLAS_DEFAULT_TEX_DATA_H = 27;
static const char FONT_ATLAS_DEFAULT_TEX_DATA_PIXELS[FONT_ATLAS_DEFAULT_TEX_DATA_W * FONT_ATLAS_DEFAULT_TEX_DATA_H + 1] =
{
    "..-         -XXXXXXX-    X    -           X           -XXXXXXX          -          XXXXXXX-     XX          - XX       XX "
    "..-         -X.....X-   X.X   -          X.X          -X.....X          -          X.....X-    X..X         -X..X     X..X"
    "---         -XXX.XXX-  X...X  -         X...X         -X....X           -           X....X-    X..X         -X...X   X...X"
    "X           -  X.X  - X.....X -        X.....X        -X...X            -            X...X-    X..X         - X...X X...X "
    "XX          -  X.X  -X.......X-       X.......X       -X..X.X           -           X.X..X-    X..X         -  X...X...X  "
    "X.X         -  X.X  -XXXX.XXXX-       XXXX.XXXX       -X.X X.X          -          X.X X.X-    X..XXX       -   X.....X   "
    "X..X        -  X.X  -   X.X   -          X.X          -XX   X.X         -         X.X   XX-    X..X..XXX    -    X...X    "
    "X...X       -  X.X  -   X.X   -    XX    X.X    XX    -      X.X        -        X.X      -    X..X..X..XX  -     X.X     "
    "X....X      -  X.X  -   X.X   -   X.X    X.X    X.X   -       X.X       -       X.X       -    X..X..X..X.X -    X...X    "
    "X.....X     -  X.X  -   X.X   -  X..X    X.X    X..X  -        X.X      -      X.X        -XXX X..X..X..X..X-   X.....X   "
    "X......X    -  X.X  -   X.X   - X...XXXXXX.XXXXXX...X -         X.X   XX-XX   X.X         -X..XX........X..X-  X...X...X  "
    "X.......X   -  X.X  -   X.X   -X.....................X-          X.X X.X-X.X X.X          -X...X...........X- X...X X...X "
    "X........X  -  X.X  -   X.X   - X...XXXXXX.XXXXXX...X -           X.X..X-X..X.X           - X..............X-X...X   X...X"
    "X.........X -XXX.XXX-   X.X   -  X..X    X.X    X..X  -            X...X-X...X            -  X.............X-X..X     X..X"
    "X..........X-X.....X-   X.X   -   X.X    X.X    X.X   -           X....X-X....X           -  X.............X- XX       XX "
    "X......XXXXX-XXXXXXX-   X.X   -    XX    X.X    XX    -          X.....X-X.....X          -   X............X--------------"
    "X...X..X    ---------   X.X   -          X.X          -          XXXXXXX-XXXXXXX          -   X...........X -             "
    "X..X X..X   -       -XXXX.XXXX-       XXXX.XXXX       -------------------------------------    X..........X -             "
    "X.X  X..X   -       -X.......X-       X.......X       -    XX           XX    -           -    X..........X -             "
    "XX    X..X  -       - X.....X -        X.....X        -   X.X           X.X   -           -     X........X  -             "
    "      X..X  -       -  X...X  -         X...X         -  X..X           X..X  -           -     X........X  -             "
    "       XX   -       -   X.X   -          X.X          - X...XXXXXXXXXXXXX...X -           -     XXXXXXXXXX  -             "
    "-------------       -    X    -           X           -X.....................X-           -------------------             "
    "                    ----------------------------------- X...XXXXXXXXXXXXX...X -                                           "
    "                                                      -  X..X           X..X  -                                           "
    "                                                      -   X.X           X.X   -                                           "
    "                                                      -    XX           XX    -                                           "
};

static const ImVec2 FONT_ATLAS_DEFAULT_TEX_CURSOR_DATA[ImGuiMouseCursor_COUNT][3] =
{
    // Pos ........ Size ......... Offset ......
    { ImVec2( 0,3), ImVec2(12,19), ImVec2( 0, 0) }, // ImGuiMouseCursor_Arrow
    { ImVec2(13,0), ImVec2( 7,16), ImVec2( 1, 8) }, // ImGuiMouseCursor_TextInput
    { ImVec2(31,0), ImVec2(23,23), ImVec2(11,11) }, // ImGuiMouseCursor_ResizeAll
    { ImVec2(21,0), ImVec2( 9,23), ImVec2( 4,11) }, // ImGuiMouseCursor_ResizeNS
    { ImVec2(55,18),ImVec2(23, 9), ImVec2(11, 4) }, // ImGuiMouseCursor_ResizeEW
    { ImVec2(73,0), ImVec2(17,17), ImVec2( 8, 8) }, // ImGuiMouseCursor_ResizeNESW
    { ImVec2(55,0), ImVec2(17,17), ImVec2( 8, 8) }, // ImGuiMouseCursor_ResizeNWSE
    { ImVec2(91,0), ImVec2(17,22), ImVec2( 5, 0) }, // ImGuiMouseCursor_Hand
    { ImVec2(109,0),ImVec2(13,15), ImVec2( 6, 7) }, // ImGuiMouseCursor_NotAllowed
};

ImFontAtlas::ImFontAtlas()
{
    memset(this, 0, sizeof(*this));
    TexGlyphPadding = 1;
    PackIdMouseCursors = PackIdLines = -1;
}

ImFontAtlas::~ImFontAtlas()
{
    IM_ASSERT(!Locked && "Cannot modify a locked ImFontAtlas between NewFrame() and EndFrame/Render()!");
    Clear();
}

void    ImFontAtlas::ClearInputData()
{
    IM_ASSERT(!Locked && "Cannot modify a locked ImFontAtlas between NewFrame() and EndFrame/Render()!");
    for (ImFontConfig& font_cfg : ConfigData)
        if (font_cfg.FontData && font_cfg.FontDataOwnedByAtlas)
        {
            IM_FREE(font_cfg.FontData);
            font_cfg.FontData = NULL;
        }

    // When clearing this we lose access to the font name and other information used to build the font.
    for (ImFont* font : Fonts)
        if (font->ConfigData >= ConfigData.Data && font->ConfigData < ConfigData.Data + ConfigData.Size)
        {
            font->ConfigData = NULL;
            font->ConfigDataCount = 0;
        }
    ConfigData.clear();
    CustomRects.clear();
    PackIdMouseCursors = PackIdLines = -1;
    // Important: we leave TexReady untouched
}

void    ImFontAtlas::ClearTexData()
{
    IM_ASSERT(!Locked && "Cannot modify a locked ImFontAtlas between NewFrame() and EndFrame/Render()!");
    if (TexPixelsAlpha8)
        IM_FREE(TexPixelsAlpha8);
    if (TexPixelsRGBA32)
        IM_FREE(TexPixelsRGBA32);
    TexPixelsAlpha8 = NULL;
    TexPixelsRGBA32 = NULL;
    TexPixelsUseColors = false;
    // Important: we leave TexReady untouched
}

void    ImFontAtlas::ClearFonts()
{
    IM_ASSERT(!Locked && "Cannot modify a locked ImFontAtlas between NewFrame() and EndFrame/Render()!");
    Fonts.clear_delete();
    TexReady = false;
}

void    ImFontAtlas::Clear()
{
    ClearInputData();
    ClearTexData();
    ClearFonts();
}

void    ImFontAtlas::GetTexDataAsAlpha8(unsigned char** out_pixels, int* out_width, int* out_height, int* out_bytes_per_pixel)
{
    // Build atlas on demand
    if (TexPixelsAlpha8 == NULL)
        Build();

    *out_pixels = TexPixelsAlpha8;
    if (out_width) *out_width = TexWidth;
    if (out_height) *out_height = TexHeight;
    if (out_bytes_per_pixel) *out_bytes_per_pixel = 1;
}

void    ImFontAtlas::GetTexDataAsRGBA32(unsigned char** out_pixels, int* out_width, int* out_height, int* out_bytes_per_pixel)
{
    // Convert to RGBA32 format on demand
    // Although it is likely to be the most commonly used format, our font rendering is 1 channel / 8 bpp
    if (!TexPixelsRGBA32)
    {
        unsigned char* pixels = NULL;
        GetTexDataAsAlpha8(&pixels, NULL, NULL);
        if (pixels)
        {
            TexPixelsRGBA32 = (unsigned int*)IM_ALLOC((size_t)TexWidth * (size_t)TexHeight * 4);
            const unsigned char* src = pixels;
            unsigned int* dst = TexPixelsRGBA32;
            for (int n = TexWidth * TexHeight; n > 0; n--)
                *dst++ = IM_COL32(255, 255, 255, (unsigned int)(*src++));
        }
    }

    *out_pixels = (unsigned char*)TexPixelsRGBA32;
    if (out_width) *out_width = TexWidth;
    if (out_height) *out_height = TexHeight;
    if (out_bytes_per_pixel) *out_bytes_per_pixel = 4;
}

ImFont* ImFontAtlas::AddFont(const ImFontConfig* font_cfg)
{
    IM_ASSERT(!Locked && "Cannot modify a locked ImFontAtlas between NewFrame() and EndFrame/Render()!");
    IM_ASSERT(font_cfg->FontData != NULL && font_cfg->FontDataSize > 0);
    IM_ASSERT(font_cfg->SizePixels > 0.0f);

    // Create new font
    if (!font_cfg->MergeMode)
        Fonts.push_back(IM_NEW(ImFont));
    else
        IM_ASSERT(!Fonts.empty() && "Cannot use MergeMode for the first font"); // When using MergeMode make sure that a font has already been added before. You can use ImGui::GetIO().Fonts->AddFontDefault() to add the default imgui font.

    ConfigData.push_back(*font_cfg);
    ImFontConfig& new_font_cfg = ConfigData.back();
    if (new_font_cfg.DstFont == NULL)
        new_font_cfg.DstFont = Fonts.back();
    if (!new_font_cfg.FontDataOwnedByAtlas)
    {
        new_font_cfg.FontData = IM_ALLOC(new_font_cfg.FontDataSize);
        new_font_cfg.FontDataOwnedByAtlas = true;
        memcpy(new_font_cfg.FontData, font_cfg->FontData, (size_t)new_font_cfg.FontDataSize);
    }

    if (new_font_cfg.DstFont->EllipsisChar == (ImWchar)-1)
        new_font_cfg.DstFont->EllipsisChar = font_cfg->EllipsisChar;

    ImFontAtlasUpdateConfigDataPointers(this);

    // Invalidate texture
    TexReady = false;
    ClearTexData();
    return new_font_cfg.DstFont;
}

// Default font TTF is compressed with stb_compress then base85 encoded (see misc/fonts/binary_to_compressed_c.cpp for encoder)
static unsigned int stb_decompress_length(const unsigned char* input);
static unsigned int stb_decompress(unsigned char* output, const unsigned char* input, unsigned int length);
static const char*  GetDefaultCompressedFontDataTTFBase85();
static unsigned int Decode85Byte(char c)                                    { return c >= '\\' ? c-36 : c-35; }
static void         Decode85(const unsigned char* src, unsigned char* dst)
{
    while (*src)
    {
        unsigned int tmp = Decode85Byte(src[0]) + 85 * (Decode85Byte(src[1]) + 85 * (Decode85Byte(src[2]) + 85 * (Decode85Byte(src[3]) + 85 * Decode85Byte(src[4]))));
        dst[0] = ((tmp >> 0) & 0xFF); dst[1] = ((tmp >> 8) & 0xFF); dst[2] = ((tmp >> 16) & 0xFF); dst[3] = ((tmp >> 24) & 0xFF);   // We can't assume little-endianness.
        src += 5;
        dst += 4;
    }
}

// Load embedded ProggyClean.ttf at size 13, disable oversampling
ImFont* ImFontAtlas::AddFontDefault(const ImFontConfig* font_cfg_template)
{
    ImFontConfig font_cfg = font_cfg_template ? *font_cfg_template : ImFontConfig();
    if (!font_cfg_template)
    {
        font_cfg.OversampleH = font_cfg.OversampleV = 1;
        font_cfg.PixelSnapH = true;
    }
    if (font_cfg.SizePixels <= 0.0f)
        font_cfg.SizePixels = 13.0f * 1.0f;
    if (font_cfg.Name[0] == '\0')
        ImFormatString(font_cfg.Name, IM_ARRAYSIZE(font_cfg.Name), "ProggyClean.ttf, %dpx", (int)font_cfg.SizePixels);
    font_cfg.EllipsisChar = (ImWchar)0x0085;
    font_cfg.GlyphOffset.y = 1.0f * IM_TRUNC(font_cfg.SizePixels / 13.0f);  // Add +1 offset per 13 units

    const char* ttf_compressed_base85 = GetDefaultCompressedFontDataTTFBase85();
    const ImWchar* glyph_ranges = font_cfg.GlyphRanges != NULL ? font_cfg.GlyphRanges : GetGlyphRangesDefault();
    ImFont* font = AddFontFromMemoryCompressedBase85TTF(ttf_compressed_base85, font_cfg.SizePixels, &font_cfg, glyph_ranges);
    return font;
}

ImFont* ImFontAtlas::AddFontFromFileTTF(const char* filename, float size_pixels, const ImFontConfig* font_cfg_template, const ImWchar* glyph_ranges)
{
    IM_ASSERT(!Locked && "Cannot modify a locked ImFontAtlas between NewFrame() and EndFrame/Render()!");
    size_t data_size = 0;
    void* data = ImFileLoadToMemory(filename, "rb", &data_size, 0);
    if (!data)
    {
        IM_ASSERT_USER_ERROR(0, "Could not load font file!");
        return NULL;
    }
    ImFontConfig font_cfg = font_cfg_template ? *font_cfg_template : ImFontConfig();
    if (font_cfg.Name[0] == '\0')
    {
        // Store a short copy of filename into into the font name for convenience
        const char* p;
        for (p = filename + strlen(filename); p > filename && p[-1] != '/' && p[-1] != '\\'; p--) {}
        ImFormatString(font_cfg.Name, IM_ARRAYSIZE(font_cfg.Name), "%s, %.0fpx", p, size_pixels);
    }
    return AddFontFromMemoryTTF(data, (int)data_size, size_pixels, &font_cfg, glyph_ranges);
}

// NB: Transfer ownership of 'ttf_data' to ImFontAtlas, unless font_cfg_template->FontDataOwnedByAtlas == false. Owned TTF buffer will be deleted after Build().
ImFont* ImFontAtlas::AddFontFromMemoryTTF(void* font_data, int font_data_size, float size_pixels, const ImFontConfig* font_cfg_template, const ImWchar* glyph_ranges)
{
    IM_ASSERT(!Locked && "Cannot modify a locked ImFontAtlas between NewFrame() and EndFrame/Render()!");
    ImFontConfig font_cfg = font_cfg_template ? *font_cfg_template : ImFontConfig();
    IM_ASSERT(font_cfg.FontData == NULL);
    IM_ASSERT(font_data_size > 100 && "Incorrect value for font_data_size!"); // Heuristic to prevent accidentally passing a wrong value to font_data_size.
    font_cfg.FontData = font_data;
    font_cfg.FontDataSize = font_data_size;
    font_cfg.SizePixels = size_pixels > 0.0f ? size_pixels : font_cfg.SizePixels;
    if (glyph_ranges)
        font_cfg.GlyphRanges = glyph_ranges;
    return AddFont(&font_cfg);
}

ImFont* ImFontAtlas::AddFontFromMemoryCompressedTTF(const void* compressed_ttf_data, int compressed_ttf_size, float size_pixels, const ImFontConfig* font_cfg_template, const ImWchar* glyph_ranges)
{
    const unsigned int buf_decompressed_size = stb_decompress_length((const unsigned char*)compressed_ttf_data);
    unsigned char* buf_decompressed_data = (unsigned char*)IM_ALLOC(buf_decompressed_size);
    stb_decompress(buf_decompressed_data, (const unsigned char*)compressed_ttf_data, (unsigned int)compressed_ttf_size);

    ImFontConfig font_cfg = font_cfg_template ? *font_cfg_template : ImFontConfig();
    IM_ASSERT(font_cfg.FontData == NULL);
    font_cfg.FontDataOwnedByAtlas = true;
    return AddFontFromMemoryTTF(buf_decompressed_data, (int)buf_decompressed_size, size_pixels, &font_cfg, glyph_ranges);
}

ImFont* ImFontAtlas::AddFontFromMemoryCompressedBase85TTF(const char* compressed_ttf_data_base85, float size_pixels, const ImFontConfig* font_cfg, const ImWchar* glyph_ranges)
{
    int compressed_ttf_size = (((int)strlen(compressed_ttf_data_base85) + 4) / 5) * 4;
    void* compressed_ttf = IM_ALLOC((size_t)compressed_ttf_size);
    Decode85((const unsigned char*)compressed_ttf_data_base85, (unsigned char*)compressed_ttf);
    ImFont* font = AddFontFromMemoryCompressedTTF(compressed_ttf, compressed_ttf_size, size_pixels, font_cfg, glyph_ranges);
    IM_FREE(compressed_ttf);
    return font;
}

int ImFontAtlas::AddCustomRectRegular(int width, int height)
{
    IM_ASSERT(width > 0 && width <= 0xFFFF);
    IM_ASSERT(height > 0 && height <= 0xFFFF);
    ImFontAtlasCustomRect r;
    r.Width = (unsigned short)width;
    r.Height = (unsigned short)height;
    CustomRects.push_back(r);
    return CustomRects.Size - 1; // Return index
}

int ImFontAtlas::AddCustomRectFontGlyph(ImFont* font, ImWchar id, int width, int height, float advance_x, const ImVec2& offset)
{
#ifdef IMGUI_USE_WCHAR32
    IM_ASSERT(id <= IM_UNICODE_CODEPOINT_MAX);
#endif
    IM_ASSERT(font != NULL);
    IM_ASSERT(width > 0 && width <= 0xFFFF);
    IM_ASSERT(height > 0 && height <= 0xFFFF);
    ImFontAtlasCustomRect r;
    r.Width = (unsigned short)width;
    r.Height = (unsigned short)height;
    r.GlyphID = id;
    r.GlyphAdvanceX = advance_x;
    r.GlyphOffset = offset;
    r.Font = font;
    CustomRects.push_back(r);
    return CustomRects.Size - 1; // Return index
}

void ImFontAtlas::CalcCustomRectUV(const ImFontAtlasCustomRect* rect, ImVec2* out_uv_min, ImVec2* out_uv_max) const
{
    IM_ASSERT(TexWidth > 0 && TexHeight > 0);   // Font atlas needs to be built before we can calculate UV coordinates
    IM_ASSERT(rect->IsPacked());                // Make sure the rectangle has been packed
    *out_uv_min = ImVec2((float)rect->X * TexUvScale.x, (float)rect->Y * TexUvScale.y);
    *out_uv_max = ImVec2((float)(rect->X + rect->Width) * TexUvScale.x, (float)(rect->Y + rect->Height) * TexUvScale.y);
}

bool ImFontAtlas::GetMouseCursorTexData(ImGuiMouseCursor cursor_type, ImVec2* out_offset, ImVec2* out_size, ImVec2 out_uv_border[2], ImVec2 out_uv_fill[2])
{
    if (cursor_type <= ImGuiMouseCursor_None || cursor_type >= ImGuiMouseCursor_COUNT)
        return false;
    if (Flags & ImFontAtlasFlags_NoMouseCursors)
        return false;

    IM_ASSERT(PackIdMouseCursors != -1);
    ImFontAtlasCustomRect* r = GetCustomRectByIndex(PackIdMouseCursors);
    ImVec2 pos = FONT_ATLAS_DEFAULT_TEX_CURSOR_DATA[cursor_type][0] + ImVec2((float)r->X, (float)r->Y);
    ImVec2 size = FONT_ATLAS_DEFAULT_TEX_CURSOR_DATA[cursor_type][1];
    *out_size = size;
    *out_offset = FONT_ATLAS_DEFAULT_TEX_CURSOR_DATA[cursor_type][2];
    out_uv_border[0] = (pos) * TexUvScale;
    out_uv_border[1] = (pos + size) * TexUvScale;
    pos.x += FONT_ATLAS_DEFAULT_TEX_DATA_W + 1;
    out_uv_fill[0] = (pos) * TexUvScale;
    out_uv_fill[1] = (pos + size) * TexUvScale;
    return true;
}

bool    ImFontAtlas::Build()
{
    IM_ASSERT(!Locked && "Cannot modify a locked ImFontAtlas between NewFrame() and EndFrame/Render()!");

    // Default font is none are specified
    if (ConfigData.Size == 0)
        AddFontDefault();

    // Select builder
    // - Note that we do not reassign to atlas->FontBuilderIO, since it is likely to point to static data which
    //   may mess with some hot-reloading schemes. If you need to assign to this (for dynamic selection) AND are
    //   using a hot-reloading scheme that messes up static data, store your own instance of ImFontBuilderIO somewhere
    //   and point to it instead of pointing directly to return value of the GetBuilderXXX functions.
    const ImFontBuilderIO* builder_io = FontBuilderIO;
    if (builder_io == NULL)
    {
#ifdef IMGUI_ENABLE_FREETYPE
        builder_io = ImGuiFreeType::GetBuilderForFreeType();
#elif defined(IMGUI_ENABLE_STB_TRUETYPE)
        builder_io = ImFontAtlasGetBuilderForStbTruetype();
#else
        IM_ASSERT(0); // Invalid Build function
#endif
    }

    // Build
    return builder_io->FontBuilder_Build(this);
}

void    ImFontAtlasBuildMultiplyCalcLookupTable(unsigned char out_table[256], float in_brighten_factor)
{
    for (unsigned int i = 0; i < 256; i++)
    {
        unsigned int value = (unsigned int)(i * in_brighten_factor);
        out_table[i] = value > 255 ? 255 : (value & 0xFF);
    }
}

void    ImFontAtlasBuildMultiplyRectAlpha8(const unsigned char table[256], unsigned char* pixels, int x, int y, int w, int h, int stride)
{
    IM_ASSERT_PARANOID(w <= stride);
    unsigned char* data = pixels + x + y * stride;
    for (int j = h; j > 0; j--, data += stride - w)
        for (int i = w; i > 0; i--, data++)
            *data = table[*data];
}

#ifdef IMGUI_ENABLE_STB_TRUETYPE
// Temporary data for one source font (multiple source fonts can be merged into one destination ImFont)
// (C++03 doesn't allow instancing ImVector<> with function-local types so we declare the type here.)
struct ImFontBuildSrcData
{
    stbtt_fontinfo      FontInfo;
    stbtt_pack_range    PackRange;          // Hold the list of codepoints to pack (essentially points to Codepoints.Data)
    stbrp_rect*         Rects;              // Rectangle to pack. We first fill in their size and the packer will give us their position.
    stbtt_packedchar*   PackedChars;        // Output glyphs
    const ImWchar*      SrcRanges;          // Ranges as requested by user (user is allowed to request too much, e.g. 0x0020..0xFFFF)
    int                 DstIndex;           // Index into atlas->Fonts[] and dst_tmp_array[]
    int                 GlyphsHighest;      // Highest requested codepoint
    int                 GlyphsCount;        // Glyph count (excluding missing glyphs and glyphs already set by an earlier source font)
    ImBitVector         GlyphsSet;          // Glyph bit map (random access, 1-bit per codepoint. This will be a maximum of 8KB)
    ImVector<int>       GlyphsList;         // Glyph codepoints list (flattened version of GlyphsSet)
};

// Temporary data for one destination ImFont* (multiple source fonts can be merged into one destination ImFont)
struct ImFontBuildDstData
{
    int                 SrcCount;           // Number of source fonts targeting this destination font.
    int                 GlyphsHighest;
    int                 GlyphsCount;
    ImBitVector         GlyphsSet;          // This is used to resolve collision when multiple sources are merged into a same destination font.
};

static void UnpackBitVectorToFlatIndexList(const ImBitVector* in, ImVector<int>* out)
{
    IM_ASSERT(sizeof(in->Storage.Data[0]) == sizeof(int));
    const ImU32* it_begin = in->Storage.begin();
    const ImU32* it_end = in->Storage.end();
    for (const ImU32* it = it_begin; it < it_end; it++)
        if (ImU32 entries_32 = *it)
            for (ImU32 bit_n = 0; bit_n < 32; bit_n++)
                if (entries_32 & ((ImU32)1 << bit_n))
                    out->push_back((int)(((it - it_begin) << 5) + bit_n));
}

static bool ImFontAtlasBuildWithStbTruetype(ImFontAtlas* atlas)
{
    IM_ASSERT(atlas->ConfigData.Size > 0);

    ImFontAtlasBuildInit(atlas);

    // Clear atlas
    atlas->TexID = (ImTextureID)NULL;
    atlas->TexWidth = atlas->TexHeight = 0;
    atlas->TexUvScale = ImVec2(0.0f, 0.0f);
    atlas->TexUvWhitePixel = ImVec2(0.0f, 0.0f);
    atlas->ClearTexData();

    // Temporary storage for building
    ImVector<ImFontBuildSrcData> src_tmp_array;
    ImVector<ImFontBuildDstData> dst_tmp_array;
    src_tmp_array.resize(atlas->ConfigData.Size);
    dst_tmp_array.resize(atlas->Fonts.Size);
    memset(src_tmp_array.Data, 0, (size_t)src_tmp_array.size_in_bytes());
    memset(dst_tmp_array.Data, 0, (size_t)dst_tmp_array.size_in_bytes());

    // 1. Initialize font loading structure, check font data validity
    for (int src_i = 0; src_i < atlas->ConfigData.Size; src_i++)
    {
        ImFontBuildSrcData& src_tmp = src_tmp_array[src_i];
        ImFontConfig& cfg = atlas->ConfigData[src_i];
        IM_ASSERT(cfg.DstFont && (!cfg.DstFont->IsLoaded() || cfg.DstFont->ContainerAtlas == atlas));

        // Find index from cfg.DstFont (we allow the user to set cfg.DstFont. Also it makes casual debugging nicer than when storing indices)
        src_tmp.DstIndex = -1;
        for (int output_i = 0; output_i < atlas->Fonts.Size && src_tmp.DstIndex == -1; output_i++)
            if (cfg.DstFont == atlas->Fonts[output_i])
                src_tmp.DstIndex = output_i;
        if (src_tmp.DstIndex == -1)
        {
            IM_ASSERT(src_tmp.DstIndex != -1); // cfg.DstFont not pointing within atlas->Fonts[] array?
            return false;
        }
        // Initialize helper structure for font loading and verify that the TTF/OTF data is correct
        const int font_offset = stbtt_GetFontOffsetForIndex((unsigned char*)cfg.FontData, cfg.FontNo);
        IM_ASSERT(font_offset >= 0 && "FontData is incorrect, or FontNo cannot be found.");
        if (!stbtt_InitFont(&src_tmp.FontInfo, (unsigned char*)cfg.FontData, font_offset))
        {
            IM_ASSERT(0 && "stbtt_InitFont(): failed to parse FontData. It is correct and complete? Check FontDataSize.");
            return false;
        }

        // Measure highest codepoints
        ImFontBuildDstData& dst_tmp = dst_tmp_array[src_tmp.DstIndex];
        src_tmp.SrcRanges = cfg.GlyphRanges ? cfg.GlyphRanges : atlas->GetGlyphRangesDefault();
        for (const ImWchar* src_range = src_tmp.SrcRanges; src_range[0] && src_range[1]; src_range += 2)
        {
            // Check for valid range. This may also help detect *some* dangling pointers, because a common
            // user error is to setup ImFontConfig::GlyphRanges with a pointer to data that isn't persistent.
            IM_ASSERT(src_range[0] <= src_range[1]);
            src_tmp.GlyphsHighest = ImMax(src_tmp.GlyphsHighest, (int)src_range[1]);
        }
        dst_tmp.SrcCount++;
        dst_tmp.GlyphsHighest = ImMax(dst_tmp.GlyphsHighest, src_tmp.GlyphsHighest);
    }

    // 2. For every requested codepoint, check for their presence in the font data, and handle redundancy or overlaps between source fonts to avoid unused glyphs.
    int total_glyphs_count = 0;
    for (int src_i = 0; src_i < src_tmp_array.Size; src_i++)
    {
        ImFontBuildSrcData& src_tmp = src_tmp_array[src_i];
        ImFontBuildDstData& dst_tmp = dst_tmp_array[src_tmp.DstIndex];
        src_tmp.GlyphsSet.Create(src_tmp.GlyphsHighest + 1);
        if (dst_tmp.GlyphsSet.Storage.empty())
            dst_tmp.GlyphsSet.Create(dst_tmp.GlyphsHighest + 1);

        for (const ImWchar* src_range = src_tmp.SrcRanges; src_range[0] && src_range[1]; src_range += 2)
            for (unsigned int codepoint = src_range[0]; codepoint <= src_range[1]; codepoint++)
            {
                if (dst_tmp.GlyphsSet.TestBit(codepoint))    // Don't overwrite existing glyphs. We could make this an option for MergeMode (e.g. MergeOverwrite==true)
                    continue;
                if (!stbtt_FindGlyphIndex(&src_tmp.FontInfo, codepoint))    // It is actually in the font?
                    continue;

                // Add to avail set/counters
                src_tmp.GlyphsCount++;
                dst_tmp.GlyphsCount++;
                src_tmp.GlyphsSet.SetBit(codepoint);
                dst_tmp.GlyphsSet.SetBit(codepoint);
                total_glyphs_count++;
            }
    }

    // 3. Unpack our bit map into a flat list (we now have all the Unicode points that we know are requested _and_ available _and_ not overlapping another)
    for (int src_i = 0; src_i < src_tmp_array.Size; src_i++)
    {
        ImFontBuildSrcData& src_tmp = src_tmp_array[src_i];
        src_tmp.GlyphsList.reserve(src_tmp.GlyphsCount);
        UnpackBitVectorToFlatIndexList(&src_tmp.GlyphsSet, &src_tmp.GlyphsList);
        src_tmp.GlyphsSet.Clear();
        IM_ASSERT(src_tmp.GlyphsList.Size == src_tmp.GlyphsCount);
    }
    for (int dst_i = 0; dst_i < dst_tmp_array.Size; dst_i++)
        dst_tmp_array[dst_i].GlyphsSet.Clear();
    dst_tmp_array.clear();

    // Allocate packing character data and flag packed characters buffer as non-packed (x0=y0=x1=y1=0)
    // (We technically don't need to zero-clear buf_rects, but let's do it for the sake of sanity)
    ImVector<stbrp_rect> buf_rects;
    ImVector<stbtt_packedchar> buf_packedchars;
    buf_rects.resize(total_glyphs_count);
    buf_packedchars.resize(total_glyphs_count);
    memset(buf_rects.Data, 0, (size_t)buf_rects.size_in_bytes());
    memset(buf_packedchars.Data, 0, (size_t)buf_packedchars.size_in_bytes());

    // 4. Gather glyphs sizes so we can pack them in our virtual canvas.
    int total_surface = 0;
    int buf_rects_out_n = 0;
    int buf_packedchars_out_n = 0;
    for (int src_i = 0; src_i < src_tmp_array.Size; src_i++)
    {
        ImFontBuildSrcData& src_tmp = src_tmp_array[src_i];
        if (src_tmp.GlyphsCount == 0)
            continue;

        src_tmp.Rects = &buf_rects[buf_rects_out_n];
        src_tmp.PackedChars = &buf_packedchars[buf_packedchars_out_n];
        buf_rects_out_n += src_tmp.GlyphsCount;
        buf_packedchars_out_n += src_tmp.GlyphsCount;

        // Convert our ranges in the format stb_truetype wants
        ImFontConfig& cfg = atlas->ConfigData[src_i];
        src_tmp.PackRange.font_size = cfg.SizePixels * cfg.RasterizerDensity;
        src_tmp.PackRange.first_unicode_codepoint_in_range = 0;
        src_tmp.PackRange.array_of_unicode_codepoints = src_tmp.GlyphsList.Data;
        src_tmp.PackRange.num_chars = src_tmp.GlyphsList.Size;
        src_tmp.PackRange.chardata_for_range = src_tmp.PackedChars;
        src_tmp.PackRange.h_oversample = (unsigned char)cfg.OversampleH;
        src_tmp.PackRange.v_oversample = (unsigned char)cfg.OversampleV;

        // Gather the sizes of all rectangles we will need to pack (this loop is based on stbtt_PackFontRangesGatherRects)
        const float scale = (cfg.SizePixels > 0.0f) ? stbtt_ScaleForPixelHeight(&src_tmp.FontInfo, cfg.SizePixels * cfg.RasterizerDensity) : stbtt_ScaleForMappingEmToPixels(&src_tmp.FontInfo, -cfg.SizePixels * cfg.RasterizerDensity);
        const int padding = atlas->TexGlyphPadding;
        for (int glyph_i = 0; glyph_i < src_tmp.GlyphsList.Size; glyph_i++)
        {
            int x0, y0, x1, y1;
            const int glyph_index_in_font = stbtt_FindGlyphIndex(&src_tmp.FontInfo, src_tmp.GlyphsList[glyph_i]);
            IM_ASSERT(glyph_index_in_font != 0);
            stbtt_GetGlyphBitmapBoxSubpixel(&src_tmp.FontInfo, glyph_index_in_font, scale * cfg.OversampleH, scale * cfg.OversampleV, 0, 0, &x0, &y0, &x1, &y1);
            src_tmp.Rects[glyph_i].w = (stbrp_coord)(x1 - x0 + padding + cfg.OversampleH - 1);
            src_tmp.Rects[glyph_i].h = (stbrp_coord)(y1 - y0 + padding + cfg.OversampleV - 1);
            total_surface += src_tmp.Rects[glyph_i].w * src_tmp.Rects[glyph_i].h;
        }
    }

    // We need a width for the skyline algorithm, any width!
    // The exact width doesn't really matter much, but some API/GPU have texture size limitations and increasing width can decrease height.
    // User can override TexDesiredWidth and TexGlyphPadding if they wish, otherwise we use a simple heuristic to select the width based on expected surface.
    const int surface_sqrt = (int)ImSqrt((float)total_surface) + 1;
    atlas->TexHeight = 0;
    if (atlas->TexDesiredWidth > 0)
        atlas->TexWidth = atlas->TexDesiredWidth;
    else
        atlas->TexWidth = (surface_sqrt >= 4096 * 0.7f) ? 4096 : (surface_sqrt >= 2048 * 0.7f) ? 2048 : (surface_sqrt >= 1024 * 0.7f) ? 1024 : 512;

    // 5. Start packing
    // Pack our extra data rectangles first, so it will be on the upper-left corner of our texture (UV will have small values).
    const int TEX_HEIGHT_MAX = 1024 * 32;
    stbtt_pack_context spc = {};
    stbtt_PackBegin(&spc, NULL, atlas->TexWidth, TEX_HEIGHT_MAX, 0, atlas->TexGlyphPadding, NULL);
    ImFontAtlasBuildPackCustomRects(atlas, spc.pack_info);

    // 6. Pack each source font. No rendering yet, we are working with rectangles in an infinitely tall texture at this point.
    for (int src_i = 0; src_i < src_tmp_array.Size; src_i++)
    {
        ImFontBuildSrcData& src_tmp = src_tmp_array[src_i];
        if (src_tmp.GlyphsCount == 0)
            continue;

        stbrp_pack_rects((stbrp_context*)spc.pack_info, src_tmp.Rects, src_tmp.GlyphsCount);

        // Extend texture height and mark missing glyphs as non-packed so we won't render them.
        // FIXME: We are not handling packing failure here (would happen if we got off TEX_HEIGHT_MAX or if a single if larger than TexWidth?)
        for (int glyph_i = 0; glyph_i < src_tmp.GlyphsCount; glyph_i++)
            if (src_tmp.Rects[glyph_i].was_packed)
                atlas->TexHeight = ImMax(atlas->TexHeight, src_tmp.Rects[glyph_i].y + src_tmp.Rects[glyph_i].h);
    }

    // 7. Allocate texture
    atlas->TexHeight = (atlas->Flags & ImFontAtlasFlags_NoPowerOfTwoHeight) ? (atlas->TexHeight + 1) : ImUpperPowerOfTwo(atlas->TexHeight);
    atlas->TexUvScale = ImVec2(1.0f / atlas->TexWidth, 1.0f / atlas->TexHeight);
    atlas->TexPixelsAlpha8 = (unsigned char*)IM_ALLOC(atlas->TexWidth * atlas->TexHeight);
    memset(atlas->TexPixelsAlpha8, 0, atlas->TexWidth * atlas->TexHeight);
    spc.pixels = atlas->TexPixelsAlpha8;
    spc.height = atlas->TexHeight;

    // 8. Render/rasterize font characters into the texture
    for (int src_i = 0; src_i < src_tmp_array.Size; src_i++)
    {
        ImFontConfig& cfg = atlas->ConfigData[src_i];
        ImFontBuildSrcData& src_tmp = src_tmp_array[src_i];
        if (src_tmp.GlyphsCount == 0)
            continue;

        stbtt_PackFontRangesRenderIntoRects(&spc, &src_tmp.FontInfo, &src_tmp.PackRange, 1, src_tmp.Rects);

        // Apply multiply operator
        if (cfg.RasterizerMultiply != 1.0f)
        {
            unsigned char multiply_table[256];
            ImFontAtlasBuildMultiplyCalcLookupTable(multiply_table, cfg.RasterizerMultiply);
            stbrp_rect* r = &src_tmp.Rects[0];
            for (int glyph_i = 0; glyph_i < src_tmp.GlyphsCount; glyph_i++, r++)
                if (r->was_packed)
                    ImFontAtlasBuildMultiplyRectAlpha8(multiply_table, atlas->TexPixelsAlpha8, r->x, r->y, r->w, r->h, atlas->TexWidth * 1);
        }
        src_tmp.Rects = NULL;
    }

    // End packing
    stbtt_PackEnd(&spc);
    buf_rects.clear();

    // 9. Setup ImFont and glyphs for runtime
    for (int src_i = 0; src_i < src_tmp_array.Size; src_i++)
    {
        // When merging fonts with MergeMode=true:
        // - We can have multiple input fonts writing into a same destination font.
        // - dst_font->ConfigData is != from cfg which is our source configuration.
        ImFontBuildSrcData& src_tmp = src_tmp_array[src_i];
        ImFontConfig& cfg = atlas->ConfigData[src_i];
        ImFont* dst_font = cfg.DstFont;

        const float font_scale = stbtt_ScaleForPixelHeight(&src_tmp.FontInfo, cfg.SizePixels);
        int unscaled_ascent, unscaled_descent, unscaled_line_gap;
        stbtt_GetFontVMetrics(&src_tmp.FontInfo, &unscaled_ascent, &unscaled_descent, &unscaled_line_gap);

        const float ascent = ImCeil(unscaled_ascent * font_scale);
        const float descent = ImFloor(unscaled_descent * font_scale);
        ImFontAtlasBuildSetupFont(atlas, dst_font, &cfg, ascent, descent);
        const float font_off_x = cfg.GlyphOffset.x;
        const float font_off_y = cfg.GlyphOffset.y + IM_ROUND(dst_font->Ascent);

        const float inv_rasterization_scale = 1.0f / cfg.RasterizerDensity;

        for (int glyph_i = 0; glyph_i < src_tmp.GlyphsCount; glyph_i++)
        {
            // Register glyph
            const int codepoint = src_tmp.GlyphsList[glyph_i];
            const stbtt_packedchar& pc = src_tmp.PackedChars[glyph_i];
            stbtt_aligned_quad q;
            float unused_x = 0.0f, unused_y = 0.0f;
            stbtt_GetPackedQuad(src_tmp.PackedChars, atlas->TexWidth, atlas->TexHeight, glyph_i, &unused_x, &unused_y, &q, 0);
            float x0 = q.x0 * inv_rasterization_scale + font_off_x;
            float y0 = q.y0 * inv_rasterization_scale + font_off_y;
            float x1 = q.x1 * inv_rasterization_scale + font_off_x;
            float y1 = q.y1 * inv_rasterization_scale + font_off_y;
            dst_font->AddGlyph(&cfg, (ImWchar)codepoint, x0, y0, x1, y1, q.s0, q.t0, q.s1, q.t1, pc.xadvance * inv_rasterization_scale);
        }
    }

    // Cleanup
    src_tmp_array.clear_destruct();

    ImFontAtlasBuildFinish(atlas);
    return true;
}

const ImFontBuilderIO* ImFontAtlasGetBuilderForStbTruetype()
{
    static ImFontBuilderIO io;
    io.FontBuilder_Build = ImFontAtlasBuildWithStbTruetype;
    return &io;
}

#endif // IMGUI_ENABLE_STB_TRUETYPE

void ImFontAtlasUpdateConfigDataPointers(ImFontAtlas* atlas)
{
    for (ImFontConfig& font_cfg : atlas->ConfigData)
    {
        ImFont* font = font_cfg.DstFont;
        if (!font_cfg.MergeMode)
        {
            font->ConfigData = &font_cfg;
            font->ConfigDataCount = 0;
        }
        font->ConfigDataCount++;
    }
}

void ImFontAtlasBuildSetupFont(ImFontAtlas* atlas, ImFont* font, ImFontConfig* font_config, float ascent, float descent)
{
    if (!font_config->MergeMode)
    {
        font->ClearOutputData();
        font->FontSize = font_config->SizePixels;
        IM_ASSERT(font->ConfigData == font_config);
        font->ContainerAtlas = atlas;
        font->Ascent = ascent;
        font->Descent = descent;
    }
}

void ImFontAtlasBuildPackCustomRects(ImFontAtlas* atlas, void* stbrp_context_opaque)
{
    stbrp_context* pack_context = (stbrp_context*)stbrp_context_opaque;
    IM_ASSERT(pack_context != NULL);

    ImVector<ImFontAtlasCustomRect>& user_rects = atlas->CustomRects;
    IM_ASSERT(user_rects.Size >= 1); // We expect at least the default custom rects to be registered, else something went wrong.
#ifdef __GNUC__
    if (user_rects.Size < 1) { __builtin_unreachable(); } // Workaround for GCC bug if IM_ASSERT() is defined to conditionally throw (see #5343)
#endif

    ImVector<stbrp_rect> pack_rects;
    pack_rects.resize(user_rects.Size);
    memset(pack_rects.Data, 0, (size_t)pack_rects.size_in_bytes());
    for (int i = 0; i < user_rects.Size; i++)
    {
        pack_rects[i].w = user_rects[i].Width;
        pack_rects[i].h = user_rects[i].Height;
    }
    stbrp_pack_rects(pack_context, &pack_rects[0], pack_rects.Size);
    for (int i = 0; i < pack_rects.Size; i++)
        if (pack_rects[i].was_packed)
        {
            user_rects[i].X = (unsigned short)pack_rects[i].x;
            user_rects[i].Y = (unsigned short)pack_rects[i].y;
            IM_ASSERT(pack_rects[i].w == user_rects[i].Width && pack_rects[i].h == user_rects[i].Height);
            atlas->TexHeight = ImMax(atlas->TexHeight, pack_rects[i].y + pack_rects[i].h);
        }
}

void ImFontAtlasBuildRender8bppRectFromString(ImFontAtlas* atlas, int x, int y, int w, int h, const char* in_str, char in_marker_char, unsigned char in_marker_pixel_value)
{
    IM_ASSERT(x >= 0 && x + w <= atlas->TexWidth);
    IM_ASSERT(y >= 0 && y + h <= atlas->TexHeight);
    unsigned char* out_pixel = atlas->TexPixelsAlpha8 + x + (y * atlas->TexWidth);
    for (int off_y = 0; off_y < h; off_y++, out_pixel += atlas->TexWidth, in_str += w)
        for (int off_x = 0; off_x < w; off_x++)
            out_pixel[off_x] = (in_str[off_x] == in_marker_char) ? in_marker_pixel_value : 0x00;
}

void ImFontAtlasBuildRender32bppRectFromString(ImFontAtlas* atlas, int x, int y, int w, int h, const char* in_str, char in_marker_char, unsigned int in_marker_pixel_value)
{
    IM_ASSERT(x >= 0 && x + w <= atlas->TexWidth);
    IM_ASSERT(y >= 0 && y + h <= atlas->TexHeight);
    unsigned int* out_pixel = atlas->TexPixelsRGBA32 + x + (y * atlas->TexWidth);
    for (int off_y = 0; off_y < h; off_y++, out_pixel += atlas->TexWidth, in_str += w)
        for (int off_x = 0; off_x < w; off_x++)
            out_pixel[off_x] = (in_str[off_x] == in_marker_char) ? in_marker_pixel_value : IM_COL32_BLACK_TRANS;
}

static void ImFontAtlasBuildRenderDefaultTexData(ImFontAtlas* atlas)
{
    ImFontAtlasCustomRect* r = atlas->GetCustomRectByIndex(atlas->PackIdMouseCursors);
    IM_ASSERT(r->IsPacked());

    const int w = atlas->TexWidth;
    if (!(atlas->Flags & ImFontAtlasFlags_NoMouseCursors))
    {
        // Render/copy pixels
        IM_ASSERT(r->Width == FONT_ATLAS_DEFAULT_TEX_DATA_W * 2 + 1 && r->Height == FONT_ATLAS_DEFAULT_TEX_DATA_H);
        const int x_for_white = r->X;
        const int x_for_black = r->X + FONT_ATLAS_DEFAULT_TEX_DATA_W + 1;
        if (atlas->TexPixelsAlpha8 != NULL)
        {
            ImFontAtlasBuildRender8bppRectFromString(atlas, x_for_white, r->Y, FONT_ATLAS_DEFAULT_TEX_DATA_W, FONT_ATLAS_DEFAULT_TEX_DATA_H, FONT_ATLAS_DEFAULT_TEX_DATA_PIXELS, '.', 0xFF);
            ImFontAtlasBuildRender8bppRectFromString(atlas, x_for_black, r->Y, FONT_ATLAS_DEFAULT_TEX_DATA_W, FONT_ATLAS_DEFAULT_TEX_DATA_H, FONT_ATLAS_DEFAULT_TEX_DATA_PIXELS, 'X', 0xFF);
        }
        else
        {
            ImFontAtlasBuildRender32bppRectFromString(atlas, x_for_white, r->Y, FONT_ATLAS_DEFAULT_TEX_DATA_W, FONT_ATLAS_DEFAULT_TEX_DATA_H, FONT_ATLAS_DEFAULT_TEX_DATA_PIXELS, '.', IM_COL32_WHITE);
            ImFontAtlasBuildRender32bppRectFromString(atlas, x_for_black, r->Y, FONT_ATLAS_DEFAULT_TEX_DATA_W, FONT_ATLAS_DEFAULT_TEX_DATA_H, FONT_ATLAS_DEFAULT_TEX_DATA_PIXELS, 'X', IM_COL32_WHITE);
        }
    }
    else
    {
        // Render 4 white pixels
        IM_ASSERT(r->Width == 2 && r->Height == 2);
        const int offset = (int)r->X + (int)r->Y * w;
        if (atlas->TexPixelsAlpha8 != NULL)
        {
            atlas->TexPixelsAlpha8[offset] = atlas->TexPixelsAlpha8[offset + 1] = atlas->TexPixelsAlpha8[offset + w] = atlas->TexPixelsAlpha8[offset + w + 1] = 0xFF;
        }
        else
        {
            atlas->TexPixelsRGBA32[offset] = atlas->TexPixelsRGBA32[offset + 1] = atlas->TexPixelsRGBA32[offset + w] = atlas->TexPixelsRGBA32[offset + w + 1] = IM_COL32_WHITE;
        }
    }
    atlas->TexUvWhitePixel = ImVec2((r->X + 0.5f) * atlas->TexUvScale.x, (r->Y + 0.5f) * atlas->TexUvScale.y);
}

static void ImFontAtlasBuildRenderLinesTexData(ImFontAtlas* atlas)
{
    if (atlas->Flags & ImFontAtlasFlags_NoBakedLines)
        return;

    // This generates a triangular shape in the texture, with the various line widths stacked on top of each other to allow interpolation between them
    ImFontAtlasCustomRect* r = atlas->GetCustomRectByIndex(atlas->PackIdLines);
    IM_ASSERT(r->IsPacked());
    for (unsigned int n = 0; n < IM_DRAWLIST_TEX_LINES_WIDTH_MAX + 1; n++) // +1 because of the zero-width row
    {
        // Each line consists of at least two empty pixels at the ends, with a line of solid pixels in the middle
        unsigned int y = n;
        unsigned int line_width = n;
        unsigned int pad_left = (r->Width - line_width) / 2;
        unsigned int pad_right = r->Width - (pad_left + line_width);

        // Write each slice
        IM_ASSERT(pad_left + line_width + pad_right == r->Width && y < r->Height); // Make sure we're inside the texture bounds before we start writing pixels
        if (atlas->TexPixelsAlpha8 != NULL)
        {
            unsigned char* write_ptr = &atlas->TexPixelsAlpha8[r->X + ((r->Y + y) * atlas->TexWidth)];
            for (unsigned int i = 0; i < pad_left; i++)
                *(write_ptr + i) = 0x00;

            for (unsigned int i = 0; i < line_width; i++)
                *(write_ptr + pad_left + i) = 0xFF;

            for (unsigned int i = 0; i < pad_right; i++)
                *(write_ptr + pad_left + line_width + i) = 0x00;
        }
        else
        {
            unsigned int* write_ptr = &atlas->TexPixelsRGBA32[r->X + ((r->Y + y) * atlas->TexWidth)];
            for (unsigned int i = 0; i < pad_left; i++)
                *(write_ptr + i) = IM_COL32(255, 255, 255, 0);

            for (unsigned int i = 0; i < line_width; i++)
                *(write_ptr + pad_left + i) = IM_COL32_WHITE;

            for (unsigned int i = 0; i < pad_right; i++)
                *(write_ptr + pad_left + line_width + i) = IM_COL32(255, 255, 255, 0);
        }

        // Calculate UVs for this line
        ImVec2 uv0 = ImVec2((float)(r->X + pad_left - 1), (float)(r->Y + y)) * atlas->TexUvScale;
        ImVec2 uv1 = ImVec2((float)(r->X + pad_left + line_width + 1), (float)(r->Y + y + 1)) * atlas->TexUvScale;
        float half_v = (uv0.y + uv1.y) * 0.5f; // Calculate a constant V in the middle of the row to avoid sampling artifacts
        atlas->TexUvLines[n] = ImVec4(uv0.x, half_v, uv1.x, half_v);
    }
}

// Note: this is called / shared by both the stb_truetype and the FreeType builder
void ImFontAtlasBuildInit(ImFontAtlas* atlas)
{
    // Round font size
    // - We started rounding in 1.90 WIP (18991) as our layout system currently doesn't support non-rounded font size well yet.
    // - Note that using io.FontGlobalScale or SetWindowFontScale(), with are legacy-ish, partially supported features, can still lead to unrounded sizes.
    // - We may support it better later and remove this rounding.
    for (ImFontConfig& cfg : atlas->ConfigData)
       cfg.SizePixels = ImTrunc(cfg.SizePixels);

    // Register texture region for mouse cursors or standard white pixels
    if (atlas->PackIdMouseCursors < 0)
    {
        if (!(atlas->Flags & ImFontAtlasFlags_NoMouseCursors))
            atlas->PackIdMouseCursors = atlas->AddCustomRectRegular(FONT_ATLAS_DEFAULT_TEX_DATA_W * 2 + 1, FONT_ATLAS_DEFAULT_TEX_DATA_H);
        else
            atlas->PackIdMouseCursors = atlas->AddCustomRectRegular(2, 2);
    }

    // Register texture region for thick lines
    // The +2 here is to give space for the end caps, whilst height +1 is to accommodate the fact we have a zero-width row
    if (atlas->PackIdLines < 0)
    {
        if (!(atlas->Flags & ImFontAtlasFlags_NoBakedLines))
            atlas->PackIdLines = atlas->AddCustomRectRegular(IM_DRAWLIST_TEX_LINES_WIDTH_MAX + 2, IM_DRAWLIST_TEX_LINES_WIDTH_MAX + 1);
    }
}

// This is called/shared by both the stb_truetype and the FreeType builder.
void ImFontAtlasBuildFinish(ImFontAtlas* atlas)
{
    // Render into our custom data blocks
    IM_ASSERT(atlas->TexPixelsAlpha8 != NULL || atlas->TexPixelsRGBA32 != NULL);
    ImFontAtlasBuildRenderDefaultTexData(atlas);
    ImFontAtlasBuildRenderLinesTexData(atlas);

    // Register custom rectangle glyphs
    for (int i = 0; i < atlas->CustomRects.Size; i++)
    {
        const ImFontAtlasCustomRect* r = &atlas->CustomRects[i];
        if (r->Font == NULL || r->GlyphID == 0)
            continue;

        // Will ignore ImFontConfig settings: GlyphMinAdvanceX, GlyphMinAdvanceY, GlyphExtraSpacing, PixelSnapH
        IM_ASSERT(r->Font->ContainerAtlas == atlas);
        ImVec2 uv0, uv1;
        atlas->CalcCustomRectUV(r, &uv0, &uv1);
        r->Font->AddGlyph(NULL, (ImWchar)r->GlyphID, r->GlyphOffset.x, r->GlyphOffset.y, r->GlyphOffset.x + r->Width, r->GlyphOffset.y + r->Height, uv0.x, uv0.y, uv1.x, uv1.y, r->GlyphAdvanceX);
    }

    // Build all fonts lookup tables
    for (ImFont* font : atlas->Fonts)
        if (font->DirtyLookupTables)
            font->BuildLookupTable();

    atlas->TexReady = true;
}

// Retrieve list of range (2 int per range, values are inclusive)
const ImWchar*   ImFontAtlas::GetGlyphRangesDefault()
{
    static const ImWchar ranges[] =
    {
        0x0020, 0x00FF, // Basic Latin + Latin Supplement
        0,
    };
    return &ranges[0];
}

const ImWchar*   ImFontAtlas::GetGlyphRangesGreek()
{
    static const ImWchar ranges[] =
    {
        0x0020, 0x00FF, // Basic Latin + Latin Supplement
        0x0370, 0x03FF, // Greek and Coptic
        0,
    };
    return &ranges[0];
}

const ImWchar*  ImFontAtlas::GetGlyphRangesKorean()
{
    static const ImWchar ranges[] =
    {
        0x0020, 0x00FF, // Basic Latin + Latin Supplement
        0x3131, 0x3163, // Korean alphabets
        0xAC00, 0xD7A3, // Korean characters
        0xFFFD, 0xFFFD, // Invalid
        0,
    };
    return &ranges[0];
}

const ImWchar*  ImFontAtlas::GetGlyphRangesChineseFull()
{
    static const ImWchar ranges[] =
    {
        0x0020, 0x00FF, // Basic Latin + Latin Supplement
        0x2000, 0x206F, // General Punctuation
        0x3000, 0x30FF, // CJK Symbols and Punctuations, Hiragana, Katakana
        0x31F0, 0x31FF, // Katakana Phonetic Extensions
        0xFF00, 0xFFEF, // Half-width characters
        0xFFFD, 0xFFFD, // Invalid
        0x4e00, 0x9FAF, // CJK Ideograms
        0,
    };
    return &ranges[0];
}

static void UnpackAccumulativeOffsetsIntoRanges(int base_codepoint, const short* accumulative_offsets, int accumulative_offsets_count, ImWchar* out_ranges)
{
    for (int n = 0; n < accumulative_offsets_count; n++, out_ranges += 2)
    {
        out_ranges[0] = out_ranges[1] = (ImWchar)(base_codepoint + accumulative_offsets[n]);
        base_codepoint += accumulative_offsets[n];
    }
    out_ranges[0] = 0;
}

//-------------------------------------------------------------------------
// [SECTION] ImFontAtlas glyph ranges helpers
//-------------------------------------------------------------------------

const ImWchar*  ImFontAtlas::GetGlyphRangesChineseSimplifiedCommon()
{
    // Store 2500 regularly used characters for Simplified Chinese.
    // Sourced from https://zh.wiktionary.org/wiki/%E9%99%84%E5%BD%95:%E7%8E%B0%E4%BB%A3%E6%B1%89%E8%AF%AD%E5%B8%B8%E7%94%A8%E5%AD%97%E8%A1%A8
    // This table covers 97.97% of all characters used during the month in July, 1987.
    // You can use ImFontGlyphRangesBuilder to create your own ranges derived from this, by merging existing ranges or adding new characters.
    // (Stored as accumulative offsets from the initial unicode codepoint 0x4E00. This encoding is designed to helps us compact the source code size.)
    static const short accumulative_offsets_from_0x4E00[] =
    {
        0,1,2,4,1,1,1,1,2,1,3,2,1,2,2,1,1,1,1,1,5,2,1,2,3,3,3,2,2,4,1,1,1,2,1,5,2,3,1,2,1,2,1,1,2,1,1,2,2,1,4,1,1,1,1,5,10,1,2,19,2,1,2,1,2,1,2,1,2,
        1,5,1,6,3,2,1,2,2,1,1,1,4,8,5,1,1,4,1,1,3,1,2,1,5,1,2,1,1,1,10,1,1,5,2,4,6,1,4,2,2,2,12,2,1,1,6,1,1,1,4,1,1,4,6,5,1,4,2,2,4,10,7,1,1,4,2,4,
        2,1,4,3,6,10,12,5,7,2,14,2,9,1,1,6,7,10,4,7,13,1,5,4,8,4,1,1,2,28,5,6,1,1,5,2,5,20,2,2,9,8,11,2,9,17,1,8,6,8,27,4,6,9,20,11,27,6,68,2,2,1,1,
        1,2,1,2,2,7,6,11,3,3,1,1,3,1,2,1,1,1,1,1,3,1,1,8,3,4,1,5,7,2,1,4,4,8,4,2,1,2,1,1,4,5,6,3,6,2,12,3,1,3,9,2,4,3,4,1,5,3,3,1,3,7,1,5,1,1,1,1,2,
        3,4,5,2,3,2,6,1,1,2,1,7,1,7,3,4,5,15,2,2,1,5,3,22,19,2,1,1,1,1,2,5,1,1,1,6,1,1,12,8,2,9,18,22,4,1,1,5,1,16,1,2,7,10,15,1,1,6,2,4,1,2,4,1,6,
        1,1,3,2,4,1,6,4,5,1,2,1,1,2,1,10,3,1,3,2,1,9,3,2,5,7,2,19,4,3,6,1,1,1,1,1,4,3,2,1,1,1,2,5,3,1,1,1,2,2,1,1,2,1,1,2,1,3,1,1,1,3,7,1,4,1,1,2,1,
        1,2,1,2,4,4,3,8,1,1,1,2,1,3,5,1,3,1,3,4,6,2,2,14,4,6,6,11,9,1,15,3,1,28,5,2,5,5,3,1,3,4,5,4,6,14,3,2,3,5,21,2,7,20,10,1,2,19,2,4,28,28,2,3,
        2,1,14,4,1,26,28,42,12,40,3,52,79,5,14,17,3,2,2,11,3,4,6,3,1,8,2,23,4,5,8,10,4,2,7,3,5,1,1,6,3,1,2,2,2,5,28,1,1,7,7,20,5,3,29,3,17,26,1,8,4,
        27,3,6,11,23,5,3,4,6,13,24,16,6,5,10,25,35,7,3,2,3,3,14,3,6,2,6,1,4,2,3,8,2,1,1,3,3,3,4,1,1,13,2,2,4,5,2,1,14,14,1,2,2,1,4,5,2,3,1,14,3,12,
        3,17,2,16,5,1,2,1,8,9,3,19,4,2,2,4,17,25,21,20,28,75,1,10,29,103,4,1,2,1,1,4,2,4,1,2,3,24,2,2,2,1,1,2,1,3,8,1,1,1,2,1,1,3,1,1,1,6,1,5,3,1,1,
        1,3,4,1,1,5,2,1,5,6,13,9,16,1,1,1,1,3,2,3,2,4,5,2,5,2,2,3,7,13,7,2,2,1,1,1,1,2,3,3,2,1,6,4,9,2,1,14,2,14,2,1,18,3,4,14,4,11,41,15,23,15,23,
        176,1,3,4,1,1,1,1,5,3,1,2,3,7,3,1,1,2,1,2,4,4,6,2,4,1,9,7,1,10,5,8,16,29,1,1,2,2,3,1,3,5,2,4,5,4,1,1,2,2,3,3,7,1,6,10,1,17,1,44,4,6,2,1,1,6,
        5,4,2,10,1,6,9,2,8,1,24,1,2,13,7,8,8,2,1,4,1,3,1,3,3,5,2,5,10,9,4,9,12,2,1,6,1,10,1,1,7,7,4,10,8,3,1,13,4,3,1,6,1,3,5,2,1,2,17,16,5,2,16,6,
        1,4,2,1,3,3,6,8,5,11,11,1,3,3,2,4,6,10,9,5,7,4,7,4,7,1,1,4,2,1,3,6,8,7,1,6,11,5,5,3,24,9,4,2,7,13,5,1,8,82,16,61,1,1,1,4,2,2,16,10,3,8,1,1,
        6,4,2,1,3,1,1,1,4,3,8,4,2,2,1,1,1,1,1,6,3,5,1,1,4,6,9,2,1,1,1,2,1,7,2,1,6,1,5,4,4,3,1,8,1,3,3,1,3,2,2,2,2,3,1,6,1,2,1,2,1,3,7,1,8,2,1,2,1,5,
        2,5,3,5,10,1,2,1,1,3,2,5,11,3,9,3,5,1,1,5,9,1,2,1,5,7,9,9,8,1,3,3,3,6,8,2,3,2,1,1,32,6,1,2,15,9,3,7,13,1,3,10,13,2,14,1,13,10,2,1,3,10,4,15,
        2,15,15,10,1,3,9,6,9,32,25,26,47,7,3,2,3,1,6,3,4,3,2,8,5,4,1,9,4,2,2,19,10,6,2,3,8,1,2,2,4,2,1,9,4,4,4,6,4,8,9,2,3,1,1,1,1,3,5,5,1,3,8,4,6,
        2,1,4,12,1,5,3,7,13,2,5,8,1,6,1,2,5,14,6,1,5,2,4,8,15,5,1,23,6,62,2,10,1,1,8,1,2,2,10,4,2,2,9,2,1,1,3,2,3,1,5,3,3,2,1,3,8,1,1,1,11,3,1,1,4,
        3,7,1,14,1,2,3,12,5,2,5,1,6,7,5,7,14,11,1,3,1,8,9,12,2,1,11,8,4,4,2,6,10,9,13,1,1,3,1,5,1,3,2,4,4,1,18,2,3,14,11,4,29,4,2,7,1,3,13,9,2,2,5,
        3,5,20,7,16,8,5,72,34,6,4,22,12,12,28,45,36,9,7,39,9,191,1,1,1,4,11,8,4,9,2,3,22,1,1,1,1,4,17,1,7,7,1,11,31,10,2,4,8,2,3,2,1,4,2,16,4,32,2,
        3,19,13,4,9,1,5,2,14,8,1,1,3,6,19,6,5,1,16,6,2,10,8,5,1,2,3,1,5,5,1,11,6,6,1,3,3,2,6,3,8,1,1,4,10,7,5,7,7,5,8,9,2,1,3,4,1,1,3,1,3,3,2,6,16,
        1,4,6,3,1,10,6,1,3,15,2,9,2,10,25,13,9,16,6,2,2,10,11,4,3,9,1,2,6,6,5,4,30,40,1,10,7,12,14,33,6,3,6,7,3,1,3,1,11,14,4,9,5,12,11,49,18,51,31,
        140,31,2,2,1,5,1,8,1,10,1,4,4,3,24,1,10,1,3,6,6,16,3,4,5,2,1,4,2,57,10,6,22,2,22,3,7,22,6,10,11,36,18,16,33,36,2,5,5,1,1,1,4,10,1,4,13,2,7,
        5,2,9,3,4,1,7,43,3,7,3,9,14,7,9,1,11,1,1,3,7,4,18,13,1,14,1,3,6,10,73,2,2,30,6,1,11,18,19,13,22,3,46,42,37,89,7,3,16,34,2,2,3,9,1,7,1,1,1,2,
        2,4,10,7,3,10,3,9,5,28,9,2,6,13,7,3,1,3,10,2,7,2,11,3,6,21,54,85,2,1,4,2,2,1,39,3,21,2,2,5,1,1,1,4,1,1,3,4,15,1,3,2,4,4,2,3,8,2,20,1,8,7,13,
        4,1,26,6,2,9,34,4,21,52,10,4,4,1,5,12,2,11,1,7,2,30,12,44,2,30,1,1,3,6,16,9,17,39,82,2,2,24,7,1,7,3,16,9,14,44,2,1,2,1,2,3,5,2,4,1,6,7,5,3,
        2,6,1,11,5,11,2,1,18,19,8,1,3,24,29,2,1,3,5,2,2,1,13,6,5,1,46,11,3,5,1,1,5,8,2,10,6,12,6,3,7,11,2,4,16,13,2,5,1,1,2,2,5,2,28,5,2,23,10,8,4,
        4,22,39,95,38,8,14,9,5,1,13,5,4,3,13,12,11,1,9,1,27,37,2,5,4,4,63,211,95,2,2,2,1,3,5,2,1,1,2,2,1,1,1,3,2,4,1,2,1,1,5,2,2,1,1,2,3,1,3,1,1,1,
        3,1,4,2,1,3,6,1,1,3,7,15,5,3,2,5,3,9,11,4,2,22,1,6,3,8,7,1,4,28,4,16,3,3,25,4,4,27,27,1,4,1,2,2,7,1,3,5,2,28,8,2,14,1,8,6,16,25,3,3,3,14,3,
        3,1,1,2,1,4,6,3,8,4,1,1,1,2,3,6,10,6,2,3,18,3,2,5,5,4,3,1,5,2,5,4,23,7,6,12,6,4,17,11,9,5,1,1,10,5,12,1,1,11,26,33,7,3,6,1,17,7,1,5,12,1,11,
        2,4,1,8,14,17,23,1,2,1,7,8,16,11,9,6,5,2,6,4,16,2,8,14,1,11,8,9,1,1,1,9,25,4,11,19,7,2,15,2,12,8,52,7,5,19,2,16,4,36,8,1,16,8,24,26,4,6,2,9,
        5,4,36,3,28,12,25,15,37,27,17,12,59,38,5,32,127,1,2,9,17,14,4,1,2,1,1,8,11,50,4,14,2,19,16,4,17,5,4,5,26,12,45,2,23,45,104,30,12,8,3,10,2,2,
        3,3,1,4,20,7,2,9,6,15,2,20,1,3,16,4,11,15,6,134,2,5,59,1,2,2,2,1,9,17,3,26,137,10,211,59,1,2,4,1,4,1,1,1,2,6,2,3,1,1,2,3,2,3,1,3,4,4,2,3,3,
        1,4,3,1,7,2,2,3,1,2,1,3,3,3,2,2,3,2,1,3,14,6,1,3,2,9,6,15,27,9,34,145,1,1,2,1,1,1,1,2,1,1,1,1,2,2,2,3,1,2,1,1,1,2,3,5,8,3,5,2,4,1,3,2,2,2,12,
        4,1,1,1,10,4,5,1,20,4,16,1,15,9,5,12,2,9,2,5,4,2,26,19,7,1,26,4,30,12,15,42,1,6,8,172,1,1,4,2,1,1,11,2,2,4,2,1,2,1,10,8,1,2,1,4,5,1,2,5,1,8,
        4,1,3,4,2,1,6,2,1,3,4,1,2,1,1,1,1,12,5,7,2,4,3,1,1,1,3,3,6,1,2,2,3,3,3,2,1,2,12,14,11,6,6,4,12,2,8,1,7,10,1,35,7,4,13,15,4,3,23,21,28,52,5,
        26,5,6,1,7,10,2,7,53,3,2,1,1,1,2,163,532,1,10,11,1,3,3,4,8,2,8,6,2,2,23,22,4,2,2,4,2,1,3,1,3,3,5,9,8,2,1,2,8,1,10,2,12,21,20,15,105,2,3,1,1,
        3,2,3,1,1,2,5,1,4,15,11,19,1,1,1,1,5,4,5,1,1,2,5,3,5,12,1,2,5,1,11,1,1,15,9,1,4,5,3,26,8,2,1,3,1,1,15,19,2,12,1,2,5,2,7,2,19,2,20,6,26,7,5,
        2,2,7,34,21,13,70,2,128,1,1,2,1,1,2,1,1,3,2,2,2,15,1,4,1,3,4,42,10,6,1,49,85,8,1,2,1,1,4,4,2,3,6,1,5,7,4,3,211,4,1,2,1,2,5,1,2,4,2,2,6,5,6,
        10,3,4,48,100,6,2,16,296,5,27,387,2,2,3,7,16,8,5,38,15,39,21,9,10,3,7,59,13,27,21,47,5,21,6
    };
    static ImWchar base_ranges[] = // not zero-terminated
    {
        0x0020, 0x00FF, // Basic Latin + Latin Supplement
        0x2000, 0x206F, // General Punctuation
        0x3000, 0x30FF, // CJK Symbols and Punctuations, Hiragana, Katakana
        0x31F0, 0x31FF, // Katakana Phonetic Extensions
        0xFF00, 0xFFEF, // Half-width characters
        0xFFFD, 0xFFFD  // Invalid
    };
    static ImWchar full_ranges[IM_ARRAYSIZE(base_ranges) + IM_ARRAYSIZE(accumulative_offsets_from_0x4E00) * 2 + 1] = { 0 };
    if (!full_ranges[0])
    {
        memcpy(full_ranges, base_ranges, sizeof(base_ranges));
        UnpackAccumulativeOffsetsIntoRanges(0x4E00, accumulative_offsets_from_0x4E00, IM_ARRAYSIZE(accumulative_offsets_from_0x4E00), full_ranges + IM_ARRAYSIZE(base_ranges));
    }
    return &full_ranges[0];
}

const ImWchar*  ImFontAtlas::GetGlyphRangesJapanese()
{
    // 2999 ideograms code points for Japanese
    // - 2136 Joyo (meaning "for regular use" or "for common use") Kanji code points
    // - 863 Jinmeiyo (meaning "for personal name") Kanji code points
    // - Sourced from official information provided by the government agencies of Japan:
    //   - List of Joyo Kanji by the Agency for Cultural Affairs
    //     - https://www.bunka.go.jp/kokugo_nihongo/sisaku/joho/joho/kijun/naikaku/kanji/
    //   - List of Jinmeiyo Kanji by the Ministry of Justice
    //     - http://www.moj.go.jp/MINJI/minji86.html
    //   - Available under the terms of the Creative Commons Attribution 4.0 International (CC BY 4.0).
    //     - https://creativecommons.org/licenses/by/4.0/legalcode
    // - You can generate this code by the script at:
    //   - https://github.com/vaiorabbit/everyday_use_kanji
    // - References:
    //   - List of Joyo Kanji
    //     - (Wikipedia) https://en.wikipedia.org/wiki/List_of_j%C5%8Dy%C5%8D_kanji
    //   - List of Jinmeiyo Kanji
    //     - (Wikipedia) https://en.wikipedia.org/wiki/Jinmeiy%C5%8D_kanji
    // - Missing 1 Joyo Kanji: U+20B9F (Kun'yomi: Shikaru, On'yomi: Shitsu,shichi), see https://github.com/ocornut/imgui/pull/3627 for details.
    // You can use ImFontGlyphRangesBuilder to create your own ranges derived from this, by merging existing ranges or adding new characters.
    // (Stored as accumulative offsets from the initial unicode codepoint 0x4E00. This encoding is designed to helps us compact the source code size.)
    static const short accumulative_offsets_from_0x4E00[] =
    {
        0,1,2,4,1,1,1,1,2,1,3,3,2,2,1,5,3,5,7,5,6,1,2,1,7,2,6,3,1,8,1,1,4,1,1,18,2,11,2,6,2,1,2,1,5,1,2,1,3,1,2,1,2,3,3,1,1,2,3,1,1,1,12,7,9,1,4,5,1,
        1,2,1,10,1,1,9,2,2,4,5,6,9,3,1,1,1,1,9,3,18,5,2,2,2,2,1,6,3,7,1,1,1,1,2,2,4,2,1,23,2,10,4,3,5,2,4,10,2,4,13,1,6,1,9,3,1,1,6,6,7,6,3,1,2,11,3,
        2,2,3,2,15,2,2,5,4,3,6,4,1,2,5,2,12,16,6,13,9,13,2,1,1,7,16,4,7,1,19,1,5,1,2,2,7,7,8,2,6,5,4,9,18,7,4,5,9,13,11,8,15,2,1,1,1,2,1,2,2,1,2,2,8,
        2,9,3,3,1,1,4,4,1,1,1,4,9,1,4,3,5,5,2,7,5,3,4,8,2,1,13,2,3,3,1,14,1,1,4,5,1,3,6,1,5,2,1,1,3,3,3,3,1,1,2,7,6,6,7,1,4,7,6,1,1,1,1,1,12,3,3,9,5,
        2,6,1,5,6,1,2,3,18,2,4,14,4,1,3,6,1,1,6,3,5,5,3,2,2,2,2,12,3,1,4,2,3,2,3,11,1,7,4,1,2,1,3,17,1,9,1,24,1,1,4,2,2,4,1,2,7,1,1,1,3,1,2,2,4,15,1,
        1,2,1,1,2,1,5,2,5,20,2,5,9,1,10,8,7,6,1,1,1,1,1,1,6,2,1,2,8,1,1,1,1,5,1,1,3,1,1,1,1,3,1,1,12,4,1,3,1,1,1,1,1,10,3,1,7,5,13,1,2,3,4,6,1,1,30,
        2,9,9,1,15,38,11,3,1,8,24,7,1,9,8,10,2,1,9,31,2,13,6,2,9,4,49,5,2,15,2,1,10,2,1,1,1,2,2,6,15,30,35,3,14,18,8,1,16,10,28,12,19,45,38,1,3,2,3,
        13,2,1,7,3,6,5,3,4,3,1,5,7,8,1,5,3,18,5,3,6,1,21,4,24,9,24,40,3,14,3,21,3,2,1,2,4,2,3,1,15,15,6,5,1,1,3,1,5,6,1,9,7,3,3,2,1,4,3,8,21,5,16,4,
        5,2,10,11,11,3,6,3,2,9,3,6,13,1,2,1,1,1,1,11,12,6,6,1,4,2,6,5,2,1,1,3,3,6,13,3,1,1,5,1,2,3,3,14,2,1,2,2,2,5,1,9,5,1,1,6,12,3,12,3,4,13,2,14,
        2,8,1,17,5,1,16,4,2,2,21,8,9,6,23,20,12,25,19,9,38,8,3,21,40,25,33,13,4,3,1,4,1,2,4,1,2,5,26,2,1,1,2,1,3,6,2,1,1,1,1,1,1,2,3,1,1,1,9,2,3,1,1,
        1,3,6,3,2,1,1,6,6,1,8,2,2,2,1,4,1,2,3,2,7,3,2,4,1,2,1,2,2,1,1,1,1,1,3,1,2,5,4,10,9,4,9,1,1,1,1,1,1,5,3,2,1,6,4,9,6,1,10,2,31,17,8,3,7,5,40,1,
        7,7,1,6,5,2,10,7,8,4,15,39,25,6,28,47,18,10,7,1,3,1,1,2,1,1,1,3,3,3,1,1,1,3,4,2,1,4,1,3,6,10,7,8,6,2,2,1,3,3,2,5,8,7,9,12,2,15,1,1,4,1,2,1,1,
        1,3,2,1,3,3,5,6,2,3,2,10,1,4,2,8,1,1,1,11,6,1,21,4,16,3,1,3,1,4,2,3,6,5,1,3,1,1,3,3,4,6,1,1,10,4,2,7,10,4,7,4,2,9,4,3,1,1,1,4,1,8,3,4,1,3,1,
        6,1,4,2,1,4,7,2,1,8,1,4,5,1,1,2,2,4,6,2,7,1,10,1,1,3,4,11,10,8,21,4,6,1,3,5,2,1,2,28,5,5,2,3,13,1,2,3,1,4,2,1,5,20,3,8,11,1,3,3,3,1,8,10,9,2,
        10,9,2,3,1,1,2,4,1,8,3,6,1,7,8,6,11,1,4,29,8,4,3,1,2,7,13,1,4,1,6,2,6,12,12,2,20,3,2,3,6,4,8,9,2,7,34,5,1,18,6,1,1,4,4,5,7,9,1,2,2,4,3,4,1,7,
        2,2,2,6,2,3,25,5,3,6,1,4,6,7,4,2,1,4,2,13,6,4,4,3,1,5,3,4,4,3,2,1,1,4,1,2,1,1,3,1,11,1,6,3,1,7,3,6,2,8,8,6,9,3,4,11,3,2,10,12,2,5,11,1,6,4,5,
        3,1,8,5,4,6,6,3,5,1,1,3,2,1,2,2,6,17,12,1,10,1,6,12,1,6,6,19,9,6,16,1,13,4,4,15,7,17,6,11,9,15,12,6,7,2,1,2,2,15,9,3,21,4,6,49,18,7,3,2,3,1,
        6,8,2,2,6,2,9,1,3,6,4,4,1,2,16,2,5,2,1,6,2,3,5,3,1,2,5,1,2,1,9,3,1,8,6,4,8,11,3,1,1,1,1,3,1,13,8,4,1,3,2,2,1,4,1,11,1,5,2,1,5,2,5,8,6,1,1,7,
        4,3,8,3,2,7,2,1,5,1,5,2,4,7,6,2,8,5,1,11,4,5,3,6,18,1,2,13,3,3,1,21,1,1,4,1,4,1,1,1,8,1,2,2,7,1,2,4,2,2,9,2,1,1,1,4,3,6,3,12,5,1,1,1,5,6,3,2,
        4,8,2,2,4,2,7,1,8,9,5,2,3,2,1,3,2,13,7,14,6,5,1,1,2,1,4,2,23,2,1,1,6,3,1,4,1,15,3,1,7,3,9,14,1,3,1,4,1,1,5,8,1,3,8,3,8,15,11,4,14,4,4,2,5,5,
        1,7,1,6,14,7,7,8,5,15,4,8,6,5,6,2,1,13,1,20,15,11,9,2,5,6,2,11,2,6,2,5,1,5,8,4,13,19,25,4,1,1,11,1,34,2,5,9,14,6,2,2,6,1,1,14,1,3,14,13,1,6,
        12,21,14,14,6,32,17,8,32,9,28,1,2,4,11,8,3,1,14,2,5,15,1,1,1,1,3,6,4,1,3,4,11,3,1,1,11,30,1,5,1,4,1,5,8,1,1,3,2,4,3,17,35,2,6,12,17,3,1,6,2,
        1,1,12,2,7,3,3,2,1,16,2,8,3,6,5,4,7,3,3,8,1,9,8,5,1,2,1,3,2,8,1,2,9,12,1,1,2,3,8,3,24,12,4,3,7,5,8,3,3,3,3,3,3,1,23,10,3,1,2,2,6,3,1,16,1,16,
        22,3,10,4,11,6,9,7,7,3,6,2,2,2,4,10,2,1,1,2,8,7,1,6,4,1,3,3,3,5,10,12,12,2,3,12,8,15,1,1,16,6,6,1,5,9,11,4,11,4,2,6,12,1,17,5,13,1,4,9,5,1,11,
        2,1,8,1,5,7,28,8,3,5,10,2,17,3,38,22,1,2,18,12,10,4,38,18,1,4,44,19,4,1,8,4,1,12,1,4,31,12,1,14,7,75,7,5,10,6,6,13,3,2,11,11,3,2,5,28,15,6,18,
        18,5,6,4,3,16,1,7,18,7,36,3,5,3,1,7,1,9,1,10,7,2,4,2,6,2,9,7,4,3,32,12,3,7,10,2,23,16,3,1,12,3,31,4,11,1,3,8,9,5,1,30,15,6,12,3,2,2,11,19,9,
        14,2,6,2,3,19,13,17,5,3,3,25,3,14,1,1,1,36,1,3,2,19,3,13,36,9,13,31,6,4,16,34,2,5,4,2,3,3,5,1,1,1,4,3,1,17,3,2,3,5,3,1,3,2,3,5,6,3,12,11,1,3,
        1,2,26,7,12,7,2,14,3,3,7,7,11,25,25,28,16,4,36,1,2,1,6,2,1,9,3,27,17,4,3,4,13,4,1,3,2,2,1,10,4,2,4,6,3,8,2,1,18,1,1,24,2,2,4,33,2,3,63,7,1,6,
        40,7,3,4,4,2,4,15,18,1,16,1,1,11,2,41,14,1,3,18,13,3,2,4,16,2,17,7,15,24,7,18,13,44,2,2,3,6,1,1,7,5,1,7,1,4,3,3,5,10,8,2,3,1,8,1,1,27,4,2,1,
        12,1,2,1,10,6,1,6,7,5,2,3,7,11,5,11,3,6,6,2,3,15,4,9,1,1,2,1,2,11,2,8,12,8,5,4,2,3,1,5,2,2,1,14,1,12,11,4,1,11,17,17,4,3,2,5,5,7,3,1,5,9,9,8,
        2,5,6,6,13,13,2,1,2,6,1,2,2,49,4,9,1,2,10,16,7,8,4,3,2,23,4,58,3,29,1,14,19,19,11,11,2,7,5,1,3,4,6,2,18,5,12,12,17,17,3,3,2,4,1,6,2,3,4,3,1,
        1,1,1,5,1,1,9,1,3,1,3,6,1,8,1,1,2,6,4,14,3,1,4,11,4,1,3,32,1,2,4,13,4,1,2,4,2,1,3,1,11,1,4,2,1,4,4,6,3,5,1,6,5,7,6,3,23,3,5,3,5,3,3,13,3,9,10,
        1,12,10,2,3,18,13,7,160,52,4,2,2,3,2,14,5,4,12,4,6,4,1,20,4,11,6,2,12,27,1,4,1,2,2,7,4,5,2,28,3,7,25,8,3,19,3,6,10,2,2,1,10,2,5,4,1,3,4,1,5,
        3,2,6,9,3,6,2,16,3,3,16,4,5,5,3,2,1,2,16,15,8,2,6,21,2,4,1,22,5,8,1,1,21,11,2,1,11,11,19,13,12,4,2,3,2,3,6,1,8,11,1,4,2,9,5,2,1,11,2,9,1,1,2,
        14,31,9,3,4,21,14,4,8,1,7,2,2,2,5,1,4,20,3,3,4,10,1,11,9,8,2,1,4,5,14,12,14,2,17,9,6,31,4,14,1,20,13,26,5,2,7,3,6,13,2,4,2,19,6,2,2,18,9,3,5,
        12,12,14,4,6,2,3,6,9,5,22,4,5,25,6,4,8,5,2,6,27,2,35,2,16,3,7,8,8,6,6,5,9,17,2,20,6,19,2,13,3,1,1,1,4,17,12,2,14,7,1,4,18,12,38,33,2,10,1,1,
        2,13,14,17,11,50,6,33,20,26,74,16,23,45,50,13,38,33,6,6,7,4,4,2,1,3,2,5,8,7,8,9,3,11,21,9,13,1,3,10,6,7,1,2,2,18,5,5,1,9,9,2,68,9,19,13,2,5,
        1,4,4,7,4,13,3,9,10,21,17,3,26,2,1,5,2,4,5,4,1,7,4,7,3,4,2,1,6,1,1,20,4,1,9,2,2,1,3,3,2,3,2,1,1,1,20,2,3,1,6,2,3,6,2,4,8,1,3,2,10,3,5,3,4,4,
        3,4,16,1,6,1,10,2,4,2,1,1,2,10,11,2,2,3,1,24,31,4,10,10,2,5,12,16,164,15,4,16,7,9,15,19,17,1,2,1,1,5,1,1,1,1,1,3,1,4,3,1,3,1,3,1,2,1,1,3,3,7,
        2,8,1,2,2,2,1,3,4,3,7,8,12,92,2,10,3,1,3,14,5,25,16,42,4,7,7,4,2,21,5,27,26,27,21,25,30,31,2,1,5,13,3,22,5,6,6,11,9,12,1,5,9,7,5,5,22,60,3,5,
        13,1,1,8,1,1,3,3,2,1,9,3,3,18,4,1,2,3,7,6,3,1,2,3,9,1,3,1,3,2,1,3,1,1,1,2,1,11,3,1,6,9,1,3,2,3,1,2,1,5,1,1,4,3,4,1,2,2,4,4,1,7,2,1,2,2,3,5,13,
        18,3,4,14,9,9,4,16,3,7,5,8,2,6,48,28,3,1,1,4,2,14,8,2,9,2,1,15,2,4,3,2,10,16,12,8,7,1,1,3,1,1,1,2,7,4,1,6,4,38,39,16,23,7,15,15,3,2,12,7,21,
        37,27,6,5,4,8,2,10,8,8,6,5,1,2,1,3,24,1,16,17,9,23,10,17,6,1,51,55,44,13,294,9,3,6,2,4,2,2,15,1,1,1,13,21,17,68,14,8,9,4,1,4,9,3,11,7,1,1,1,
        5,6,3,2,1,1,1,2,3,8,1,2,2,4,1,5,5,2,1,4,3,7,13,4,1,4,1,3,1,1,1,5,5,10,1,6,1,5,2,1,5,2,4,1,4,5,7,3,18,2,9,11,32,4,3,3,2,4,7,11,16,9,11,8,13,38,
        32,8,4,2,1,1,2,1,2,4,4,1,1,1,4,1,21,3,11,1,16,1,1,6,1,3,2,4,9,8,57,7,44,1,3,3,13,3,10,1,1,7,5,2,7,21,47,63,3,15,4,7,1,16,1,1,2,8,2,3,42,15,4,
        1,29,7,22,10,3,78,16,12,20,18,4,67,11,5,1,3,15,6,21,31,32,27,18,13,71,35,5,142,4,10,1,2,50,19,33,16,35,37,16,19,27,7,1,133,19,1,4,8,7,20,1,4,
        4,1,10,3,1,6,1,2,51,5,40,15,24,43,22928,11,1,13,154,70,3,1,1,7,4,10,1,2,1,1,2,1,2,1,2,2,1,1,2,1,1,1,1,1,2,1,1,1,1,1,1,1,1,1,1,1,1,1,2,1,1,1,
        3,2,1,1,1,1,2,1,1,
    };
    static ImWchar base_ranges[] = // not zero-terminated
    {
        0x0020, 0x00FF, // Basic Latin + Latin Supplement
        0x3000, 0x30FF, // CJK Symbols and Punctuations, Hiragana, Katakana
        0x31F0, 0x31FF, // Katakana Phonetic Extensions
        0xFF00, 0xFFEF, // Half-width characters
        0xFFFD, 0xFFFD  // Invalid
    };
    static ImWchar full_ranges[IM_ARRAYSIZE(base_ranges) + IM_ARRAYSIZE(accumulative_offsets_from_0x4E00)*2 + 1] = { 0 };
    if (!full_ranges[0])
    {
        memcpy(full_ranges, base_ranges, sizeof(base_ranges));
        UnpackAccumulativeOffsetsIntoRanges(0x4E00, accumulative_offsets_from_0x4E00, IM_ARRAYSIZE(accumulative_offsets_from_0x4E00), full_ranges + IM_ARRAYSIZE(base_ranges));
    }
    return &full_ranges[0];
}

const ImWchar*  ImFontAtlas::GetGlyphRangesCyrillic()
{
    static const ImWchar ranges[] =
    {
        0x0020, 0x00FF, // Basic Latin + Latin Supplement
        0x0400, 0x052F, // Cyrillic + Cyrillic Supplement
        0x2DE0, 0x2DFF, // Cyrillic Extended-A
        0xA640, 0xA69F, // Cyrillic Extended-B
        0,
    };
    return &ranges[0];
}

const ImWchar*  ImFontAtlas::GetGlyphRangesThai()
{
    static const ImWchar ranges[] =
    {
        0x0020, 0x00FF, // Basic Latin
        0x2010, 0x205E, // Punctuations
        0x0E00, 0x0E7F, // Thai
        0,
    };
    return &ranges[0];
}

const ImWchar*  ImFontAtlas::GetGlyphRangesVietnamese()
{
    static const ImWchar ranges[] =
    {
        0x0020, 0x00FF, // Basic Latin
        0x0102, 0x0103,
        0x0110, 0x0111,
        0x0128, 0x0129,
        0x0168, 0x0169,
        0x01A0, 0x01A1,
        0x01AF, 0x01B0,
        0x1EA0, 0x1EF9,
        0,
    };
    return &ranges[0];
}

//-----------------------------------------------------------------------------
// [SECTION] ImFontGlyphRangesBuilder
//-----------------------------------------------------------------------------

void ImFontGlyphRangesBuilder::AddText(const char* text, const char* text_end)
{
    while (text_end ? (text < text_end) : *text)
    {
        unsigned int c = 0;
        int c_len = ImTextCharFromUtf8(&c, text, text_end);
        text += c_len;
        if (c_len == 0)
            break;
        AddChar((ImWchar)c);
    }
}

void ImFontGlyphRangesBuilder::AddRanges(const ImWchar* ranges)
{
    for (; ranges[0]; ranges += 2)
        for (unsigned int c = ranges[0]; c <= ranges[1] && c <= IM_UNICODE_CODEPOINT_MAX; c++) //-V560
            AddChar((ImWchar)c);
}

void ImFontGlyphRangesBuilder::BuildRanges(ImVector<ImWchar>* out_ranges)
{
    const int max_codepoint = IM_UNICODE_CODEPOINT_MAX;
    for (int n = 0; n <= max_codepoint; n++)
        if (GetBit(n))
        {
            out_ranges->push_back((ImWchar)n);
            while (n < max_codepoint && GetBit(n + 1))
                n++;
            out_ranges->push_back((ImWchar)n);
        }
    out_ranges->push_back(0);
}

//-----------------------------------------------------------------------------
// [SECTION] ImFont
//-----------------------------------------------------------------------------

ImFont::ImFont()
{
    FontSize = 0.0f;
    FallbackAdvanceX = 0.0f;
    FallbackChar = (ImWchar)-1;
    EllipsisChar = (ImWchar)-1;
    EllipsisWidth = EllipsisCharStep = 0.0f;
    EllipsisCharCount = 0;
    FallbackGlyph = NULL;
    ContainerAtlas = NULL;
    ConfigData = NULL;
    ConfigDataCount = 0;
    DirtyLookupTables = false;
    Scale = 1.0f;
    Ascent = Descent = 0.0f;
    MetricsTotalSurface = 0;
    memset(Used4kPagesMap, 0, sizeof(Used4kPagesMap));
}

ImFont::~ImFont()
{
    ClearOutputData();
}

void    ImFont::ClearOutputData()
{
    FontSize = 0.0f;
    FallbackAdvanceX = 0.0f;
    Glyphs.clear();
    IndexAdvanceX.clear();
    IndexLookup.clear();
    FallbackGlyph = NULL;
    ContainerAtlas = NULL;
    DirtyLookupTables = true;
    Ascent = Descent = 0.0f;
    MetricsTotalSurface = 0;
}

static ImWchar FindFirstExistingGlyph(ImFont* font, const ImWchar* candidate_chars, int candidate_chars_count)
{
    for (int n = 0; n < candidate_chars_count; n++)
        if (font->FindGlyphNoFallback(candidate_chars[n]) != NULL)
            return candidate_chars[n];
    return (ImWchar)-1;
}

void ImFont::BuildLookupTable()
{
    int max_codepoint = 0;
    for (int i = 0; i != Glyphs.Size; i++)
        max_codepoint = ImMax(max_codepoint, (int)Glyphs[i].Codepoint);

    // Build lookup table
    IM_ASSERT(Glyphs.Size > 0 && "Font has not loaded glyph!");
    IM_ASSERT(Glyphs.Size < 0xFFFF); // -1 is reserved
    IndexAdvanceX.clear();
    IndexLookup.clear();
    DirtyLookupTables = false;
    memset(Used4kPagesMap, 0, sizeof(Used4kPagesMap));
    GrowIndex(max_codepoint + 1);
    for (int i = 0; i < Glyphs.Size; i++)
    {
        int codepoint = (int)Glyphs[i].Codepoint;
        IndexAdvanceX[codepoint] = Glyphs[i].AdvanceX;
        IndexLookup[codepoint] = (ImWchar)i;

        // Mark 4K page as used
        const int page_n = codepoint / 4096;
        Used4kPagesMap[page_n >> 3] |= 1 << (page_n & 7);
    }

    // Create a glyph to handle TAB
    // FIXME: Needs proper TAB handling but it needs to be contextualized (or we could arbitrary say that each string starts at "column 0" ?)
    if (FindGlyph((ImWchar)' '))
    {
        if (Glyphs.back().Codepoint != '\t')   // So we can call this function multiple times (FIXME: Flaky)
            Glyphs.resize(Glyphs.Size + 1);
        ImFontGlyph& tab_glyph = Glyphs.back();
        tab_glyph = *FindGlyph((ImWchar)' ');
        tab_glyph.Codepoint = '\t';
        tab_glyph.AdvanceX *= IM_TABSIZE;
        IndexAdvanceX[(int)tab_glyph.Codepoint] = (float)tab_glyph.AdvanceX;
        IndexLookup[(int)tab_glyph.Codepoint] = (ImWchar)(Glyphs.Size - 1);
    }

    // Mark special glyphs as not visible (note that AddGlyph already mark as non-visible glyphs with zero-size polygons)
    SetGlyphVisible((ImWchar)' ', false);
    SetGlyphVisible((ImWchar)'\t', false);

    // Setup Fallback character
    const ImWchar fallback_chars[] = { (ImWchar)IM_UNICODE_CODEPOINT_INVALID, (ImWchar)'?', (ImWchar)' ' };
    FallbackGlyph = FindGlyphNoFallback(FallbackChar);
    if (FallbackGlyph == NULL)
    {
        FallbackChar = FindFirstExistingGlyph(this, fallback_chars, IM_ARRAYSIZE(fallback_chars));
        FallbackGlyph = FindGlyphNoFallback(FallbackChar);
        if (FallbackGlyph == NULL)
        {
            FallbackGlyph = &Glyphs.back();
            FallbackChar = (ImWchar)FallbackGlyph->Codepoint;
        }
    }
    FallbackAdvanceX = FallbackGlyph->AdvanceX;
    for (int i = 0; i < max_codepoint + 1; i++)
        if (IndexAdvanceX[i] < 0.0f)
            IndexAdvanceX[i] = FallbackAdvanceX;

    // Setup Ellipsis character. It is required for rendering elided text. We prefer using U+2026 (horizontal ellipsis).
    // However some old fonts may contain ellipsis at U+0085. Here we auto-detect most suitable ellipsis character.
    // FIXME: Note that 0x2026 is rarely included in our font ranges. Because of this we are more likely to use three individual dots.
    const ImWchar ellipsis_chars[] = { (ImWchar)0x2026, (ImWchar)0x0085 };
    const ImWchar dots_chars[] = { (ImWchar)'.', (ImWchar)0xFF0E };
    if (EllipsisChar == (ImWchar)-1)
        EllipsisChar = FindFirstExistingGlyph(this, ellipsis_chars, IM_ARRAYSIZE(ellipsis_chars));
    const ImWchar dot_char = FindFirstExistingGlyph(this, dots_chars, IM_ARRAYSIZE(dots_chars));
    if (EllipsisChar != (ImWchar)-1)
    {
        EllipsisCharCount = 1;
        EllipsisWidth = EllipsisCharStep = FindGlyph(EllipsisChar)->X1;
    }
    else if (dot_char != (ImWchar)-1)
    {
        const ImFontGlyph* glyph = FindGlyph(dot_char);
        EllipsisChar = dot_char;
        EllipsisCharCount = 3;
        EllipsisCharStep = (glyph->X1 - glyph->X0) + 1.0f;
        EllipsisWidth = EllipsisCharStep * 3.0f - 1.0f;
    }
}

// API is designed this way to avoid exposing the 4K page size
// e.g. use with IsGlyphRangeUnused(0, 255)
bool ImFont::IsGlyphRangeUnused(unsigned int c_begin, unsigned int c_last)
{
    unsigned int page_begin = (c_begin / 4096);
    unsigned int page_last = (c_last / 4096);
    for (unsigned int page_n = page_begin; page_n <= page_last; page_n++)
        if ((page_n >> 3) < sizeof(Used4kPagesMap))
            if (Used4kPagesMap[page_n >> 3] & (1 << (page_n & 7)))
                return false;
    return true;
}

void ImFont::SetGlyphVisible(ImWchar c, bool visible)
{
    if (ImFontGlyph* glyph = (ImFontGlyph*)(void*)FindGlyph((ImWchar)c))
        glyph->Visible = visible ? 1 : 0;
}

void ImFont::GrowIndex(int new_size)
{
    IM_ASSERT(IndexAdvanceX.Size == IndexLookup.Size);
    if (new_size <= IndexLookup.Size)
        return;
    IndexAdvanceX.resize(new_size, -1.0f);
    IndexLookup.resize(new_size, (ImWchar)-1);
}

// x0/y0/x1/y1 are offset from the character upper-left layout position, in pixels. Therefore x0/y0 are often fairly close to zero.
// Not to be mistaken with texture coordinates, which are held by u0/v0/u1/v1 in normalized format (0.0..1.0 on each texture axis).
// 'cfg' is not necessarily == 'this->ConfigData' because multiple source fonts+configs can be used to build one target font.
void ImFont::AddGlyph(const ImFontConfig* cfg, ImWchar codepoint, float x0, float y0, float x1, float y1, float u0, float v0, float u1, float v1, float advance_x)
{
    if (cfg != NULL)
    {
        // Clamp & recenter if needed
        const float advance_x_original = advance_x;
        advance_x = ImClamp(advance_x, cfg->GlyphMinAdvanceX, cfg->GlyphMaxAdvanceX);
        if (advance_x != advance_x_original)
        {
            float char_off_x = cfg->PixelSnapH ? ImTrunc((advance_x - advance_x_original) * 0.5f) : (advance_x - advance_x_original) * 0.5f;
            x0 += char_off_x;
            x1 += char_off_x;
        }

        // Snap to pixel
        if (cfg->PixelSnapH)
            advance_x = IM_ROUND(advance_x);

        // Bake spacing
        advance_x += cfg->GlyphExtraSpacing.x;
    }

    Glyphs.resize(Glyphs.Size + 1);
    ImFontGlyph& glyph = Glyphs.back();
    glyph.Codepoint = (unsigned int)codepoint;
    glyph.Visible = (x0 != x1) && (y0 != y1);
    glyph.Colored = false;
    glyph.X0 = x0;
    glyph.Y0 = y0;
    glyph.X1 = x1;
    glyph.Y1 = y1;
    glyph.U0 = u0;
    glyph.V0 = v0;
    glyph.U1 = u1;
    glyph.V1 = v1;
    glyph.AdvanceX = advance_x;

    // Compute rough surface usage metrics (+1 to account for average padding, +0.99 to round)
    // We use (U1-U0)*TexWidth instead of X1-X0 to account for oversampling.
    float pad = ContainerAtlas->TexGlyphPadding + 0.99f;
    DirtyLookupTables = true;
    MetricsTotalSurface += (int)((glyph.U1 - glyph.U0) * ContainerAtlas->TexWidth + pad) * (int)((glyph.V1 - glyph.V0) * ContainerAtlas->TexHeight + pad);
}

void ImFont::AddRemapChar(ImWchar dst, ImWchar src, bool overwrite_dst)
{
    IM_ASSERT(IndexLookup.Size > 0);    // Currently this can only be called AFTER the font has been built, aka after calling ImFontAtlas::GetTexDataAs*() function.
    unsigned int index_size = (unsigned int)IndexLookup.Size;

    if (dst < index_size && IndexLookup.Data[dst] == (ImWchar)-1 && !overwrite_dst) // 'dst' already exists
        return;
    if (src >= index_size && dst >= index_size) // both 'dst' and 'src' don't exist -> no-op
        return;

    GrowIndex(dst + 1);
    IndexLookup[dst] = (src < index_size) ? IndexLookup.Data[src] : (ImWchar)-1;
    IndexAdvanceX[dst] = (src < index_size) ? IndexAdvanceX.Data[src] : 1.0f;
}

const ImFontGlyph* ImFont::FindGlyph(ImWchar c) const
{
    if (c >= (size_t)IndexLookup.Size)
        return FallbackGlyph;
    const ImWchar i = IndexLookup.Data[c];
    if (i == (ImWchar)-1)
        return FallbackGlyph;
    return &Glyphs.Data[i];
}

const ImFontGlyph* ImFont::FindGlyphNoFallback(ImWchar c) const
{
    if (c >= (size_t)IndexLookup.Size)
        return NULL;
    const ImWchar i = IndexLookup.Data[c];
    if (i == (ImWchar)-1)
        return NULL;
    return &Glyphs.Data[i];
}

// Wrapping skips upcoming blanks
static inline const char* CalcWordWrapNextLineStartA(const char* text, const char* text_end)
{
    while (text < text_end && ImCharIsBlankA(*text))
        text++;
    if (*text == '\n')
        text++;
    return text;
}

// Simple word-wrapping for English, not full-featured. Please submit failing cases!
// This will return the next location to wrap from. If no wrapping if necessary, this will fast-forward to e.g. text_end.
// FIXME: Much possible improvements (don't cut things like "word !", "word!!!" but cut within "word,,,,", more sensible support for punctuations, support for Unicode punctuations, etc.)
const char* ImFont::CalcWordWrapPositionA(float scale, const char* text, const char* text_end, float wrap_width) const
{
    // For references, possible wrap point marked with ^
    //  "aaa bbb, ccc,ddd. eee   fff. ggg!"
    //      ^    ^    ^   ^   ^__    ^    ^

    // List of hardcoded separators: .,;!?'"

    // Skip extra blanks after a line returns (that includes not counting them in width computation)
    // e.g. "Hello    world" --> "Hello" "World"

    // Cut words that cannot possibly fit within one line.
    // e.g.: "The tropical fish" with ~5 characters worth of width --> "The tr" "opical" "fish"
    float line_width = 0.0f;
    float word_width = 0.0f;
    float blank_width = 0.0f;
    wrap_width /= scale; // We work with unscaled widths to avoid scaling every characters

    const char* word_end = text;
    const char* prev_word_end = NULL;
    bool inside_word = true;

    const char* s = text;
    IM_ASSERT(text_end != NULL);
    while (s < text_end)
    {
        unsigned int c = (unsigned int)*s;
        const char* next_s;
        if (c < 0x80)
            next_s = s + 1;
        else
            next_s = s + ImTextCharFromUtf8(&c, s, text_end);

        if (c < 32)
        {
            if (c == '\n')
            {
                line_width = word_width = blank_width = 0.0f;
                inside_word = true;
                s = next_s;
                continue;
            }
            if (c == '\r')
            {
                s = next_s;
                continue;
            }
        }

        const float char_width = ((int)c < IndexAdvanceX.Size ? IndexAdvanceX.Data[c] : FallbackAdvanceX);
        if (ImCharIsBlankW(c))
        {
            if (inside_word)
            {
                line_width += blank_width;
                blank_width = 0.0f;
                word_end = s;
            }
            blank_width += char_width;
            inside_word = false;
        }
        else
        {
            word_width += char_width;
            if (inside_word)
            {
                word_end = next_s;
            }
            else
            {
                prev_word_end = word_end;
                line_width += word_width + blank_width;
                word_width = blank_width = 0.0f;
            }

            // Allow wrapping after punctuation.
            inside_word = (c != '.' && c != ',' && c != ';' && c != '!' && c != '?' && c != '\"');
        }

        // We ignore blank width at the end of the line (they can be skipped)
        if (line_width + word_width > wrap_width)
        {
            // Words that cannot possibly fit within an entire line will be cut anywhere.
            if (word_width < wrap_width)
                s = prev_word_end ? prev_word_end : word_end;
            break;
        }

        s = next_s;
    }

    // Wrap_width is too small to fit anything. Force displaying 1 character to minimize the height discontinuity.
    // +1 may not be a character start point in UTF-8 but it's ok because caller loops use (text >= word_wrap_eol).
    if (s == text && text < text_end)
        return s + 1;
    return s;
}

ImVec2 ImFont::CalcTextSizeA(float size, float max_width, float wrap_width, const char* text_begin, const char* text_end, const char** remaining) const
{
    if (!text_end)
        text_end = text_begin + strlen(text_begin); // FIXME-OPT: Need to avoid this.

    const float line_height = size;
    const float scale = size / FontSize;

    ImVec2 text_size = ImVec2(0, 0);
    float line_width = 0.0f;

    const bool word_wrap_enabled = (wrap_width > 0.0f);
    const char* word_wrap_eol = NULL;

    const char* s = text_begin;
    while (s < text_end)
    {
        if (word_wrap_enabled)
        {
            // Calculate how far we can render. Requires two passes on the string data but keeps the code simple and not intrusive for what's essentially an uncommon feature.
            if (!word_wrap_eol)
                word_wrap_eol = CalcWordWrapPositionA(scale, s, text_end, wrap_width - line_width);

            if (s >= word_wrap_eol)
            {
                if (text_size.x < line_width)
                    text_size.x = line_width;
                text_size.y += line_height;
                line_width = 0.0f;
                word_wrap_eol = NULL;
                s = CalcWordWrapNextLineStartA(s, text_end); // Wrapping skips upcoming blanks
                continue;
            }
        }

        // Decode and advance source
        const char* prev_s = s;
        unsigned int c = (unsigned int)*s;
        if (c < 0x80)
            s += 1;
        else
            s += ImTextCharFromUtf8(&c, s, text_end);

        if (c < 32)
        {
            if (c == '\n')
            {
                text_size.x = ImMax(text_size.x, line_width);
                text_size.y += line_height;
                line_width = 0.0f;
                continue;
            }
            if (c == '\r')
                continue;
        }

        const float char_width = ((int)c < IndexAdvanceX.Size ? IndexAdvanceX.Data[c] : FallbackAdvanceX) * scale;
        if (line_width + char_width >= max_width)
        {
            s = prev_s;
            break;
        }

        line_width += char_width;
    }

    if (text_size.x < line_width)
        text_size.x = line_width;

    if (line_width > 0 || text_size.y == 0.0f)
        text_size.y += line_height;

    if (remaining)
        *remaining = s;

    return text_size;
}

// Note: as with every ImDrawList drawing function, this expects that the font atlas texture is bound.
void ImFont::RenderChar(ImDrawList* draw_list, float size, const ImVec2& pos, ImU32 col, ImWchar c) const
{
    const ImFontGlyph* glyph = FindGlyph(c);
    if (!glyph || !glyph->Visible)
        return;
    if (glyph->Colored)
        col |= ~IM_COL32_A_MASK;
    float scale = (size >= 0.0f) ? (size / FontSize) : 1.0f;
    float x = IM_TRUNC(pos.x);
    float y = IM_TRUNC(pos.y);
    draw_list->PrimReserve(6, 4);
    draw_list->PrimRectUV(ImVec2(x + glyph->X0 * scale, y + glyph->Y0 * scale), ImVec2(x + glyph->X1 * scale, y + glyph->Y1 * scale), ImVec2(glyph->U0, glyph->V0), ImVec2(glyph->U1, glyph->V1), col);
}

// Note: as with every ImDrawList drawing function, this expects that the font atlas texture is bound.
void ImFont::RenderText(ImDrawList* draw_list, float size, const ImVec2& pos, ImU32 col, const ImVec4& clip_rect, const char* text_begin, const char* text_end, float wrap_width, bool cpu_fine_clip) const
{
    if (!text_end)
        text_end = text_begin + strlen(text_begin); // ImGui:: functions generally already provides a valid text_end, so this is merely to handle direct calls.

    // Align to be pixel perfect
    float x = IM_TRUNC(pos.x);
    float y = IM_TRUNC(pos.y);
    if (y > clip_rect.w)
        return;

    const float start_x = x;
    const float scale = size / FontSize;
    const float line_height = FontSize * scale;
    const bool word_wrap_enabled = (wrap_width > 0.0f);

    // Fast-forward to first visible line
    const char* s = text_begin;
    if (y + line_height < clip_rect.y)
        while (y + line_height < clip_rect.y && s < text_end)
        {
            const char* line_end = (const char*)memchr(s, '\n', text_end - s);
            if (word_wrap_enabled)
            {
                // FIXME-OPT: This is not optimal as do first do a search for \n before calling CalcWordWrapPositionA().
                // If the specs for CalcWordWrapPositionA() were reworked to optionally return on \n we could combine both.
                // However it is still better than nothing performing the fast-forward!
                s = CalcWordWrapPositionA(scale, s, line_end ? line_end : text_end, wrap_width);
                s = CalcWordWrapNextLineStartA(s, text_end);
            }
            else
            {
                s = line_end ? line_end + 1 : text_end;
            }
            y += line_height;
        }

    // For large text, scan for the last visible line in order to avoid over-reserving in the call to PrimReserve()
    // Note that very large horizontal line will still be affected by the issue (e.g. a one megabyte string buffer without a newline will likely crash atm)
    if (text_end - s > 10000 && !word_wrap_enabled)
    {
        const char* s_end = s;
        float y_end = y;
        while (y_end < clip_rect.w && s_end < text_end)
        {
            s_end = (const char*)memchr(s_end, '\n', text_end - s_end);
            s_end = s_end ? s_end + 1 : text_end;
            y_end += line_height;
        }
        text_end = s_end;
    }
    if (s == text_end)
        return;

    // Reserve vertices for remaining worse case (over-reserving is useful and easily amortized)
    const int vtx_count_max = (int)(text_end - s) * 4;
    const int idx_count_max = (int)(text_end - s) * 6;
    const int idx_expected_size = draw_list->IdxBuffer.Size + idx_count_max;
    draw_list->PrimReserve(idx_count_max, vtx_count_max);
    ImDrawVert*  vtx_write = draw_list->_VtxWritePtr;
    ImDrawIdx*   idx_write = draw_list->_IdxWritePtr;
    unsigned int vtx_index = draw_list->_VtxCurrentIdx;

    const ImU32 col_untinted = col | ~IM_COL32_A_MASK;
    const char* word_wrap_eol = NULL;

    while (s < text_end)
    {
        if (word_wrap_enabled)
        {
            // Calculate how far we can render. Requires two passes on the string data but keeps the code simple and not intrusive for what's essentially an uncommon feature.
            if (!word_wrap_eol)
                word_wrap_eol = CalcWordWrapPositionA(scale, s, text_end, wrap_width - (x - start_x));

            if (s >= word_wrap_eol)
            {
                x = start_x;
                y += line_height;
                if (y > clip_rect.w)
                    break; // break out of main loop
                word_wrap_eol = NULL;
                s = CalcWordWrapNextLineStartA(s, text_end); // Wrapping skips upcoming blanks
                continue;
            }
        }

        // Decode and advance source
        unsigned int c = (unsigned int)*s;
        if (c < 0x80)
            s += 1;
        else
            s += ImTextCharFromUtf8(&c, s, text_end);

        if (c < 32)
        {
            if (c == '\n')
            {
                x = start_x;
                y += line_height;
                if (y > clip_rect.w)
                    break; // break out of main loop
                continue;
            }
            if (c == '\r')
                continue;
        }

        const ImFontGlyph* glyph = FindGlyph((ImWchar)c);
        if (glyph == NULL)
            continue;

        float char_width = glyph->AdvanceX * scale;
        if (glyph->Visible)
        {
            // We don't do a second finer clipping test on the Y axis as we've already skipped anything before clip_rect.y and exit once we pass clip_rect.w
            float x1 = x + glyph->X0 * scale;
            float x2 = x + glyph->X1 * scale;
            float y1 = y + glyph->Y0 * scale;
            float y2 = y + glyph->Y1 * scale;
            if (x1 <= clip_rect.z && x2 >= clip_rect.x)
            {
                // Render a character
                float u1 = glyph->U0;
                float v1 = glyph->V0;
                float u2 = glyph->U1;
                float v2 = glyph->V1;

                // CPU side clipping used to fit text in their frame when the frame is too small. Only does clipping for axis aligned quads.
                if (cpu_fine_clip)
                {
                    if (x1 < clip_rect.x)
                    {
                        u1 = u1 + (1.0f - (x2 - clip_rect.x) / (x2 - x1)) * (u2 - u1);
                        x1 = clip_rect.x;
                    }
                    if (y1 < clip_rect.y)
                    {
                        v1 = v1 + (1.0f - (y2 - clip_rect.y) / (y2 - y1)) * (v2 - v1);
                        y1 = clip_rect.y;
                    }
                    if (x2 > clip_rect.z)
                    {
                        u2 = u1 + ((clip_rect.z - x1) / (x2 - x1)) * (u2 - u1);
                        x2 = clip_rect.z;
                    }
                    if (y2 > clip_rect.w)
                    {
                        v2 = v1 + ((clip_rect.w - y1) / (y2 - y1)) * (v2 - v1);
                        y2 = clip_rect.w;
                    }
                    if (y1 >= y2)
                    {
                        x += char_width;
                        continue;
                    }
                }

                // Support for untinted glyphs
                ImU32 glyph_col = glyph->Colored ? col_untinted : col;

                // We are NOT calling PrimRectUV() here because non-inlined causes too much overhead in a debug builds. Inlined here:
                {
                    vtx_write[0].pos.x = x1; vtx_write[0].pos.y = y1; vtx_write[0].col = glyph_col; vtx_write[0].uv.x = u1; vtx_write[0].uv.y = v1;
                    vtx_write[1].pos.x = x2; vtx_write[1].pos.y = y1; vtx_write[1].col = glyph_col; vtx_write[1].uv.x = u2; vtx_write[1].uv.y = v1;
                    vtx_write[2].pos.x = x2; vtx_write[2].pos.y = y2; vtx_write[2].col = glyph_col; vtx_write[2].uv.x = u2; vtx_write[2].uv.y = v2;
                    vtx_write[3].pos.x = x1; vtx_write[3].pos.y = y2; vtx_write[3].col = glyph_col; vtx_write[3].uv.x = u1; vtx_write[3].uv.y = v2;
                    idx_write[0] = (ImDrawIdx)(vtx_index); idx_write[1] = (ImDrawIdx)(vtx_index + 1); idx_write[2] = (ImDrawIdx)(vtx_index + 2);
                    idx_write[3] = (ImDrawIdx)(vtx_index); idx_write[4] = (ImDrawIdx)(vtx_index + 2); idx_write[5] = (ImDrawIdx)(vtx_index + 3);
                    vtx_write += 4;
                    vtx_index += 4;
                    idx_write += 6;
                }
            }
        }
        x += char_width;
    }

    // Give back unused vertices (clipped ones, blanks) ~ this is essentially a PrimUnreserve() action.
    draw_list->VtxBuffer.Size = (int)(vtx_write - draw_list->VtxBuffer.Data); // Same as calling shrink()
    draw_list->IdxBuffer.Size = (int)(idx_write - draw_list->IdxBuffer.Data);
    draw_list->CmdBuffer[draw_list->CmdBuffer.Size - 1].ElemCount -= (idx_expected_size - draw_list->IdxBuffer.Size);
    draw_list->_VtxWritePtr = vtx_write;
    draw_list->_IdxWritePtr = idx_write;
    draw_list->_VtxCurrentIdx = vtx_index;
}

//-----------------------------------------------------------------------------
// [SECTION] ImGui Internal Render Helpers
//-----------------------------------------------------------------------------
// Vaguely redesigned to stop accessing ImGui global state:
// - RenderArrow()
// - RenderBullet()
// - RenderCheckMark()
// - RenderArrowDockMenu()
// - RenderArrowPointingAt()
// - RenderRectFilledRangeH()
// - RenderRectFilledWithHole()
//-----------------------------------------------------------------------------
// Function in need of a redesign (legacy mess)
// - RenderColorRectWithAlphaCheckerboard()
//-----------------------------------------------------------------------------

// Render an arrow aimed to be aligned with text (p_min is a position in the same space text would be positioned). To e.g. denote expanded/collapsed state
void ImGui::RenderArrow(ImDrawList* draw_list, ImVec2 pos, ImU32 col, ImGuiDir dir, float scale)
{
    const float h = draw_list->_Data->FontSize * 1.00f;
    float r = h * 0.40f * scale;
    ImVec2 center = pos + ImVec2(h * 0.50f, h * 0.50f * scale);

    ImVec2 a, b, c;
    switch (dir)
    {
    case ImGuiDir_Up:
    case ImGuiDir_Down:
        if (dir == ImGuiDir_Up) r = -r;
        a = ImVec2(+0.000f, +0.750f) * r;
        b = ImVec2(-0.866f, -0.750f) * r;
        c = ImVec2(+0.866f, -0.750f) * r;
        break;
    case ImGuiDir_Left:
    case ImGuiDir_Right:
        if (dir == ImGuiDir_Left) r = -r;
        a = ImVec2(+0.750f, +0.000f) * r;
        b = ImVec2(-0.750f, +0.866f) * r;
        c = ImVec2(-0.750f, -0.866f) * r;
        break;
    case ImGuiDir_None:
    case ImGuiDir_COUNT:
        IM_ASSERT(0);
        break;
    }
    draw_list->AddTriangleFilled(center + a, center + b, center + c, col);
}

void ImGui::RenderBullet(ImDrawList* draw_list, ImVec2 pos, ImU32 col)
{
    // FIXME-OPT: This should be baked in font.
    draw_list->AddCircleFilled(pos, draw_list->_Data->FontSize * 0.20f, col, 8);
}

void ImGui::RenderCheckMark(ImDrawList* draw_list, ImVec2 pos, ImU32 col, float sz)
{
    float thickness = ImMax(sz / 5.0f, 1.0f);
    sz -= thickness * 0.5f;
    pos += ImVec2(thickness * 0.25f, thickness * 0.25f);

    float third = sz / 3.0f;
    float bx = pos.x + third;
    float by = pos.y + sz - third * 0.5f;
    draw_list->PathLineTo(ImVec2(bx - third, by - third));
    draw_list->PathLineTo(ImVec2(bx, by));
    draw_list->PathLineTo(ImVec2(bx + third * 2.0f, by - third * 2.0f));
    draw_list->PathStroke(col, 0, thickness);
}

// Render an arrow. 'pos' is position of the arrow tip. half_sz.x is length from base to tip. half_sz.y is length on each side.
void ImGui::RenderArrowPointingAt(ImDrawList* draw_list, ImVec2 pos, ImVec2 half_sz, ImGuiDir direction, ImU32 col)
{
    switch (direction)
    {
    case ImGuiDir_Left:  draw_list->AddTriangleFilled(ImVec2(pos.x + half_sz.x, pos.y - half_sz.y), ImVec2(pos.x + half_sz.x, pos.y + half_sz.y), pos, col); return;
    case ImGuiDir_Right: draw_list->AddTriangleFilled(ImVec2(pos.x - half_sz.x, pos.y + half_sz.y), ImVec2(pos.x - half_sz.x, pos.y - half_sz.y), pos, col); return;
    case ImGuiDir_Up:    draw_list->AddTriangleFilled(ImVec2(pos.x + half_sz.x, pos.y + half_sz.y), ImVec2(pos.x - half_sz.x, pos.y + half_sz.y), pos, col); return;
    case ImGuiDir_Down:  draw_list->AddTriangleFilled(ImVec2(pos.x - half_sz.x, pos.y - half_sz.y), ImVec2(pos.x + half_sz.x, pos.y - half_sz.y), pos, col); return;
    case ImGuiDir_None: case ImGuiDir_COUNT: break; // Fix warnings
    }
}

// This is less wide than RenderArrow() and we use in dock nodes instead of the regular RenderArrow() to denote a change of functionality,
// and because the saved space means that the left-most tab label can stay at exactly the same position as the label of a loose window.
void ImGui::RenderArrowDockMenu(ImDrawList* draw_list, ImVec2 p_min, float sz, ImU32 col)
{
    draw_list->AddRectFilled(p_min + ImVec2(sz * 0.20f, sz * 0.15f), p_min + ImVec2(sz * 0.80f, sz * 0.30f), col);
    RenderArrowPointingAt(draw_list, p_min + ImVec2(sz * 0.50f, sz * 0.85f), ImVec2(sz * 0.30f, sz * 0.40f), ImGuiDir_Down, col);
}

static inline float ImAcos01(float x)
{
    if (x <= 0.0f) return IM_PI * 0.5f;
    if (x >= 1.0f) return 0.0f;
    return ImAcos(x);
    //return (-0.69813170079773212f * x * x - 0.87266462599716477f) * x + 1.5707963267948966f; // Cheap approximation, may be enough for what we do.
}

// FIXME: Cleanup and move code to ImDrawList.
void ImGui::RenderRectFilledRangeH(ImDrawList* draw_list, const ImRect& rect, ImU32 col, float x_start_norm, float x_end_norm, float rounding)
{
    if (x_end_norm == x_start_norm)
        return;
    if (x_start_norm > x_end_norm)
        ImSwap(x_start_norm, x_end_norm);

    ImVec2 p0 = ImVec2(ImLerp(rect.Min.x, rect.Max.x, x_start_norm), rect.Min.y);
    ImVec2 p1 = ImVec2(ImLerp(rect.Min.x, rect.Max.x, x_end_norm), rect.Max.y);
    if (rounding == 0.0f)
    {
        draw_list->AddRectFilled(p0, p1, col, 0.0f);
        return;
    }

    rounding = ImClamp(ImMin((rect.Max.x - rect.Min.x) * 0.5f, (rect.Max.y - rect.Min.y) * 0.5f) - 1.0f, 0.0f, rounding);
    const float inv_rounding = 1.0f / rounding;
    const float arc0_b = ImAcos01(1.0f - (p0.x - rect.Min.x) * inv_rounding);
    const float arc0_e = ImAcos01(1.0f - (p1.x - rect.Min.x) * inv_rounding);
    const float half_pi = IM_PI * 0.5f; // We will == compare to this because we know this is the exact value ImAcos01 can return.
    const float x0 = ImMax(p0.x, rect.Min.x + rounding);
    if (arc0_b == arc0_e)
    {
        draw_list->PathLineTo(ImVec2(x0, p1.y));
        draw_list->PathLineTo(ImVec2(x0, p0.y));
    }
    else if (arc0_b == 0.0f && arc0_e == half_pi)
    {
        draw_list->PathArcToFast(ImVec2(x0, p1.y - rounding), rounding, 3, 6); // BL
        draw_list->PathArcToFast(ImVec2(x0, p0.y + rounding), rounding, 6, 9); // TR
    }
    else
    {
        draw_list->PathArcTo(ImVec2(x0, p1.y - rounding), rounding, IM_PI - arc0_e, IM_PI - arc0_b); // BL
        draw_list->PathArcTo(ImVec2(x0, p0.y + rounding), rounding, IM_PI + arc0_b, IM_PI + arc0_e); // TR
    }
    if (p1.x > rect.Min.x + rounding)
    {
        const float arc1_b = ImAcos01(1.0f - (rect.Max.x - p1.x) * inv_rounding);
        const float arc1_e = ImAcos01(1.0f - (rect.Max.x - p0.x) * inv_rounding);
        const float x1 = ImMin(p1.x, rect.Max.x - rounding);
        if (arc1_b == arc1_e)
        {
            draw_list->PathLineTo(ImVec2(x1, p0.y));
            draw_list->PathLineTo(ImVec2(x1, p1.y));
        }
        else if (arc1_b == 0.0f && arc1_e == half_pi)
        {
            draw_list->PathArcToFast(ImVec2(x1, p0.y + rounding), rounding, 9, 12); // TR
            draw_list->PathArcToFast(ImVec2(x1, p1.y - rounding), rounding, 0, 3);  // BR
        }
        else
        {
            draw_list->PathArcTo(ImVec2(x1, p0.y + rounding), rounding, -arc1_e, -arc1_b); // TR
            draw_list->PathArcTo(ImVec2(x1, p1.y - rounding), rounding, +arc1_b, +arc1_e); // BR
        }
    }
    draw_list->PathFillConvex(col);
}

void ImGui::RenderRectFilledWithHole(ImDrawList* draw_list, const ImRect& outer, const ImRect& inner, ImU32 col, float rounding)
{
    const bool fill_L = (inner.Min.x > outer.Min.x);
    const bool fill_R = (inner.Max.x < outer.Max.x);
    const bool fill_U = (inner.Min.y > outer.Min.y);
    const bool fill_D = (inner.Max.y < outer.Max.y);
    if (fill_L) draw_list->AddRectFilled(ImVec2(outer.Min.x, inner.Min.y), ImVec2(inner.Min.x, inner.Max.y), col, rounding, ImDrawFlags_RoundCornersNone | (fill_U ? 0 : ImDrawFlags_RoundCornersTopLeft)    | (fill_D ? 0 : ImDrawFlags_RoundCornersBottomLeft));
    if (fill_R) draw_list->AddRectFilled(ImVec2(inner.Max.x, inner.Min.y), ImVec2(outer.Max.x, inner.Max.y), col, rounding, ImDrawFlags_RoundCornersNone | (fill_U ? 0 : ImDrawFlags_RoundCornersTopRight)   | (fill_D ? 0 : ImDrawFlags_RoundCornersBottomRight));
    if (fill_U) draw_list->AddRectFilled(ImVec2(inner.Min.x, outer.Min.y), ImVec2(inner.Max.x, inner.Min.y), col, rounding, ImDrawFlags_RoundCornersNone | (fill_L ? 0 : ImDrawFlags_RoundCornersTopLeft)    | (fill_R ? 0 : ImDrawFlags_RoundCornersTopRight));
    if (fill_D) draw_list->AddRectFilled(ImVec2(inner.Min.x, inner.Max.y), ImVec2(inner.Max.x, outer.Max.y), col, rounding, ImDrawFlags_RoundCornersNone | (fill_L ? 0 : ImDrawFlags_RoundCornersBottomLeft) | (fill_R ? 0 : ImDrawFlags_RoundCornersBottomRight));
    if (fill_L && fill_U) draw_list->AddRectFilled(ImVec2(outer.Min.x, outer.Min.y), ImVec2(inner.Min.x, inner.Min.y), col, rounding, ImDrawFlags_RoundCornersTopLeft);
    if (fill_R && fill_U) draw_list->AddRectFilled(ImVec2(inner.Max.x, outer.Min.y), ImVec2(outer.Max.x, inner.Min.y), col, rounding, ImDrawFlags_RoundCornersTopRight);
    if (fill_L && fill_D) draw_list->AddRectFilled(ImVec2(outer.Min.x, inner.Max.y), ImVec2(inner.Min.x, outer.Max.y), col, rounding, ImDrawFlags_RoundCornersBottomLeft);
    if (fill_R && fill_D) draw_list->AddRectFilled(ImVec2(inner.Max.x, inner.Max.y), ImVec2(outer.Max.x, outer.Max.y), col, rounding, ImDrawFlags_RoundCornersBottomRight);
}

ImDrawFlags ImGui::CalcRoundingFlagsForRectInRect(const ImRect& r_in, const ImRect& r_outer, float threshold)
{
    bool round_l = r_in.Min.x <= r_outer.Min.x + threshold;
    bool round_r = r_in.Max.x >= r_outer.Max.x - threshold;
    bool round_t = r_in.Min.y <= r_outer.Min.y + threshold;
    bool round_b = r_in.Max.y >= r_outer.Max.y - threshold;
    return ImDrawFlags_RoundCornersNone
        | ((round_t && round_l) ? ImDrawFlags_RoundCornersTopLeft : 0) | ((round_t && round_r) ? ImDrawFlags_RoundCornersTopRight : 0)
        | ((round_b && round_l) ? ImDrawFlags_RoundCornersBottomLeft : 0) | ((round_b && round_r) ? ImDrawFlags_RoundCornersBottomRight : 0);
}

// Helper for ColorPicker4()
// NB: This is rather brittle and will show artifact when rounding this enabled if rounded corners overlap multiple cells. Caller currently responsible for avoiding that.
// Spent a non reasonable amount of time trying to getting this right for ColorButton with rounding+anti-aliasing+ImGuiColorEditFlags_HalfAlphaPreview flag + various grid sizes and offsets, and eventually gave up... probably more reasonable to disable rounding altogether.
// FIXME: uses ImGui::GetColorU32
void ImGui::RenderColorRectWithAlphaCheckerboard(ImDrawList* draw_list, ImVec2 p_min, ImVec2 p_max, ImU32 col, float grid_step, ImVec2 grid_off, float rounding, ImDrawFlags flags)
{
    if ((flags & ImDrawFlags_RoundCornersMask_) == 0)
        flags = ImDrawFlags_RoundCornersDefault_;
    if (((col & IM_COL32_A_MASK) >> IM_COL32_A_SHIFT) < 0xFF)
    {
        ImU32 col_bg1 = GetColorU32(ImAlphaBlendColors(IM_COL32(204, 204, 204, 255), col));
        ImU32 col_bg2 = GetColorU32(ImAlphaBlendColors(IM_COL32(128, 128, 128, 255), col));
        draw_list->AddRectFilled(p_min, p_max, col_bg1, rounding, flags);

        int yi = 0;
        for (float y = p_min.y + grid_off.y; y < p_max.y; y += grid_step, yi++)
        {
            float y1 = ImClamp(y, p_min.y, p_max.y), y2 = ImMin(y + grid_step, p_max.y);
            if (y2 <= y1)
                continue;
            for (float x = p_min.x + grid_off.x + (yi & 1) * grid_step; x < p_max.x; x += grid_step * 2.0f)
            {
                float x1 = ImClamp(x, p_min.x, p_max.x), x2 = ImMin(x + grid_step, p_max.x);
                if (x2 <= x1)
                    continue;
                ImDrawFlags cell_flags = ImDrawFlags_RoundCornersNone;
                if (y1 <= p_min.y) { if (x1 <= p_min.x) cell_flags |= ImDrawFlags_RoundCornersTopLeft; if (x2 >= p_max.x) cell_flags |= ImDrawFlags_RoundCornersTopRight; }
                if (y2 >= p_max.y) { if (x1 <= p_min.x) cell_flags |= ImDrawFlags_RoundCornersBottomLeft; if (x2 >= p_max.x) cell_flags |= ImDrawFlags_RoundCornersBottomRight; }

                // Combine flags
                cell_flags = (flags == ImDrawFlags_RoundCornersNone || cell_flags == ImDrawFlags_RoundCornersNone) ? ImDrawFlags_RoundCornersNone : (cell_flags & flags);
                draw_list->AddRectFilled(ImVec2(x1, y1), ImVec2(x2, y2), col_bg2, rounding, cell_flags);
            }
        }
    }
    else
    {
        draw_list->AddRectFilled(p_min, p_max, col, rounding, flags);
    }
}

//-----------------------------------------------------------------------------
// [SECTION] Decompression code
//-----------------------------------------------------------------------------
// Compressed with stb_compress() then converted to a C array and encoded as base85.
// Use the program in misc/fonts/binary_to_compressed_c.cpp to create the array from a TTF file.
// The purpose of encoding as base85 instead of "0x00,0x01,..." style is only save on _source code_ size.
// Decompression from stb.h (public domain) by Sean Barrett https://github.com/nothings/stb/blob/master/stb.h
//-----------------------------------------------------------------------------

static unsigned int stb_decompress_length(const unsigned char *input)
{
    return (input[8] << 24) + (input[9] << 16) + (input[10] << 8) + input[11];
}

static unsigned char *stb__barrier_out_e, *stb__barrier_out_b;
static const unsigned char *stb__barrier_in_b;
static unsigned char *stb__dout;
static void stb__match(const unsigned char *data, unsigned int length)
{
    // INVERSE of memmove... write each byte before copying the next...
    IM_ASSERT(stb__dout + length <= stb__barrier_out_e);
    if (stb__dout + length > stb__barrier_out_e) { stb__dout += length; return; }
    if (data < stb__barrier_out_b) { stb__dout = stb__barrier_out_e+1; return; }
    while (length--) *stb__dout++ = *data++;
}

static void stb__lit(const unsigned char *data, unsigned int length)
{
    IM_ASSERT(stb__dout + length <= stb__barrier_out_e);
    if (stb__dout + length > stb__barrier_out_e) { stb__dout += length; return; }
    if (data < stb__barrier_in_b) { stb__dout = stb__barrier_out_e+1; return; }
    memcpy(stb__dout, data, length);
    stb__dout += length;
}

#define stb__in2(x)   ((i[x] << 8) + i[(x)+1])
#define stb__in3(x)   ((i[x] << 16) + stb__in2((x)+1))
#define stb__in4(x)   ((i[x] << 24) + stb__in3((x)+1))

static const unsigned char *stb_decompress_token(const unsigned char *i)
{
    if (*i >= 0x20) { // use fewer if's for cases that expand small
        if (*i >= 0x80)       stb__match(stb__dout-i[1]-1, i[0] - 0x80 + 1), i += 2;
        else if (*i >= 0x40)  stb__match(stb__dout-(stb__in2(0) - 0x4000 + 1), i[2]+1), i += 3;
        else /* *i >= 0x20 */ stb__lit(i+1, i[0] - 0x20 + 1), i += 1 + (i[0] - 0x20 + 1);
    } else { // more ifs for cases that expand large, since overhead is amortized
        if (*i >= 0x18)       stb__match(stb__dout-(stb__in3(0) - 0x180000 + 1), i[3]+1), i += 4;
        else if (*i >= 0x10)  stb__match(stb__dout-(stb__in3(0) - 0x100000 + 1), stb__in2(3)+1), i += 5;
        else if (*i >= 0x08)  stb__lit(i+2, stb__in2(0) - 0x0800 + 1), i += 2 + (stb__in2(0) - 0x0800 + 1);
        else if (*i == 0x07)  stb__lit(i+3, stb__in2(1) + 1), i += 3 + (stb__in2(1) + 1);
        else if (*i == 0x06)  stb__match(stb__dout-(stb__in3(1)+1), i[4]+1), i += 5;
        else if (*i == 0x04)  stb__match(stb__dout-(stb__in3(1)+1), stb__in2(4)+1), i += 6;
    }
    return i;
}

static unsigned int stb_adler32(unsigned int adler32, unsigned char *buffer, unsigned int buflen)
{
    const unsigned long ADLER_MOD = 65521;
    unsigned long s1 = adler32 & 0xffff, s2 = adler32 >> 16;
    unsigned long blocklen = buflen % 5552;

    unsigned long i;
    while (buflen) {
        for (i=0; i + 7 < blocklen; i += 8) {
            s1 += buffer[0], s2 += s1;
            s1 += buffer[1], s2 += s1;
            s1 += buffer[2], s2 += s1;
            s1 += buffer[3], s2 += s1;
            s1 += buffer[4], s2 += s1;
            s1 += buffer[5], s2 += s1;
            s1 += buffer[6], s2 += s1;
            s1 += buffer[7], s2 += s1;

            buffer += 8;
        }

        for (; i < blocklen; ++i)
            s1 += *buffer++, s2 += s1;

        s1 %= ADLER_MOD, s2 %= ADLER_MOD;
        buflen -= blocklen;
        blocklen = 5552;
    }
    return (unsigned int)(s2 << 16) + (unsigned int)s1;
}

static unsigned int stb_decompress(unsigned char *output, const unsigned char *i, unsigned int /*length*/)
{
    if (stb__in4(0) != 0x57bC0000) return 0;
    if (stb__in4(4) != 0)          return 0; // error! stream is > 4GB
    const unsigned int olen = stb_decompress_length(i);
    stb__barrier_in_b = i;
    stb__barrier_out_e = output + olen;
    stb__barrier_out_b = output;
    i += 16;

    stb__dout = output;
    for (;;) {
        const unsigned char *old_i = i;
        i = stb_decompress_token(i);
        if (i == old_i) {
            if (*i == 0x05 && i[1] == 0xfa) {
                IM_ASSERT(stb__dout == output + olen);
                if (stb__dout != output + olen) return 0;
                if (stb_adler32(1, output, olen) != (unsigned int) stb__in4(2))
                    return 0;
                return olen;
            } else {
                IM_ASSERT(0); /* NOTREACHED */
                return 0;
            }
        }
        IM_ASSERT(stb__dout <= output + olen);
        if (stb__dout > output + olen)
            return 0;
    }
}

//-----------------------------------------------------------------------------
// [SECTION] Default font data (ProggyClean.ttf)
//-----------------------------------------------------------------------------
// ProggyClean.ttf
// Copyright (c) 2004, 2005 Tristan Grimmer
// MIT license (see License.txt in http://www.proggyfonts.net/index.php?menu=download)
// Download and more information at http://www.proggyfonts.net or http://upperboundsinteractive.com/fonts.php
//-----------------------------------------------------------------------------
// File: 'ProggyClean.ttf' (41208 bytes)
// Exported using misc/fonts/binary_to_compressed_c.cpp (with compression + base85 string encoding).
// The purpose of encoding as base85 instead of "0x00,0x01,..." style is only save on _source code_ size.
//-----------------------------------------------------------------------------
static const char proggy_clean_ttf_compressed_data_base85[11980 + 1] =
    "7])#######hV0qs'/###[),##/l:$#Q6>##5[n42>c-TH`->>#/e>11NNV=Bv(*:.F?uu#(gRU.o0XGH`$vhLG1hxt9?W`#,5LsCp#-i>.r$<$6pD>Lb';9Crc6tgXmKVeU2cD4Eo3R/"
    "2*>]b(MC;$jPfY.;h^`IWM9<Lh2TlS+f-s$o6Q<BWH`YiU.xfLq$N;$0iR/GX:U(jcW2p/W*q?-qmnUCI;jHSAiFWM.R*kU@C=GH?a9wp8f$e.-4^Qg1)Q-GL(lf(r/7GrRgwV%MS=C#"
    "`8ND>Qo#t'X#(v#Y9w0#1D$CIf;W'#pWUPXOuxXuU(H9M(1<q-UE31#^-V'8IRUo7Qf./L>=Ke$$'5F%)]0^#0X@U.a<r:QLtFsLcL6##lOj)#.Y5<-R&KgLwqJfLgN&;Q?gI^#DY2uL"
    "i@^rMl9t=cWq6##weg>$FBjVQTSDgEKnIS7EM9>ZY9w0#L;>>#Mx&4Mvt//L[MkA#W@lK.N'[0#7RL_&#w+F%HtG9M#XL`N&.,GM4Pg;-<nLENhvx>-VsM.M0rJfLH2eTM`*oJMHRC`N"
    "kfimM2J,W-jXS:)r0wK#@Fge$U>`w'N7G#$#fB#$E^$#:9:hk+eOe--6x)F7*E%?76%^GMHePW-Z5l'&GiF#$956:rS?dA#fiK:)Yr+`&#0j@'DbG&#^$PG.Ll+DNa<XCMKEV*N)LN/N"
    "*b=%Q6pia-Xg8I$<MR&,VdJe$<(7G;Ckl'&hF;;$<_=X(b.RS%%)###MPBuuE1V:v&cX&#2m#(&cV]`k9OhLMbn%s$G2,B$BfD3X*sp5#l,$R#]x_X1xKX%b5U*[r5iMfUo9U`N99hG)"
    "tm+/Us9pG)XPu`<0s-)WTt(gCRxIg(%6sfh=ktMKn3j)<6<b5Sk_/0(^]AaN#(p/L>&VZ>1i%h1S9u5o@YaaW$e+b<TWFn/Z:Oh(Cx2$lNEoN^e)#CFY@@I;BOQ*sRwZtZxRcU7uW6CX"
    "ow0i(?$Q[cjOd[P4d)]>ROPOpxTO7Stwi1::iB1q)C_=dV26J;2,]7op$]uQr@_V7$q^%lQwtuHY]=DX,n3L#0PHDO4f9>dC@O>HBuKPpP*E,N+b3L#lpR/MrTEH.IAQk.a>D[.e;mc."
    "x]Ip.PH^'/aqUO/$1WxLoW0[iLA<QT;5HKD+@qQ'NQ(3_PLhE48R.qAPSwQ0/WK?Z,[x?-J;jQTWA0X@KJ(_Y8N-:/M74:/-ZpKrUss?d#dZq]DAbkU*JqkL+nwX@@47`5>w=4h(9.`G"
    "CRUxHPeR`5Mjol(dUWxZa(>STrPkrJiWx`5U7F#.g*jrohGg`cg:lSTvEY/EV_7H4Q9[Z%cnv;JQYZ5q.l7Zeas:HOIZOB?G<Nald$qs]@]L<J7bR*>gv:[7MI2k).'2($5FNP&EQ(,)"
    "U]W]+fh18.vsai00);D3@4ku5P?DP8aJt+;qUM]=+b'8@;mViBKx0DE[-auGl8:PJ&Dj+M6OC]O^((##]`0i)drT;-7X`=-H3[igUnPG-NZlo.#k@h#=Ork$m>a>$-?Tm$UV(?#P6YY#"
    "'/###xe7q.73rI3*pP/$1>s9)W,JrM7SN]'/4C#v$U`0#V.[0>xQsH$fEmPMgY2u7Kh(G%siIfLSoS+MK2eTM$=5,M8p`A.;_R%#u[K#$x4AG8.kK/HSB==-'Ie/QTtG?-.*^N-4B/ZM"
    "_3YlQC7(p7q)&](`6_c)$/*JL(L-^(]$wIM`dPtOdGA,U3:w2M-0<q-]L_?^)1vw'.,MRsqVr.L;aN&#/EgJ)PBc[-f>+WomX2u7lqM2iEumMTcsF?-aT=Z-97UEnXglEn1K-bnEO`gu"
    "Ft(c%=;Am_Qs@jLooI&NX;]0#j4#F14;gl8-GQpgwhrq8'=l_f-b49'UOqkLu7-##oDY2L(te+Mch&gLYtJ,MEtJfLh'x'M=$CS-ZZ%P]8bZ>#S?YY#%Q&q'3^Fw&?D)UDNrocM3A76/"
    "/oL?#h7gl85[qW/NDOk%16ij;+:1a'iNIdb-ou8.P*w,v5#EI$TWS>Pot-R*H'-SEpA:g)f+O$%%`kA#G=8RMmG1&O`>to8bC]T&$,n.LoO>29sp3dt-52U%VM#q7'DHpg+#Z9%H[K<L"
    "%a2E-grWVM3@2=-k22tL]4$##6We'8UJCKE[d_=%wI;'6X-GsLX4j^SgJ$##R*w,vP3wK#iiW&#*h^D&R?jp7+/u&#(AP##XU8c$fSYW-J95_-Dp[g9wcO&#M-h1OcJlc-*vpw0xUX&#"
    "OQFKNX@QI'IoPp7nb,QU//MQ&ZDkKP)X<WSVL(68uVl&#c'[0#(s1X&xm$Y%B7*K:eDA323j998GXbA#pwMs-jgD$9QISB-A_(aN4xoFM^@C58D0+Q+q3n0#3U1InDjF682-SjMXJK)("
    "h$hxua_K]ul92%'BOU&#BRRh-slg8KDlr:%L71Ka:.A;%YULjDPmL<LYs8i#XwJOYaKPKc1h:'9Ke,g)b),78=I39B;xiY$bgGw-&.Zi9InXDuYa%G*f2Bq7mn9^#p1vv%#(Wi-;/Z5h"
    "o;#2:;%d&#x9v68C5g?ntX0X)pT`;%pB3q7mgGN)3%(P8nTd5L7GeA-GL@+%J3u2:(Yf>et`e;)f#Km8&+DC$I46>#Kr]]u-[=99tts1.qb#q72g1WJO81q+eN'03'eM>&1XxY-caEnO"
    "j%2n8)),?ILR5^.Ibn<-X-Mq7[a82Lq:F&#ce+S9wsCK*x`569E8ew'He]h:sI[2LM$[guka3ZRd6:t%IG:;$%YiJ:Nq=?eAw;/:nnDq0(CYcMpG)qLN4$##&J<j$UpK<Q4a1]MupW^-"
    "sj_$%[HK%'F####QRZJ::Y3EGl4'@%FkiAOg#p[##O`gukTfBHagL<LHw%q&OV0##F=6/:chIm0@eCP8X]:kFI%hl8hgO@RcBhS-@Qb$%+m=hPDLg*%K8ln(wcf3/'DW-$.lR?n[nCH-"
    "eXOONTJlh:.RYF%3'p6sq:UIMA945&^HFS87@$EP2iG<-lCO$%c`uKGD3rC$x0BL8aFn--`ke%#HMP'vh1/R&O_J9'um,.<tx[@%wsJk&bUT2`0uMv7gg#qp/ij.L56'hl;.s5CUrxjO"
    "M7-##.l+Au'A&O:-T72L]P`&=;ctp'XScX*rU.>-XTt,%OVU4)S1+R-#dg0/Nn?Ku1^0f$B*P:Rowwm-`0PKjYDDM'3]d39VZHEl4,.j']Pk-M.h^&:0FACm$maq-&sgw0t7/6(^xtk%"
    "LuH88Fj-ekm>GA#_>568x6(OFRl-IZp`&b,_P'$M<Jnq79VsJW/mWS*PUiq76;]/NM_>hLbxfc$mj`,O;&%W2m`Zh:/)Uetw:aJ%]K9h:TcF]u_-Sj9,VK3M.*'&0D[Ca]J9gp8,kAW]"
    "%(?A%R$f<->Zts'^kn=-^@c4%-pY6qI%J%1IGxfLU9CP8cbPlXv);C=b),<2mOvP8up,UVf3839acAWAW-W?#ao/^#%KYo8fRULNd2.>%m]UK:n%r$'sw]J;5pAoO_#2mO3n,'=H5(et"
    "Hg*`+RLgv>=4U8guD$I%D:W>-r5V*%j*W:Kvej.Lp$<M-SGZ':+Q_k+uvOSLiEo(<aD/K<CCc`'Lx>'?;++O'>()jLR-^u68PHm8ZFWe+ej8h:9r6L*0//c&iH&R8pRbA#Kjm%upV1g:"
    "a_#Ur7FuA#(tRh#.Y5K+@?3<-8m0$PEn;J:rh6?I6uG<-`wMU'ircp0LaE_OtlMb&1#6T.#FDKu#1Lw%u%+GM+X'e?YLfjM[VO0MbuFp7;>Q&#WIo)0@F%q7c#4XAXN-U&VB<HFF*qL("
    "$/V,;(kXZejWO`<[5?\?ewY(*9=%wDc;,u<'9t3W-(H1th3+G]ucQ]kLs7df($/*JL]@*t7Bu_G3_7mp7<iaQjO@.kLg;x3B0lqp7Hf,^Ze7-##@/c58Mo(3;knp0%)A7?-W+eI'o8)b<"
    "nKnw'Ho8C=Y>pqB>0ie&jhZ[?iLR@@_AvA-iQC(=ksRZRVp7`.=+NpBC%rh&3]R:8XDmE5^V8O(x<<aG/1N$#FX$0V5Y6x'aErI3I$7x%E`v<-BY,)%-?Psf*l?%C3.mM(=/M0:JxG'?"
    "7WhH%o'a<-80g0NBxoO(GH<dM]n.+%q@jH?f.UsJ2Ggs&4<-e47&Kl+f//9@`b+?.TeN_&B8Ss?v;^Trk;f#YvJkl&w$]>-+k?'(<S:68tq*WoDfZu';mM?8X[ma8W%*`-=;D.(nc7/;"
    ")g:T1=^J$&BRV(-lTmNB6xqB[@0*o.erM*<SWF]u2=st-*(6v>^](H.aREZSi,#1:[IXaZFOm<-ui#qUq2$##Ri;u75OK#(RtaW-K-F`S+cF]uN`-KMQ%rP/Xri.LRcB##=YL3BgM/3M"
    "D?@f&1'BW-)Ju<L25gl8uhVm1hL$##*8###'A3/LkKW+(^rWX?5W_8g)a(m&K8P>#bmmWCMkk&#TR`C,5d>g)F;t,4:@_l8G/5h4vUd%&%950:VXD'QdWoY-F$BtUwmfe$YqL'8(PWX("
    "P?^@Po3$##`MSs?DWBZ/S>+4%>fX,VWv/w'KD`LP5IbH;rTV>n3cEK8U#bX]l-/V+^lj3;vlMb&[5YQ8#pekX9JP3XUC72L,,?+Ni&co7ApnO*5NK,((W-i:$,kp'UDAO(G0Sq7MVjJs"
    "bIu)'Z,*[>br5fX^:FPAWr-m2KgL<LUN098kTF&#lvo58=/vjDo;.;)Ka*hLR#/k=rKbxuV`>Q_nN6'8uTG&#1T5g)uLv:873UpTLgH+#FgpH'_o1780Ph8KmxQJ8#H72L4@768@Tm&Q"
    "h4CB/5OvmA&,Q&QbUoi$a_%3M01H)4x7I^&KQVgtFnV+;[Pc>[m4k//,]1?#`VY[Jr*3&&slRfLiVZJ:]?=K3Sw=[$=uRB?3xk48@aeg<Z'<$#4H)6,>e0jT6'N#(q%.O=?2S]u*(m<-"
    "V8J'(1)G][68hW$5'q[GC&5j`TE?m'esFGNRM)j,ffZ?-qx8;->g4t*:CIP/[Qap7/9'#(1sao7w-.qNUdkJ)tCF&#B^;xGvn2r9FEPFFFcL@.iFNkTve$m%#QvQS8U@)2Z+3K:AKM5i"
    "sZ88+dKQ)W6>J%CL<KE>`.d*(B`-n8D9oK<Up]c$X$(,)M8Zt7/[rdkqTgl-0cuGMv'?>-XV1q['-5k'cAZ69e;D_?$ZPP&s^+7])$*$#@QYi9,5P&#9r+$%CE=68>K8r0=dSC%%(@p7"
    ".m7jilQ02'0-VWAg<a/''3u.=4L$Y)6k/K:_[3=&jvL<L0C/2'v:^;-DIBW,B4E68:kZ;%?8(Q8BH=kO65BW?xSG&#@uU,DS*,?.+(o(#1vCS8#CHF>TlGW'b)Tq7VT9q^*^$$.:&N@@"
    "$&)WHtPm*5_rO0&e%K&#-30j(E4#'Zb.o/(Tpm$>K'f@[PvFl,hfINTNU6u'0pao7%XUp9]5.>%h`8_=VYbxuel.NTSsJfLacFu3B'lQSu/m6-Oqem8T+oE--$0a/k]uj9EwsG>%veR*"
    "hv^BFpQj:K'#SJ,sB-'#](j.Lg92rTw-*n%@/;39rrJF,l#qV%OrtBeC6/,;qB3ebNW[?,Hqj2L.1NP&GjUR=1D8QaS3Up&@*9wP?+lo7b?@%'k4`p0Z$22%K3+iCZj?XJN4Nm&+YF]u"
    "@-W$U%VEQ/,,>>#)D<h#`)h0:<Q6909ua+&VU%n2:cG3FJ-%@Bj-DgLr`Hw&HAKjKjseK</xKT*)B,N9X3]krc12t'pgTV(Lv-tL[xg_%=M_q7a^x?7Ubd>#%8cY#YZ?=,`Wdxu/ae&#"
    "w6)R89tI#6@s'(6Bf7a&?S=^ZI_kS&ai`&=tE72L_D,;^R)7[$s<Eh#c&)q.MXI%#v9ROa5FZO%sF7q7Nwb&#ptUJ:aqJe$Sl68%.D###EC><?-aF&#RNQv>o8lKN%5/$(vdfq7+ebA#"
    "u1p]ovUKW&Y%q]'>$1@-[xfn$7ZTp7mM,G,Ko7a&Gu%G[RMxJs[0MM%wci.LFDK)(<c`Q8N)jEIF*+?P2a8g%)$q]o2aH8C&<SibC/q,(e:v;-b#6[$NtDZ84Je2KNvB#$P5?tQ3nt(0"
    "d=j.LQf./Ll33+(;q3L-w=8dX$#WF&uIJ@-bfI>%:_i2B5CsR8&9Z&#=mPEnm0f`<&c)QL5uJ#%u%lJj+D-r;BoF&#4DoS97h5g)E#o:&S4weDF,9^Hoe`h*L+_a*NrLW-1pG_&2UdB8"
    "6e%B/:=>)N4xeW.*wft-;$'58-ESqr<b?UI(_%@[P46>#U`'6AQ]m&6/`Z>#S?YY#Vc;r7U2&326d=w&H####?TZ`*4?&.MK?LP8Vxg>$[QXc%QJv92.(Db*B)gb*BM9dM*hJMAo*c&#"
    "b0v=Pjer]$gG&JXDf->'StvU7505l9$AFvgYRI^&<^b68?j#q9QX4SM'RO#&sL1IM.rJfLUAj221]d##DW=m83u5;'bYx,*Sl0hL(W;;$doB&O/TQ:(Z^xBdLjL<Lni;''X.`$#8+1GD"
    ":k$YUWsbn8ogh6rxZ2Z9]%nd+>V#*8U_72Lh+2Q8Cj0i:6hp&$C/:p(HK>T8Y[gHQ4`4)'$Ab(Nof%V'8hL&#<NEdtg(n'=S1A(Q1/I&4([%dM`,Iu'1:_hL>SfD07&6D<fp8dHM7/g+"
    "tlPN9J*rKaPct&?'uBCem^jn%9_K)<,C5K3s=5g&GmJb*[SYq7K;TRLGCsM-$$;S%:Y@r7AK0pprpL<Lrh,q7e/%KWK:50I^+m'vi`3?%Zp+<-d+$L-Sv:@.o19n$s0&39;kn;S%BSq*"
    "$3WoJSCLweV[aZ'MQIjO<7;X-X;&+dMLvu#^UsGEC9WEc[X(wI7#2.(F0jV*eZf<-Qv3J-c+J5AlrB#$p(H68LvEA'q3n0#m,[`*8Ft)FcYgEud]CWfm68,(aLA$@EFTgLXoBq/UPlp7"
    ":d[/;r_ix=:TF`S5H-b<LI&HY(K=h#)]Lk$K14lVfm:x$H<3^Ql<M`$OhapBnkup'D#L$Pb_`N*g]2e;X/Dtg,bsj&K#2[-:iYr'_wgH)NUIR8a1n#S?Yej'h8^58UbZd+^FKD*T@;6A"
    "7aQC[K8d-(v6GI$x:T<&'Gp5Uf>@M.*J:;$-rv29'M]8qMv-tLp,'886iaC=Hb*YJoKJ,(j%K=H`K.v9HggqBIiZu'QvBT.#=)0ukruV&.)3=(^1`o*Pj4<-<aN((^7('#Z0wK#5GX@7"
    "u][`*S^43933A4rl][`*O4CgLEl]v$1Q3AeF37dbXk,.)vj#x'd`;qgbQR%FW,2(?LO=s%Sc68%NP'##Aotl8x=BE#j1UD([3$M(]UI2LX3RpKN@;/#f'f/&_mt&F)XdF<9t4)Qa.*kT"
    "LwQ'(TTB9.xH'>#MJ+gLq9-##@HuZPN0]u:h7.T..G:;$/Usj(T7`Q8tT72LnYl<-qx8;-HV7Q-&Xdx%1a,hC=0u+HlsV>nuIQL-5<N?)NBS)QN*_I,?&)2'IM%L3I)X((e/dl2&8'<M"
    ":^#M*Q+[T.Xri.LYS3v%fF`68h;b-X[/En'CR.q7E)p'/kle2HM,u;^%OKC-N+Ll%F9CF<Nf'^#t2L,;27W:0O@6##U6W7:$rJfLWHj$#)woqBefIZ.PK<b*t7ed;p*_m;4ExK#h@&]>"
    "_>@kXQtMacfD.m-VAb8;IReM3$wf0''hra*so568'Ip&vRs849'MRYSp%:t:h5qSgwpEr$B>Q,;s(C#$)`svQuF$##-D,##,g68@2[T;.XSdN9Qe)rpt._K-#5wF)sP'##p#C0c%-Gb%"
    "hd+<-j'Ai*x&&HMkT]C'OSl##5RG[JXaHN;d'uA#x._U;.`PU@(Z3dt4r152@:v,'R.Sj'w#0<-;kPI)FfJ&#AYJ&#//)>-k=m=*XnK$>=)72L]0I%>.G690a:$##<,);?;72#?x9+d;"
    "^V'9;jY@;)br#q^YQpx:X#Te$Z^'=-=bGhLf:D6&bNwZ9-ZD#n^9HhLMr5G;']d&6'wYmTFmL<LD)F^%[tC'8;+9E#C$g%#5Y>q9wI>P(9mI[>kC-ekLC/R&CH+s'B;K-M6$EB%is00:"
    "+A4[7xks.LrNk0&E)wILYF@2L'0Nb$+pv<(2.768/FrY&h$^3i&@+G%JT'<-,v`3;_)I9M^AE]CN?Cl2AZg+%4iTpT3<n-&%H%b<FDj2M<hH=&Eh<2Len$b*aTX=-8QxN)k11IM1c^j%"
    "9s<L<NFSo)B?+<-(GxsF,^-Eh@$4dXhN$+#rxK8'je'D7k`e;)2pYwPA'_p9&@^18ml1^[@g4t*[JOa*[=Qp7(qJ_oOL^('7fB&Hq-:sf,sNj8xq^>$U4O]GKx'm9)b@p7YsvK3w^YR-"
    "CdQ*:Ir<($u&)#(&?L9Rg3H)4fiEp^iI9O8KnTj,]H?D*r7'M;PwZ9K0E^k&-cpI;.p/6_vwoFMV<->#%Xi.LxVnrU(4&8/P+:hLSKj$#U%]49t'I:rgMi'FL@a:0Y-uA[39',(vbma*"
    "hU%<-SRF`Tt:542R_VV$p@[p8DV[A,?1839FWdF<TddF<9Ah-6&9tWoDlh]&1SpGMq>Ti1O*H&#(AL8[_P%.M>v^-))qOT*F5Cq0`Ye%+$B6i:7@0IX<N+T+0MlMBPQ*Vj>SsD<U4JHY"
    "8kD2)2fU/M#$e.)T4,_=8hLim[&);?UkK'-x?'(:siIfL<$pFM`i<?%W(mGDHM%>iWP,##P`%/L<eXi:@Z9C.7o=@(pXdAO/NLQ8lPl+HPOQa8wD8=^GlPa8TKI1CjhsCTSLJM'/Wl>-"
    "S(qw%sf/@%#B6;/U7K]uZbi^Oc^2n<bhPmUkMw>%t<)'mEVE''n`WnJra$^TKvX5B>;_aSEK',(hwa0:i4G?.Bci.(X[?b*($,=-n<.Q%`(X=?+@Am*Js0&=3bh8K]mL<LoNs'6,'85`"
    "0?t/'_U59@]ddF<#LdF<eWdF<OuN/45rY<-L@&#+fm>69=Lb,OcZV/);TTm8VI;?%OtJ<(b4mq7M6:u?KRdF<gR@2L=FNU-<b[(9c/ML3m;Z[$oF3g)GAWqpARc=<ROu7cL5l;-[A]%/"
    "+fsd;l#SafT/f*W]0=O'$(Tb<[)*@e775R-:Yob%g*>l*:xP?Yb.5)%w_I?7uk5JC+FS(m#i'k.'a0i)9<7b'fs'59hq$*5Uhv##pi^8+hIEBF`nvo`;'l0.^S1<-wUK2/Coh58KKhLj"
    "M=SO*rfO`+qC`W-On.=AJ56>>i2@2LH6A:&5q`?9I3@@'04&p2/LVa*T-4<-i3;M9UvZd+N7>b*eIwg:CC)c<>nO&#<IGe;__.thjZl<%w(Wk2xmp4Q@I#I9,DF]u7-P=.-_:YJ]aS@V"
    "?6*C()dOp7:WL,b&3Rg/.cmM9&r^>$(>.Z-I&J(Q0Hd5Q%7Co-b`-c<N(6r@ip+AurK<m86QIth*#v;-OBqi+L7wDE-Ir8K['m+DDSLwK&/.?-V%U_%3:qKNu$_b*B-kp7NaD'QdWQPK"
    "Yq[@>P)hI;*_F]u`Rb[.j8_Q/<&>uu+VsH$sM9TA%?)(vmJ80),P7E>)tjD%2L=-t#fK[%`v=Q8<FfNkgg^oIbah*#8/Qt$F&:K*-(N/'+1vMB,u()-a.VUU*#[e%gAAO(S>WlA2);Sa"
    ">gXm8YB`1d@K#n]76-a$U,mF<fX]idqd)<3,]J7JmW4`6]uks=4-72L(jEk+:bJ0M^q-8Dm_Z?0olP1C9Sa&H[d&c$ooQUj]Exd*3ZM@-WGW2%s',B-_M%>%Ul:#/'xoFM9QX-$.QN'>"
    "[%$Z$uF6pA6Ki2O5:8w*vP1<-1`[G,)-m#>0`P&#eb#.3i)rtB61(o'$?X3B</R90;eZ]%Ncq;-Tl]#F>2Qft^ae_5tKL9MUe9b*sLEQ95C&`=G?@Mj=wh*'3E>=-<)Gt*Iw)'QG:`@I"
    "wOf7&]1i'S01B+Ev/Nac#9S;=;YQpg_6U`*kVY39xK,[/6Aj7:'1Bm-_1EYfa1+o&o4hp7KN_Q(OlIo@S%;jVdn0'1<Vc52=u`3^o-n1'g4v58Hj&6_t7$##?M)c<$bgQ_'SY((-xkA#"
    "Y(,p'H9rIVY-b,'%bCPF7.J<Up^,(dU1VY*5#WkTU>h19w,WQhLI)3S#f$2(eb,jr*b;3Vw]*7NH%$c4Vs,eD9>XW8?N]o+(*pgC%/72LV-u<Hp,3@e^9UB1J+ak9-TN/mhKPg+AJYd$"
    "MlvAF_jCK*.O-^(63adMT->W%iewS8W6m2rtCpo'RS1R84=@paTKt)>=%&1[)*vp'u+x,VrwN;&]kuO9JDbg=pO$J*.jVe;u'm0dr9l,<*wMK*Oe=g8lV_KEBFkO'oU]^=[-792#ok,)"
    "i]lR8qQ2oA8wcRCZ^7w/Njh;?.stX?Q1>S1q4Bn$)K1<-rGdO'$Wr.Lc.CG)$/*JL4tNR/,SVO3,aUw'DJN:)Ss;wGn9A32ijw%FL+Z0Fn.U9;reSq)bmI32U==5ALuG&#Vf1398/pVo"
    "1*c-(aY168o<`JsSbk-,1N;$>0:OUas(3:8Z972LSfF8eb=c-;>SPw7.6hn3m`9^Xkn(r.qS[0;T%&Qc=+STRxX'q1BNk3&*eu2;&8q$&x>Q#Q7^Tf+6<(d%ZVmj2bDi%.3L2n+4W'$P"
    "iDDG)g,r%+?,$@?uou5tSe2aN_AQU*<h`e-GI7)?OK2A.d7_c)?wQ5AS@DL3r#7fSkgl6-++D:'A,uq7SvlB$pcpH'q3n0#_%dY#xCpr-l<F0NR@-##FEV6NTF6##$l84N1w?AO>'IAO"
    "URQ##V^Fv-XFbGM7Fl(N<3DhLGF%q.1rC$#:T__&Pi68%0xi_&[qFJ(77j_&JWoF.V735&T,[R*:xFR*K5>>#`bW-?4Ne_&6Ne_&6Ne_&n`kr-#GJcM6X;uM6X;uM(.a..^2TkL%oR(#"
    ";u.T%fAr%4tJ8&><1=GHZ_+m9/#H1F^R#SC#*N=BA9(D?v[UiFY>>^8p,KKF.W]L29uLkLlu/+4T<XoIB&hx=T1PcDaB&;HH+-AFr?(m9HZV)FKS8JCw;SD=6[^/DZUL`EUDf]GGlG&>"
    "w$)F./^n3+rlo+DB;5sIYGNk+i1t-69Jg--0pao7Sm#K)pdHW&;LuDNH@H>#/X-TI(;P>#,Gc>#0Su>#4`1?#8lC?#<xU?#@.i?#D:%@#HF7@#LRI@#P_[@#Tkn@#Xw*A#]-=A#a9OA#"
    "d<F&#*;G##.GY##2Sl##6`($#:l:$#>xL$#B.`$#F:r$#JF.%#NR@%#R_R%#Vke%#Zww%#_-4&#3^Rh%Sflr-k'MS.o?.5/sWel/wpEM0%3'/1)K^f1-d>G21&v(35>V`39V7A4=onx4"
    "A1OY5EI0;6Ibgr6M$HS7Q<)58C5w,;WoA*#[%T*#`1g*#d=#+#hI5+#lUG+#pbY+#tnl+#x$),#&1;,#*=M,#.I`,#2Ur,#6b.-#;w[H#iQtA#m^0B#qjBB#uvTB##-hB#'9$C#+E6C#"
    "/QHC#3^ZC#7jmC#;v)D#?,<D#C8ND#GDaD#KPsD#O]/E#g1A5#KA*1#gC17#MGd;#8(02#L-d3#rWM4#Hga1#,<w0#T.j<#O#'2#CYN1#qa^:#_4m3#o@/=#eG8=#t8J5#`+78#4uI-#"
    "m3B2#SB[8#Q0@8#i[*9#iOn8#1Nm;#^sN9#qh<9#:=x-#P;K2#$%X9#bC+.#Rg;<#mN=.#MTF.#RZO.#2?)4#Y#(/#[)1/#b;L/#dAU/#0Sv;#lY$0#n`-0#sf60#(F24#wrH0#%/e0#"
    "TmD<#%JSMFove:CTBEXI:<eh2g)B,3h2^G3i;#d3jD>)4kMYD4lVu`4m`:&5niUA5@(A5BA1]PBB:xlBCC=2CDLXMCEUtiCf&0g2'tN?PGT4CPGT4CPGT4CPGT4CPGT4CPGT4CPGT4CP"
    "GT4CPGT4CPGT4CPGT4CPGT4CPGT4CP-qekC`.9kEg^+F$kwViFJTB&5KTB&5KTB&5KTB&5KTB&5KTB&5KTB&5KTB&5KTB&5KTB&5KTB&5KTB&5KTB&5KTB&5KTB&5o,^<-28ZI'O?;xp"
    "O?;xpO?;xpO?;xpO?;xpO?;xpO?;xpO?;xpO?;xpO?;xpO?;xpO?;xpO?;xpO?;xp;7q-#lLYI:xvD=#";

static const char* GetDefaultCompressedFontDataTTFBase85()
{
    return proggy_clean_ttf_compressed_data_base85;
}

#endif // #ifndef IMGUI_DISABLE<|MERGE_RESOLUTION|>--- conflicted
+++ resolved
@@ -212,20 +212,14 @@
     colors[ImGuiCol_ResizeGripHovered]      = ImVec4(0.26f, 0.59f, 0.98f, 0.67f);
     colors[ImGuiCol_ResizeGripActive]       = ImVec4(0.26f, 0.59f, 0.98f, 0.95f);
     colors[ImGuiCol_TabHovered]             = colors[ImGuiCol_HeaderHovered];
-<<<<<<< HEAD
-    colors[ImGuiCol_TabActive]              = ImLerp(colors[ImGuiCol_HeaderActive], colors[ImGuiCol_TitleBgActive], 0.60f);
-    colors[ImGuiCol_TabUnfocused]           = ImLerp(colors[ImGuiCol_Tab],          colors[ImGuiCol_TitleBg], 0.80f);
-    colors[ImGuiCol_TabUnfocusedActive]     = ImLerp(colors[ImGuiCol_TabActive],    colors[ImGuiCol_TitleBg], 0.40f);
-    colors[ImGuiCol_DockingPreview]         = colors[ImGuiCol_HeaderActive] * ImVec4(1.0f, 1.0f, 1.0f, 0.7f);
-    colors[ImGuiCol_DockingEmptyBg]         = ImVec4(0.20f, 0.20f, 0.20f, 1.00f);
-=======
     colors[ImGuiCol_Tab]                    = ImLerp(colors[ImGuiCol_Header],       colors[ImGuiCol_TitleBgActive], 0.80f);
     colors[ImGuiCol_TabSelected]            = ImLerp(colors[ImGuiCol_HeaderActive], colors[ImGuiCol_TitleBgActive], 0.60f);
     colors[ImGuiCol_TabSelectedOverline]    = colors[ImGuiCol_HeaderActive];
     colors[ImGuiCol_TabDimmed]              = ImLerp(colors[ImGuiCol_Tab],          colors[ImGuiCol_TitleBg], 0.80f);
     colors[ImGuiCol_TabDimmedSelected]      = ImLerp(colors[ImGuiCol_TabSelected],  colors[ImGuiCol_TitleBg], 0.40f);
     colors[ImGuiCol_TabDimmedSelectedOverline] = ImVec4(0.50f, 0.50f, 0.50f, 1.00f);
->>>>>>> 21bda2ed
+    colors[ImGuiCol_DockingPreview]         = colors[ImGuiCol_HeaderActive] * ImVec4(1.0f, 1.0f, 1.0f, 0.7f);
+    colors[ImGuiCol_DockingEmptyBg]         = ImVec4(0.20f, 0.20f, 0.20f, 1.00f);
     colors[ImGuiCol_PlotLines]              = ImVec4(0.61f, 0.61f, 0.61f, 1.00f);
     colors[ImGuiCol_PlotLinesHovered]       = ImVec4(1.00f, 0.43f, 0.35f, 1.00f);
     colors[ImGuiCol_PlotHistogram]          = ImVec4(0.90f, 0.70f, 0.00f, 1.00f);
@@ -282,20 +276,14 @@
     colors[ImGuiCol_ResizeGripHovered]      = ImVec4(0.78f, 0.82f, 1.00f, 0.60f);
     colors[ImGuiCol_ResizeGripActive]       = ImVec4(0.78f, 0.82f, 1.00f, 0.90f);
     colors[ImGuiCol_TabHovered]             = colors[ImGuiCol_HeaderHovered];
-<<<<<<< HEAD
-    colors[ImGuiCol_TabActive]              = ImLerp(colors[ImGuiCol_HeaderActive], colors[ImGuiCol_TitleBgActive], 0.60f);
-    colors[ImGuiCol_TabUnfocused]           = ImLerp(colors[ImGuiCol_Tab],          colors[ImGuiCol_TitleBg], 0.80f);
-    colors[ImGuiCol_TabUnfocusedActive]     = ImLerp(colors[ImGuiCol_TabActive],    colors[ImGuiCol_TitleBg], 0.40f);
-    colors[ImGuiCol_DockingPreview]         = colors[ImGuiCol_Header] * ImVec4(1.0f, 1.0f, 1.0f, 0.7f);
-    colors[ImGuiCol_DockingEmptyBg]         = ImVec4(0.20f, 0.20f, 0.20f, 1.00f);
-=======
     colors[ImGuiCol_Tab]                    = ImLerp(colors[ImGuiCol_Header],       colors[ImGuiCol_TitleBgActive], 0.80f);
     colors[ImGuiCol_TabSelected]            = ImLerp(colors[ImGuiCol_HeaderActive], colors[ImGuiCol_TitleBgActive], 0.60f);
     colors[ImGuiCol_TabSelectedOverline]    = colors[ImGuiCol_HeaderActive];
     colors[ImGuiCol_TabDimmed]              = ImLerp(colors[ImGuiCol_Tab],          colors[ImGuiCol_TitleBg], 0.80f);
     colors[ImGuiCol_TabDimmedSelected]      = ImLerp(colors[ImGuiCol_TabSelected],  colors[ImGuiCol_TitleBg], 0.40f);
     colors[ImGuiCol_TabDimmedSelectedOverline] = colors[ImGuiCol_HeaderActive];
->>>>>>> 21bda2ed
+    colors[ImGuiCol_DockingPreview]         = colors[ImGuiCol_Header] * ImVec4(1.0f, 1.0f, 1.0f, 0.7f);
+    colors[ImGuiCol_DockingEmptyBg]         = ImVec4(0.20f, 0.20f, 0.20f, 1.00f);
     colors[ImGuiCol_PlotLines]              = ImVec4(1.00f, 1.00f, 1.00f, 1.00f);
     colors[ImGuiCol_PlotLinesHovered]       = ImVec4(0.90f, 0.70f, 0.00f, 1.00f);
     colors[ImGuiCol_PlotHistogram]          = ImVec4(0.90f, 0.70f, 0.00f, 1.00f);
@@ -353,20 +341,14 @@
     colors[ImGuiCol_ResizeGripHovered]      = ImVec4(0.26f, 0.59f, 0.98f, 0.67f);
     colors[ImGuiCol_ResizeGripActive]       = ImVec4(0.26f, 0.59f, 0.98f, 0.95f);
     colors[ImGuiCol_TabHovered]             = colors[ImGuiCol_HeaderHovered];
-<<<<<<< HEAD
-    colors[ImGuiCol_TabActive]              = ImLerp(colors[ImGuiCol_HeaderActive], colors[ImGuiCol_TitleBgActive], 0.60f);
-    colors[ImGuiCol_TabUnfocused]           = ImLerp(colors[ImGuiCol_Tab],          colors[ImGuiCol_TitleBg], 0.80f);
-    colors[ImGuiCol_TabUnfocusedActive]     = ImLerp(colors[ImGuiCol_TabActive],    colors[ImGuiCol_TitleBg], 0.40f);
-    colors[ImGuiCol_DockingPreview]         = colors[ImGuiCol_Header] * ImVec4(1.0f, 1.0f, 1.0f, 0.7f);
-    colors[ImGuiCol_DockingEmptyBg]         = ImVec4(0.20f, 0.20f, 0.20f, 1.00f);
-=======
     colors[ImGuiCol_Tab]                    = ImLerp(colors[ImGuiCol_Header],       colors[ImGuiCol_TitleBgActive], 0.90f);
     colors[ImGuiCol_TabSelected]            = ImLerp(colors[ImGuiCol_HeaderActive], colors[ImGuiCol_TitleBgActive], 0.60f);
     colors[ImGuiCol_TabSelectedOverline]    = colors[ImGuiCol_HeaderActive];
     colors[ImGuiCol_TabDimmed]              = ImLerp(colors[ImGuiCol_Tab],          colors[ImGuiCol_TitleBg], 0.80f);
     colors[ImGuiCol_TabDimmedSelected]      = ImLerp(colors[ImGuiCol_TabSelected],  colors[ImGuiCol_TitleBg], 0.40f);
     colors[ImGuiCol_TabDimmedSelectedOverline] = ImVec4(0.26f, 0.59f, 1.00f, 1.00f);
->>>>>>> 21bda2ed
+    colors[ImGuiCol_DockingPreview]         = colors[ImGuiCol_Header] * ImVec4(1.0f, 1.0f, 1.0f, 0.7f);
+    colors[ImGuiCol_DockingEmptyBg]         = ImVec4(0.20f, 0.20f, 0.20f, 1.00f);
     colors[ImGuiCol_PlotLines]              = ImVec4(0.39f, 0.39f, 0.39f, 1.00f);
     colors[ImGuiCol_PlotLinesHovered]       = ImVec4(1.00f, 0.43f, 0.35f, 1.00f);
     colors[ImGuiCol_PlotHistogram]          = ImVec4(0.90f, 0.70f, 0.00f, 1.00f);

// dear imgui: Platform Backend for SDL2
// This needs to be used along with a Renderer (e.g. DirectX11, OpenGL3, Vulkan..)
// (Info: SDL2 is a cross-platform general purpose library for handling windows, inputs, graphics context creation, etc.)
// (Prefer SDL 2.0.5+ for full feature support.)

// Implemented features:
//  [X] Platform: Clipboard support.
//  [X] Platform: Mouse support. Can discriminate Mouse/TouchScreen.
//  [X] Platform: Keyboard support. Since 1.87 we are using the io.AddKeyEvent() function. Pass ImGuiKey values to all key functions e.g. ImGui::IsKeyPressed(ImGuiKey_Space). [Legacy SDL_SCANCODE_* values are obsolete since 1.87 and not supported since 1.91.5]
//  [X] Platform: Gamepad support.
//  [X] Platform: Mouse cursor shape and visibility (ImGuiBackendFlags_HasMouseCursors). Disable with 'io.ConfigFlags |= ImGuiConfigFlags_NoMouseCursorChange'.
//  [X] Platform: Basic IME support. App needs to call 'SDL_SetHint(SDL_HINT_IME_SHOW_UI, "1");' before SDL_CreateWindow()!.
//  [X] Platform: Multi-viewport support (multiple windows). Enable with 'io.ConfigFlags |= ImGuiConfigFlags_ViewportsEnable'.
// Missing features or Issues:
//  [ ] Platform: Multi-viewport: Minimized windows seems to break mouse wheel events (at least under Windows).
//  [ ] Platform: Multi-viewport: ParentViewportID not honored, and so io.ConfigViewportsNoDefaultParent has no effect (minor).

// You can use unmodified imgui_impl_* files in your project. See examples/ folder for examples of using this.
// Prefer including the entire imgui/ repository into your project (either as a copy or as a submodule), and only build the backends you need.
// Learn about Dear ImGui:
// - FAQ                  https://dearimgui.com/faq
// - Getting Started      https://dearimgui.com/getting-started
// - Documentation        https://dearimgui.com/docs (same as your local docs/ folder).
// - Introduction, links and more at the top of imgui.cpp

// CHANGELOG
// (minor and older changes stripped away, please see git history for details)
//  2025-XX-XX: Platform: Added support for multiple windows via the ImGuiPlatformIO interface.
//  2025-05-15: [Docking] Add Platform_GetWindowFramebufferScale() handler, to allow varying Retina display density on multiple monitors.
//  2025-04-09: [Docking] Revert update monitors and work areas information every frame. Only do it on Windows. (#8415, #8558)
//  2025-04-09: Don't attempt to call SDL_CaptureMouse() on drivers where we don't call SDL_GetGlobalMouseState(). (#8561)
//  2025-03-21: Fill gamepad inputs and set ImGuiBackendFlags_HasGamepad regardless of ImGuiConfigFlags_NavEnableGamepad being set.
//  2025-03-10: When dealing with OEM keys, use scancodes instead of translated keycodes to choose ImGuiKey values. (#7136, #7201, #7206, #7306, #7670, #7672, #8468)
//  2025-02-26: Only start SDL_CaptureMouse() when mouse is being dragged, to mitigate issues with e.g.Linux debuggers not claiming capture back. (#6410, #3650)
//  2025-02-25: [Docking] Revert to use SDL_GetDisplayBounds() for WorkPos/WorkRect if SDL_GetDisplayUsableBounds() failed.
//  2025-02-24: Avoid calling SDL_GetGlobalMouseState() when mouse is in relative mode.
//  2025-02-21: [Docking] Update monitors and work areas information every frame, as the later may change regardless of monitor changes. (#8415)
//  2025-02-18: Added ImGuiMouseCursor_Wait and ImGuiMouseCursor_Progress mouse cursor support.
//  2025-02-10: Using SDL_OpenURL() in platform_io.Platform_OpenInShellFn handler.
//  2025-01-20: Made ImGui_ImplSDL2_SetGamepadMode(ImGui_ImplSDL2_GamepadMode_Manual) accept an empty array.
//  2024-10-24: Emscripten: from SDL 2.30.9, SDL_EVENT_MOUSE_WHEEL event doesn't require dividing by 100.0f.
//  2024-09-09: use SDL_Vulkan_GetDrawableSize() when available. (#7967, #3190)
//  2024-08-22: moved some OS/backend related function pointers from ImGuiIO to ImGuiPlatformIO:
//               - io.GetClipboardTextFn    -> platform_io.Platform_GetClipboardTextFn
//               - io.SetClipboardTextFn    -> platform_io.Platform_SetClipboardTextFn
//               - io.PlatformOpenInShellFn -> platform_io.Platform_OpenInShellFn
//               - io.PlatformSetImeDataFn  -> platform_io.Platform_SetImeDataFn
//  2024-08-19: Storing SDL's Uint32 WindowID inside ImGuiViewport::PlatformHandle instead of SDL_Window*.
//  2024-08-19: ImGui_ImplSDL2_ProcessEvent() now ignores events intended for other SDL windows. (#7853)
//  2024-07-02: Emscripten: Added io.PlatformOpenInShellFn() handler for Emscripten versions.
//  2024-07-02: Update for io.SetPlatformImeDataFn() -> io.PlatformSetImeDataFn() renaming in main library.
//  2024-02-14: Inputs: Handle gamepad disconnection. Added ImGui_ImplSDL2_SetGamepadMode().
//  2023-10-05: Inputs: Added support for extra ImGuiKey values: F13 to F24 function keys, app back/forward keys.
//  2023-04-06: Inputs: Avoid calling SDL_StartTextInput()/SDL_StopTextInput() as they don't only pertain to IME. It's unclear exactly what their relation is to IME. (#6306)
//  2023-04-04: Inputs: Added support for io.AddMouseSourceEvent() to discriminate ImGuiMouseSource_Mouse/ImGuiMouseSource_TouchScreen. (#2702)
//  2023-02-23: Accept SDL_GetPerformanceCounter() not returning a monotonically increasing value. (#6189, #6114, #3644)
//  2023-02-07: Implement IME handler (io.SetPlatformImeDataFn will call SDL_SetTextInputRect()/SDL_StartTextInput()).
//  2023-02-07: *BREAKING CHANGE* Renamed this backend file from imgui_impl_sdl.cpp/.h to imgui_impl_sdl2.cpp/.h in prevision for the future release of SDL3.
//  2023-02-02: Avoid calling SDL_SetCursor() when cursor has not changed, as the function is surprisingly costly on Mac with latest SDL (may be fixed in next SDL version).
//  2023-02-02: Added support for SDL 2.0.18+ preciseX/preciseY mouse wheel data for smooth scrolling + Scaling X value on Emscripten (bug?). (#4019, #6096)
//  2023-02-02: Removed SDL_MOUSEWHEEL value clamping, as values seem correct in latest Emscripten. (#4019)
//  2023-02-01: Flipping SDL_MOUSEWHEEL 'wheel.x' value to match other backends and offer consistent horizontal scrolling direction. (#4019, #6096, #1463)
//  2022-10-11: Using 'nullptr' instead of 'NULL' as per our switch to C++11.
//  2022-09-26: Inputs: Disable SDL 2.0.22 new "auto capture" (SDL_HINT_MOUSE_AUTO_CAPTURE) which prevents drag and drop across windows for multi-viewport support + don't capture when drag and dropping. (#5710)
//  2022-09-26: Inputs: Renamed ImGuiKey_ModXXX introduced in 1.87 to ImGuiMod_XXX (old names still supported).
//  2022-03-22: Inputs: Fix mouse position issues when dragging outside of boundaries. SDL_CaptureMouse() erroneously still gives out LEAVE events when hovering OS decorations.
//  2022-03-22: Inputs: Added support for extra mouse buttons (SDL_BUTTON_X1/SDL_BUTTON_X2).
//  2022-02-04: Added SDL_Renderer* parameter to ImGui_ImplSDL2_InitForSDLRenderer(), so we can use SDL_GetRendererOutputSize() instead of SDL_GL_GetDrawableSize() when bound to a SDL_Renderer.
//  2022-01-26: Inputs: replaced short-lived io.AddKeyModsEvent() (added two weeks ago) with io.AddKeyEvent() using ImGuiKey_ModXXX flags. Sorry for the confusion.
//  2021-01-20: Inputs: calling new io.AddKeyAnalogEvent() for gamepad support, instead of writing directly to io.NavInputs[].
//  2022-01-17: Inputs: calling new io.AddMousePosEvent(), io.AddMouseButtonEvent(), io.AddMouseWheelEvent() API (1.87+).
//  2022-01-17: Inputs: always update key mods next and before key event (not in NewFrame) to fix input queue with very low framerates.
//  2022-01-12: Update mouse inputs using SDL_MOUSEMOTION/SDL_WINDOWEVENT_LEAVE + fallback to provide it when focused but not hovered/captured. More standard and will allow us to pass it to future input queue API.
//  2022-01-12: Maintain our own copy of MouseButtonsDown mask instead of using ImGui::IsAnyMouseDown() which will be obsoleted.
//  2022-01-10: Inputs: calling new io.AddKeyEvent(), io.AddKeyModsEvent() + io.SetKeyEventNativeData() API (1.87+). Support for full ImGuiKey range.
//  2021-08-17: Calling io.AddFocusEvent() on SDL_WINDOWEVENT_FOCUS_GAINED/SDL_WINDOWEVENT_FOCUS_LOST.
//  2021-07-29: Inputs: MousePos is correctly reported when the host platform window is hovered but not focused (using SDL_GetMouseFocus() + SDL_HINT_MOUSE_FOCUS_CLICKTHROUGH, requires SDL 2.0.5+)
//  2021-06:29: *BREAKING CHANGE* Removed 'SDL_Window* window' parameter to ImGui_ImplSDL2_NewFrame() which was unnecessary.
//  2021-06-29: Reorganized backend to pull data from a single structure to facilitate usage with multiple-contexts (all g_XXXX access changed to bd->XXXX).
//  2021-03-22: Rework global mouse pos availability check listing supported platforms explicitly, effectively fixing mouse access on Raspberry Pi. (#2837, #3950)
//  2020-05-25: Misc: Report a zero display-size when window is minimized, to be consistent with other backends.
//  2020-02-20: Inputs: Fixed mapping for ImGuiKey_KeyPadEnter (using SDL_SCANCODE_KP_ENTER instead of SDL_SCANCODE_RETURN2).
//  2019-12-17: Inputs: On Wayland, use SDL_GetMouseState (because there is no global mouse state).
//  2019-12-05: Inputs: Added support for ImGuiMouseCursor_NotAllowed mouse cursor.
//  2019-07-21: Inputs: Added mapping for ImGuiKey_KeyPadEnter.
//  2019-04-23: Inputs: Added support for SDL_GameController (if ImGuiConfigFlags_NavEnableGamepad is set by user application).
//  2019-03-12: Misc: Preserve DisplayFramebufferScale when main window is minimized.
//  2018-12-21: Inputs: Workaround for Android/iOS which don't seem to handle focus related calls.
//  2018-11-30: Misc: Setting up io.BackendPlatformName so it can be displayed in the About Window.
//  2018-11-14: Changed the signature of ImGui_ImplSDL2_ProcessEvent() to take a 'const SDL_Event*'.
//  2018-08-01: Inputs: Workaround for Emscripten which doesn't seem to handle focus related calls.
//  2018-06-29: Inputs: Added support for the ImGuiMouseCursor_Hand cursor.
//  2018-06-08: Misc: Extracted imgui_impl_sdl.cpp/.h away from the old combined SDL2+OpenGL/Vulkan examples.
//  2018-06-08: Misc: ImGui_ImplSDL2_InitForOpenGL() now takes a SDL_GLContext parameter.
//  2018-05-09: Misc: Fixed clipboard paste memory leak (we didn't call SDL_FreeMemory on the data returned by SDL_GetClipboardText).
//  2018-03-20: Misc: Setup io.BackendFlags ImGuiBackendFlags_HasMouseCursors flag + honor ImGuiConfigFlags_NoMouseCursorChange flag.
//  2018-02-16: Inputs: Added support for mouse cursors, honoring ImGui::GetMouseCursor() value.
//  2018-02-06: Misc: Removed call to ImGui::Shutdown() which is not available from 1.60 WIP, user needs to call CreateContext/DestroyContext themselves.
//  2018-02-06: Inputs: Added mapping for ImGuiKey_Space.
//  2018-02-05: Misc: Using SDL_GetPerformanceCounter() instead of SDL_GetTicks() to be able to handle very high framerate (1000+ FPS).
//  2018-02-05: Inputs: Keyboard mapping is using scancodes everywhere instead of a confusing mixture of keycodes and scancodes.
//  2018-01-20: Inputs: Added Horizontal Mouse Wheel support.
//  2018-01-19: Inputs: When available (SDL 2.0.4+) using SDL_CaptureMouse() to retrieve coordinates outside of client area when dragging. Otherwise (SDL 2.0.3 and before) testing for SDL_WINDOW_INPUT_FOCUS instead of SDL_WINDOW_MOUSE_FOCUS.
//  2018-01-18: Inputs: Added mapping for ImGuiKey_Insert.
//  2017-08-25: Inputs: MousePos set to -FLT_MAX,-FLT_MAX when mouse is unavailable/missing (instead of -1,-1).
//  2016-10-15: Misc: Added a void* user_data parameter to Clipboard function handlers.

#include "imgui.h"
#ifndef IMGUI_DISABLE
#include "imgui_impl_sdl2.h"

// Clang warnings with -Weverything
#if defined(__clang__)
#pragma clang diagnostic push
#pragma clang diagnostic ignored "-Wimplicit-int-float-conversion"  // warning: implicit conversion from 'xxx' to 'float' may lose precision
#endif

// SDL
// (the multi-viewports feature requires SDL features supported from SDL 2.0.4+. SDL 2.0.5+ is highly recommended)
#include <SDL.h>
#include <SDL_syswm.h>
#include <stdio.h>              // for snprintf()
#ifdef __APPLE__
#include <TargetConditionals.h>
#endif
#ifdef __EMSCRIPTEN__
#include <emscripten/em_js.h>
#endif

#if SDL_VERSION_ATLEAST(2,0,4) && !defined(__EMSCRIPTEN__) && !defined(__ANDROID__) && !(defined(__APPLE__) && TARGET_OS_IOS) && !defined(__amigaos4__)
#define SDL_HAS_CAPTURE_AND_GLOBAL_MOUSE    1
#else
#define SDL_HAS_CAPTURE_AND_GLOBAL_MOUSE    0
#endif
#define SDL_HAS_WINDOW_ALPHA                SDL_VERSION_ATLEAST(2,0,5)
#define SDL_HAS_ALWAYS_ON_TOP               SDL_VERSION_ATLEAST(2,0,5)
#define SDL_HAS_USABLE_DISPLAY_BOUNDS       SDL_VERSION_ATLEAST(2,0,5)
#define SDL_HAS_PER_MONITOR_DPI             SDL_VERSION_ATLEAST(2,0,4)
#define SDL_HAS_VULKAN                      SDL_VERSION_ATLEAST(2,0,6)
#define SDL_HAS_DISPLAY_EVENT               SDL_VERSION_ATLEAST(2,0,9)
#define SDL_HAS_OPEN_URL                    SDL_VERSION_ATLEAST(2,0,14)
#define SDL_HAS_SHOW_WINDOW_ACTIVATION_HINT SDL_VERSION_ATLEAST(2,0,18)
#if SDL_HAS_VULKAN
#include <SDL_vulkan.h>
#else
static const Uint32 SDL_WINDOW_VULKAN = 0x10000000;
#endif

// SDL Data
struct ImGui_ImplSDL2_Data
{
    SDL_Window*             Window;
    Uint32                  WindowID;       // Stored in ImGuiViewport::PlatformHandle. Use SDL_GetWindowFromID() to get SDL_Window* from Uint32 WindowID.
    SDL_Renderer*           Renderer;
    Uint64                  Time;
    char*                   ClipboardTextData;
<<<<<<< HEAD
    char                    BackendPlatformName[40];
    bool                    UseVulkan;
    bool                    WantUpdateMonitors;
=======
    char                    BackendPlatformName[48];
>>>>>>> 415dddf0

    // Mouse handling
    Uint32                  MouseWindowID;
    int                     MouseButtonsDown;
    SDL_Cursor*             MouseCursors[ImGuiMouseCursor_COUNT];
    SDL_Cursor*             MouseLastCursor;
    int                     MouseLastLeaveFrame;
    bool                    MouseCanUseGlobalState;
    bool                    MouseCanUseCapture;
    bool                    MouseCanReportHoveredViewport;  // This is hard to use/unreliable on SDL so we'll set ImGuiBackendFlags_HasMouseHoveredViewport dynamically based on state.

    // Gamepad handling
    ImVector<SDL_GameController*> Gamepads;
    ImGui_ImplSDL2_GamepadMode    GamepadMode;
    bool                          WantUpdateGamepadsList;

    ImGui_ImplSDL2_Data()   { memset((void*)this, 0, sizeof(*this)); }
};

// Backend data stored in io.BackendPlatformUserData to allow support for multiple Dear ImGui contexts
// It is STRONGLY preferred that you use docking branch with multi-viewports (== single Dear ImGui context + multiple windows) instead of multiple Dear ImGui contexts.
// FIXME: multi-context support is not well tested and probably dysfunctional in this backend.
// FIXME: some shared resources (mouse cursor shape, gamepad) are mishandled when using multi-context.
static ImGui_ImplSDL2_Data* ImGui_ImplSDL2_GetBackendData()
{
    return ImGui::GetCurrentContext() ? (ImGui_ImplSDL2_Data*)ImGui::GetIO().BackendPlatformUserData : nullptr;
}

// Forward Declarations
static void ImGui_ImplSDL2_UpdateMonitors();
static void ImGui_ImplSDL2_InitMultiViewportSupport(SDL_Window* window, void* sdl_gl_context);
static void ImGui_ImplSDL2_ShutdownMultiViewportSupport();

// Functions
static const char* ImGui_ImplSDL2_GetClipboardText(ImGuiContext*)
{
    ImGui_ImplSDL2_Data* bd = ImGui_ImplSDL2_GetBackendData();
    if (bd->ClipboardTextData)
        SDL_free(bd->ClipboardTextData);
    bd->ClipboardTextData = SDL_GetClipboardText();
    return bd->ClipboardTextData;
}

static void ImGui_ImplSDL2_SetClipboardText(ImGuiContext*, const char* text)
{
    SDL_SetClipboardText(text);
}

// Note: native IME will only display if user calls SDL_SetHint(SDL_HINT_IME_SHOW_UI, "1") _before_ SDL_CreateWindow().
static void ImGui_ImplSDL2_PlatformSetImeData(ImGuiContext*, ImGuiViewport* viewport, ImGuiPlatformImeData* data)
{
    if (data->WantVisible)
    {
        SDL_Rect r;
        r.x = (int)(data->InputPos.x - viewport->Pos.x);
        r.y = (int)(data->InputPos.y - viewport->Pos.y + data->InputLineHeight);
        r.w = 1;
        r.h = (int)data->InputLineHeight;
        SDL_SetTextInputRect(&r);
    }
}

// Not static to allow third-party code to use that if they want to (but undocumented)
ImGuiKey ImGui_ImplSDL2_KeyEventToImGuiKey(SDL_Keycode keycode, SDL_Scancode scancode);
ImGuiKey ImGui_ImplSDL2_KeyEventToImGuiKey(SDL_Keycode keycode, SDL_Scancode scancode)
{
    switch (keycode)
    {
        case SDLK_TAB: return ImGuiKey_Tab;
        case SDLK_LEFT: return ImGuiKey_LeftArrow;
        case SDLK_RIGHT: return ImGuiKey_RightArrow;
        case SDLK_UP: return ImGuiKey_UpArrow;
        case SDLK_DOWN: return ImGuiKey_DownArrow;
        case SDLK_PAGEUP: return ImGuiKey_PageUp;
        case SDLK_PAGEDOWN: return ImGuiKey_PageDown;
        case SDLK_HOME: return ImGuiKey_Home;
        case SDLK_END: return ImGuiKey_End;
        case SDLK_INSERT: return ImGuiKey_Insert;
        case SDLK_DELETE: return ImGuiKey_Delete;
        case SDLK_BACKSPACE: return ImGuiKey_Backspace;
        case SDLK_SPACE: return ImGuiKey_Space;
        case SDLK_RETURN: return ImGuiKey_Enter;
        case SDLK_ESCAPE: return ImGuiKey_Escape;
        //case SDLK_QUOTE: return ImGuiKey_Apostrophe;
        case SDLK_COMMA: return ImGuiKey_Comma;
        //case SDLK_MINUS: return ImGuiKey_Minus;
        case SDLK_PERIOD: return ImGuiKey_Period;
        //case SDLK_SLASH: return ImGuiKey_Slash;
        case SDLK_SEMICOLON: return ImGuiKey_Semicolon;
        //case SDLK_EQUALS: return ImGuiKey_Equal;
        //case SDLK_LEFTBRACKET: return ImGuiKey_LeftBracket;
        //case SDLK_BACKSLASH: return ImGuiKey_Backslash;
        //case SDLK_RIGHTBRACKET: return ImGuiKey_RightBracket;
        //case SDLK_BACKQUOTE: return ImGuiKey_GraveAccent;
        case SDLK_CAPSLOCK: return ImGuiKey_CapsLock;
        case SDLK_SCROLLLOCK: return ImGuiKey_ScrollLock;
        case SDLK_NUMLOCKCLEAR: return ImGuiKey_NumLock;
        case SDLK_PRINTSCREEN: return ImGuiKey_PrintScreen;
        case SDLK_PAUSE: return ImGuiKey_Pause;
        case SDLK_KP_0: return ImGuiKey_Keypad0;
        case SDLK_KP_1: return ImGuiKey_Keypad1;
        case SDLK_KP_2: return ImGuiKey_Keypad2;
        case SDLK_KP_3: return ImGuiKey_Keypad3;
        case SDLK_KP_4: return ImGuiKey_Keypad4;
        case SDLK_KP_5: return ImGuiKey_Keypad5;
        case SDLK_KP_6: return ImGuiKey_Keypad6;
        case SDLK_KP_7: return ImGuiKey_Keypad7;
        case SDLK_KP_8: return ImGuiKey_Keypad8;
        case SDLK_KP_9: return ImGuiKey_Keypad9;
        case SDLK_KP_PERIOD: return ImGuiKey_KeypadDecimal;
        case SDLK_KP_DIVIDE: return ImGuiKey_KeypadDivide;
        case SDLK_KP_MULTIPLY: return ImGuiKey_KeypadMultiply;
        case SDLK_KP_MINUS: return ImGuiKey_KeypadSubtract;
        case SDLK_KP_PLUS: return ImGuiKey_KeypadAdd;
        case SDLK_KP_ENTER: return ImGuiKey_KeypadEnter;
        case SDLK_KP_EQUALS: return ImGuiKey_KeypadEqual;
        case SDLK_LCTRL: return ImGuiKey_LeftCtrl;
        case SDLK_LSHIFT: return ImGuiKey_LeftShift;
        case SDLK_LALT: return ImGuiKey_LeftAlt;
        case SDLK_LGUI: return ImGuiKey_LeftSuper;
        case SDLK_RCTRL: return ImGuiKey_RightCtrl;
        case SDLK_RSHIFT: return ImGuiKey_RightShift;
        case SDLK_RALT: return ImGuiKey_RightAlt;
        case SDLK_RGUI: return ImGuiKey_RightSuper;
        case SDLK_APPLICATION: return ImGuiKey_Menu;
        case SDLK_0: return ImGuiKey_0;
        case SDLK_1: return ImGuiKey_1;
        case SDLK_2: return ImGuiKey_2;
        case SDLK_3: return ImGuiKey_3;
        case SDLK_4: return ImGuiKey_4;
        case SDLK_5: return ImGuiKey_5;
        case SDLK_6: return ImGuiKey_6;
        case SDLK_7: return ImGuiKey_7;
        case SDLK_8: return ImGuiKey_8;
        case SDLK_9: return ImGuiKey_9;
        case SDLK_a: return ImGuiKey_A;
        case SDLK_b: return ImGuiKey_B;
        case SDLK_c: return ImGuiKey_C;
        case SDLK_d: return ImGuiKey_D;
        case SDLK_e: return ImGuiKey_E;
        case SDLK_f: return ImGuiKey_F;
        case SDLK_g: return ImGuiKey_G;
        case SDLK_h: return ImGuiKey_H;
        case SDLK_i: return ImGuiKey_I;
        case SDLK_j: return ImGuiKey_J;
        case SDLK_k: return ImGuiKey_K;
        case SDLK_l: return ImGuiKey_L;
        case SDLK_m: return ImGuiKey_M;
        case SDLK_n: return ImGuiKey_N;
        case SDLK_o: return ImGuiKey_O;
        case SDLK_p: return ImGuiKey_P;
        case SDLK_q: return ImGuiKey_Q;
        case SDLK_r: return ImGuiKey_R;
        case SDLK_s: return ImGuiKey_S;
        case SDLK_t: return ImGuiKey_T;
        case SDLK_u: return ImGuiKey_U;
        case SDLK_v: return ImGuiKey_V;
        case SDLK_w: return ImGuiKey_W;
        case SDLK_x: return ImGuiKey_X;
        case SDLK_y: return ImGuiKey_Y;
        case SDLK_z: return ImGuiKey_Z;
        case SDLK_F1: return ImGuiKey_F1;
        case SDLK_F2: return ImGuiKey_F2;
        case SDLK_F3: return ImGuiKey_F3;
        case SDLK_F4: return ImGuiKey_F4;
        case SDLK_F5: return ImGuiKey_F5;
        case SDLK_F6: return ImGuiKey_F6;
        case SDLK_F7: return ImGuiKey_F7;
        case SDLK_F8: return ImGuiKey_F8;
        case SDLK_F9: return ImGuiKey_F9;
        case SDLK_F10: return ImGuiKey_F10;
        case SDLK_F11: return ImGuiKey_F11;
        case SDLK_F12: return ImGuiKey_F12;
        case SDLK_F13: return ImGuiKey_F13;
        case SDLK_F14: return ImGuiKey_F14;
        case SDLK_F15: return ImGuiKey_F15;
        case SDLK_F16: return ImGuiKey_F16;
        case SDLK_F17: return ImGuiKey_F17;
        case SDLK_F18: return ImGuiKey_F18;
        case SDLK_F19: return ImGuiKey_F19;
        case SDLK_F20: return ImGuiKey_F20;
        case SDLK_F21: return ImGuiKey_F21;
        case SDLK_F22: return ImGuiKey_F22;
        case SDLK_F23: return ImGuiKey_F23;
        case SDLK_F24: return ImGuiKey_F24;
        case SDLK_AC_BACK: return ImGuiKey_AppBack;
        case SDLK_AC_FORWARD: return ImGuiKey_AppForward;
        default: break;
    }

    // Fallback to scancode
    switch (scancode)
    {
    case SDL_SCANCODE_GRAVE: return ImGuiKey_GraveAccent;
    case SDL_SCANCODE_MINUS: return ImGuiKey_Minus;
    case SDL_SCANCODE_EQUALS: return ImGuiKey_Equal;
    case SDL_SCANCODE_LEFTBRACKET: return ImGuiKey_LeftBracket;
    case SDL_SCANCODE_RIGHTBRACKET: return ImGuiKey_RightBracket;
    case SDL_SCANCODE_NONUSBACKSLASH: return ImGuiKey_Oem102;
    case SDL_SCANCODE_BACKSLASH: return ImGuiKey_Backslash;
    case SDL_SCANCODE_SEMICOLON: return ImGuiKey_Semicolon;
    case SDL_SCANCODE_APOSTROPHE: return ImGuiKey_Apostrophe;
    case SDL_SCANCODE_COMMA: return ImGuiKey_Comma;
    case SDL_SCANCODE_PERIOD: return ImGuiKey_Period;
    case SDL_SCANCODE_SLASH: return ImGuiKey_Slash;
    default: break;
    }
    return ImGuiKey_None;
}

static void ImGui_ImplSDL2_UpdateKeyModifiers(SDL_Keymod sdl_key_mods)
{
    ImGuiIO& io = ImGui::GetIO();
    io.AddKeyEvent(ImGuiMod_Ctrl, (sdl_key_mods & KMOD_CTRL) != 0);
    io.AddKeyEvent(ImGuiMod_Shift, (sdl_key_mods & KMOD_SHIFT) != 0);
    io.AddKeyEvent(ImGuiMod_Alt, (sdl_key_mods & KMOD_ALT) != 0);
    io.AddKeyEvent(ImGuiMod_Super, (sdl_key_mods & KMOD_GUI) != 0);
}

static ImGuiViewport* ImGui_ImplSDL2_GetViewportForWindowID(Uint32 window_id)
{
    return ImGui::FindViewportByPlatformHandle((void*)(intptr_t)window_id);
}

// You can read the io.WantCaptureMouse, io.WantCaptureKeyboard flags to tell if dear imgui wants to use your inputs.
// - When io.WantCaptureMouse is true, do not dispatch mouse input data to your main application, or clear/overwrite your copy of the mouse data.
// - When io.WantCaptureKeyboard is true, do not dispatch keyboard input data to your main application, or clear/overwrite your copy of the keyboard data.
// Generally you may always pass all inputs to dear imgui, and hide them from your application based on those two flags.
bool ImGui_ImplSDL2_ProcessEvent(const SDL_Event* event)
{
    ImGui_ImplSDL2_Data* bd = ImGui_ImplSDL2_GetBackendData();
    IM_ASSERT(bd != nullptr && "Context or backend not initialized! Did you call ImGui_ImplSDL2_Init()?");
    ImGuiIO& io = ImGui::GetIO();

    switch (event->type)
    {
        case SDL_MOUSEMOTION:
        {
            if (ImGui_ImplSDL2_GetViewportForWindowID(event->motion.windowID) == nullptr)
                return false;
            ImVec2 mouse_pos((float)event->motion.x, (float)event->motion.y);
            if (io.ConfigFlags & ImGuiConfigFlags_ViewportsEnable)
            {
                int window_x, window_y;
                SDL_GetWindowPosition(SDL_GetWindowFromID(event->motion.windowID), &window_x, &window_y);
                mouse_pos.x += window_x;
                mouse_pos.y += window_y;
            }
            io.AddMouseSourceEvent(event->motion.which == SDL_TOUCH_MOUSEID ? ImGuiMouseSource_TouchScreen : ImGuiMouseSource_Mouse);
            io.AddMousePosEvent(mouse_pos.x, mouse_pos.y);
            return true;
        }
        case SDL_MOUSEWHEEL:
        {
            if (ImGui_ImplSDL2_GetViewportForWindowID(event->wheel.windowID) == nullptr)
                return false;
            //IMGUI_DEBUG_LOG("wheel %.2f %.2f, precise %.2f %.2f\n", (float)event->wheel.x, (float)event->wheel.y, event->wheel.preciseX, event->wheel.preciseY);
#if SDL_VERSION_ATLEAST(2,0,18) // If this fails to compile on Emscripten: update to latest Emscripten!
            float wheel_x = -event->wheel.preciseX;
            float wheel_y = event->wheel.preciseY;
#else
            float wheel_x = -(float)event->wheel.x;
            float wheel_y = (float)event->wheel.y;
#endif
#if defined(__EMSCRIPTEN__) && !SDL_VERSION_ATLEAST(2,31,0)
            wheel_x /= 100.0f;
#endif
            io.AddMouseSourceEvent(event->wheel.which == SDL_TOUCH_MOUSEID ? ImGuiMouseSource_TouchScreen : ImGuiMouseSource_Mouse);
            io.AddMouseWheelEvent(wheel_x, wheel_y);
            return true;
        }
        case SDL_MOUSEBUTTONDOWN:
        case SDL_MOUSEBUTTONUP:
        {
            if (ImGui_ImplSDL2_GetViewportForWindowID(event->button.windowID) == nullptr)
                return false;
            int mouse_button = -1;
            if (event->button.button == SDL_BUTTON_LEFT) { mouse_button = 0; }
            if (event->button.button == SDL_BUTTON_RIGHT) { mouse_button = 1; }
            if (event->button.button == SDL_BUTTON_MIDDLE) { mouse_button = 2; }
            if (event->button.button == SDL_BUTTON_X1) { mouse_button = 3; }
            if (event->button.button == SDL_BUTTON_X2) { mouse_button = 4; }
            if (mouse_button == -1)
                break;
            io.AddMouseSourceEvent(event->button.which == SDL_TOUCH_MOUSEID ? ImGuiMouseSource_TouchScreen : ImGuiMouseSource_Mouse);
            io.AddMouseButtonEvent(mouse_button, (event->type == SDL_MOUSEBUTTONDOWN));
            bd->MouseButtonsDown = (event->type == SDL_MOUSEBUTTONDOWN) ? (bd->MouseButtonsDown | (1 << mouse_button)) : (bd->MouseButtonsDown & ~(1 << mouse_button));
            return true;
        }
        case SDL_TEXTINPUT:
        {
            if (ImGui_ImplSDL2_GetViewportForWindowID(event->text.windowID) == nullptr)
                return false;
            io.AddInputCharactersUTF8(event->text.text);
            return true;
        }
        case SDL_KEYDOWN:
        case SDL_KEYUP:
        {
            ImGuiViewport* viewport = ImGui_ImplSDL2_GetViewportForWindowID(event->key.windowID);
            if (viewport == nullptr)
                return false;
            //IMGUI_DEBUG_LOG("SDL_KEY%s : key=0x%08X ('%s'), scancode=%d ('%s'), mod=%X, windowID=%d, viewport=%08X\n",
            //    (event->type == SDL_KEYDOWN) ? "DOWN" : "UP  ", event->key.keysym.sym, SDL_GetKeyName(event->key.keysym.sym), event->key.keysym.scancode, SDL_GetScancodeName(event->key.keysym.scancode), event->key.keysym.mod, event->key.windowID, viewport ? viewport->ID : 0);
            ImGui_ImplSDL2_UpdateKeyModifiers((SDL_Keymod)event->key.keysym.mod);
            ImGuiKey key = ImGui_ImplSDL2_KeyEventToImGuiKey(event->key.keysym.sym, event->key.keysym.scancode);
            io.AddKeyEvent(key, (event->type == SDL_KEYDOWN));
            io.SetKeyEventNativeData(key, event->key.keysym.sym, event->key.keysym.scancode, event->key.keysym.scancode); // To support legacy indexing (<1.87 user code). Legacy backend uses SDLK_*** as indices to IsKeyXXX() functions.
            return true;
        }
#if SDL_HAS_DISPLAY_EVENT
        case SDL_DISPLAYEVENT:
        {
            // 2.0.26 has SDL_DISPLAYEVENT_CONNECTED/SDL_DISPLAYEVENT_DISCONNECTED/SDL_DISPLAYEVENT_ORIENTATION,
            // so change of DPI/Scaling are not reflected in this event. (SDL3 has it)
            bd->WantUpdateMonitors = true;
            return true;
        }
#endif
        case SDL_WINDOWEVENT:
        {
            ImGuiViewport* viewport = ImGui_ImplSDL2_GetViewportForWindowID(event->window.windowID);
            if (viewport == NULL)
                return false;

            // - When capturing mouse, SDL will send a bunch of conflicting LEAVE/ENTER event on every mouse move, but the final ENTER tends to be right.
            // - However we won't get a correct LEAVE event for a captured window.
            // - In some cases, when detaching a window from main viewport SDL may send SDL_WINDOWEVENT_ENTER one frame too late,
            //   causing SDL_WINDOWEVENT_LEAVE on previous frame to interrupt drag operation by clear mouse position. This is why
            //   we delay process the SDL_WINDOWEVENT_LEAVE events by one frame. See issue #5012 for details.
            Uint8 window_event = event->window.event;
            if (window_event == SDL_WINDOWEVENT_ENTER)
            {
                bd->MouseWindowID = event->window.windowID;
                bd->MouseLastLeaveFrame = 0;
            }
            if (window_event == SDL_WINDOWEVENT_LEAVE)
                bd->MouseLastLeaveFrame = ImGui::GetFrameCount() + 1;
            //if (window_event == SDL_WINDOWEVENT_FOCUS_GAINED) { IMGUI_DEBUG_LOG("SDL_WINDOWEVENT_FOCUS_GAINED: windowId %d, viewport: %08X\n", event->window.windowID, viewport ? viewport->ID : 0); }
            //if (window_event == SDL_WINDOWEVENT_FOCUS_LOST) { IMGUI_DEBUG_LOG("SDL_WINDOWEVENT_FOCUS_LOST: windowId %d, viewport: %08X\n", event->window.windowID, viewport ? viewport->ID : 0); }
            if (window_event == SDL_WINDOWEVENT_FOCUS_GAINED)
                io.AddFocusEvent(true);
            if (window_event == SDL_WINDOWEVENT_FOCUS_LOST)
                io.AddFocusEvent(false);
            if (window_event == SDL_WINDOWEVENT_CLOSE)
                viewport->PlatformRequestClose = true;
            if (window_event == SDL_WINDOWEVENT_MOVED)
                viewport->PlatformRequestMove = true;
            if (window_event == SDL_WINDOWEVENT_RESIZED)
                viewport->PlatformRequestResize = true;
            return true;
        }
        case SDL_CONTROLLERDEVICEADDED:
        case SDL_CONTROLLERDEVICEREMOVED:
        {
            bd->WantUpdateGamepadsList = true;
            return true;
        }
    }
    return false;
}

#ifdef __EMSCRIPTEN__
EM_JS(void, ImGui_ImplSDL2_EmscriptenOpenURL, (char const* url), { url = url ? UTF8ToString(url) : null; if (url) window.open(url, '_blank'); });
#endif

static bool ImGui_ImplSDL2_Init(SDL_Window* window, SDL_Renderer* renderer, void* sdl_gl_context)
{
    ImGuiIO& io = ImGui::GetIO();
    IMGUI_CHECKVERSION();
    IM_ASSERT(io.BackendPlatformUserData == nullptr && "Already initialized a platform backend!");
    //SDL_SetHint(SDL_HINT_EVENT_LOGGING, "2");

    // Obtain compiled and runtime versions
    SDL_version ver_compiled;
    SDL_version ver_runtime;
    SDL_VERSION(&ver_compiled);
    SDL_GetVersion(&ver_runtime);

    // Setup backend capabilities flags
    ImGui_ImplSDL2_Data* bd = IM_NEW(ImGui_ImplSDL2_Data)();
    snprintf(bd->BackendPlatformName, sizeof(bd->BackendPlatformName), "imgui_impl_sdl2 (%u.%u.%u, %u.%u.%u)",
        ver_compiled.major, ver_compiled.minor, ver_compiled.patch, ver_runtime.major, ver_runtime.minor, ver_runtime.patch);
    io.BackendPlatformUserData = (void*)bd;
    io.BackendPlatformName = bd->BackendPlatformName;
    io.BackendFlags |= ImGuiBackendFlags_HasMouseCursors;           // We can honor GetMouseCursor() values (optional)
    io.BackendFlags |= ImGuiBackendFlags_HasSetMousePos;            // We can honor io.WantSetMousePos requests (optional, rarely used)
    // (ImGuiBackendFlags_PlatformHasViewports may be set just below)

    bd->Window = window;
    bd->WindowID = SDL_GetWindowID(window);
    bd->Renderer = renderer;

    // SDL on Linux/OSX doesn't report events for unfocused windows (see https://github.com/ocornut/imgui/issues/4960)
    // We will use 'MouseCanReportHoveredViewport' to set 'ImGuiBackendFlags_HasMouseHoveredViewport' dynamically each frame.
#ifndef __APPLE__
    bd->MouseCanReportHoveredViewport = bd->MouseCanUseGlobalState;
#else
    bd->MouseCanReportHoveredViewport = false;
#endif

    // Check and store if we are on a SDL backend that supports SDL_GetGlobalMouseState() and SDL_CaptureMouse()
    // ("wayland" and "rpi" don't support it, but we chose to use a white-list instead of a black-list)
    bd->MouseCanUseGlobalState = false;
    bd->MouseCanUseCapture = false;
#if SDL_HAS_CAPTURE_AND_GLOBAL_MOUSE
    const char* sdl_backend = SDL_GetCurrentVideoDriver();
    const char* capture_and_global_state_whitelist[] = { "windows", "cocoa", "x11", "DIVE", "VMAN" };
    for (const char* item : capture_and_global_state_whitelist)
        if (strncmp(sdl_backend, item, strlen(item)) == 0)
            bd->MouseCanUseGlobalState = bd->MouseCanUseCapture = true;
#endif
    if (bd->MouseCanUseGlobalState)
        io.BackendFlags |= ImGuiBackendFlags_PlatformHasViewports;  // We can create multi-viewports on the Platform side (optional)

    ImGuiPlatformIO& platform_io = ImGui::GetPlatformIO();
    platform_io.Platform_SetClipboardTextFn = ImGui_ImplSDL2_SetClipboardText;
    platform_io.Platform_GetClipboardTextFn = ImGui_ImplSDL2_GetClipboardText;
    platform_io.Platform_ClipboardUserData = nullptr;
    platform_io.Platform_SetImeDataFn = ImGui_ImplSDL2_PlatformSetImeData;
#ifdef __EMSCRIPTEN__
    platform_io.Platform_OpenInShellFn = [](ImGuiContext*, const char* url) { ImGui_ImplSDL2_EmscriptenOpenURL(url); return true; };
#elif SDL_HAS_OPEN_URL
    platform_io.Platform_OpenInShellFn = [](ImGuiContext*, const char* url) { return SDL_OpenURL(url) == 0; };
#endif

    // Update monitor a first time during init
    ImGui_ImplSDL2_UpdateMonitors();

    // Gamepad handling
    bd->GamepadMode = ImGui_ImplSDL2_GamepadMode_AutoFirst;
    bd->WantUpdateGamepadsList = true;

    // Load mouse cursors
    bd->MouseCursors[ImGuiMouseCursor_Arrow] = SDL_CreateSystemCursor(SDL_SYSTEM_CURSOR_ARROW);
    bd->MouseCursors[ImGuiMouseCursor_TextInput] = SDL_CreateSystemCursor(SDL_SYSTEM_CURSOR_IBEAM);
    bd->MouseCursors[ImGuiMouseCursor_ResizeAll] = SDL_CreateSystemCursor(SDL_SYSTEM_CURSOR_SIZEALL);
    bd->MouseCursors[ImGuiMouseCursor_ResizeNS] = SDL_CreateSystemCursor(SDL_SYSTEM_CURSOR_SIZENS);
    bd->MouseCursors[ImGuiMouseCursor_ResizeEW] = SDL_CreateSystemCursor(SDL_SYSTEM_CURSOR_SIZEWE);
    bd->MouseCursors[ImGuiMouseCursor_ResizeNESW] = SDL_CreateSystemCursor(SDL_SYSTEM_CURSOR_SIZENESW);
    bd->MouseCursors[ImGuiMouseCursor_ResizeNWSE] = SDL_CreateSystemCursor(SDL_SYSTEM_CURSOR_SIZENWSE);
    bd->MouseCursors[ImGuiMouseCursor_Hand] = SDL_CreateSystemCursor(SDL_SYSTEM_CURSOR_HAND);
    bd->MouseCursors[ImGuiMouseCursor_Wait] = SDL_CreateSystemCursor(SDL_SYSTEM_CURSOR_WAIT);
    bd->MouseCursors[ImGuiMouseCursor_Progress] = SDL_CreateSystemCursor(SDL_SYSTEM_CURSOR_WAITARROW);
    bd->MouseCursors[ImGuiMouseCursor_NotAllowed] = SDL_CreateSystemCursor(SDL_SYSTEM_CURSOR_NO);

    // Set platform dependent data in viewport
    // Our mouse update function expect PlatformHandle to be filled for the main viewport
    ImGuiViewport* main_viewport = ImGui::GetMainViewport();
    main_viewport->PlatformHandle = (void*)(intptr_t)bd->WindowID;
    main_viewport->PlatformHandleRaw = nullptr;
    SDL_SysWMinfo info;
    SDL_VERSION(&info.version);
    if (SDL_GetWindowWMInfo(window, &info))
    {
#if defined(SDL_VIDEO_DRIVER_WINDOWS)
        main_viewport->PlatformHandleRaw = (void*)info.info.win.window;
#elif defined(__APPLE__) && defined(SDL_VIDEO_DRIVER_COCOA)
        main_viewport->PlatformHandleRaw = (void*)info.info.cocoa.window;
#endif
    }

    // From 2.0.5: Set SDL hint to receive mouse click events on window focus, otherwise SDL doesn't emit the event.
    // Without this, when clicking to gain focus, our widgets wouldn't activate even though they showed as hovered.
    // (This is unfortunately a global SDL setting, so enabling it might have a side-effect on your application.
    // It is unlikely to make a difference, but if your app absolutely needs to ignore the initial on-focus click:
    // you can ignore SDL_MOUSEBUTTONDOWN events coming right after a SDL_WINDOWEVENT_FOCUS_GAINED)
#ifdef SDL_HINT_MOUSE_FOCUS_CLICKTHROUGH
    SDL_SetHint(SDL_HINT_MOUSE_FOCUS_CLICKTHROUGH, "1");
#endif

    // From 2.0.18: Enable native IME.
    // IMPORTANT: This is used at the time of SDL_CreateWindow() so this will only affects secondary windows, if any.
    // For the main window to be affected, your application needs to call this manually before calling SDL_CreateWindow().
#ifdef SDL_HINT_IME_SHOW_UI
    SDL_SetHint(SDL_HINT_IME_SHOW_UI, "1");
#endif

    // From 2.0.22: Disable auto-capture, this is preventing drag and drop across multiple windows (see #5710)
#ifdef SDL_HINT_MOUSE_AUTO_CAPTURE
    SDL_SetHint(SDL_HINT_MOUSE_AUTO_CAPTURE, "0");
#endif

    // We need SDL_CaptureMouse(), SDL_GetGlobalMouseState() from SDL 2.0.4+ to support multiple viewports.
    // We left the call to ImGui_ImplSDL2_InitMultiViewportSupport() outside of #ifdef to avoid unused-function warnings.
    if (io.BackendFlags & ImGuiBackendFlags_PlatformHasViewports)
        ImGui_ImplSDL2_InitMultiViewportSupport(window, sdl_gl_context);

    return true;
}

bool ImGui_ImplSDL2_InitForOpenGL(SDL_Window* window, void* sdl_gl_context)
{
    return ImGui_ImplSDL2_Init(window, nullptr, sdl_gl_context);
}

bool ImGui_ImplSDL2_InitForVulkan(SDL_Window* window)
{
#if !SDL_HAS_VULKAN
    IM_ASSERT(0 && "Unsupported");
#endif
    if (!ImGui_ImplSDL2_Init(window, nullptr, nullptr))
        return false;
    ImGui_ImplSDL2_Data* bd = ImGui_ImplSDL2_GetBackendData();
    bd->UseVulkan = true;
    return true;
}

bool ImGui_ImplSDL2_InitForD3D(SDL_Window* window)
{
#if !defined(_WIN32)
    IM_ASSERT(0 && "Unsupported");
#endif
    return ImGui_ImplSDL2_Init(window, nullptr, nullptr);
}

bool ImGui_ImplSDL2_InitForMetal(SDL_Window* window)
{
    return ImGui_ImplSDL2_Init(window, nullptr, nullptr);
}

bool ImGui_ImplSDL2_InitForSDLRenderer(SDL_Window* window, SDL_Renderer* renderer)
{
    return ImGui_ImplSDL2_Init(window, renderer, nullptr);
}

bool ImGui_ImplSDL2_InitForOther(SDL_Window* window)
{
    return ImGui_ImplSDL2_Init(window, nullptr, nullptr);
}

static void ImGui_ImplSDL2_CloseGamepads();

void ImGui_ImplSDL2_Shutdown()
{
    ImGui_ImplSDL2_Data* bd = ImGui_ImplSDL2_GetBackendData();
    IM_ASSERT(bd != nullptr && "No platform backend to shutdown, or already shutdown?");
    ImGuiIO& io = ImGui::GetIO();

    ImGui_ImplSDL2_ShutdownMultiViewportSupport();

    if (bd->ClipboardTextData)
        SDL_free(bd->ClipboardTextData);
    for (ImGuiMouseCursor cursor_n = 0; cursor_n < ImGuiMouseCursor_COUNT; cursor_n++)
        SDL_FreeCursor(bd->MouseCursors[cursor_n]);
    ImGui_ImplSDL2_CloseGamepads();

    io.BackendPlatformName = nullptr;
    io.BackendPlatformUserData = nullptr;
    io.BackendFlags &= ~(ImGuiBackendFlags_HasMouseCursors | ImGuiBackendFlags_HasSetMousePos | ImGuiBackendFlags_HasGamepad | ImGuiBackendFlags_PlatformHasViewports | ImGuiBackendFlags_HasMouseHoveredViewport);
    IM_DELETE(bd);
}

// This code is incredibly messy because some of the functions we need for full viewport support are not available in SDL < 2.0.4.
static void ImGui_ImplSDL2_UpdateMouseData()
{
    ImGui_ImplSDL2_Data* bd = ImGui_ImplSDL2_GetBackendData();
    ImGuiIO& io = ImGui::GetIO();

    // We forward mouse input when hovered or captured (via SDL_MOUSEMOTION) or when focused (below)
#if SDL_HAS_CAPTURE_AND_GLOBAL_MOUSE
    // - SDL_CaptureMouse() let the OS know e.g. that our drags can extend outside of parent boundaries (we want updated position) and shouldn't trigger other operations outside.
    // - Debuggers under Linux tends to leave captured mouse on break, which may be very inconvenient, so to mitigate the issue we wait until mouse has moved to begin capture.
    if (bd->MouseCanUseCapture)
    {
        bool want_capture = false;
        for (int button_n = 0; button_n < ImGuiMouseButton_COUNT && !want_capture; button_n++)
            if (ImGui::IsMouseDragging(button_n, 1.0f))
                want_capture = true;
        SDL_CaptureMouse(want_capture ? SDL_TRUE : SDL_FALSE);
    }

    SDL_Window* focused_window = SDL_GetKeyboardFocus();
    const bool is_app_focused = (focused_window && (bd->Window == focused_window || ImGui_ImplSDL2_GetViewportForWindowID(SDL_GetWindowID(focused_window)) != NULL));
#else
    SDL_Window* focused_window = bd->Window;
    const bool is_app_focused = (SDL_GetWindowFlags(bd->Window) & SDL_WINDOW_INPUT_FOCUS) != 0; // SDL 2.0.3 and non-windowed systems: single-viewport only
#endif

    if (is_app_focused)
    {
        // (Optional) Set OS mouse position from Dear ImGui if requested (rarely used, only when io.ConfigNavMoveSetMousePos is enabled by user)
        if (io.WantSetMousePos)
        {
#if SDL_HAS_CAPTURE_AND_GLOBAL_MOUSE
            if (io.ConfigFlags & ImGuiConfigFlags_ViewportsEnable)
                SDL_WarpMouseGlobal((int)io.MousePos.x, (int)io.MousePos.y);
            else
#endif
                SDL_WarpMouseInWindow(bd->Window, (int)io.MousePos.x, (int)io.MousePos.y);
        }

        // (Optional) Fallback to provide mouse position when focused (SDL_MOUSEMOTION already provides this when hovered or captured)
        const bool is_relative_mouse_mode = SDL_GetRelativeMouseMode() != 0;
        if (bd->MouseCanUseGlobalState && bd->MouseButtonsDown == 0 && !is_relative_mouse_mode)
        {
            // Single-viewport mode: mouse position in client window coordinates (io.MousePos is (0,0) when the mouse is on the upper-left corner of the app window)
            // Multi-viewport mode: mouse position in OS absolute coordinates (io.MousePos is (0,0) when the mouse is on the upper-left of the primary monitor)
            int mouse_x, mouse_y, window_x, window_y;
            SDL_GetGlobalMouseState(&mouse_x, &mouse_y);
            if (!(io.ConfigFlags & ImGuiConfigFlags_ViewportsEnable))
            {
                SDL_GetWindowPosition(focused_window, &window_x, &window_y);
                mouse_x -= window_x;
                mouse_y -= window_y;
            }
            io.AddMousePosEvent((float)mouse_x, (float)mouse_y);
        }
    }

    // (Optional) When using multiple viewports: call io.AddMouseViewportEvent() with the viewport the OS mouse cursor is hovering.
    // If ImGuiBackendFlags_HasMouseHoveredViewport is not set by the backend, Dear imGui will ignore this field and infer the information using its flawed heuristic.
    // - [!] SDL backend does NOT correctly ignore viewports with the _NoInputs flag.
    //       Some backend are not able to handle that correctly. If a backend report an hovered viewport that has the _NoInputs flag (e.g. when dragging a window
    //       for docking, the viewport has the _NoInputs flag in order to allow us to find the viewport under), then Dear ImGui is forced to ignore the value reported
    //       by the backend, and use its flawed heuristic to guess the viewport behind.
    // - [X] SDL backend correctly reports this regardless of another viewport behind focused and dragged from (we need this to find a useful drag and drop target).
    if (io.BackendFlags & ImGuiBackendFlags_HasMouseHoveredViewport)
    {
        ImGuiID mouse_viewport_id = 0;
        if (ImGuiViewport* mouse_viewport = ImGui_ImplSDL2_GetViewportForWindowID(bd->MouseWindowID))
            mouse_viewport_id = mouse_viewport->ID;
        io.AddMouseViewportEvent(mouse_viewport_id);
    }
}

static void ImGui_ImplSDL2_UpdateMouseCursor()
{
    ImGuiIO& io = ImGui::GetIO();
    if (io.ConfigFlags & ImGuiConfigFlags_NoMouseCursorChange)
        return;
    ImGui_ImplSDL2_Data* bd = ImGui_ImplSDL2_GetBackendData();

    ImGuiMouseCursor imgui_cursor = ImGui::GetMouseCursor();
    if (io.MouseDrawCursor || imgui_cursor == ImGuiMouseCursor_None)
    {
        // Hide OS mouse cursor if imgui is drawing it or if it wants no cursor
        SDL_ShowCursor(SDL_FALSE);
    }
    else
    {
        // Show OS mouse cursor
        SDL_Cursor* expected_cursor = bd->MouseCursors[imgui_cursor] ? bd->MouseCursors[imgui_cursor] : bd->MouseCursors[ImGuiMouseCursor_Arrow];
        if (bd->MouseLastCursor != expected_cursor)
        {
            SDL_SetCursor(expected_cursor); // SDL function doesn't have an early out (see #6113)
            bd->MouseLastCursor = expected_cursor;
        }
        SDL_ShowCursor(SDL_TRUE);
    }
}

static void ImGui_ImplSDL2_CloseGamepads()
{
    ImGui_ImplSDL2_Data* bd = ImGui_ImplSDL2_GetBackendData();
    if (bd->GamepadMode != ImGui_ImplSDL2_GamepadMode_Manual)
        for (SDL_GameController* gamepad : bd->Gamepads)
            SDL_GameControllerClose(gamepad);
    bd->Gamepads.resize(0);
}

void ImGui_ImplSDL2_SetGamepadMode(ImGui_ImplSDL2_GamepadMode mode, struct _SDL_GameController** manual_gamepads_array, int manual_gamepads_count)
{
    ImGui_ImplSDL2_Data* bd = ImGui_ImplSDL2_GetBackendData();
    ImGui_ImplSDL2_CloseGamepads();
    if (mode == ImGui_ImplSDL2_GamepadMode_Manual)
    {
        IM_ASSERT(manual_gamepads_array != nullptr || manual_gamepads_count <= 0);
        for (int n = 0; n < manual_gamepads_count; n++)
            bd->Gamepads.push_back(manual_gamepads_array[n]);
    }
    else
    {
        IM_ASSERT(manual_gamepads_array == nullptr && manual_gamepads_count <= 0);
        bd->WantUpdateGamepadsList = true;
    }
    bd->GamepadMode = mode;
}

static void ImGui_ImplSDL2_UpdateGamepadButton(ImGui_ImplSDL2_Data* bd, ImGuiIO& io, ImGuiKey key, SDL_GameControllerButton button_no)
{
    bool merged_value = false;
    for (SDL_GameController* gamepad : bd->Gamepads)
        merged_value |= SDL_GameControllerGetButton(gamepad, button_no) != 0;
    io.AddKeyEvent(key, merged_value);
}

static inline float Saturate(float v) { return v < 0.0f ? 0.0f : v  > 1.0f ? 1.0f : v; }
static void ImGui_ImplSDL2_UpdateGamepadAnalog(ImGui_ImplSDL2_Data* bd, ImGuiIO& io, ImGuiKey key, SDL_GameControllerAxis axis_no, float v0, float v1)
{
    float merged_value = 0.0f;
    for (SDL_GameController* gamepad : bd->Gamepads)
    {
        float vn = Saturate((float)(SDL_GameControllerGetAxis(gamepad, axis_no) - v0) / (float)(v1 - v0));
        if (merged_value < vn)
            merged_value = vn;
    }
    io.AddKeyAnalogEvent(key, merged_value > 0.1f, merged_value);
}

static void ImGui_ImplSDL2_UpdateGamepads()
{
    ImGui_ImplSDL2_Data* bd = ImGui_ImplSDL2_GetBackendData();
    ImGuiIO& io = ImGui::GetIO();

    // Update list of controller(s) to use
    if (bd->WantUpdateGamepadsList && bd->GamepadMode != ImGui_ImplSDL2_GamepadMode_Manual)
    {
        ImGui_ImplSDL2_CloseGamepads();
        int joystick_count = SDL_NumJoysticks();
        for (int n = 0; n < joystick_count; n++)
            if (SDL_IsGameController(n))
                if (SDL_GameController* gamepad = SDL_GameControllerOpen(n))
                {
                    bd->Gamepads.push_back(gamepad);
                    if (bd->GamepadMode == ImGui_ImplSDL2_GamepadMode_AutoFirst)
                        break;
                }
        bd->WantUpdateGamepadsList = false;
    }

    io.BackendFlags &= ~ImGuiBackendFlags_HasGamepad;
    if (bd->Gamepads.Size == 0)
        return;
    io.BackendFlags |= ImGuiBackendFlags_HasGamepad;

    // Update gamepad inputs
    const int thumb_dead_zone = 8000; // SDL_gamecontroller.h suggests using this value.
    ImGui_ImplSDL2_UpdateGamepadButton(bd, io, ImGuiKey_GamepadStart,       SDL_CONTROLLER_BUTTON_START);
    ImGui_ImplSDL2_UpdateGamepadButton(bd, io, ImGuiKey_GamepadBack,        SDL_CONTROLLER_BUTTON_BACK);
    ImGui_ImplSDL2_UpdateGamepadButton(bd, io, ImGuiKey_GamepadFaceLeft,    SDL_CONTROLLER_BUTTON_X);              // Xbox X, PS Square
    ImGui_ImplSDL2_UpdateGamepadButton(bd, io, ImGuiKey_GamepadFaceRight,   SDL_CONTROLLER_BUTTON_B);              // Xbox B, PS Circle
    ImGui_ImplSDL2_UpdateGamepadButton(bd, io, ImGuiKey_GamepadFaceUp,      SDL_CONTROLLER_BUTTON_Y);              // Xbox Y, PS Triangle
    ImGui_ImplSDL2_UpdateGamepadButton(bd, io, ImGuiKey_GamepadFaceDown,    SDL_CONTROLLER_BUTTON_A);              // Xbox A, PS Cross
    ImGui_ImplSDL2_UpdateGamepadButton(bd, io, ImGuiKey_GamepadDpadLeft,    SDL_CONTROLLER_BUTTON_DPAD_LEFT);
    ImGui_ImplSDL2_UpdateGamepadButton(bd, io, ImGuiKey_GamepadDpadRight,   SDL_CONTROLLER_BUTTON_DPAD_RIGHT);
    ImGui_ImplSDL2_UpdateGamepadButton(bd, io, ImGuiKey_GamepadDpadUp,      SDL_CONTROLLER_BUTTON_DPAD_UP);
    ImGui_ImplSDL2_UpdateGamepadButton(bd, io, ImGuiKey_GamepadDpadDown,    SDL_CONTROLLER_BUTTON_DPAD_DOWN);
    ImGui_ImplSDL2_UpdateGamepadButton(bd, io, ImGuiKey_GamepadL1,          SDL_CONTROLLER_BUTTON_LEFTSHOULDER);
    ImGui_ImplSDL2_UpdateGamepadButton(bd, io, ImGuiKey_GamepadR1,          SDL_CONTROLLER_BUTTON_RIGHTSHOULDER);
    ImGui_ImplSDL2_UpdateGamepadAnalog(bd, io, ImGuiKey_GamepadL2,          SDL_CONTROLLER_AXIS_TRIGGERLEFT,  0.0f, 32767);
    ImGui_ImplSDL2_UpdateGamepadAnalog(bd, io, ImGuiKey_GamepadR2,          SDL_CONTROLLER_AXIS_TRIGGERRIGHT, 0.0f, 32767);
    ImGui_ImplSDL2_UpdateGamepadButton(bd, io, ImGuiKey_GamepadL3,          SDL_CONTROLLER_BUTTON_LEFTSTICK);
    ImGui_ImplSDL2_UpdateGamepadButton(bd, io, ImGuiKey_GamepadR3,          SDL_CONTROLLER_BUTTON_RIGHTSTICK);
    ImGui_ImplSDL2_UpdateGamepadAnalog(bd, io, ImGuiKey_GamepadLStickLeft,  SDL_CONTROLLER_AXIS_LEFTX,  -thumb_dead_zone, -32768);
    ImGui_ImplSDL2_UpdateGamepadAnalog(bd, io, ImGuiKey_GamepadLStickRight, SDL_CONTROLLER_AXIS_LEFTX,  +thumb_dead_zone, +32767);
    ImGui_ImplSDL2_UpdateGamepadAnalog(bd, io, ImGuiKey_GamepadLStickUp,    SDL_CONTROLLER_AXIS_LEFTY,  -thumb_dead_zone, -32768);
    ImGui_ImplSDL2_UpdateGamepadAnalog(bd, io, ImGuiKey_GamepadLStickDown,  SDL_CONTROLLER_AXIS_LEFTY,  +thumb_dead_zone, +32767);
    ImGui_ImplSDL2_UpdateGamepadAnalog(bd, io, ImGuiKey_GamepadRStickLeft,  SDL_CONTROLLER_AXIS_RIGHTX, -thumb_dead_zone, -32768);
    ImGui_ImplSDL2_UpdateGamepadAnalog(bd, io, ImGuiKey_GamepadRStickRight, SDL_CONTROLLER_AXIS_RIGHTX, +thumb_dead_zone, +32767);
    ImGui_ImplSDL2_UpdateGamepadAnalog(bd, io, ImGuiKey_GamepadRStickUp,    SDL_CONTROLLER_AXIS_RIGHTY, -thumb_dead_zone, -32768);
    ImGui_ImplSDL2_UpdateGamepadAnalog(bd, io, ImGuiKey_GamepadRStickDown,  SDL_CONTROLLER_AXIS_RIGHTY, +thumb_dead_zone, +32767);
}

// FIXME: Note that doesn't update with DPI/Scaling change only as SDL2 doesn't have an event for it (SDL3 has).
static void ImGui_ImplSDL2_UpdateMonitors()
{
    ImGui_ImplSDL2_Data* bd = ImGui_ImplSDL2_GetBackendData();
    ImGuiPlatformIO& platform_io = ImGui::GetPlatformIO();
    platform_io.Monitors.resize(0);
    bd->WantUpdateMonitors = false;
    int display_count = SDL_GetNumVideoDisplays();
    for (int n = 0; n < display_count; n++)
    {
        // Warning: the validity of monitor DPI information on Windows depends on the application DPI awareness settings, which generally needs to be set in the manifest or at runtime.
        ImGuiPlatformMonitor monitor;
        SDL_Rect r;
        SDL_GetDisplayBounds(n, &r);
        monitor.MainPos = monitor.WorkPos = ImVec2((float)r.x, (float)r.y);
        monitor.MainSize = monitor.WorkSize = ImVec2((float)r.w, (float)r.h);
#if SDL_HAS_USABLE_DISPLAY_BOUNDS
        if (SDL_GetDisplayUsableBounds(n, &r) == 0 && r.w > 0 && r.h > 0)
        {
            monitor.WorkPos = ImVec2((float)r.x, (float)r.y);
            monitor.WorkSize = ImVec2((float)r.w, (float)r.h);
        }
#endif
#if SDL_HAS_PER_MONITOR_DPI
        // FIXME-VIEWPORT: On MacOS SDL reports actual monitor DPI scale, ignoring OS configuration. We may want to set
        //  DpiScale to cocoa_window.backingScaleFactor here.
        float dpi = 0.0f;
        if (!SDL_GetDisplayDPI(n, &dpi, nullptr, nullptr))
        {
            if (dpi <= 0.0f)
                continue; // Some accessibility applications are declaring virtual monitors with a DPI of 0, see #7902.
            monitor.DpiScale = dpi / 96.0f;
        }
#endif
        monitor.PlatformHandle = (void*)(intptr_t)n;
        platform_io.Monitors.push_back(monitor);
    }
}

static void ImGui_ImplSDL2_GetWindowSizeAndFramebufferScale(SDL_Window* window, SDL_Renderer* renderer, ImVec2* out_size, ImVec2* out_framebuffer_scale)
{
    int w, h;
    int display_w, display_h;
    SDL_GetWindowSize(window, &w, &h);
    if (SDL_GetWindowFlags(window) & SDL_WINDOW_MINIMIZED)
        w = h = 0;
    if (renderer != nullptr)
        SDL_GetRendererOutputSize(renderer, &display_w, &display_h);
#if SDL_HAS_VULKAN
    else if (SDL_GetWindowFlags(window) & SDL_WINDOW_VULKAN)
        SDL_Vulkan_GetDrawableSize(window, &display_w, &display_h);
#endif
    else
        SDL_GL_GetDrawableSize(window, &display_w, &display_h);
    if (out_size != nullptr)
        *out_size = ImVec2((float)w, (float)h);
    if (out_framebuffer_scale != nullptr)
        *out_framebuffer_scale = (w > 0 && h > 0) ? ImVec2((float)display_w / w, (float)display_h / h) : ImVec2(1.0f, 1.0f);
}

void ImGui_ImplSDL2_NewFrame()
{
    ImGui_ImplSDL2_Data* bd = ImGui_ImplSDL2_GetBackendData();
    IM_ASSERT(bd != nullptr && "Context or backend not initialized! Did you call ImGui_ImplSDL2_Init()?");
    ImGuiIO& io = ImGui::GetIO();

    // Setup main viewport size (every frame to accommodate for window resizing)
    ImGui_ImplSDL2_GetWindowSizeAndFramebufferScale(bd->Window, bd->Renderer, &io.DisplaySize, &io.DisplayFramebufferScale);

    // Update monitors
#ifdef WIN32
    bd->WantUpdateMonitors = true; // Keep polling under Windows to handle changes of work area when resizing task-bar (#8415)
#endif
    if (bd->WantUpdateMonitors)
        ImGui_ImplSDL2_UpdateMonitors();

    // Setup time step (we don't use SDL_GetTicks() because it is using millisecond resolution)
    // (Accept SDL_GetPerformanceCounter() not returning a monotonically increasing value. Happens in VMs and Emscripten, see #6189, #6114, #3644)
    static Uint64 frequency = SDL_GetPerformanceFrequency();
    Uint64 current_time = SDL_GetPerformanceCounter();
    if (current_time <= bd->Time)
        current_time = bd->Time + 1;
    io.DeltaTime = bd->Time > 0 ? (float)((double)(current_time - bd->Time) / frequency) : (float)(1.0f / 60.0f);
    bd->Time = current_time;

    if (bd->MouseLastLeaveFrame && bd->MouseLastLeaveFrame >= ImGui::GetFrameCount() && bd->MouseButtonsDown == 0)
    {
        bd->MouseWindowID = 0;
        bd->MouseLastLeaveFrame = 0;
        io.AddMousePosEvent(-FLT_MAX, -FLT_MAX);
    }

    // Our io.AddMouseViewportEvent() calls will only be valid when not capturing.
    // Technically speaking testing for 'bd->MouseButtonsDown == 0' would be more rigorous, but testing for payload reduces noise and potential side-effects.
    if (bd->MouseCanReportHoveredViewport && ImGui::GetDragDropPayload() == nullptr)
        io.BackendFlags |= ImGuiBackendFlags_HasMouseHoveredViewport;
    else
        io.BackendFlags &= ~ImGuiBackendFlags_HasMouseHoveredViewport;

    ImGui_ImplSDL2_UpdateMouseData();
    ImGui_ImplSDL2_UpdateMouseCursor();

    // Update game controllers (if enabled and available)
    ImGui_ImplSDL2_UpdateGamepads();
}

//--------------------------------------------------------------------------------------------------------
// MULTI-VIEWPORT / PLATFORM INTERFACE SUPPORT
// This is an _advanced_ and _optional_ feature, allowing the backend to create and handle multiple viewports simultaneously.
// If you are new to dear imgui or creating a new binding for dear imgui, it is recommended that you completely ignore this section first..
//--------------------------------------------------------------------------------------------------------

// Helper structure we store in the void* PlatformUserData field of each ImGuiViewport to easily retrieve our backend data.
struct ImGui_ImplSDL2_ViewportData
{
    SDL_Window*     Window;
    Uint32          WindowID;       // Stored in ImGuiViewport::PlatformHandle. Use SDL_GetWindowFromID() to get SDL_Window* from Uint32 WindowID.
    bool            WindowOwned;
    SDL_GLContext   GLContext;

    ImGui_ImplSDL2_ViewportData()   { Window = nullptr; WindowID = 0; WindowOwned = false; GLContext = nullptr; }
    ~ImGui_ImplSDL2_ViewportData()  { IM_ASSERT(Window == nullptr && GLContext == nullptr); }
};

static void ImGui_ImplSDL2_CreateWindow(ImGuiViewport* viewport)
{
    ImGui_ImplSDL2_Data* bd = ImGui_ImplSDL2_GetBackendData();
    ImGui_ImplSDL2_ViewportData* vd = IM_NEW(ImGui_ImplSDL2_ViewportData)();
    viewport->PlatformUserData = vd;

    ImGuiViewport* main_viewport = ImGui::GetMainViewport();
    ImGui_ImplSDL2_ViewportData* main_viewport_data = (ImGui_ImplSDL2_ViewportData*)main_viewport->PlatformUserData;

    // Share GL resources with main context
    bool use_opengl = (main_viewport_data->GLContext != nullptr);
    SDL_GLContext backup_context = nullptr;
    if (use_opengl)
    {
        backup_context = SDL_GL_GetCurrentContext();
        SDL_GL_SetAttribute(SDL_GL_SHARE_WITH_CURRENT_CONTEXT, 1);
        SDL_GL_MakeCurrent(main_viewport_data->Window, main_viewport_data->GLContext);
    }

    Uint32 sdl_flags = 0;
    sdl_flags |= use_opengl ? SDL_WINDOW_OPENGL : (bd->UseVulkan ? SDL_WINDOW_VULKAN : 0);
    sdl_flags |= SDL_GetWindowFlags(bd->Window) & SDL_WINDOW_ALLOW_HIGHDPI;
    sdl_flags |= SDL_WINDOW_HIDDEN;
    sdl_flags |= (viewport->Flags & ImGuiViewportFlags_NoDecoration) ? SDL_WINDOW_BORDERLESS : 0;
    sdl_flags |= (viewport->Flags & ImGuiViewportFlags_NoDecoration) ? 0 : SDL_WINDOW_RESIZABLE;
#if !defined(_WIN32)
    // See SDL hack in ImGui_ImplSDL2_ShowWindow().
    sdl_flags |= (viewport->Flags & ImGuiViewportFlags_NoTaskBarIcon) ? SDL_WINDOW_SKIP_TASKBAR : 0;
#endif
#if SDL_HAS_ALWAYS_ON_TOP
    sdl_flags |= (viewport->Flags & ImGuiViewportFlags_TopMost) ? SDL_WINDOW_ALWAYS_ON_TOP : 0;
#endif
    vd->Window = SDL_CreateWindow("No Title Yet", (int)viewport->Pos.x, (int)viewport->Pos.y, (int)viewport->Size.x, (int)viewport->Size.y, sdl_flags);
    vd->WindowOwned = true;
    if (use_opengl)
    {
        vd->GLContext = SDL_GL_CreateContext(vd->Window);
        SDL_GL_SetSwapInterval(0);
    }
    if (use_opengl && backup_context)
        SDL_GL_MakeCurrent(vd->Window, backup_context);

    viewport->PlatformHandle = (void*)(intptr_t)SDL_GetWindowID(vd->Window);
    viewport->PlatformHandleRaw = nullptr;
    SDL_SysWMinfo info;
    SDL_VERSION(&info.version);
    if (SDL_GetWindowWMInfo(vd->Window, &info))
    {
#if defined(SDL_VIDEO_DRIVER_WINDOWS)
        viewport->PlatformHandleRaw = info.info.win.window;
#elif defined(__APPLE__) && defined(SDL_VIDEO_DRIVER_COCOA)
        viewport->PlatformHandleRaw = (void*)info.info.cocoa.window;
#endif
    }
}

static void ImGui_ImplSDL2_DestroyWindow(ImGuiViewport* viewport)
{
    if (ImGui_ImplSDL2_ViewportData* vd = (ImGui_ImplSDL2_ViewportData*)viewport->PlatformUserData)
    {
        if (vd->GLContext && vd->WindowOwned)
            SDL_GL_DeleteContext(vd->GLContext);
        if (vd->Window && vd->WindowOwned)
            SDL_DestroyWindow(vd->Window);
        vd->GLContext = nullptr;
        vd->Window = nullptr;
        IM_DELETE(vd);
    }
    viewport->PlatformUserData = viewport->PlatformHandle = nullptr;
}

static void ImGui_ImplSDL2_ShowWindow(ImGuiViewport* viewport)
{
    ImGui_ImplSDL2_ViewportData* vd = (ImGui_ImplSDL2_ViewportData*)viewport->PlatformUserData;
#if defined(_WIN32) && !(defined(WINAPI_FAMILY) && (WINAPI_FAMILY == WINAPI_FAMILY_APP || WINAPI_FAMILY == WINAPI_FAMILY_GAMES))
    HWND hwnd = (HWND)viewport->PlatformHandleRaw;

    // SDL hack: Hide icon from task bar
    // Note: SDL 2.0.6+ has a SDL_WINDOW_SKIP_TASKBAR flag which is supported under Windows but the way it create the window breaks our seamless transition.
    if (viewport->Flags & ImGuiViewportFlags_NoTaskBarIcon)
    {
        LONG ex_style = ::GetWindowLong(hwnd, GWL_EXSTYLE);
        ex_style &= ~WS_EX_APPWINDOW;
        ex_style |= WS_EX_TOOLWINDOW;
        ::SetWindowLong(hwnd, GWL_EXSTYLE, ex_style);
    }
#endif

#if SDL_HAS_SHOW_WINDOW_ACTIVATION_HINT
    SDL_SetHint(SDL_HINT_WINDOW_NO_ACTIVATION_WHEN_SHOWN, (viewport->Flags & ImGuiViewportFlags_NoFocusOnAppearing) ? "1" : "0");
#elif defined(_WIN32)
    // SDL hack: SDL always activate/focus windows :/
    if (viewport->Flags & ImGuiViewportFlags_NoFocusOnAppearing)
    {
        ::ShowWindow(hwnd, SW_SHOWNA);
        return;
    }
#endif
    SDL_ShowWindow(vd->Window);
}

static ImVec2 ImGui_ImplSDL2_GetWindowPos(ImGuiViewport* viewport)
{
    ImGui_ImplSDL2_ViewportData* vd = (ImGui_ImplSDL2_ViewportData*)viewport->PlatformUserData;
    int x = 0, y = 0;
    SDL_GetWindowPosition(vd->Window, &x, &y);
    return ImVec2((float)x, (float)y);
}

static void ImGui_ImplSDL2_SetWindowPos(ImGuiViewport* viewport, ImVec2 pos)
{
    ImGui_ImplSDL2_ViewportData* vd = (ImGui_ImplSDL2_ViewportData*)viewport->PlatformUserData;
    SDL_SetWindowPosition(vd->Window, (int)pos.x, (int)pos.y);
}

static ImVec2 ImGui_ImplSDL2_GetWindowSize(ImGuiViewport* viewport)
{
    ImGui_ImplSDL2_ViewportData* vd = (ImGui_ImplSDL2_ViewportData*)viewport->PlatformUserData;
    int w = 0, h = 0;
    SDL_GetWindowSize(vd->Window, &w, &h);
    return ImVec2((float)w, (float)h);
}

static void ImGui_ImplSDL2_SetWindowSize(ImGuiViewport* viewport, ImVec2 size)
{
    ImGui_ImplSDL2_ViewportData* vd = (ImGui_ImplSDL2_ViewportData*)viewport->PlatformUserData;
    SDL_SetWindowSize(vd->Window, (int)size.x, (int)size.y);
}

static ImVec2 ImGui_ImplSDL2_GetWindowFramebufferScale(ImGuiViewport* viewport)
{
    // FIXME: SDL_Renderer does not support multi-viewport.
    ImGui_ImplSDL2_ViewportData* vd = (ImGui_ImplSDL2_ViewportData*)viewport->PlatformUserData;
    ImVec2 framebuffer_scale;
    ImGui_ImplSDL2_GetWindowSizeAndFramebufferScale(vd->Window, nullptr, nullptr, &framebuffer_scale);
    return framebuffer_scale;
}

static void ImGui_ImplSDL2_SetWindowTitle(ImGuiViewport* viewport, const char* title)
{
    ImGui_ImplSDL2_ViewportData* vd = (ImGui_ImplSDL2_ViewportData*)viewport->PlatformUserData;
    SDL_SetWindowTitle(vd->Window, title);
}

#if SDL_HAS_WINDOW_ALPHA
static void ImGui_ImplSDL2_SetWindowAlpha(ImGuiViewport* viewport, float alpha)
{
    ImGui_ImplSDL2_ViewportData* vd = (ImGui_ImplSDL2_ViewportData*)viewport->PlatformUserData;
    SDL_SetWindowOpacity(vd->Window, alpha);
}
#endif

static void ImGui_ImplSDL2_SetWindowFocus(ImGuiViewport* viewport)
{
    ImGui_ImplSDL2_ViewportData* vd = (ImGui_ImplSDL2_ViewportData*)viewport->PlatformUserData;
    SDL_RaiseWindow(vd->Window);
}

static bool ImGui_ImplSDL2_GetWindowFocus(ImGuiViewport* viewport)
{
    ImGui_ImplSDL2_ViewportData* vd = (ImGui_ImplSDL2_ViewportData*)viewport->PlatformUserData;
    return (SDL_GetWindowFlags(vd->Window) & SDL_WINDOW_INPUT_FOCUS) != 0;
}

static bool ImGui_ImplSDL2_GetWindowMinimized(ImGuiViewport* viewport)
{
    ImGui_ImplSDL2_ViewportData* vd = (ImGui_ImplSDL2_ViewportData*)viewport->PlatformUserData;
    return (SDL_GetWindowFlags(vd->Window) & SDL_WINDOW_MINIMIZED) != 0;
}

static void ImGui_ImplSDL2_RenderWindow(ImGuiViewport* viewport, void*)
{
    ImGui_ImplSDL2_ViewportData* vd = (ImGui_ImplSDL2_ViewportData*)viewport->PlatformUserData;
    if (vd->GLContext)
        SDL_GL_MakeCurrent(vd->Window, vd->GLContext);
}

static void ImGui_ImplSDL2_SwapBuffers(ImGuiViewport* viewport, void*)
{
    ImGui_ImplSDL2_ViewportData* vd = (ImGui_ImplSDL2_ViewportData*)viewport->PlatformUserData;
    if (vd->GLContext)
    {
        SDL_GL_MakeCurrent(vd->Window, vd->GLContext);
        SDL_GL_SwapWindow(vd->Window);
    }
}

// Vulkan support (the Vulkan renderer needs to call a platform-side support function to create the surface)
// SDL is graceful enough to _not_ need <vulkan/vulkan.h> so we can safely include this.
#if SDL_HAS_VULKAN
#include <SDL_vulkan.h>
static int ImGui_ImplSDL2_CreateVkSurface(ImGuiViewport* viewport, ImU64 vk_instance, const void* vk_allocator, ImU64* out_vk_surface)
{
    ImGui_ImplSDL2_ViewportData* vd = (ImGui_ImplSDL2_ViewportData*)viewport->PlatformUserData;
    (void)vk_allocator;
    SDL_bool ret = SDL_Vulkan_CreateSurface(vd->Window, (VkInstance)vk_instance, (VkSurfaceKHR*)out_vk_surface);
    return ret ? 0 : 1; // ret ? VK_SUCCESS : VK_NOT_READY
}
#endif // SDL_HAS_VULKAN

static void ImGui_ImplSDL2_InitMultiViewportSupport(SDL_Window* window, void* sdl_gl_context)
{
    // Register platform interface (will be coupled with a renderer interface)
    ImGuiPlatformIO& platform_io = ImGui::GetPlatformIO();
    platform_io.Platform_CreateWindow = ImGui_ImplSDL2_CreateWindow;
    platform_io.Platform_DestroyWindow = ImGui_ImplSDL2_DestroyWindow;
    platform_io.Platform_ShowWindow = ImGui_ImplSDL2_ShowWindow;
    platform_io.Platform_SetWindowPos = ImGui_ImplSDL2_SetWindowPos;
    platform_io.Platform_GetWindowPos = ImGui_ImplSDL2_GetWindowPos;
    platform_io.Platform_SetWindowSize = ImGui_ImplSDL2_SetWindowSize;
    platform_io.Platform_GetWindowSize = ImGui_ImplSDL2_GetWindowSize;
    platform_io.Platform_GetWindowFramebufferScale = ImGui_ImplSDL2_GetWindowFramebufferScale;
    platform_io.Platform_SetWindowFocus = ImGui_ImplSDL2_SetWindowFocus;
    platform_io.Platform_GetWindowFocus = ImGui_ImplSDL2_GetWindowFocus;
    platform_io.Platform_GetWindowMinimized = ImGui_ImplSDL2_GetWindowMinimized;
    platform_io.Platform_SetWindowTitle = ImGui_ImplSDL2_SetWindowTitle;
    platform_io.Platform_RenderWindow = ImGui_ImplSDL2_RenderWindow;
    platform_io.Platform_SwapBuffers = ImGui_ImplSDL2_SwapBuffers;
#if SDL_HAS_WINDOW_ALPHA
    platform_io.Platform_SetWindowAlpha = ImGui_ImplSDL2_SetWindowAlpha;
#endif
#if SDL_HAS_VULKAN
    platform_io.Platform_CreateVkSurface = ImGui_ImplSDL2_CreateVkSurface;
#endif

    // Register main window handle (which is owned by the main application, not by us)
    // This is mostly for simplicity and consistency, so that our code (e.g. mouse handling etc.) can use same logic for main and secondary viewports.
    ImGuiViewport* main_viewport = ImGui::GetMainViewport();
    ImGui_ImplSDL2_ViewportData* vd = IM_NEW(ImGui_ImplSDL2_ViewportData)();
    vd->Window = window;
    vd->WindowID = SDL_GetWindowID(window);
    vd->WindowOwned = false;
    vd->GLContext = sdl_gl_context;
    main_viewport->PlatformUserData = vd;
    main_viewport->PlatformHandle = (void*)(intptr_t)vd->WindowID;
}

static void ImGui_ImplSDL2_ShutdownMultiViewportSupport()
{
    ImGui::DestroyPlatformWindows();
}

//-----------------------------------------------------------------------------

#if defined(__clang__)
#pragma clang diagnostic pop
#endif

#endif // #ifndef IMGUI_DISABLE<|MERGE_RESOLUTION|>--- conflicted
+++ resolved
@@ -154,13 +154,9 @@
     SDL_Renderer*           Renderer;
     Uint64                  Time;
     char*                   ClipboardTextData;
-<<<<<<< HEAD
-    char                    BackendPlatformName[40];
+    char                    BackendPlatformName[48];
     bool                    UseVulkan;
     bool                    WantUpdateMonitors;
-=======
-    char                    BackendPlatformName[48];
->>>>>>> 415dddf0
 
     // Mouse handling
     Uint32                  MouseWindowID;

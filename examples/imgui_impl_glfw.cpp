--- conflicted
+++ resolved
@@ -55,17 +55,13 @@
 static GlfwClientApi    g_ClientApi = GlfwClientApi_Unknown;
 static double           g_Time = 0.0;
 static bool             g_MouseJustPressed[5] = { false, false, false, false, false };
-<<<<<<< HEAD
-static GLFWcursor*      g_MouseCursors[ImGuiMouseCursor_Count_] = { 0 };
+static GLFWcursor*      g_MouseCursors[ImGuiMouseCursor_COUNT] = { 0 };
 static bool             g_WantUpdateMonitors = true;
 
 // Forward Declarations
 static void ImGui_ImplGlfw_InitPlatformInterface();
 static void ImGui_ImplGlfw_ShutdownPlatformInterface();
 static void ImGui_ImplGlfw_UpdateMonitors();
-=======
-static GLFWcursor*      g_MouseCursors[ImGuiMouseCursor_COUNT] = { 0 };
->>>>>>> d6863339
 
 static const char* ImGui_ImplGlfw_GetClipboardText(void* user_data)
 {
@@ -194,13 +190,9 @@
 
 void ImGui_ImplGlfw_Shutdown()
 {
-<<<<<<< HEAD
     ImGui_ImplGlfw_ShutdownPlatformInterface();
 
-    for (ImGuiMouseCursor cursor_n = 0; cursor_n < ImGuiMouseCursor_Count_; cursor_n++)
-=======
     for (ImGuiMouseCursor cursor_n = 0; cursor_n < ImGuiMouseCursor_COUNT; cursor_n++)
->>>>>>> d6863339
     {
         glfwDestroyCursor(g_MouseCursors[cursor_n]);
         g_MouseCursors[cursor_n] = NULL;

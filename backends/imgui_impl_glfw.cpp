// dear imgui: Platform Backend for GLFW
// This needs to be used along with a Renderer (e.g. OpenGL3, Vulkan, WebGPU..)
// (Info: GLFW is a cross-platform general purpose library for handling windows, inputs, OpenGL/Vulkan graphics context creation, etc.)
// (Requires: GLFW 3.1+. Prefer GLFW 3.3+ or GLFW 3.4+ for full feature support.)

// Implemented features:
//  [X] Platform: Clipboard support.
//  [X] Platform: Mouse support. Can discriminate Mouse/TouchScreen/Pen (Windows only).
//  [X] Platform: Keyboard support. Since 1.87 we are using the io.AddKeyEvent() function. Pass ImGuiKey values to all key functions e.g. ImGui::IsKeyPressed(ImGuiKey_Space). [Legacy GLFW_KEY_* values will also be supported unless IMGUI_DISABLE_OBSOLETE_KEYIO is set]
//  [X] Platform: Gamepad support. Enable with 'io.ConfigFlags |= ImGuiConfigFlags_NavEnableGamepad'.
//  [X] Platform: Mouse cursor shape and visibility. Disable with 'io.ConfigFlags |= ImGuiConfigFlags_NoMouseCursorChange' (note: the resizing cursors requires GLFW 3.4+).
//  [X] Platform: Multi-viewport support (multiple windows). Enable with 'io.ConfigFlags |= ImGuiConfigFlags_ViewportsEnable'.
// Issues:
//  [ ] Platform: Multi-viewport: ParentViewportID not honored, and so io.ConfigViewportsNoDefaultParent has no effect (minor).

// You can use unmodified imgui_impl_* files in your project. See examples/ folder for examples of using this.
// Prefer including the entire imgui/ repository into your project (either as a copy or as a submodule), and only build the backends you need.
// Learn about Dear ImGui:
// - FAQ                  https://dearimgui.com/faq
// - Getting Started      https://dearimgui.com/getting-started
// - Documentation        https://dearimgui.com/docs (same as your local docs/ folder).
// - Introduction, links and more at the top of imgui.cpp

// CHANGELOG
// (minor and older changes stripped away, please see git history for details)
<<<<<<< HEAD
//  2024-XX-XX: Platform: Added support for multiple windows via the ImGuiPlatformIO interface.
=======
//  2024-08-22: moved some OS/backend related function pointers from ImGuiIO to ImGuiPlatformIO:
//               - io.GetClipboardTextFn    -> platform_io.Platform_GetClipboardTextFn
//               - io.SetClipboardTextFn    -> platform_io.Platform_SetClipboardTextFn
//               - io.PlatformOpenInShellFn -> platform_io.Platform_OpenInShellFn
>>>>>>> 5de7f69c
//  2024-07-31: Added ImGui_ImplGlfw_Sleep() helper function for usage by our examples app, since GLFW doesn't provide one.
//  2024-07-08: *BREAKING* Renamed ImGui_ImplGlfw_InstallEmscriptenCanvasResizeCallback to ImGui_ImplGlfw_InstallEmscriptenCallbacks(), added GLFWWindow* parameter.
//  2024-07-08: Emscripten: Added support for GLFW3 contrib port (GLFW 3.4.0 features + bug fixes): to enable, replace -sUSE_GLFW=3 with --use-port=contrib.glfw3 (requires emscripten 3.1.59+) (https://github.com/pongasoft/emscripten-glfw)
//  2024-07-02: Emscripten: Added io.PlatformOpenInShellFn() handler for Emscripten versions.
//  2023-12-19: Emscripten: Added ImGui_ImplGlfw_InstallEmscriptenCanvasResizeCallback() to register canvas selector and auto-resize GLFW window.
//  2023-10-05: Inputs: Added support for extra ImGuiKey values: F13 to F24 function keys.
//  2023-07-18: Inputs: Revert ignoring mouse data on GLFW_CURSOR_DISABLED as it can be used differently. User may set ImGuiConfigFLags_NoMouse if desired. (#5625, #6609)
//  2023-06-12: Accept glfwGetTime() not returning a monotonically increasing value. This seems to happens on some Windows setup when peripherals disconnect, and is likely to also happen on browser + Emscripten. (#6491)
//  2023-04-04: Inputs: Added support for io.AddMouseSourceEvent() to discriminate ImGuiMouseSource_Mouse/ImGuiMouseSource_TouchScreen/ImGuiMouseSource_Pen on Windows ONLY, using a custom WndProc hook. (#2702)
//  2023-03-16: Inputs: Fixed key modifiers handling on secondary viewports (docking branch). Broken on 2023/01/04. (#6248, #6034)
//  2023-03-14: Emscripten: Avoid using glfwGetError() and glfwGetGamepadState() which are not correctly implemented in Emscripten emulation. (#6240)
//  2023-02-03: Emscripten: Registering custom low-level mouse wheel handler to get more accurate scrolling impulses on Emscripten. (#4019, #6096)
//  2023-01-18: Handle unsupported glfwGetVideoMode() call on e.g. Emscripten.
//  2023-01-04: Inputs: Fixed mods state on Linux when using Alt-GR text input (e.g. German keyboard layout), could lead to broken text input. Revert a 2022/01/17 change were we resumed using mods provided by GLFW, turns out they were faulty.
//  2022-11-22: Perform a dummy glfwGetError() read to cancel missing names with glfwGetKeyName(). (#5908)
//  2022-10-18: Perform a dummy glfwGetError() read to cancel missing mouse cursors errors. Using GLFW_VERSION_COMBINED directly. (#5785)
//  2022-10-11: Using 'nullptr' instead of 'NULL' as per our switch to C++11.
//  2022-09-26: Inputs: Renamed ImGuiKey_ModXXX introduced in 1.87 to ImGuiMod_XXX (old names still supported).
//  2022-09-01: Inputs: Honor GLFW_CURSOR_DISABLED by not setting mouse position *EDIT* Reverted 2023-07-18.
//  2022-04-30: Inputs: Fixed ImGui_ImplGlfw_TranslateUntranslatedKey() for lower case letters on OSX.
//  2022-03-23: Inputs: Fixed a regression in 1.87 which resulted in keyboard modifiers events being reported incorrectly on Linux/X11.
//  2022-02-07: Added ImGui_ImplGlfw_InstallCallbacks()/ImGui_ImplGlfw_RestoreCallbacks() helpers to facilitate user installing callbacks after initializing backend.
//  2022-01-26: Inputs: replaced short-lived io.AddKeyModsEvent() (added two weeks ago) with io.AddKeyEvent() using ImGuiKey_ModXXX flags. Sorry for the confusion.
//  2021-01-20: Inputs: calling new io.AddKeyAnalogEvent() for gamepad support, instead of writing directly to io.NavInputs[].
//  2022-01-17: Inputs: calling new io.AddMousePosEvent(), io.AddMouseButtonEvent(), io.AddMouseWheelEvent() API (1.87+).
//  2022-01-17: Inputs: always update key mods next and before key event (not in NewFrame) to fix input queue with very low framerates.
//  2022-01-12: *BREAKING CHANGE*: Now using glfwSetCursorPosCallback(). If you called ImGui_ImplGlfw_InitXXX() with install_callbacks = false, you MUST install glfwSetCursorPosCallback() and forward it to the backend via ImGui_ImplGlfw_CursorPosCallback().
//  2022-01-10: Inputs: calling new io.AddKeyEvent(), io.AddKeyModsEvent() + io.SetKeyEventNativeData() API (1.87+). Support for full ImGuiKey range.
//  2022-01-05: Inputs: Converting GLFW untranslated keycodes back to translated keycodes (in the ImGui_ImplGlfw_KeyCallback() function) in order to match the behavior of every other backend, and facilitate the use of GLFW with lettered-shortcuts API.
//  2021-08-17: *BREAKING CHANGE*: Now using glfwSetWindowFocusCallback() to calling io.AddFocusEvent(). If you called ImGui_ImplGlfw_InitXXX() with install_callbacks = false, you MUST install glfwSetWindowFocusCallback() and forward it to the backend via ImGui_ImplGlfw_WindowFocusCallback().
//  2021-07-29: *BREAKING CHANGE*: Now using glfwSetCursorEnterCallback(). MousePos is correctly reported when the host platform window is hovered but not focused. If you called ImGui_ImplGlfw_InitXXX() with install_callbacks = false, you MUST install glfwSetWindowFocusCallback() callback and forward it to the backend via ImGui_ImplGlfw_CursorEnterCallback().
//  2021-06-29: Reorganized backend to pull data from a single structure to facilitate usage with multiple-contexts (all g_XXXX access changed to bd->XXXX).
//  2020-01-17: Inputs: Disable error callback while assigning mouse cursors because some X11 setup don't have them and it generates errors.
//  2019-12-05: Inputs: Added support for new mouse cursors added in GLFW 3.4+ (resizing cursors, not allowed cursor).
//  2019-10-18: Misc: Previously installed user callbacks are now restored on shutdown.
//  2019-07-21: Inputs: Added mapping for ImGuiKey_KeyPadEnter.
//  2019-05-11: Inputs: Don't filter value from character callback before calling AddInputCharacter().
//  2019-03-12: Misc: Preserve DisplayFramebufferScale when main window is minimized.
//  2018-11-30: Misc: Setting up io.BackendPlatformName so it can be displayed in the About Window.
//  2018-11-07: Inputs: When installing our GLFW callbacks, we save user's previously installed ones - if any - and chain call them.
//  2018-08-01: Inputs: Workaround for Emscripten which doesn't seem to handle focus related calls.
//  2018-06-29: Inputs: Added support for the ImGuiMouseCursor_Hand cursor.
//  2018-06-08: Misc: Extracted imgui_impl_glfw.cpp/.h away from the old combined GLFW+OpenGL/Vulkan examples.
//  2018-03-20: Misc: Setup io.BackendFlags ImGuiBackendFlags_HasMouseCursors flag + honor ImGuiConfigFlags_NoMouseCursorChange flag.
//  2018-02-20: Inputs: Added support for mouse cursors (ImGui::GetMouseCursor() value, passed to glfwSetCursor()).
//  2018-02-06: Misc: Removed call to ImGui::Shutdown() which is not available from 1.60 WIP, user needs to call CreateContext/DestroyContext themselves.
//  2018-02-06: Inputs: Added mapping for ImGuiKey_Space.
//  2018-01-25: Inputs: Added gamepad support if ImGuiConfigFlags_NavEnableGamepad is set.
//  2018-01-25: Inputs: Honoring the io.WantSetMousePos by repositioning the mouse (when using navigation and ImGuiConfigFlags_NavMoveMouse is set).
//  2018-01-20: Inputs: Added Horizontal Mouse Wheel support.
//  2018-01-18: Inputs: Added mapping for ImGuiKey_Insert.
//  2017-08-25: Inputs: MousePos set to -FLT_MAX,-FLT_MAX when mouse is unavailable/missing (instead of -1,-1).
//  2016-10-15: Misc: Added a void* user_data parameter to Clipboard function handlers.

#include "imgui.h"
#ifndef IMGUI_DISABLE
#include "imgui_impl_glfw.h"

// Clang warnings with -Weverything
#if defined(__clang__)
#pragma clang diagnostic push
#pragma clang diagnostic ignored "-Wold-style-cast"     // warning: use of old-style cast
#pragma clang diagnostic ignored "-Wsign-conversion"    // warning: implicit conversion changes signedness
#endif

// GLFW
#include <GLFW/glfw3.h>

#ifdef _WIN32
#undef APIENTRY
#ifndef GLFW_EXPOSE_NATIVE_WIN32
#define GLFW_EXPOSE_NATIVE_WIN32
#endif
#include <GLFW/glfw3native.h>   // for glfwGetWin32Window()
#endif
#ifdef __APPLE__
#ifndef GLFW_EXPOSE_NATIVE_COCOA
#define GLFW_EXPOSE_NATIVE_COCOA
#endif
#include <GLFW/glfw3native.h>   // for glfwGetCocoaWindow()
#endif
#ifndef _WIN32
#include <unistd.h>             // for usleep()
#endif

#ifdef __EMSCRIPTEN__
#include <emscripten.h>
#include <emscripten/html5.h>
#ifdef EMSCRIPTEN_USE_PORT_CONTRIB_GLFW3
#include <GLFW/emscripten_glfw3.h>
#else
#define EMSCRIPTEN_USE_EMBEDDED_GLFW3
#endif
#endif

// We gather version tests as define in order to easily see which features are version-dependent.
#define GLFW_VERSION_COMBINED           (GLFW_VERSION_MAJOR * 1000 + GLFW_VERSION_MINOR * 100 + GLFW_VERSION_REVISION)
#define GLFW_HAS_WINDOW_TOPMOST         (GLFW_VERSION_COMBINED >= 3200) // 3.2+ GLFW_FLOATING
#define GLFW_HAS_WINDOW_HOVERED         (GLFW_VERSION_COMBINED >= 3300) // 3.3+ GLFW_HOVERED
#define GLFW_HAS_WINDOW_ALPHA           (GLFW_VERSION_COMBINED >= 3300) // 3.3+ glfwSetWindowOpacity
#define GLFW_HAS_PER_MONITOR_DPI        (GLFW_VERSION_COMBINED >= 3300) // 3.3+ glfwGetMonitorContentScale
#if defined(__EMSCRIPTEN__) || defined(__SWITCH__)                      // no Vulkan support in GLFW for Emscripten or homebrew Nintendo Switch
#define GLFW_HAS_VULKAN                 (0)
#else
#define GLFW_HAS_VULKAN                 (GLFW_VERSION_COMBINED >= 3200) // 3.2+ glfwCreateWindowSurface
#endif
#define GLFW_HAS_FOCUS_WINDOW           (GLFW_VERSION_COMBINED >= 3200) // 3.2+ glfwFocusWindow
#define GLFW_HAS_FOCUS_ON_SHOW          (GLFW_VERSION_COMBINED >= 3300) // 3.3+ GLFW_FOCUS_ON_SHOW
#define GLFW_HAS_MONITOR_WORK_AREA      (GLFW_VERSION_COMBINED >= 3300) // 3.3+ glfwGetMonitorWorkarea
#define GLFW_HAS_OSX_WINDOW_POS_FIX     (GLFW_VERSION_COMBINED >= 3301) // 3.3.1+ Fixed: Resizing window repositions it on MacOS #1553
#ifdef GLFW_RESIZE_NESW_CURSOR          // Let's be nice to people who pulled GLFW between 2019-04-16 (3.4 define) and 2019-11-29 (cursors defines) // FIXME: Remove when GLFW 3.4 is released?
#define GLFW_HAS_NEW_CURSORS            (GLFW_VERSION_COMBINED >= 3400) // 3.4+ GLFW_RESIZE_ALL_CURSOR, GLFW_RESIZE_NESW_CURSOR, GLFW_RESIZE_NWSE_CURSOR, GLFW_NOT_ALLOWED_CURSOR
#else
#define GLFW_HAS_NEW_CURSORS            (0)
#endif
#ifdef GLFW_MOUSE_PASSTHROUGH           // Let's be nice to people who pulled GLFW between 2019-04-16 (3.4 define) and 2020-07-17 (passthrough)
#define GLFW_HAS_MOUSE_PASSTHROUGH      (GLFW_VERSION_COMBINED >= 3400) // 3.4+ GLFW_MOUSE_PASSTHROUGH
#else
#define GLFW_HAS_MOUSE_PASSTHROUGH      (0)
#endif
#define GLFW_HAS_GAMEPAD_API            (GLFW_VERSION_COMBINED >= 3300) // 3.3+ glfwGetGamepadState() new api
#define GLFW_HAS_GETKEYNAME             (GLFW_VERSION_COMBINED >= 3200) // 3.2+ glfwGetKeyName()
#define GLFW_HAS_GETERROR               (GLFW_VERSION_COMBINED >= 3300) // 3.3+ glfwGetError()

// GLFW data
enum GlfwClientApi
{
    GlfwClientApi_Unknown,
    GlfwClientApi_OpenGL,
    GlfwClientApi_Vulkan,
};

struct ImGui_ImplGlfw_Data
{
    GLFWwindow*             Window;
    GlfwClientApi           ClientApi;
    double                  Time;
    GLFWwindow*             MouseWindow;
    GLFWcursor*             MouseCursors[ImGuiMouseCursor_COUNT];
    ImVec2                  LastValidMousePos;
    GLFWwindow*             KeyOwnerWindows[GLFW_KEY_LAST];
    bool                    InstalledCallbacks;
    bool                    CallbacksChainForAllWindows;
    bool                    WantUpdateMonitors;
#ifdef EMSCRIPTEN_USE_EMBEDDED_GLFW3
    const char*             CanvasSelector;
#endif

    // Chain GLFW callbacks: our callbacks will call the user's previously installed callbacks, if any.
    GLFWwindowfocusfun      PrevUserCallbackWindowFocus;
    GLFWcursorposfun        PrevUserCallbackCursorPos;
    GLFWcursorenterfun      PrevUserCallbackCursorEnter;
    GLFWmousebuttonfun      PrevUserCallbackMousebutton;
    GLFWscrollfun           PrevUserCallbackScroll;
    GLFWkeyfun              PrevUserCallbackKey;
    GLFWcharfun             PrevUserCallbackChar;
    GLFWmonitorfun          PrevUserCallbackMonitor;
#ifdef _WIN32
    WNDPROC                 PrevWndProc;
#endif

    ImGui_ImplGlfw_Data()   { memset((void*)this, 0, sizeof(*this)); }
};

// Backend data stored in io.BackendPlatformUserData to allow support for multiple Dear ImGui contexts
// It is STRONGLY preferred that you use docking branch with multi-viewports (== single Dear ImGui context + multiple windows) instead of multiple Dear ImGui contexts.
// FIXME: multi-context support is not well tested and probably dysfunctional in this backend.
// - Because glfwPollEvents() process all windows and some events may be called outside of it, you will need to register your own callbacks
//   (passing install_callbacks=false in ImGui_ImplGlfw_InitXXX functions), set the current dear imgui context and then call our callbacks.
// - Otherwise we may need to store a GLFWWindow* -> ImGuiContext* map and handle this in the backend, adding a little bit of extra complexity to it.
// FIXME: some shared resources (mouse cursor shape, gamepad) are mishandled when using multi-context.
static ImGui_ImplGlfw_Data* ImGui_ImplGlfw_GetBackendData()
{
    return ImGui::GetCurrentContext() ? (ImGui_ImplGlfw_Data*)ImGui::GetIO().BackendPlatformUserData : nullptr;
}

// Forward Declarations
static void ImGui_ImplGlfw_UpdateMonitors();
static void ImGui_ImplGlfw_InitPlatformInterface();
static void ImGui_ImplGlfw_ShutdownPlatformInterface();

// Functions
static const char* ImGui_ImplGlfw_GetClipboardText(void*)
{
    return glfwGetClipboardString(NULL);
}

static void ImGui_ImplGlfw_SetClipboardText(void*, const char* text)
{
    glfwSetClipboardString(NULL, text);
}

static ImGuiKey ImGui_ImplGlfw_KeyToImGuiKey(int key)
{
    switch (key)
    {
        case GLFW_KEY_TAB: return ImGuiKey_Tab;
        case GLFW_KEY_LEFT: return ImGuiKey_LeftArrow;
        case GLFW_KEY_RIGHT: return ImGuiKey_RightArrow;
        case GLFW_KEY_UP: return ImGuiKey_UpArrow;
        case GLFW_KEY_DOWN: return ImGuiKey_DownArrow;
        case GLFW_KEY_PAGE_UP: return ImGuiKey_PageUp;
        case GLFW_KEY_PAGE_DOWN: return ImGuiKey_PageDown;
        case GLFW_KEY_HOME: return ImGuiKey_Home;
        case GLFW_KEY_END: return ImGuiKey_End;
        case GLFW_KEY_INSERT: return ImGuiKey_Insert;
        case GLFW_KEY_DELETE: return ImGuiKey_Delete;
        case GLFW_KEY_BACKSPACE: return ImGuiKey_Backspace;
        case GLFW_KEY_SPACE: return ImGuiKey_Space;
        case GLFW_KEY_ENTER: return ImGuiKey_Enter;
        case GLFW_KEY_ESCAPE: return ImGuiKey_Escape;
        case GLFW_KEY_APOSTROPHE: return ImGuiKey_Apostrophe;
        case GLFW_KEY_COMMA: return ImGuiKey_Comma;
        case GLFW_KEY_MINUS: return ImGuiKey_Minus;
        case GLFW_KEY_PERIOD: return ImGuiKey_Period;
        case GLFW_KEY_SLASH: return ImGuiKey_Slash;
        case GLFW_KEY_SEMICOLON: return ImGuiKey_Semicolon;
        case GLFW_KEY_EQUAL: return ImGuiKey_Equal;
        case GLFW_KEY_LEFT_BRACKET: return ImGuiKey_LeftBracket;
        case GLFW_KEY_BACKSLASH: return ImGuiKey_Backslash;
        case GLFW_KEY_RIGHT_BRACKET: return ImGuiKey_RightBracket;
        case GLFW_KEY_GRAVE_ACCENT: return ImGuiKey_GraveAccent;
        case GLFW_KEY_CAPS_LOCK: return ImGuiKey_CapsLock;
        case GLFW_KEY_SCROLL_LOCK: return ImGuiKey_ScrollLock;
        case GLFW_KEY_NUM_LOCK: return ImGuiKey_NumLock;
        case GLFW_KEY_PRINT_SCREEN: return ImGuiKey_PrintScreen;
        case GLFW_KEY_PAUSE: return ImGuiKey_Pause;
        case GLFW_KEY_KP_0: return ImGuiKey_Keypad0;
        case GLFW_KEY_KP_1: return ImGuiKey_Keypad1;
        case GLFW_KEY_KP_2: return ImGuiKey_Keypad2;
        case GLFW_KEY_KP_3: return ImGuiKey_Keypad3;
        case GLFW_KEY_KP_4: return ImGuiKey_Keypad4;
        case GLFW_KEY_KP_5: return ImGuiKey_Keypad5;
        case GLFW_KEY_KP_6: return ImGuiKey_Keypad6;
        case GLFW_KEY_KP_7: return ImGuiKey_Keypad7;
        case GLFW_KEY_KP_8: return ImGuiKey_Keypad8;
        case GLFW_KEY_KP_9: return ImGuiKey_Keypad9;
        case GLFW_KEY_KP_DECIMAL: return ImGuiKey_KeypadDecimal;
        case GLFW_KEY_KP_DIVIDE: return ImGuiKey_KeypadDivide;
        case GLFW_KEY_KP_MULTIPLY: return ImGuiKey_KeypadMultiply;
        case GLFW_KEY_KP_SUBTRACT: return ImGuiKey_KeypadSubtract;
        case GLFW_KEY_KP_ADD: return ImGuiKey_KeypadAdd;
        case GLFW_KEY_KP_ENTER: return ImGuiKey_KeypadEnter;
        case GLFW_KEY_KP_EQUAL: return ImGuiKey_KeypadEqual;
        case GLFW_KEY_LEFT_SHIFT: return ImGuiKey_LeftShift;
        case GLFW_KEY_LEFT_CONTROL: return ImGuiKey_LeftCtrl;
        case GLFW_KEY_LEFT_ALT: return ImGuiKey_LeftAlt;
        case GLFW_KEY_LEFT_SUPER: return ImGuiKey_LeftSuper;
        case GLFW_KEY_RIGHT_SHIFT: return ImGuiKey_RightShift;
        case GLFW_KEY_RIGHT_CONTROL: return ImGuiKey_RightCtrl;
        case GLFW_KEY_RIGHT_ALT: return ImGuiKey_RightAlt;
        case GLFW_KEY_RIGHT_SUPER: return ImGuiKey_RightSuper;
        case GLFW_KEY_MENU: return ImGuiKey_Menu;
        case GLFW_KEY_0: return ImGuiKey_0;
        case GLFW_KEY_1: return ImGuiKey_1;
        case GLFW_KEY_2: return ImGuiKey_2;
        case GLFW_KEY_3: return ImGuiKey_3;
        case GLFW_KEY_4: return ImGuiKey_4;
        case GLFW_KEY_5: return ImGuiKey_5;
        case GLFW_KEY_6: return ImGuiKey_6;
        case GLFW_KEY_7: return ImGuiKey_7;
        case GLFW_KEY_8: return ImGuiKey_8;
        case GLFW_KEY_9: return ImGuiKey_9;
        case GLFW_KEY_A: return ImGuiKey_A;
        case GLFW_KEY_B: return ImGuiKey_B;
        case GLFW_KEY_C: return ImGuiKey_C;
        case GLFW_KEY_D: return ImGuiKey_D;
        case GLFW_KEY_E: return ImGuiKey_E;
        case GLFW_KEY_F: return ImGuiKey_F;
        case GLFW_KEY_G: return ImGuiKey_G;
        case GLFW_KEY_H: return ImGuiKey_H;
        case GLFW_KEY_I: return ImGuiKey_I;
        case GLFW_KEY_J: return ImGuiKey_J;
        case GLFW_KEY_K: return ImGuiKey_K;
        case GLFW_KEY_L: return ImGuiKey_L;
        case GLFW_KEY_M: return ImGuiKey_M;
        case GLFW_KEY_N: return ImGuiKey_N;
        case GLFW_KEY_O: return ImGuiKey_O;
        case GLFW_KEY_P: return ImGuiKey_P;
        case GLFW_KEY_Q: return ImGuiKey_Q;
        case GLFW_KEY_R: return ImGuiKey_R;
        case GLFW_KEY_S: return ImGuiKey_S;
        case GLFW_KEY_T: return ImGuiKey_T;
        case GLFW_KEY_U: return ImGuiKey_U;
        case GLFW_KEY_V: return ImGuiKey_V;
        case GLFW_KEY_W: return ImGuiKey_W;
        case GLFW_KEY_X: return ImGuiKey_X;
        case GLFW_KEY_Y: return ImGuiKey_Y;
        case GLFW_KEY_Z: return ImGuiKey_Z;
        case GLFW_KEY_F1: return ImGuiKey_F1;
        case GLFW_KEY_F2: return ImGuiKey_F2;
        case GLFW_KEY_F3: return ImGuiKey_F3;
        case GLFW_KEY_F4: return ImGuiKey_F4;
        case GLFW_KEY_F5: return ImGuiKey_F5;
        case GLFW_KEY_F6: return ImGuiKey_F6;
        case GLFW_KEY_F7: return ImGuiKey_F7;
        case GLFW_KEY_F8: return ImGuiKey_F8;
        case GLFW_KEY_F9: return ImGuiKey_F9;
        case GLFW_KEY_F10: return ImGuiKey_F10;
        case GLFW_KEY_F11: return ImGuiKey_F11;
        case GLFW_KEY_F12: return ImGuiKey_F12;
        case GLFW_KEY_F13: return ImGuiKey_F13;
        case GLFW_KEY_F14: return ImGuiKey_F14;
        case GLFW_KEY_F15: return ImGuiKey_F15;
        case GLFW_KEY_F16: return ImGuiKey_F16;
        case GLFW_KEY_F17: return ImGuiKey_F17;
        case GLFW_KEY_F18: return ImGuiKey_F18;
        case GLFW_KEY_F19: return ImGuiKey_F19;
        case GLFW_KEY_F20: return ImGuiKey_F20;
        case GLFW_KEY_F21: return ImGuiKey_F21;
        case GLFW_KEY_F22: return ImGuiKey_F22;
        case GLFW_KEY_F23: return ImGuiKey_F23;
        case GLFW_KEY_F24: return ImGuiKey_F24;
        default: return ImGuiKey_None;
    }
}

// X11 does not include current pressed/released modifier key in 'mods' flags submitted by GLFW
// See https://github.com/ocornut/imgui/issues/6034 and https://github.com/glfw/glfw/issues/1630
static void ImGui_ImplGlfw_UpdateKeyModifiers(GLFWwindow* window)
{
    ImGuiIO& io = ImGui::GetIO();
    io.AddKeyEvent(ImGuiMod_Ctrl,  (glfwGetKey(window, GLFW_KEY_LEFT_CONTROL) == GLFW_PRESS) || (glfwGetKey(window, GLFW_KEY_RIGHT_CONTROL) == GLFW_PRESS));
    io.AddKeyEvent(ImGuiMod_Shift, (glfwGetKey(window, GLFW_KEY_LEFT_SHIFT)   == GLFW_PRESS) || (glfwGetKey(window, GLFW_KEY_RIGHT_SHIFT)   == GLFW_PRESS));
    io.AddKeyEvent(ImGuiMod_Alt,   (glfwGetKey(window, GLFW_KEY_LEFT_ALT)     == GLFW_PRESS) || (glfwGetKey(window, GLFW_KEY_RIGHT_ALT)     == GLFW_PRESS));
    io.AddKeyEvent(ImGuiMod_Super, (glfwGetKey(window, GLFW_KEY_LEFT_SUPER)   == GLFW_PRESS) || (glfwGetKey(window, GLFW_KEY_RIGHT_SUPER)   == GLFW_PRESS));
}

static bool ImGui_ImplGlfw_ShouldChainCallback(GLFWwindow* window)
{
    ImGui_ImplGlfw_Data* bd = ImGui_ImplGlfw_GetBackendData();
    return bd->CallbacksChainForAllWindows ? true : (window == bd->Window);
}

void ImGui_ImplGlfw_MouseButtonCallback(GLFWwindow* window, int button, int action, int mods)
{
    ImGui_ImplGlfw_Data* bd = ImGui_ImplGlfw_GetBackendData();
    if (bd->PrevUserCallbackMousebutton != nullptr && ImGui_ImplGlfw_ShouldChainCallback(window))
        bd->PrevUserCallbackMousebutton(window, button, action, mods);

    ImGui_ImplGlfw_UpdateKeyModifiers(window);

    ImGuiIO& io = ImGui::GetIO();
    if (button >= 0 && button < ImGuiMouseButton_COUNT)
        io.AddMouseButtonEvent(button, action == GLFW_PRESS);
}

void ImGui_ImplGlfw_ScrollCallback(GLFWwindow* window, double xoffset, double yoffset)
{
    ImGui_ImplGlfw_Data* bd = ImGui_ImplGlfw_GetBackendData();
    if (bd->PrevUserCallbackScroll != nullptr && ImGui_ImplGlfw_ShouldChainCallback(window))
        bd->PrevUserCallbackScroll(window, xoffset, yoffset);

#ifdef EMSCRIPTEN_USE_EMBEDDED_GLFW3
    // Ignore GLFW events: will be processed in ImGui_ImplEmscripten_WheelCallback().
    return;
#endif

    ImGuiIO& io = ImGui::GetIO();
    io.AddMouseWheelEvent((float)xoffset, (float)yoffset);
}

static int ImGui_ImplGlfw_TranslateUntranslatedKey(int key, int scancode)
{
#if GLFW_HAS_GETKEYNAME && !defined(EMSCRIPTEN_USE_EMBEDDED_GLFW3)
    // GLFW 3.1+ attempts to "untranslate" keys, which goes the opposite of what every other framework does, making using lettered shortcuts difficult.
    // (It had reasons to do so: namely GLFW is/was more likely to be used for WASD-type game controls rather than lettered shortcuts, but IHMO the 3.1 change could have been done differently)
    // See https://github.com/glfw/glfw/issues/1502 for details.
    // Adding a workaround to undo this (so our keys are translated->untranslated->translated, likely a lossy process).
    // This won't cover edge cases but this is at least going to cover common cases.
    if (key >= GLFW_KEY_KP_0 && key <= GLFW_KEY_KP_EQUAL)
        return key;
    GLFWerrorfun prev_error_callback = glfwSetErrorCallback(nullptr);
    const char* key_name = glfwGetKeyName(key, scancode);
    glfwSetErrorCallback(prev_error_callback);
#if GLFW_HAS_GETERROR && !defined(EMSCRIPTEN_USE_EMBEDDED_GLFW3) // Eat errors (see #5908)
    (void)glfwGetError(nullptr);
#endif
    if (key_name && key_name[0] != 0 && key_name[1] == 0)
    {
        const char char_names[] = "`-=[]\\,;\'./";
        const int char_keys[] = { GLFW_KEY_GRAVE_ACCENT, GLFW_KEY_MINUS, GLFW_KEY_EQUAL, GLFW_KEY_LEFT_BRACKET, GLFW_KEY_RIGHT_BRACKET, GLFW_KEY_BACKSLASH, GLFW_KEY_COMMA, GLFW_KEY_SEMICOLON, GLFW_KEY_APOSTROPHE, GLFW_KEY_PERIOD, GLFW_KEY_SLASH, 0 };
        IM_ASSERT(IM_ARRAYSIZE(char_names) == IM_ARRAYSIZE(char_keys));
        if (key_name[0] >= '0' && key_name[0] <= '9')               { key = GLFW_KEY_0 + (key_name[0] - '0'); }
        else if (key_name[0] >= 'A' && key_name[0] <= 'Z')          { key = GLFW_KEY_A + (key_name[0] - 'A'); }
        else if (key_name[0] >= 'a' && key_name[0] <= 'z')          { key = GLFW_KEY_A + (key_name[0] - 'a'); }
        else if (const char* p = strchr(char_names, key_name[0]))   { key = char_keys[p - char_names]; }
    }
    // if (action == GLFW_PRESS) printf("key %d scancode %d name '%s'\n", key, scancode, key_name);
#else
    IM_UNUSED(scancode);
#endif
    return key;
}

void ImGui_ImplGlfw_KeyCallback(GLFWwindow* window, int keycode, int scancode, int action, int mods)
{
    ImGui_ImplGlfw_Data* bd = ImGui_ImplGlfw_GetBackendData();
    if (bd->PrevUserCallbackKey != nullptr && ImGui_ImplGlfw_ShouldChainCallback(window))
        bd->PrevUserCallbackKey(window, keycode, scancode, action, mods);

    if (action != GLFW_PRESS && action != GLFW_RELEASE)
        return;

    ImGui_ImplGlfw_UpdateKeyModifiers(window);

    if (keycode >= 0 && keycode < IM_ARRAYSIZE(bd->KeyOwnerWindows))
        bd->KeyOwnerWindows[keycode] = (action == GLFW_PRESS) ? window : nullptr;

    keycode = ImGui_ImplGlfw_TranslateUntranslatedKey(keycode, scancode);

    ImGuiIO& io = ImGui::GetIO();
    ImGuiKey imgui_key = ImGui_ImplGlfw_KeyToImGuiKey(keycode);
    io.AddKeyEvent(imgui_key, (action == GLFW_PRESS));
    io.SetKeyEventNativeData(imgui_key, keycode, scancode); // To support legacy indexing (<1.87 user code)
}

void ImGui_ImplGlfw_WindowFocusCallback(GLFWwindow* window, int focused)
{
    ImGui_ImplGlfw_Data* bd = ImGui_ImplGlfw_GetBackendData();
    if (bd->PrevUserCallbackWindowFocus != nullptr && ImGui_ImplGlfw_ShouldChainCallback(window))
        bd->PrevUserCallbackWindowFocus(window, focused);

    ImGuiIO& io = ImGui::GetIO();
    io.AddFocusEvent(focused != 0);
}

void ImGui_ImplGlfw_CursorPosCallback(GLFWwindow* window, double x, double y)
{
    ImGui_ImplGlfw_Data* bd = ImGui_ImplGlfw_GetBackendData();
    if (bd->PrevUserCallbackCursorPos != nullptr && ImGui_ImplGlfw_ShouldChainCallback(window))
        bd->PrevUserCallbackCursorPos(window, x, y);

    ImGuiIO& io = ImGui::GetIO();
    if (io.ConfigFlags & ImGuiConfigFlags_ViewportsEnable)
    {
        int window_x, window_y;
        glfwGetWindowPos(window, &window_x, &window_y);
        x += window_x;
        y += window_y;
    }
    io.AddMousePosEvent((float)x, (float)y);
    bd->LastValidMousePos = ImVec2((float)x, (float)y);
}

// Workaround: X11 seems to send spurious Leave/Enter events which would make us lose our position,
// so we back it up and restore on Leave/Enter (see https://github.com/ocornut/imgui/issues/4984)
void ImGui_ImplGlfw_CursorEnterCallback(GLFWwindow* window, int entered)
{
    ImGui_ImplGlfw_Data* bd = ImGui_ImplGlfw_GetBackendData();
    if (bd->PrevUserCallbackCursorEnter != nullptr && ImGui_ImplGlfw_ShouldChainCallback(window))
        bd->PrevUserCallbackCursorEnter(window, entered);

    ImGuiIO& io = ImGui::GetIO();
    if (entered)
    {
        bd->MouseWindow = window;
        io.AddMousePosEvent(bd->LastValidMousePos.x, bd->LastValidMousePos.y);
    }
    else if (!entered && bd->MouseWindow == window)
    {
        bd->LastValidMousePos = io.MousePos;
        bd->MouseWindow = nullptr;
        io.AddMousePosEvent(-FLT_MAX, -FLT_MAX);
    }
}

void ImGui_ImplGlfw_CharCallback(GLFWwindow* window, unsigned int c)
{
    ImGui_ImplGlfw_Data* bd = ImGui_ImplGlfw_GetBackendData();
    if (bd->PrevUserCallbackChar != nullptr && ImGui_ImplGlfw_ShouldChainCallback(window))
        bd->PrevUserCallbackChar(window, c);

    ImGuiIO& io = ImGui::GetIO();
    io.AddInputCharacter(c);
}

void ImGui_ImplGlfw_MonitorCallback(GLFWmonitor*, int)
{
    ImGui_ImplGlfw_Data* bd = ImGui_ImplGlfw_GetBackendData();
    bd->WantUpdateMonitors = true;
}

#ifdef EMSCRIPTEN_USE_EMBEDDED_GLFW3
static EM_BOOL ImGui_ImplEmscripten_WheelCallback(int, const EmscriptenWheelEvent* ev, void*)
{
    // Mimic Emscripten_HandleWheel() in SDL.
    // Corresponding equivalent in GLFW JS emulation layer has incorrect quantizing preventing small values. See #6096
    float multiplier = 0.0f;
    if (ev->deltaMode == DOM_DELTA_PIXEL)       { multiplier = 1.0f / 100.0f; } // 100 pixels make up a step.
    else if (ev->deltaMode == DOM_DELTA_LINE)   { multiplier = 1.0f / 3.0f; }   // 3 lines make up a step.
    else if (ev->deltaMode == DOM_DELTA_PAGE)   { multiplier = 80.0f; }         // A page makes up 80 steps.
    float wheel_x = ev->deltaX * -multiplier;
    float wheel_y = ev->deltaY * -multiplier;
    ImGuiIO& io = ImGui::GetIO();
    io.AddMouseWheelEvent(wheel_x, wheel_y);
    //IMGUI_DEBUG_LOG("[Emsc] mode %d dx: %.2f, dy: %.2f, dz: %.2f --> feed %.2f %.2f\n", (int)ev->deltaMode, ev->deltaX, ev->deltaY, ev->deltaZ, wheel_x, wheel_y);
    return EM_TRUE;
}
#endif

#ifdef _WIN32
static LRESULT CALLBACK ImGui_ImplGlfw_WndProc(HWND hWnd, UINT msg, WPARAM wParam, LPARAM lParam);
#endif

void ImGui_ImplGlfw_InstallCallbacks(GLFWwindow* window)
{
    ImGui_ImplGlfw_Data* bd = ImGui_ImplGlfw_GetBackendData();
    IM_ASSERT(bd->InstalledCallbacks == false && "Callbacks already installed!");
    IM_ASSERT(bd->Window == window);

    bd->PrevUserCallbackWindowFocus = glfwSetWindowFocusCallback(window, ImGui_ImplGlfw_WindowFocusCallback);
    bd->PrevUserCallbackCursorEnter = glfwSetCursorEnterCallback(window, ImGui_ImplGlfw_CursorEnterCallback);
    bd->PrevUserCallbackCursorPos = glfwSetCursorPosCallback(window, ImGui_ImplGlfw_CursorPosCallback);
    bd->PrevUserCallbackMousebutton = glfwSetMouseButtonCallback(window, ImGui_ImplGlfw_MouseButtonCallback);
    bd->PrevUserCallbackScroll = glfwSetScrollCallback(window, ImGui_ImplGlfw_ScrollCallback);
    bd->PrevUserCallbackKey = glfwSetKeyCallback(window, ImGui_ImplGlfw_KeyCallback);
    bd->PrevUserCallbackChar = glfwSetCharCallback(window, ImGui_ImplGlfw_CharCallback);
    bd->PrevUserCallbackMonitor = glfwSetMonitorCallback(ImGui_ImplGlfw_MonitorCallback);
    bd->InstalledCallbacks = true;
}

void ImGui_ImplGlfw_RestoreCallbacks(GLFWwindow* window)
{
    ImGui_ImplGlfw_Data* bd = ImGui_ImplGlfw_GetBackendData();
    IM_ASSERT(bd->InstalledCallbacks == true && "Callbacks not installed!");
    IM_ASSERT(bd->Window == window);

    glfwSetWindowFocusCallback(window, bd->PrevUserCallbackWindowFocus);
    glfwSetCursorEnterCallback(window, bd->PrevUserCallbackCursorEnter);
    glfwSetCursorPosCallback(window, bd->PrevUserCallbackCursorPos);
    glfwSetMouseButtonCallback(window, bd->PrevUserCallbackMousebutton);
    glfwSetScrollCallback(window, bd->PrevUserCallbackScroll);
    glfwSetKeyCallback(window, bd->PrevUserCallbackKey);
    glfwSetCharCallback(window, bd->PrevUserCallbackChar);
    glfwSetMonitorCallback(bd->PrevUserCallbackMonitor);
    bd->InstalledCallbacks = false;
    bd->PrevUserCallbackWindowFocus = nullptr;
    bd->PrevUserCallbackCursorEnter = nullptr;
    bd->PrevUserCallbackCursorPos = nullptr;
    bd->PrevUserCallbackMousebutton = nullptr;
    bd->PrevUserCallbackScroll = nullptr;
    bd->PrevUserCallbackKey = nullptr;
    bd->PrevUserCallbackChar = nullptr;
    bd->PrevUserCallbackMonitor = nullptr;
}

// Set to 'true' to enable chaining installed callbacks for all windows (including secondary viewports created by backends or by user.
// This is 'false' by default meaning we only chain callbacks for the main viewport.
// We cannot set this to 'true' by default because user callbacks code may be not testing the 'window' parameter of their callback.
// If you set this to 'true' your user callback code will need to make sure you are testing the 'window' parameter.
void ImGui_ImplGlfw_SetCallbacksChainForAllWindows(bool chain_for_all_windows)
{
    ImGui_ImplGlfw_Data* bd = ImGui_ImplGlfw_GetBackendData();
    bd->CallbacksChainForAllWindows = chain_for_all_windows;
}

#ifdef __EMSCRIPTEN__
EM_JS(void, ImGui_ImplGlfw_EmscriptenOpenURL, (char const* url), { url = url ? UTF8ToString(url) : null; if (url) window.open(url, '_blank'); });
#endif

static bool ImGui_ImplGlfw_Init(GLFWwindow* window, bool install_callbacks, GlfwClientApi client_api)
{
    ImGuiIO& io = ImGui::GetIO();
    IMGUI_CHECKVERSION();
    IM_ASSERT(io.BackendPlatformUserData == nullptr && "Already initialized a platform backend!");
    //printf("GLFW_VERSION: %d.%d.%d (%d)", GLFW_VERSION_MAJOR, GLFW_VERSION_MINOR, GLFW_VERSION_REVISION, GLFW_VERSION_COMBINED);

    // Setup backend capabilities flags
    ImGui_ImplGlfw_Data* bd = IM_NEW(ImGui_ImplGlfw_Data)();
    io.BackendPlatformUserData = (void*)bd;
    io.BackendPlatformName = "imgui_impl_glfw";
    io.BackendFlags |= ImGuiBackendFlags_HasMouseCursors;         // We can honor GetMouseCursor() values (optional)
    io.BackendFlags |= ImGuiBackendFlags_HasSetMousePos;          // We can honor io.WantSetMousePos requests (optional, rarely used)
#ifndef __EMSCRIPTEN__
    io.BackendFlags |= ImGuiBackendFlags_PlatformHasViewports;    // We can create multi-viewports on the Platform side (optional)
#endif
#if GLFW_HAS_MOUSE_PASSTHROUGH || GLFW_HAS_WINDOW_HOVERED
    io.BackendFlags |= ImGuiBackendFlags_HasMouseHoveredViewport; // We can call io.AddMouseViewportEvent() with correct data (optional)
#endif

    bd->Window = window;
    bd->Time = 0.0;
    bd->WantUpdateMonitors = true;

    ImGuiPlatformIO& platform_io = ImGui::GetPlatformIO();
    io.SetClipboardTextFn = ImGui_ImplGlfw_SetClipboardText;
    io.GetClipboardTextFn = ImGui_ImplGlfw_GetClipboardText;
#ifdef __EMSCRIPTEN__
    platform_io.Platform_OpenInShellFn = [](ImGuiContext*, const char* url) { ImGui_ImplGlfw_EmscriptenOpenURL(url); return true; };
#endif

    // Create mouse cursors
    // (By design, on X11 cursors are user configurable and some cursors may be missing. When a cursor doesn't exist,
    // GLFW will emit an error which will often be printed by the app, so we temporarily disable error reporting.
    // Missing cursors will return nullptr and our _UpdateMouseCursor() function will use the Arrow cursor instead.)
    GLFWerrorfun prev_error_callback = glfwSetErrorCallback(nullptr);
    bd->MouseCursors[ImGuiMouseCursor_Arrow] = glfwCreateStandardCursor(GLFW_ARROW_CURSOR);
    bd->MouseCursors[ImGuiMouseCursor_TextInput] = glfwCreateStandardCursor(GLFW_IBEAM_CURSOR);
    bd->MouseCursors[ImGuiMouseCursor_ResizeNS] = glfwCreateStandardCursor(GLFW_VRESIZE_CURSOR);
    bd->MouseCursors[ImGuiMouseCursor_ResizeEW] = glfwCreateStandardCursor(GLFW_HRESIZE_CURSOR);
    bd->MouseCursors[ImGuiMouseCursor_Hand] = glfwCreateStandardCursor(GLFW_HAND_CURSOR);
#if GLFW_HAS_NEW_CURSORS
    bd->MouseCursors[ImGuiMouseCursor_ResizeAll] = glfwCreateStandardCursor(GLFW_RESIZE_ALL_CURSOR);
    bd->MouseCursors[ImGuiMouseCursor_ResizeNESW] = glfwCreateStandardCursor(GLFW_RESIZE_NESW_CURSOR);
    bd->MouseCursors[ImGuiMouseCursor_ResizeNWSE] = glfwCreateStandardCursor(GLFW_RESIZE_NWSE_CURSOR);
    bd->MouseCursors[ImGuiMouseCursor_NotAllowed] = glfwCreateStandardCursor(GLFW_NOT_ALLOWED_CURSOR);
#else
    bd->MouseCursors[ImGuiMouseCursor_ResizeAll] = glfwCreateStandardCursor(GLFW_ARROW_CURSOR);
    bd->MouseCursors[ImGuiMouseCursor_ResizeNESW] = glfwCreateStandardCursor(GLFW_ARROW_CURSOR);
    bd->MouseCursors[ImGuiMouseCursor_ResizeNWSE] = glfwCreateStandardCursor(GLFW_ARROW_CURSOR);
    bd->MouseCursors[ImGuiMouseCursor_NotAllowed] = glfwCreateStandardCursor(GLFW_ARROW_CURSOR);
#endif
    glfwSetErrorCallback(prev_error_callback);
#if GLFW_HAS_GETERROR && !defined(__EMSCRIPTEN__) // Eat errors (see #5908)
    (void)glfwGetError(nullptr);
#endif

    // Chain GLFW callbacks: our callbacks will call the user's previously installed callbacks, if any.
    if (install_callbacks)
        ImGui_ImplGlfw_InstallCallbacks(window);

    // Update monitors the first time (note: monitor callback are broken in GLFW 3.2 and earlier, see github.com/glfw/glfw/issues/784)
    ImGui_ImplGlfw_UpdateMonitors();
    glfwSetMonitorCallback(ImGui_ImplGlfw_MonitorCallback);

    // Set platform dependent data in viewport
    ImGuiViewport* main_viewport = ImGui::GetMainViewport();
    main_viewport->PlatformHandle = (void*)bd->Window;
#ifdef _WIN32
    main_viewport->PlatformHandleRaw = glfwGetWin32Window(bd->Window);
#elif defined(__APPLE__)
    main_viewport->PlatformHandleRaw = (void*)glfwGetCocoaWindow(bd->Window);
#else
    IM_UNUSED(main_viewport);
#endif
    if (io.ConfigFlags & ImGuiConfigFlags_ViewportsEnable)
        ImGui_ImplGlfw_InitPlatformInterface();

    // Windows: register a WndProc hook so we can intercept some messages.
#ifdef _WIN32
    bd->PrevWndProc = (WNDPROC)::GetWindowLongPtrW((HWND)main_viewport->PlatformHandleRaw, GWLP_WNDPROC);
    IM_ASSERT(bd->PrevWndProc != nullptr);
    ::SetWindowLongPtrW((HWND)main_viewport->PlatformHandleRaw, GWLP_WNDPROC, (LONG_PTR)ImGui_ImplGlfw_WndProc);
#endif

    bd->ClientApi = client_api;
    return true;
}

bool ImGui_ImplGlfw_InitForOpenGL(GLFWwindow* window, bool install_callbacks)
{
    return ImGui_ImplGlfw_Init(window, install_callbacks, GlfwClientApi_OpenGL);
}

bool ImGui_ImplGlfw_InitForVulkan(GLFWwindow* window, bool install_callbacks)
{
    return ImGui_ImplGlfw_Init(window, install_callbacks, GlfwClientApi_Vulkan);
}

bool ImGui_ImplGlfw_InitForOther(GLFWwindow* window, bool install_callbacks)
{
    return ImGui_ImplGlfw_Init(window, install_callbacks, GlfwClientApi_Unknown);
}

void ImGui_ImplGlfw_Shutdown()
{
    ImGui_ImplGlfw_Data* bd = ImGui_ImplGlfw_GetBackendData();
    IM_ASSERT(bd != nullptr && "No platform backend to shutdown, or already shutdown?");
    ImGuiIO& io = ImGui::GetIO();

    ImGui_ImplGlfw_ShutdownPlatformInterface();

    if (bd->InstalledCallbacks)
        ImGui_ImplGlfw_RestoreCallbacks(bd->Window);
#ifdef EMSCRIPTEN_USE_EMBEDDED_GLFW3
    if (bd->CanvasSelector)
        emscripten_set_wheel_callback(bd->CanvasSelector, nullptr, false, nullptr);
#endif

    for (ImGuiMouseCursor cursor_n = 0; cursor_n < ImGuiMouseCursor_COUNT; cursor_n++)
        glfwDestroyCursor(bd->MouseCursors[cursor_n]);

    // Windows: restore our WndProc hook
#ifdef _WIN32
    ImGuiViewport* main_viewport = ImGui::GetMainViewport();
    ::SetWindowLongPtrW((HWND)main_viewport->PlatformHandleRaw, GWLP_WNDPROC, (LONG_PTR)bd->PrevWndProc);
    bd->PrevWndProc = nullptr;
#endif

    io.BackendPlatformName = nullptr;
    io.BackendPlatformUserData = nullptr;
    io.BackendFlags &= ~(ImGuiBackendFlags_HasMouseCursors | ImGuiBackendFlags_HasSetMousePos | ImGuiBackendFlags_HasGamepad | ImGuiBackendFlags_PlatformHasViewports | ImGuiBackendFlags_HasMouseHoveredViewport);
    IM_DELETE(bd);
}

static void ImGui_ImplGlfw_UpdateMouseData()
{
    ImGui_ImplGlfw_Data* bd = ImGui_ImplGlfw_GetBackendData();
    ImGuiIO& io = ImGui::GetIO();
    ImGuiPlatformIO& platform_io = ImGui::GetPlatformIO();

    ImGuiID mouse_viewport_id = 0;
    const ImVec2 mouse_pos_prev = io.MousePos;
    for (int n = 0; n < platform_io.Viewports.Size; n++)
    {
        ImGuiViewport* viewport = platform_io.Viewports[n];
        GLFWwindow* window = (GLFWwindow*)viewport->PlatformHandle;

#ifdef EMSCRIPTEN_USE_EMBEDDED_GLFW3
        const bool is_window_focused = true;
#else
        const bool is_window_focused = glfwGetWindowAttrib(window, GLFW_FOCUSED) != 0;
#endif
        if (is_window_focused)
        {
            // (Optional) Set OS mouse position from Dear ImGui if requested (rarely used, only when ImGuiConfigFlags_NavEnableSetMousePos is enabled by user)
            // When multi-viewports are enabled, all Dear ImGui positions are same as OS positions.
            if (io.WantSetMousePos)
                glfwSetCursorPos(window, (double)(mouse_pos_prev.x - viewport->Pos.x), (double)(mouse_pos_prev.y - viewport->Pos.y));

            // (Optional) Fallback to provide mouse position when focused (ImGui_ImplGlfw_CursorPosCallback already provides this when hovered or captured)
            if (bd->MouseWindow == nullptr)
            {
                double mouse_x, mouse_y;
                glfwGetCursorPos(window, &mouse_x, &mouse_y);
                if (io.ConfigFlags & ImGuiConfigFlags_ViewportsEnable)
                {
                    // Single viewport mode: mouse position in client window coordinates (io.MousePos is (0,0) when the mouse is on the upper-left corner of the app window)
                    // Multi-viewport mode: mouse position in OS absolute coordinates (io.MousePos is (0,0) when the mouse is on the upper-left of the primary monitor)
                    int window_x, window_y;
                    glfwGetWindowPos(window, &window_x, &window_y);
                    mouse_x += window_x;
                    mouse_y += window_y;
                }
                bd->LastValidMousePos = ImVec2((float)mouse_x, (float)mouse_y);
                io.AddMousePosEvent((float)mouse_x, (float)mouse_y);
            }
        }

        // (Optional) When using multiple viewports: call io.AddMouseViewportEvent() with the viewport the OS mouse cursor is hovering.
        // If ImGuiBackendFlags_HasMouseHoveredViewport is not set by the backend, Dear imGui will ignore this field and infer the information using its flawed heuristic.
        // - [X] GLFW >= 3.3 backend ON WINDOWS ONLY does correctly ignore viewports with the _NoInputs flag (since we implement hit via our WndProc hook)
        //       On other platforms we rely on the library fallbacking to its own search when reporting a viewport with _NoInputs flag.
        // - [!] GLFW <= 3.2 backend CANNOT correctly ignore viewports with the _NoInputs flag, and CANNOT reported Hovered Viewport because of mouse capture.
        //       Some backend are not able to handle that correctly. If a backend report an hovered viewport that has the _NoInputs flag (e.g. when dragging a window
        //       for docking, the viewport has the _NoInputs flag in order to allow us to find the viewport under), then Dear ImGui is forced to ignore the value reported
        //       by the backend, and use its flawed heuristic to guess the viewport behind.
        // - [X] GLFW backend correctly reports this regardless of another viewport behind focused and dragged from (we need this to find a useful drag and drop target).
        // FIXME: This is currently only correct on Win32. See what we do below with the WM_NCHITTEST, missing an equivalent for other systems.
        // See https://github.com/glfw/glfw/issues/1236 if you want to help in making this a GLFW feature.
#if GLFW_HAS_MOUSE_PASSTHROUGH
        const bool window_no_input = (viewport->Flags & ImGuiViewportFlags_NoInputs) != 0;
        glfwSetWindowAttrib(window, GLFW_MOUSE_PASSTHROUGH, window_no_input);
#endif
#if GLFW_HAS_MOUSE_PASSTHROUGH || GLFW_HAS_WINDOW_HOVERED
        if (glfwGetWindowAttrib(window, GLFW_HOVERED))
            mouse_viewport_id = viewport->ID;
#else
        // We cannot use bd->MouseWindow maintained from CursorEnter/Leave callbacks, because it is locked to the window capturing mouse.
#endif
    }

    if (io.BackendFlags & ImGuiBackendFlags_HasMouseHoveredViewport)
        io.AddMouseViewportEvent(mouse_viewport_id);
}

static void ImGui_ImplGlfw_UpdateMouseCursor()
{
    ImGuiIO& io = ImGui::GetIO();
    ImGui_ImplGlfw_Data* bd = ImGui_ImplGlfw_GetBackendData();
    if ((io.ConfigFlags & ImGuiConfigFlags_NoMouseCursorChange) || glfwGetInputMode(bd->Window, GLFW_CURSOR) == GLFW_CURSOR_DISABLED)
        return;

    ImGuiMouseCursor imgui_cursor = ImGui::GetMouseCursor();
    ImGuiPlatformIO& platform_io = ImGui::GetPlatformIO();
    for (int n = 0; n < platform_io.Viewports.Size; n++)
    {
        GLFWwindow* window = (GLFWwindow*)platform_io.Viewports[n]->PlatformHandle;
        if (imgui_cursor == ImGuiMouseCursor_None || io.MouseDrawCursor)
        {
            // Hide OS mouse cursor if imgui is drawing it or if it wants no cursor
            glfwSetInputMode(window, GLFW_CURSOR, GLFW_CURSOR_HIDDEN);
        }
        else
        {
            // Show OS mouse cursor
            // FIXME-PLATFORM: Unfocused windows seems to fail changing the mouse cursor with GLFW 3.2, but 3.3 works here.
            glfwSetCursor(window, bd->MouseCursors[imgui_cursor] ? bd->MouseCursors[imgui_cursor] : bd->MouseCursors[ImGuiMouseCursor_Arrow]);
            glfwSetInputMode(window, GLFW_CURSOR, GLFW_CURSOR_NORMAL);
        }
    }
}

// Update gamepad inputs
static inline float Saturate(float v) { return v < 0.0f ? 0.0f : v  > 1.0f ? 1.0f : v; }
static void ImGui_ImplGlfw_UpdateGamepads()
{
    ImGuiIO& io = ImGui::GetIO();
    if ((io.ConfigFlags & ImGuiConfigFlags_NavEnableGamepad) == 0) // FIXME: Technically feeding gamepad shouldn't depend on this now that they are regular inputs.
        return;

    io.BackendFlags &= ~ImGuiBackendFlags_HasGamepad;
#if GLFW_HAS_GAMEPAD_API && !defined(EMSCRIPTEN_USE_EMBEDDED_GLFW3)
    GLFWgamepadstate gamepad;
    if (!glfwGetGamepadState(GLFW_JOYSTICK_1, &gamepad))
        return;
    #define MAP_BUTTON(KEY_NO, BUTTON_NO, _UNUSED)          do { io.AddKeyEvent(KEY_NO, gamepad.buttons[BUTTON_NO] != 0); } while (0)
    #define MAP_ANALOG(KEY_NO, AXIS_NO, _UNUSED, V0, V1)    do { float v = gamepad.axes[AXIS_NO]; v = (v - V0) / (V1 - V0); io.AddKeyAnalogEvent(KEY_NO, v > 0.10f, Saturate(v)); } while (0)
#else
    int axes_count = 0, buttons_count = 0;
    const float* axes = glfwGetJoystickAxes(GLFW_JOYSTICK_1, &axes_count);
    const unsigned char* buttons = glfwGetJoystickButtons(GLFW_JOYSTICK_1, &buttons_count);
    if (axes_count == 0 || buttons_count == 0)
        return;
    #define MAP_BUTTON(KEY_NO, _UNUSED, BUTTON_NO)          do { io.AddKeyEvent(KEY_NO, (buttons_count > BUTTON_NO && buttons[BUTTON_NO] == GLFW_PRESS)); } while (0)
    #define MAP_ANALOG(KEY_NO, _UNUSED, AXIS_NO, V0, V1)    do { float v = (axes_count > AXIS_NO) ? axes[AXIS_NO] : V0; v = (v - V0) / (V1 - V0); io.AddKeyAnalogEvent(KEY_NO, v > 0.10f, Saturate(v)); } while (0)
#endif
    io.BackendFlags |= ImGuiBackendFlags_HasGamepad;
    MAP_BUTTON(ImGuiKey_GamepadStart,       GLFW_GAMEPAD_BUTTON_START,          7);
    MAP_BUTTON(ImGuiKey_GamepadBack,        GLFW_GAMEPAD_BUTTON_BACK,           6);
    MAP_BUTTON(ImGuiKey_GamepadFaceLeft,    GLFW_GAMEPAD_BUTTON_X,              2);     // Xbox X, PS Square
    MAP_BUTTON(ImGuiKey_GamepadFaceRight,   GLFW_GAMEPAD_BUTTON_B,              1);     // Xbox B, PS Circle
    MAP_BUTTON(ImGuiKey_GamepadFaceUp,      GLFW_GAMEPAD_BUTTON_Y,              3);     // Xbox Y, PS Triangle
    MAP_BUTTON(ImGuiKey_GamepadFaceDown,    GLFW_GAMEPAD_BUTTON_A,              0);     // Xbox A, PS Cross
    MAP_BUTTON(ImGuiKey_GamepadDpadLeft,    GLFW_GAMEPAD_BUTTON_DPAD_LEFT,      13);
    MAP_BUTTON(ImGuiKey_GamepadDpadRight,   GLFW_GAMEPAD_BUTTON_DPAD_RIGHT,     11);
    MAP_BUTTON(ImGuiKey_GamepadDpadUp,      GLFW_GAMEPAD_BUTTON_DPAD_UP,        10);
    MAP_BUTTON(ImGuiKey_GamepadDpadDown,    GLFW_GAMEPAD_BUTTON_DPAD_DOWN,      12);
    MAP_BUTTON(ImGuiKey_GamepadL1,          GLFW_GAMEPAD_BUTTON_LEFT_BUMPER,    4);
    MAP_BUTTON(ImGuiKey_GamepadR1,          GLFW_GAMEPAD_BUTTON_RIGHT_BUMPER,   5);
    MAP_ANALOG(ImGuiKey_GamepadL2,          GLFW_GAMEPAD_AXIS_LEFT_TRIGGER,     4,      -0.75f,  +1.0f);
    MAP_ANALOG(ImGuiKey_GamepadR2,          GLFW_GAMEPAD_AXIS_RIGHT_TRIGGER,    5,      -0.75f,  +1.0f);
    MAP_BUTTON(ImGuiKey_GamepadL3,          GLFW_GAMEPAD_BUTTON_LEFT_THUMB,     8);
    MAP_BUTTON(ImGuiKey_GamepadR3,          GLFW_GAMEPAD_BUTTON_RIGHT_THUMB,    9);
    MAP_ANALOG(ImGuiKey_GamepadLStickLeft,  GLFW_GAMEPAD_AXIS_LEFT_X,           0,      -0.25f,  -1.0f);
    MAP_ANALOG(ImGuiKey_GamepadLStickRight, GLFW_GAMEPAD_AXIS_LEFT_X,           0,      +0.25f,  +1.0f);
    MAP_ANALOG(ImGuiKey_GamepadLStickUp,    GLFW_GAMEPAD_AXIS_LEFT_Y,           1,      -0.25f,  -1.0f);
    MAP_ANALOG(ImGuiKey_GamepadLStickDown,  GLFW_GAMEPAD_AXIS_LEFT_Y,           1,      +0.25f,  +1.0f);
    MAP_ANALOG(ImGuiKey_GamepadRStickLeft,  GLFW_GAMEPAD_AXIS_RIGHT_X,          2,      -0.25f,  -1.0f);
    MAP_ANALOG(ImGuiKey_GamepadRStickRight, GLFW_GAMEPAD_AXIS_RIGHT_X,          2,      +0.25f,  +1.0f);
    MAP_ANALOG(ImGuiKey_GamepadRStickUp,    GLFW_GAMEPAD_AXIS_RIGHT_Y,          3,      -0.25f,  -1.0f);
    MAP_ANALOG(ImGuiKey_GamepadRStickDown,  GLFW_GAMEPAD_AXIS_RIGHT_Y,          3,      +0.25f,  +1.0f);
    #undef MAP_BUTTON
    #undef MAP_ANALOG
}

static void ImGui_ImplGlfw_UpdateMonitors()
{
    ImGui_ImplGlfw_Data* bd = ImGui_ImplGlfw_GetBackendData();
    ImGuiPlatformIO& platform_io = ImGui::GetPlatformIO();
    bd->WantUpdateMonitors = false;

    int monitors_count = 0;
    GLFWmonitor** glfw_monitors = glfwGetMonitors(&monitors_count);
    if (monitors_count == 0) // Preserve existing monitor list if there are none. Happens on macOS sleeping (#5683)
        return;

    platform_io.Monitors.resize(0);
    for (int n = 0; n < monitors_count; n++)
    {
        ImGuiPlatformMonitor monitor;
        int x, y;
        glfwGetMonitorPos(glfw_monitors[n], &x, &y);
        const GLFWvidmode* vid_mode = glfwGetVideoMode(glfw_monitors[n]);
        if (vid_mode == nullptr)
            continue; // Failed to get Video mode (e.g. Emscripten does not support this function)
        monitor.MainPos = monitor.WorkPos = ImVec2((float)x, (float)y);
        monitor.MainSize = monitor.WorkSize = ImVec2((float)vid_mode->width, (float)vid_mode->height);
#if GLFW_HAS_MONITOR_WORK_AREA
        int w, h;
        glfwGetMonitorWorkarea(glfw_monitors[n], &x, &y, &w, &h);
        if (w > 0 && h > 0) // Workaround a small GLFW issue reporting zero on monitor changes: https://github.com/glfw/glfw/pull/1761
        {
            monitor.WorkPos = ImVec2((float)x, (float)y);
            monitor.WorkSize = ImVec2((float)w, (float)h);
        }
#endif
#if GLFW_HAS_PER_MONITOR_DPI
        // Warning: the validity of monitor DPI information on Windows depends on the application DPI awareness settings, which generally needs to be set in the manifest or at runtime.
        float x_scale, y_scale;
        glfwGetMonitorContentScale(glfw_monitors[n], &x_scale, &y_scale);
        if (x_scale == 0.0f)
            continue; // Some accessibility applications are declaring virtual monitors with a DPI of 0, see #7902.
        monitor.DpiScale = x_scale;
#endif
        monitor.PlatformHandle = (void*)glfw_monitors[n]; // [...] GLFW doc states: "guaranteed to be valid only until the monitor configuration changes"
        platform_io.Monitors.push_back(monitor);
    }
}

void ImGui_ImplGlfw_NewFrame()
{
    ImGuiIO& io = ImGui::GetIO();
    ImGui_ImplGlfw_Data* bd = ImGui_ImplGlfw_GetBackendData();
    IM_ASSERT(bd != nullptr && "Context or backend not initialized! Did you call ImGui_ImplGlfw_InitForXXX()?");

    // Setup display size (every frame to accommodate for window resizing)
    int w, h;
    int display_w, display_h;
    glfwGetWindowSize(bd->Window, &w, &h);
    glfwGetFramebufferSize(bd->Window, &display_w, &display_h);
    io.DisplaySize = ImVec2((float)w, (float)h);
    if (w > 0 && h > 0)
        io.DisplayFramebufferScale = ImVec2((float)display_w / (float)w, (float)display_h / (float)h);
    if (bd->WantUpdateMonitors)
        ImGui_ImplGlfw_UpdateMonitors();

    // Setup time step
    // (Accept glfwGetTime() not returning a monotonically increasing value. Seems to happens on disconnecting peripherals and probably on VMs and Emscripten, see #6491, #6189, #6114, #3644)
    double current_time = glfwGetTime();
    if (current_time <= bd->Time)
        current_time = bd->Time + 0.00001f;
    io.DeltaTime = bd->Time > 0.0 ? (float)(current_time - bd->Time) : (float)(1.0f / 60.0f);
    bd->Time = current_time;

    ImGui_ImplGlfw_UpdateMouseData();
    ImGui_ImplGlfw_UpdateMouseCursor();

    // Update game controllers (if enabled and available)
    ImGui_ImplGlfw_UpdateGamepads();
}

// GLFW doesn't provide a portable sleep function
void ImGui_ImplGlfw_Sleep(int milliseconds)
{
#ifdef _WIN32
    ::Sleep(milliseconds);
#else
    usleep(milliseconds * 1000);
#endif
}

#ifdef EMSCRIPTEN_USE_EMBEDDED_GLFW3
static EM_BOOL ImGui_ImplGlfw_OnCanvasSizeChange(int event_type, const EmscriptenUiEvent* event, void* user_data)
{
    ImGui_ImplGlfw_Data* bd = (ImGui_ImplGlfw_Data*)user_data;
    double canvas_width, canvas_height;
    emscripten_get_element_css_size(bd->CanvasSelector, &canvas_width, &canvas_height);
    glfwSetWindowSize(bd->Window, (int)canvas_width, (int)canvas_height);
    return true;
}

static EM_BOOL ImGui_ImplEmscripten_FullscreenChangeCallback(int event_type, const EmscriptenFullscreenChangeEvent* event, void* user_data)
{
    ImGui_ImplGlfw_Data* bd = (ImGui_ImplGlfw_Data*)user_data;
    double canvas_width, canvas_height;
    emscripten_get_element_css_size(bd->CanvasSelector, &canvas_width, &canvas_height);
    glfwSetWindowSize(bd->Window, (int)canvas_width, (int)canvas_height);
    return true;
}

// 'canvas_selector' is a CSS selector. The event listener is applied to the first element that matches the query.
// STRING MUST PERSIST FOR THE APPLICATION DURATION. PLEASE USE A STRING LITERAL OR ENSURE POINTER WILL STAY VALID.
void ImGui_ImplGlfw_InstallEmscriptenCallbacks(GLFWwindow*, const char* canvas_selector)
{
    IM_ASSERT(canvas_selector != nullptr);
    ImGui_ImplGlfw_Data* bd = ImGui_ImplGlfw_GetBackendData();
    IM_ASSERT(bd != nullptr && "Context or backend not initialized! Did you call ImGui_ImplGlfw_InitForXXX()?");

    bd->CanvasSelector = canvas_selector;
    emscripten_set_resize_callback(EMSCRIPTEN_EVENT_TARGET_WINDOW, bd, false, ImGui_ImplGlfw_OnCanvasSizeChange);
    emscripten_set_fullscreenchange_callback(EMSCRIPTEN_EVENT_TARGET_DOCUMENT, bd, false, ImGui_ImplEmscripten_FullscreenChangeCallback);

    // Change the size of the GLFW window according to the size of the canvas
    ImGui_ImplGlfw_OnCanvasSizeChange(EMSCRIPTEN_EVENT_RESIZE, {}, bd);

    // Register Emscripten Wheel callback to workaround issue in Emscripten GLFW Emulation (#6096)
    // We intentionally do not check 'if (install_callbacks)' here, as some users may set it to false and call GLFW callback themselves.
    // FIXME: May break chaining in case user registered their own Emscripten callback?
    emscripten_set_wheel_callback(bd->CanvasSelector, nullptr, false, ImGui_ImplEmscripten_WheelCallback);
}
#elif defined(EMSCRIPTEN_USE_PORT_CONTRIB_GLFW3)
// When using --use-port=contrib.glfw3 for the GLFW implementation, you can override the behavior of this call
// by invoking emscripten_glfw_make_canvas_resizable afterward.
// See https://github.com/pongasoft/emscripten-glfw/blob/master/docs/Usage.md#how-to-make-the-canvas-resizable-by-the-user for an explanation
void ImGui_ImplGlfw_InstallEmscriptenCallbacks(GLFWwindow* window, const char* canvas_selector)
{
  GLFWwindow* w = (GLFWwindow*)(EM_ASM_INT({ return Module.glfwGetWindow(UTF8ToString($0)); }, canvas_selector));
  IM_ASSERT(window == w); // Sanity check
  IM_UNUSED(w);
  emscripten_glfw_make_canvas_resizable(window, "window", nullptr);
}
#endif // #ifdef EMSCRIPTEN_USE_PORT_CONTRIB_GLFW3


//--------------------------------------------------------------------------------------------------------
// MULTI-VIEWPORT / PLATFORM INTERFACE SUPPORT
// This is an _advanced_ and _optional_ feature, allowing the backend to create and handle multiple viewports simultaneously.
// If you are new to dear imgui or creating a new binding for dear imgui, it is recommended that you completely ignore this section first..
//--------------------------------------------------------------------------------------------------------

// Helper structure we store in the void* RendererUserData field of each ImGuiViewport to easily retrieve our backend data.
struct ImGui_ImplGlfw_ViewportData
{
    GLFWwindow* Window;
    bool        WindowOwned;
    int         IgnoreWindowPosEventFrame;
    int         IgnoreWindowSizeEventFrame;
#ifdef _WIN32
    WNDPROC     PrevWndProc;
#endif

    ImGui_ImplGlfw_ViewportData()  { memset(this, 0, sizeof(*this)); IgnoreWindowSizeEventFrame = IgnoreWindowPosEventFrame = -1; }
    ~ImGui_ImplGlfw_ViewportData() { IM_ASSERT(Window == nullptr); }
};

static void ImGui_ImplGlfw_WindowCloseCallback(GLFWwindow* window)
{
    if (ImGuiViewport* viewport = ImGui::FindViewportByPlatformHandle(window))
        viewport->PlatformRequestClose = true;
}

// GLFW may dispatch window pos/size events after calling glfwSetWindowPos()/glfwSetWindowSize().
// However: depending on the platform the callback may be invoked at different time:
// - on Windows it appears to be called within the glfwSetWindowPos()/glfwSetWindowSize() call
// - on Linux it is queued and invoked during glfwPollEvents()
// Because the event doesn't always fire on glfwSetWindowXXX() we use a frame counter tag to only
// ignore recent glfwSetWindowXXX() calls.
static void ImGui_ImplGlfw_WindowPosCallback(GLFWwindow* window, int, int)
{
    if (ImGuiViewport* viewport = ImGui::FindViewportByPlatformHandle(window))
    {
        if (ImGui_ImplGlfw_ViewportData* vd = (ImGui_ImplGlfw_ViewportData*)viewport->PlatformUserData)
        {
            bool ignore_event = (ImGui::GetFrameCount() <= vd->IgnoreWindowPosEventFrame + 1);
            //data->IgnoreWindowPosEventFrame = -1;
            if (ignore_event)
                return;
        }
        viewport->PlatformRequestMove = true;
    }
}

static void ImGui_ImplGlfw_WindowSizeCallback(GLFWwindow* window, int, int)
{
    if (ImGuiViewport* viewport = ImGui::FindViewportByPlatformHandle(window))
    {
        if (ImGui_ImplGlfw_ViewportData* vd = (ImGui_ImplGlfw_ViewportData*)viewport->PlatformUserData)
        {
            bool ignore_event = (ImGui::GetFrameCount() <= vd->IgnoreWindowSizeEventFrame + 1);
            //data->IgnoreWindowSizeEventFrame = -1;
            if (ignore_event)
                return;
        }
        viewport->PlatformRequestResize = true;
    }
}

static void ImGui_ImplGlfw_CreateWindow(ImGuiViewport* viewport)
{
    ImGui_ImplGlfw_Data* bd = ImGui_ImplGlfw_GetBackendData();
    ImGui_ImplGlfw_ViewportData* vd = IM_NEW(ImGui_ImplGlfw_ViewportData)();
    viewport->PlatformUserData = vd;

    // GLFW 3.2 unfortunately always set focus on glfwCreateWindow() if GLFW_VISIBLE is set, regardless of GLFW_FOCUSED
    // With GLFW 3.3, the hint GLFW_FOCUS_ON_SHOW fixes this problem
    glfwWindowHint(GLFW_VISIBLE, false);
    glfwWindowHint(GLFW_FOCUSED, false);
#if GLFW_HAS_FOCUS_ON_SHOW
    glfwWindowHint(GLFW_FOCUS_ON_SHOW, false);
 #endif
    glfwWindowHint(GLFW_DECORATED, (viewport->Flags & ImGuiViewportFlags_NoDecoration) ? false : true);
#if GLFW_HAS_WINDOW_TOPMOST
    glfwWindowHint(GLFW_FLOATING, (viewport->Flags & ImGuiViewportFlags_TopMost) ? true : false);
#endif
    GLFWwindow* share_window = (bd->ClientApi == GlfwClientApi_OpenGL) ? bd->Window : nullptr;
    vd->Window = glfwCreateWindow((int)viewport->Size.x, (int)viewport->Size.y, "No Title Yet", nullptr, share_window);
    vd->WindowOwned = true;
    viewport->PlatformHandle = (void*)vd->Window;
#ifdef _WIN32
    viewport->PlatformHandleRaw = glfwGetWin32Window(vd->Window);
#elif defined(__APPLE__)
    viewport->PlatformHandleRaw = (void*)glfwGetCocoaWindow(vd->Window);
#endif
    glfwSetWindowPos(vd->Window, (int)viewport->Pos.x, (int)viewport->Pos.y);

    // Install GLFW callbacks for secondary viewports
    glfwSetWindowFocusCallback(vd->Window, ImGui_ImplGlfw_WindowFocusCallback);
    glfwSetCursorEnterCallback(vd->Window, ImGui_ImplGlfw_CursorEnterCallback);
    glfwSetCursorPosCallback(vd->Window, ImGui_ImplGlfw_CursorPosCallback);
    glfwSetMouseButtonCallback(vd->Window, ImGui_ImplGlfw_MouseButtonCallback);
    glfwSetScrollCallback(vd->Window, ImGui_ImplGlfw_ScrollCallback);
    glfwSetKeyCallback(vd->Window, ImGui_ImplGlfw_KeyCallback);
    glfwSetCharCallback(vd->Window, ImGui_ImplGlfw_CharCallback);
    glfwSetWindowCloseCallback(vd->Window, ImGui_ImplGlfw_WindowCloseCallback);
    glfwSetWindowPosCallback(vd->Window, ImGui_ImplGlfw_WindowPosCallback);
    glfwSetWindowSizeCallback(vd->Window, ImGui_ImplGlfw_WindowSizeCallback);
    if (bd->ClientApi == GlfwClientApi_OpenGL)
    {
        glfwMakeContextCurrent(vd->Window);
        glfwSwapInterval(0);
    }
}

static void ImGui_ImplGlfw_DestroyWindow(ImGuiViewport* viewport)
{
    ImGui_ImplGlfw_Data* bd = ImGui_ImplGlfw_GetBackendData();
    if (ImGui_ImplGlfw_ViewportData* vd = (ImGui_ImplGlfw_ViewportData*)viewport->PlatformUserData)
    {
        if (vd->WindowOwned)
        {
#if !GLFW_HAS_MOUSE_PASSTHROUGH && GLFW_HAS_WINDOW_HOVERED && defined(_WIN32)
            HWND hwnd = (HWND)viewport->PlatformHandleRaw;
            ::RemovePropA(hwnd, "IMGUI_VIEWPORT");
#endif

            // Release any keys that were pressed in the window being destroyed and are still held down,
            // because we will not receive any release events after window is destroyed.
            for (int i = 0; i < IM_ARRAYSIZE(bd->KeyOwnerWindows); i++)
                if (bd->KeyOwnerWindows[i] == vd->Window)
                    ImGui_ImplGlfw_KeyCallback(vd->Window, i, 0, GLFW_RELEASE, 0); // Later params are only used for main viewport, on which this function is never called.

            glfwDestroyWindow(vd->Window);
        }
        vd->Window = nullptr;
        IM_DELETE(vd);
    }
    viewport->PlatformUserData = viewport->PlatformHandle = nullptr;
}

static void ImGui_ImplGlfw_ShowWindow(ImGuiViewport* viewport)
{
    ImGui_ImplGlfw_ViewportData* vd = (ImGui_ImplGlfw_ViewportData*)viewport->PlatformUserData;

#if defined(_WIN32)
    // GLFW hack: Hide icon from task bar
    HWND hwnd = (HWND)viewport->PlatformHandleRaw;
    if (viewport->Flags & ImGuiViewportFlags_NoTaskBarIcon)
    {
        LONG ex_style = ::GetWindowLong(hwnd, GWL_EXSTYLE);
        ex_style &= ~WS_EX_APPWINDOW;
        ex_style |= WS_EX_TOOLWINDOW;
        ::SetWindowLong(hwnd, GWL_EXSTYLE, ex_style);
    }

    // GLFW hack: install hook for WM_NCHITTEST message handler
#if !GLFW_HAS_MOUSE_PASSTHROUGH && GLFW_HAS_WINDOW_HOVERED && defined(_WIN32)
    ::SetPropA(hwnd, "IMGUI_VIEWPORT", viewport);
    vd->PrevWndProc = (WNDPROC)::GetWindowLongPtrW(hwnd, GWLP_WNDPROC);
    ::SetWindowLongPtrW(hwnd, GWLP_WNDPROC, (LONG_PTR)ImGui_ImplGlfw_WndProc);
#endif

#if !GLFW_HAS_FOCUS_ON_SHOW
    // GLFW hack: GLFW 3.2 has a bug where glfwShowWindow() also activates/focus the window.
    // The fix was pushed to GLFW repository on 2018/01/09 and should be included in GLFW 3.3 via a GLFW_FOCUS_ON_SHOW window attribute.
    // See https://github.com/glfw/glfw/issues/1189
    // FIXME-VIEWPORT: Implement same work-around for Linux/OSX in the meanwhile.
    if (viewport->Flags & ImGuiViewportFlags_NoFocusOnAppearing)
    {
        ::ShowWindow(hwnd, SW_SHOWNA);
        return;
    }
#endif
#endif

    glfwShowWindow(vd->Window);
}

static ImVec2 ImGui_ImplGlfw_GetWindowPos(ImGuiViewport* viewport)
{
    ImGui_ImplGlfw_ViewportData* vd = (ImGui_ImplGlfw_ViewportData*)viewport->PlatformUserData;
    int x = 0, y = 0;
    glfwGetWindowPos(vd->Window, &x, &y);
    return ImVec2((float)x, (float)y);
}

static void ImGui_ImplGlfw_SetWindowPos(ImGuiViewport* viewport, ImVec2 pos)
{
    ImGui_ImplGlfw_ViewportData* vd = (ImGui_ImplGlfw_ViewportData*)viewport->PlatformUserData;
    vd->IgnoreWindowPosEventFrame = ImGui::GetFrameCount();
    glfwSetWindowPos(vd->Window, (int)pos.x, (int)pos.y);
}

static ImVec2 ImGui_ImplGlfw_GetWindowSize(ImGuiViewport* viewport)
{
    ImGui_ImplGlfw_ViewportData* vd = (ImGui_ImplGlfw_ViewportData*)viewport->PlatformUserData;
    int w = 0, h = 0;
    glfwGetWindowSize(vd->Window, &w, &h);
    return ImVec2((float)w, (float)h);
}

static void ImGui_ImplGlfw_SetWindowSize(ImGuiViewport* viewport, ImVec2 size)
{
    ImGui_ImplGlfw_ViewportData* vd = (ImGui_ImplGlfw_ViewportData*)viewport->PlatformUserData;
#if __APPLE__ && !GLFW_HAS_OSX_WINDOW_POS_FIX
    // Native OS windows are positioned from the bottom-left corner on macOS, whereas on other platforms they are
    // positioned from the upper-left corner. GLFW makes an effort to convert macOS style coordinates, however it
    // doesn't handle it when changing size. We are manually moving the window in order for changes of size to be based
    // on the upper-left corner.
    int x, y, width, height;
    glfwGetWindowPos(vd->Window, &x, &y);
    glfwGetWindowSize(vd->Window, &width, &height);
    glfwSetWindowPos(vd->Window, x, y - height + size.y);
#endif
    vd->IgnoreWindowSizeEventFrame = ImGui::GetFrameCount();
    glfwSetWindowSize(vd->Window, (int)size.x, (int)size.y);
}

static void ImGui_ImplGlfw_SetWindowTitle(ImGuiViewport* viewport, const char* title)
{
    ImGui_ImplGlfw_ViewportData* vd = (ImGui_ImplGlfw_ViewportData*)viewport->PlatformUserData;
    glfwSetWindowTitle(vd->Window, title);
}

static void ImGui_ImplGlfw_SetWindowFocus(ImGuiViewport* viewport)
{
#if GLFW_HAS_FOCUS_WINDOW
    ImGui_ImplGlfw_ViewportData* vd = (ImGui_ImplGlfw_ViewportData*)viewport->PlatformUserData;
    glfwFocusWindow(vd->Window);
#else
    // FIXME: What are the effect of not having this function? At the moment imgui doesn't actually call SetWindowFocus - we set that up ahead, will answer that question later.
    (void)viewport;
#endif
}

static bool ImGui_ImplGlfw_GetWindowFocus(ImGuiViewport* viewport)
{
    ImGui_ImplGlfw_ViewportData* vd = (ImGui_ImplGlfw_ViewportData*)viewport->PlatformUserData;
    return glfwGetWindowAttrib(vd->Window, GLFW_FOCUSED) != 0;
}

static bool ImGui_ImplGlfw_GetWindowMinimized(ImGuiViewport* viewport)
{
    ImGui_ImplGlfw_ViewportData* vd = (ImGui_ImplGlfw_ViewportData*)viewport->PlatformUserData;
    return glfwGetWindowAttrib(vd->Window, GLFW_ICONIFIED) != 0;
}

#if GLFW_HAS_WINDOW_ALPHA
static void ImGui_ImplGlfw_SetWindowAlpha(ImGuiViewport* viewport, float alpha)
{
    ImGui_ImplGlfw_ViewportData* vd = (ImGui_ImplGlfw_ViewportData*)viewport->PlatformUserData;
    glfwSetWindowOpacity(vd->Window, alpha);
}
#endif

static void ImGui_ImplGlfw_RenderWindow(ImGuiViewport* viewport, void*)
{
    ImGui_ImplGlfw_Data* bd = ImGui_ImplGlfw_GetBackendData();
    ImGui_ImplGlfw_ViewportData* vd = (ImGui_ImplGlfw_ViewportData*)viewport->PlatformUserData;
    if (bd->ClientApi == GlfwClientApi_OpenGL)
        glfwMakeContextCurrent(vd->Window);
}

static void ImGui_ImplGlfw_SwapBuffers(ImGuiViewport* viewport, void*)
{
    ImGui_ImplGlfw_Data* bd = ImGui_ImplGlfw_GetBackendData();
    ImGui_ImplGlfw_ViewportData* vd = (ImGui_ImplGlfw_ViewportData*)viewport->PlatformUserData;
    if (bd->ClientApi == GlfwClientApi_OpenGL)
    {
        glfwMakeContextCurrent(vd->Window);
        glfwSwapBuffers(vd->Window);
    }
}

//--------------------------------------------------------------------------------------------------------
// Vulkan support (the Vulkan renderer needs to call a platform-side support function to create the surface)
//--------------------------------------------------------------------------------------------------------

// Avoid including <vulkan.h> so we can build without it
#if GLFW_HAS_VULKAN
#ifndef VULKAN_H_
#define VK_DEFINE_HANDLE(object) typedef struct object##_T* object;
#if defined(__LP64__) || defined(_WIN64) || defined(__x86_64__) || defined(_M_X64) || defined(__ia64) || defined (_M_IA64) || defined(__aarch64__) || defined(__powerpc64__)
#define VK_DEFINE_NON_DISPATCHABLE_HANDLE(object) typedef struct object##_T *object;
#else
#define VK_DEFINE_NON_DISPATCHABLE_HANDLE(object) typedef uint64_t object;
#endif
VK_DEFINE_HANDLE(VkInstance)
VK_DEFINE_NON_DISPATCHABLE_HANDLE(VkSurfaceKHR)
struct VkAllocationCallbacks;
enum VkResult { VK_RESULT_MAX_ENUM = 0x7FFFFFFF };
#endif // VULKAN_H_
extern "C" { extern GLFWAPI VkResult glfwCreateWindowSurface(VkInstance instance, GLFWwindow* window, const VkAllocationCallbacks* allocator, VkSurfaceKHR* surface); }
static int ImGui_ImplGlfw_CreateVkSurface(ImGuiViewport* viewport, ImU64 vk_instance, const void* vk_allocator, ImU64* out_vk_surface)
{
    ImGui_ImplGlfw_Data* bd = ImGui_ImplGlfw_GetBackendData();
    ImGui_ImplGlfw_ViewportData* vd = (ImGui_ImplGlfw_ViewportData*)viewport->PlatformUserData;
    IM_UNUSED(bd);
    IM_ASSERT(bd->ClientApi == GlfwClientApi_Vulkan);
    VkResult err = glfwCreateWindowSurface((VkInstance)vk_instance, vd->Window, (const VkAllocationCallbacks*)vk_allocator, (VkSurfaceKHR*)out_vk_surface);
    return (int)err;
}
#endif // GLFW_HAS_VULKAN

static void ImGui_ImplGlfw_InitPlatformInterface()
{
    // Register platform interface (will be coupled with a renderer interface)
    ImGui_ImplGlfw_Data* bd = ImGui_ImplGlfw_GetBackendData();
    ImGuiPlatformIO& platform_io = ImGui::GetPlatformIO();
    platform_io.Platform_CreateWindow = ImGui_ImplGlfw_CreateWindow;
    platform_io.Platform_DestroyWindow = ImGui_ImplGlfw_DestroyWindow;
    platform_io.Platform_ShowWindow = ImGui_ImplGlfw_ShowWindow;
    platform_io.Platform_SetWindowPos = ImGui_ImplGlfw_SetWindowPos;
    platform_io.Platform_GetWindowPos = ImGui_ImplGlfw_GetWindowPos;
    platform_io.Platform_SetWindowSize = ImGui_ImplGlfw_SetWindowSize;
    platform_io.Platform_GetWindowSize = ImGui_ImplGlfw_GetWindowSize;
    platform_io.Platform_SetWindowFocus = ImGui_ImplGlfw_SetWindowFocus;
    platform_io.Platform_GetWindowFocus = ImGui_ImplGlfw_GetWindowFocus;
    platform_io.Platform_GetWindowMinimized = ImGui_ImplGlfw_GetWindowMinimized;
    platform_io.Platform_SetWindowTitle = ImGui_ImplGlfw_SetWindowTitle;
    platform_io.Platform_RenderWindow = ImGui_ImplGlfw_RenderWindow;
    platform_io.Platform_SwapBuffers = ImGui_ImplGlfw_SwapBuffers;
#if GLFW_HAS_WINDOW_ALPHA
    platform_io.Platform_SetWindowAlpha = ImGui_ImplGlfw_SetWindowAlpha;
#endif
#if GLFW_HAS_VULKAN
    platform_io.Platform_CreateVkSurface = ImGui_ImplGlfw_CreateVkSurface;
#endif

    // Register main window handle (which is owned by the main application, not by us)
    // This is mostly for simplicity and consistency, so that our code (e.g. mouse handling etc.) can use same logic for main and secondary viewports.
    ImGuiViewport* main_viewport = ImGui::GetMainViewport();
    ImGui_ImplGlfw_ViewportData* vd = IM_NEW(ImGui_ImplGlfw_ViewportData)();
    vd->Window = bd->Window;
    vd->WindowOwned = false;
    main_viewport->PlatformUserData = vd;
    main_viewport->PlatformHandle = (void*)bd->Window;
}

static void ImGui_ImplGlfw_ShutdownPlatformInterface()
{
    ImGui::DestroyPlatformWindows();
}

//-----------------------------------------------------------------------------

// WndProc hook (declared here because we will need access to ImGui_ImplGlfw_ViewportData)
#ifdef _WIN32
static ImGuiMouseSource GetMouseSourceFromMessageExtraInfo()
{
    LPARAM extra_info = ::GetMessageExtraInfo();
    if ((extra_info & 0xFFFFFF80) == 0xFF515700)
        return ImGuiMouseSource_Pen;
    if ((extra_info & 0xFFFFFF80) == 0xFF515780)
        return ImGuiMouseSource_TouchScreen;
    return ImGuiMouseSource_Mouse;
}
static LRESULT CALLBACK ImGui_ImplGlfw_WndProc(HWND hWnd, UINT msg, WPARAM wParam, LPARAM lParam)
{
    ImGui_ImplGlfw_Data* bd = ImGui_ImplGlfw_GetBackendData();
    WNDPROC prev_wndproc = bd->PrevWndProc;
    ImGuiViewport* viewport = (ImGuiViewport*)::GetPropA(hWnd, "IMGUI_VIEWPORT");
    if (viewport != NULL)
        if (ImGui_ImplGlfw_ViewportData* vd = (ImGui_ImplGlfw_ViewportData*)viewport->PlatformUserData)
            prev_wndproc = vd->PrevWndProc;

    switch (msg)
    {
        // GLFW doesn't allow to distinguish Mouse vs TouchScreen vs Pen.
        // Add support for Win32 (based on imgui_impl_win32), because we rely on _TouchScreen info to trickle inputs differently.
    case WM_MOUSEMOVE: case WM_NCMOUSEMOVE:
    case WM_LBUTTONDOWN: case WM_LBUTTONDBLCLK: case WM_LBUTTONUP:
    case WM_RBUTTONDOWN: case WM_RBUTTONDBLCLK: case WM_RBUTTONUP:
    case WM_MBUTTONDOWN: case WM_MBUTTONDBLCLK: case WM_MBUTTONUP:
    case WM_XBUTTONDOWN: case WM_XBUTTONDBLCLK: case WM_XBUTTONUP:
        ImGui::GetIO().AddMouseSourceEvent(GetMouseSourceFromMessageExtraInfo());
        break;

        // We have submitted https://github.com/glfw/glfw/pull/1568 to allow GLFW to support "transparent inputs".
        // In the meanwhile we implement custom per-platform workarounds here (FIXME-VIEWPORT: Implement same work-around for Linux/OSX!)
#if !GLFW_HAS_MOUSE_PASSTHROUGH && GLFW_HAS_WINDOW_HOVERED
    case WM_NCHITTEST:
    {
        // Let mouse pass-through the window. This will allow the backend to call io.AddMouseViewportEvent() properly (which is OPTIONAL).
        // The ImGuiViewportFlags_NoInputs flag is set while dragging a viewport, as want to detect the window behind the one we are dragging.
        // If you cannot easily access those viewport flags from your windowing/event code: you may manually synchronize its state e.g. in
        // your main loop after calling UpdatePlatformWindows(). Iterate all viewports/platform windows and pass the flag to your windowing system.
        if (viewport && (viewport->Flags & ImGuiViewportFlags_NoInputs))
            return HTTRANSPARENT;
        break;
    }
#endif
    }
    return ::CallWindowProcW(prev_wndproc, hWnd, msg, wParam, lParam);
}
#endif // #ifdef _WIN32

//-----------------------------------------------------------------------------

#if defined(__clang__)
#pragma clang diagnostic pop
#endif

#endif // #ifndef IMGUI_DISABLE<|MERGE_RESOLUTION|>--- conflicted
+++ resolved
@@ -23,14 +23,11 @@
 
 // CHANGELOG
 // (minor and older changes stripped away, please see git history for details)
-<<<<<<< HEAD
 //  2024-XX-XX: Platform: Added support for multiple windows via the ImGuiPlatformIO interface.
-=======
 //  2024-08-22: moved some OS/backend related function pointers from ImGuiIO to ImGuiPlatformIO:
 //               - io.GetClipboardTextFn    -> platform_io.Platform_GetClipboardTextFn
 //               - io.SetClipboardTextFn    -> platform_io.Platform_SetClipboardTextFn
 //               - io.PlatformOpenInShellFn -> platform_io.Platform_OpenInShellFn
->>>>>>> 5de7f69c
 //  2024-07-31: Added ImGui_ImplGlfw_Sleep() helper function for usage by our examples app, since GLFW doesn't provide one.
 //  2024-07-08: *BREAKING* Renamed ImGui_ImplGlfw_InstallEmscriptenCanvasResizeCallback to ImGui_ImplGlfw_InstallEmscriptenCallbacks(), added GLFWWindow* parameter.
 //  2024-07-08: Emscripten: Added support for GLFW3 contrib port (GLFW 3.4.0 features + bug fixes): to enable, replace -sUSE_GLFW=3 with --use-port=contrib.glfw3 (requires emscripten 3.1.59+) (https://github.com/pongasoft/emscripten-glfw)

--- conflicted
+++ resolved
@@ -828,14 +828,9 @@
  A: - You can create a dummy window. Call Begin() with the NoBackground | NoDecoration | NoSavedSettings | NoInputs flags.
       (The ImGuiWindowFlags_NoDecoration flag itself is a shortcut for NoTitleBar | NoResize | NoScrollbar | NoCollapse)
       Then you can retrieve the ImDrawList* via GetWindowDrawList() and draw to it in any way you like.
-<<<<<<< HEAD
     - You can call ImGui::GetOverlayDrawList() and use this draw list to display contents over every other imgui windows (1 overlay per viewport).
-    - You can create your own ImDrawList instance. You'll need to initialize them ImGui::GetDrawListSharedData(), or create your own ImDrawListSharedData.
-=======
-    - You can call ImGui::GetOverlayDrawList() and use this draw list to display contents over every other imgui windows.
     - You can create your own ImDrawList instance. You'll need to initialize them ImGui::GetDrawListSharedData(), or create your own ImDrawListSharedData,
       and then call your rendered code with your own ImDrawList or ImDrawData data.
->>>>>>> f3e64232
 
  Q: I integrated Dear ImGui in my engine and the text or lines are blurry..
  A: In your Render function, try translating your projection matrix by (0.5f,0.5f) or (0.375f,0.375f).

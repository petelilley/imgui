// dear imgui, v1.91.3 WIP
// (internal structures/api)

// You may use this file to debug, understand or extend Dear ImGui features but we don't provide any guarantee of forward compatibility.

/*

Index of this file:

// [SECTION] Header mess
// [SECTION] Forward declarations
// [SECTION] Context pointer
// [SECTION] STB libraries includes
// [SECTION] Macros
// [SECTION] Generic helpers
// [SECTION] ImDrawList support
// [SECTION] Data types support
// [SECTION] Widgets support: flags, enums, data structures
// [SECTION] Popup support
// [SECTION] Inputs support
// [SECTION] Clipper support
// [SECTION] Navigation support
// [SECTION] Typing-select support
// [SECTION] Columns support
// [SECTION] Box-select support
// [SECTION] Multi-select support
// [SECTION] Docking support
// [SECTION] Viewport support
// [SECTION] Settings support
// [SECTION] Localization support
// [SECTION] Error handling, State recovery support
// [SECTION] Metrics, Debug tools
// [SECTION] Generic context hooks
// [SECTION] ImGuiContext (main imgui context)
// [SECTION] ImGuiWindowTempData, ImGuiWindow
// [SECTION] Tab bar, Tab item support
// [SECTION] Table support
// [SECTION] ImGui internal API
// [SECTION] ImFontAtlas internal API
// [SECTION] Test Engine specific hooks (imgui_test_engine)

*/

#pragma once
#ifndef IMGUI_DISABLE

//-----------------------------------------------------------------------------
// [SECTION] Header mess
//-----------------------------------------------------------------------------

#ifndef IMGUI_VERSION
#include "imgui.h"
#endif

#include <stdio.h>      // FILE*, sscanf
#include <stdlib.h>     // NULL, malloc, free, qsort, atoi, atof
#include <math.h>       // sqrtf, fabsf, fmodf, powf, floorf, ceilf, cosf, sinf
#include <limits.h>     // INT_MIN, INT_MAX

// Enable SSE intrinsics if available
#if (defined __SSE__ || defined __x86_64__ || defined _M_X64 || (defined(_M_IX86_FP) && (_M_IX86_FP >= 1))) && !defined(IMGUI_DISABLE_SSE)
#define IMGUI_ENABLE_SSE
#include <immintrin.h>
#endif

// Visual Studio warnings
#ifdef _MSC_VER
#pragma warning (push)
#pragma warning (disable: 4251)     // class 'xxx' needs to have dll-interface to be used by clients of struct 'xxx' // when IMGUI_API is set to__declspec(dllexport)
#pragma warning (disable: 26812)    // The enum type 'xxx' is unscoped. Prefer 'enum class' over 'enum' (Enum.3). [MSVC Static Analyzer)
#pragma warning (disable: 26495)    // [Static Analyzer] Variable 'XXX' is uninitialized. Always initialize a member variable (type.6).
#if defined(_MSC_VER) && _MSC_VER >= 1922 // MSVC 2019 16.2 or later
#pragma warning (disable: 5054)     // operator '|': deprecated between enumerations of different types
#endif
#endif

// Clang/GCC warnings with -Weverything
#if defined(__clang__)
#pragma clang diagnostic push
#if __has_warning("-Wunknown-warning-option")
#pragma clang diagnostic ignored "-Wunknown-warning-option"         // warning: unknown warning group 'xxx'
#endif
#pragma clang diagnostic ignored "-Wunknown-pragmas"                // warning: unknown warning group 'xxx'
#pragma clang diagnostic ignored "-Wfloat-equal"                    // warning: comparing floating point with == or != is unsafe // storing and comparing against same constants ok, for ImFloor()
#pragma clang diagnostic ignored "-Wunused-function"                // for stb_textedit.h
#pragma clang diagnostic ignored "-Wmissing-prototypes"             // for stb_textedit.h
#pragma clang diagnostic ignored "-Wold-style-cast"
#pragma clang diagnostic ignored "-Wzero-as-null-pointer-constant"
#pragma clang diagnostic ignored "-Wdouble-promotion"
#pragma clang diagnostic ignored "-Wimplicit-int-float-conversion"  // warning: implicit conversion from 'xxx' to 'float' may lose precision
#pragma clang diagnostic ignored "-Wmissing-noreturn"               // warning: function 'xxx' could be declared with attribute 'noreturn'
#pragma clang diagnostic ignored "-Wdeprecated-enum-enum-conversion"// warning: bitwise operation between different enumeration types ('XXXFlags_' and 'XXXFlagsPrivate_') is deprecated
#pragma clang diagnostic ignored "-Wunsafe-buffer-usage"            // warning: 'xxx' is an unsafe pointer used for buffer access
#elif defined(__GNUC__)
#pragma GCC diagnostic push
#pragma GCC diagnostic ignored "-Wpragmas"                          // warning: unknown option after '#pragma GCC diagnostic' kind
#pragma GCC diagnostic ignored "-Wclass-memaccess"                  // [__GNUC__ >= 8] warning: 'memset/memcpy' clearing/writing an object of type 'xxxx' with no trivial copy-assignment; use assignment or value-initialization instead
#pragma GCC diagnostic ignored "-Wdeprecated-enum-enum-conversion"  // warning: bitwise operation between different enumeration types ('XXXFlags_' and 'XXXFlagsPrivate_') is deprecated
#endif

// In 1.89.4, we moved the implementation of "courtesy maths operators" from imgui_internal.h in imgui.h
// As they are frequently requested, we do not want to encourage to many people using imgui_internal.h
#if defined(IMGUI_DEFINE_MATH_OPERATORS) && !defined(IMGUI_DEFINE_MATH_OPERATORS_IMPLEMENTED)
#error Please '#define IMGUI_DEFINE_MATH_OPERATORS' _BEFORE_ including imgui.h!
#endif

// Legacy defines
#ifdef IMGUI_DISABLE_FORMAT_STRING_FUNCTIONS            // Renamed in 1.74
#error Use IMGUI_DISABLE_DEFAULT_FORMAT_FUNCTIONS
#endif
#ifdef IMGUI_DISABLE_MATH_FUNCTIONS                     // Renamed in 1.74
#error Use IMGUI_DISABLE_DEFAULT_MATH_FUNCTIONS
#endif

// Enable stb_truetype by default unless FreeType is enabled.
// You can compile with both by defining both IMGUI_ENABLE_FREETYPE and IMGUI_ENABLE_STB_TRUETYPE together.
#ifndef IMGUI_ENABLE_FREETYPE
#define IMGUI_ENABLE_STB_TRUETYPE
#endif

//-----------------------------------------------------------------------------
// [SECTION] Forward declarations
//-----------------------------------------------------------------------------

struct ImBitVector;                 // Store 1-bit per value
struct ImRect;                      // An axis-aligned rectangle (2 points)
struct ImDrawDataBuilder;           // Helper to build a ImDrawData instance
struct ImDrawListSharedData;        // Data shared between all ImDrawList instances
struct ImGuiBoxSelectState;         // Box-selection state (currently used by multi-selection, could potentially be used by others)
struct ImGuiColorMod;               // Stacked color modifier, backup of modified data so we can restore it
struct ImGuiContext;                // Main Dear ImGui context
struct ImGuiContextHook;            // Hook for extensions like ImGuiTestEngine
struct ImGuiDataVarInfo;            // Variable information (e.g. to access style variables from an enum)
struct ImGuiDataTypeInfo;           // Type information associated to a ImGuiDataType enum
<<<<<<< HEAD
struct ImGuiDockContext;            // Docking system context
struct ImGuiDockRequest;            // Docking system dock/undock queued request
struct ImGuiDockNode;               // Docking system node (hold a list of Windows OR two child dock nodes)
struct ImGuiDockNodeSettings;       // Storage for a dock node in .ini file (we preserve those even if the associated dock node isn't active during the session)
=======
struct ImGuiErrorRecoveryState;     // Storage of stack sizes for error handling and recovery
>>>>>>> 199a44e3
struct ImGuiGroupData;              // Stacked storage data for BeginGroup()/EndGroup()
struct ImGuiInputTextState;         // Internal state of the currently focused/edited text input box
struct ImGuiInputTextDeactivateData;// Short term storage to backup text of a deactivating InputText() while another is stealing active id
struct ImGuiLastItemData;           // Status storage for last submitted items
struct ImGuiLocEntry;               // A localization entry.
struct ImGuiMenuColumns;            // Simple column measurement, currently used for MenuItem() only
struct ImGuiMultiSelectState;       // Multi-selection persistent state (for focused selection).
struct ImGuiMultiSelectTempData;    // Multi-selection temporary state (while traversing).
struct ImGuiNavItemData;            // Result of a gamepad/keyboard directional navigation move query result
struct ImGuiMetricsConfig;          // Storage for ShowMetricsWindow() and DebugNodeXXX() functions
struct ImGuiNextWindowData;         // Storage for SetNextWindow** functions
struct ImGuiNextItemData;           // Storage for SetNextItem** functions
struct ImGuiOldColumnData;          // Storage data for a single column for legacy Columns() api
struct ImGuiOldColumns;             // Storage data for a columns set for legacy Columns() api
struct ImGuiPopupData;              // Storage for current popup stack
struct ImGuiSettingsHandler;        // Storage for one type registered in the .ini file
struct ImGuiStyleMod;               // Stacked style modifier, backup of modified data so we can restore it
struct ImGuiTabBar;                 // Storage for a tab bar
struct ImGuiTabItem;                // Storage for a tab item (within a tab bar)
struct ImGuiTable;                  // Storage for a table
struct ImGuiTableHeaderData;        // Storage for TableAngledHeadersRow()
struct ImGuiTableColumn;            // Storage for one column of a table
struct ImGuiTableInstanceData;      // Storage for one instance of a same table
struct ImGuiTableTempData;          // Temporary storage for one table (one per table in the stack), shared between tables.
struct ImGuiTableSettings;          // Storage for a table .ini settings
struct ImGuiTableColumnsSettings;   // Storage for a column .ini settings
struct ImGuiTreeNodeStackData;      // Temporary storage for TreeNode().
struct ImGuiTypingSelectState;      // Storage for GetTypingSelectRequest()
struct ImGuiTypingSelectRequest;    // Storage for GetTypingSelectRequest() (aimed to be public)
struct ImGuiWindow;                 // Storage for one window
struct ImGuiWindowDockStyle;        // Storage for window-style data which needs to be stored for docking purpose
struct ImGuiWindowTempData;         // Temporary storage for one window (that's the data which in theory we could ditch at the end of the frame, in practice we currently keep it for each window)
struct ImGuiWindowSettings;         // Storage for a window .ini settings (we keep one of those even if the actual window wasn't instanced during this session)

// Enumerations
// Use your programming IDE "Go to definition" facility on the names of the center columns to find the actual flags/enum lists.
enum ImGuiLocKey : int;                 // -> enum ImGuiLocKey              // Enum: a localization entry for translation.
typedef int ImGuiDataAuthority;         // -> enum ImGuiDataAuthority_      // Enum: for storing the source authority (dock node vs window) of a field
typedef int ImGuiLayoutType;            // -> enum ImGuiLayoutType_         // Enum: Horizontal or vertical

// Flags
typedef int ImGuiActivateFlags;         // -> enum ImGuiActivateFlags_      // Flags: for navigation/focus function (will be for ActivateItem() later)
typedef int ImGuiDebugLogFlags;         // -> enum ImGuiDebugLogFlags_      // Flags: for ShowDebugLogWindow(), g.DebugLogFlags
typedef int ImGuiFocusRequestFlags;     // -> enum ImGuiFocusRequestFlags_  // Flags: for FocusWindow()
typedef int ImGuiItemStatusFlags;       // -> enum ImGuiItemStatusFlags_    // Flags: for g.LastItemData.StatusFlags
typedef int ImGuiOldColumnFlags;        // -> enum ImGuiOldColumnFlags_     // Flags: for BeginColumns()
typedef int ImGuiNavHighlightFlags;     // -> enum ImGuiNavHighlightFlags_  // Flags: for RenderNavHighlight()
typedef int ImGuiNavMoveFlags;          // -> enum ImGuiNavMoveFlags_       // Flags: for navigation requests
typedef int ImGuiNextItemDataFlags;     // -> enum ImGuiNextItemDataFlags_  // Flags: for SetNextItemXXX() functions
typedef int ImGuiNextWindowDataFlags;   // -> enum ImGuiNextWindowDataFlags_// Flags: for SetNextWindowXXX() functions
typedef int ImGuiScrollFlags;           // -> enum ImGuiScrollFlags_        // Flags: for ScrollToItem() and navigation requests
typedef int ImGuiSeparatorFlags;        // -> enum ImGuiSeparatorFlags_     // Flags: for SeparatorEx()
typedef int ImGuiTextFlags;             // -> enum ImGuiTextFlags_          // Flags: for TextEx()
typedef int ImGuiTooltipFlags;          // -> enum ImGuiTooltipFlags_       // Flags: for BeginTooltipEx()
typedef int ImGuiTypingSelectFlags;     // -> enum ImGuiTypingSelectFlags_  // Flags: for GetTypingSelectRequest()
typedef int ImGuiWindowRefreshFlags;    // -> enum ImGuiWindowRefreshFlags_ // Flags: for SetNextWindowRefreshPolicy()

//-----------------------------------------------------------------------------
// [SECTION] Context pointer
// See implementation of this variable in imgui.cpp for comments and details.
//-----------------------------------------------------------------------------

#ifndef GImGui
extern IMGUI_API ImGuiContext* GImGui;  // Current implicit context pointer
#endif

//-----------------------------------------------------------------------------
// [SECTION] Macros
//-----------------------------------------------------------------------------

// Internal Drag and Drop payload types. String starting with '_' are reserved for Dear ImGui.
#define IMGUI_PAYLOAD_TYPE_WINDOW       "_IMWINDOW"     // Payload == ImGuiWindow*

// Debug Printing Into TTY
// (since IMGUI_VERSION_NUM >= 18729: IMGUI_DEBUG_LOG was reworked into IMGUI_DEBUG_PRINTF (and removed framecount from it). If you were using a #define IMGUI_DEBUG_LOG please rename)
#ifndef IMGUI_DEBUG_PRINTF
#ifndef IMGUI_DISABLE_DEFAULT_FORMAT_FUNCTIONS
#define IMGUI_DEBUG_PRINTF(_FMT,...)    printf(_FMT, __VA_ARGS__)
#else
#define IMGUI_DEBUG_PRINTF(_FMT,...)    ((void)0)
#endif
#endif

// Debug Logging for ShowDebugLogWindow(). This is designed for relatively rare events so please don't spam.
#ifndef IMGUI_DISABLE_DEBUG_TOOLS
#define IMGUI_DEBUG_LOG(...)            ImGui::DebugLog(__VA_ARGS__)
#else
#define IMGUI_DEBUG_LOG(...)            ((void)0)
#endif
#define IMGUI_DEBUG_LOG_ERROR(...)      do { ImGuiContext& g2 = *GImGui; if (g2.DebugLogFlags & ImGuiDebugLogFlags_EventError) IMGUI_DEBUG_LOG(__VA_ARGS__); else g2.DebugLogSkippedErrors++; } while (0)
#define IMGUI_DEBUG_LOG_ACTIVEID(...)   do { if (g.DebugLogFlags & ImGuiDebugLogFlags_EventActiveId)    IMGUI_DEBUG_LOG(__VA_ARGS__); } while (0)
#define IMGUI_DEBUG_LOG_FOCUS(...)      do { if (g.DebugLogFlags & ImGuiDebugLogFlags_EventFocus)       IMGUI_DEBUG_LOG(__VA_ARGS__); } while (0)
#define IMGUI_DEBUG_LOG_POPUP(...)      do { if (g.DebugLogFlags & ImGuiDebugLogFlags_EventPopup)       IMGUI_DEBUG_LOG(__VA_ARGS__); } while (0)
#define IMGUI_DEBUG_LOG_NAV(...)        do { if (g.DebugLogFlags & ImGuiDebugLogFlags_EventNav)         IMGUI_DEBUG_LOG(__VA_ARGS__); } while (0)
#define IMGUI_DEBUG_LOG_SELECTION(...)  do { if (g.DebugLogFlags & ImGuiDebugLogFlags_EventSelection)   IMGUI_DEBUG_LOG(__VA_ARGS__); } while (0)
#define IMGUI_DEBUG_LOG_CLIPPER(...)    do { if (g.DebugLogFlags & ImGuiDebugLogFlags_EventClipper)     IMGUI_DEBUG_LOG(__VA_ARGS__); } while (0)
#define IMGUI_DEBUG_LOG_IO(...)         do { if (g.DebugLogFlags & ImGuiDebugLogFlags_EventIO)          IMGUI_DEBUG_LOG(__VA_ARGS__); } while (0)
#define IMGUI_DEBUG_LOG_INPUTROUTING(...) do{if (g.DebugLogFlags & ImGuiDebugLogFlags_EventInputRouting)IMGUI_DEBUG_LOG(__VA_ARGS__); } while (0)
#define IMGUI_DEBUG_LOG_DOCKING(...)    do { if (g.DebugLogFlags & ImGuiDebugLogFlags_EventDocking)     IMGUI_DEBUG_LOG(__VA_ARGS__); } while (0)
#define IMGUI_DEBUG_LOG_VIEWPORT(...)   do { if (g.DebugLogFlags & ImGuiDebugLogFlags_EventViewport)    IMGUI_DEBUG_LOG(__VA_ARGS__); } while (0)

// Static Asserts
#define IM_STATIC_ASSERT(_COND)         static_assert(_COND, "")

// "Paranoid" Debug Asserts are meant to only be enabled during specific debugging/work, otherwise would slow down the code too much.
// We currently don't have many of those so the effect is currently negligible, but onward intent to add more aggressive ones in the code.
//#define IMGUI_DEBUG_PARANOID
#ifdef IMGUI_DEBUG_PARANOID
#define IM_ASSERT_PARANOID(_EXPR)       IM_ASSERT(_EXPR)
#else
#define IM_ASSERT_PARANOID(_EXPR)
#endif

// Misc Macros
#define IM_PI                           3.14159265358979323846f
#ifdef _WIN32
#define IM_NEWLINE                      "\r\n"   // Play it nice with Windows users (Update: since 2018-05, Notepad finally appears to support Unix-style carriage returns!)
#else
#define IM_NEWLINE                      "\n"
#endif
#ifndef IM_TABSIZE                      // Until we move this to runtime and/or add proper tab support, at least allow users to compile-time override
#define IM_TABSIZE                      (4)
#endif
#define IM_MEMALIGN(_OFF,_ALIGN)        (((_OFF) + ((_ALIGN) - 1)) & ~((_ALIGN) - 1))           // Memory align e.g. IM_ALIGN(0,4)=0, IM_ALIGN(1,4)=4, IM_ALIGN(4,4)=4, IM_ALIGN(5,4)=8
#define IM_F32_TO_INT8_UNBOUND(_VAL)    ((int)((_VAL) * 255.0f + ((_VAL)>=0 ? 0.5f : -0.5f)))   // Unsaturated, for display purpose
#define IM_F32_TO_INT8_SAT(_VAL)        ((int)(ImSaturate(_VAL) * 255.0f + 0.5f))               // Saturated, always output 0..255
#define IM_TRUNC(_VAL)                  ((float)(int)(_VAL))                                    // ImTrunc() is not inlined in MSVC debug builds
#define IM_ROUND(_VAL)                  ((float)(int)((_VAL) + 0.5f))                           //
#define IM_STRINGIFY_HELPER(_X)         #_X
#define IM_STRINGIFY(_X)                IM_STRINGIFY_HELPER(_X)                                 // Preprocessor idiom to stringify e.g. an integer.
#ifndef IMGUI_DISABLE_OBSOLETE_FUNCTIONS
#define IM_FLOOR IM_TRUNC
#endif

// Enforce cdecl calling convention for functions called by the standard library, in case compilation settings changed the default to e.g. __vectorcall
#ifdef _MSC_VER
#define IMGUI_CDECL __cdecl
#else
#define IMGUI_CDECL
#endif

// Warnings
#if defined(_MSC_VER) && !defined(__clang__)
#define IM_MSVC_WARNING_SUPPRESS(XXXX)  __pragma(warning(suppress: XXXX))
#else
#define IM_MSVC_WARNING_SUPPRESS(XXXX)
#endif

// Debug Tools
// Use 'Metrics/Debugger->Tools->Item Picker' to break into the call-stack of a specific item.
// This will call IM_DEBUG_BREAK() which you may redefine yourself. See https://github.com/scottt/debugbreak for more reference.
#ifndef IM_DEBUG_BREAK
#if defined (_MSC_VER)
#define IM_DEBUG_BREAK()    __debugbreak()
#elif defined(__clang__)
#define IM_DEBUG_BREAK()    __builtin_debugtrap()
#elif defined(__GNUC__) && (defined(__i386__) || defined(__x86_64__))
#define IM_DEBUG_BREAK()    __asm__ volatile("int3;nop")
#elif defined(__GNUC__) && defined(__thumb__)
#define IM_DEBUG_BREAK()    __asm__ volatile(".inst 0xde01")
#elif defined(__GNUC__) && defined(__arm__) && !defined(__thumb__)
#define IM_DEBUG_BREAK()    __asm__ volatile(".inst 0xe7f001f0")
#else
#define IM_DEBUG_BREAK()    IM_ASSERT(0)    // It is expected that you define IM_DEBUG_BREAK() into something that will break nicely in a debugger!
#endif
#endif // #ifndef IM_DEBUG_BREAK

// Format specifiers, printing 64-bit hasn't been decently standardized...
// In a real application you should be using PRId64 and PRIu64 from <inttypes.h> (non-windows) and on Windows define them yourself.
#if defined(_MSC_VER) && !defined(__clang__)
#define IM_PRId64   "I64d"
#define IM_PRIu64   "I64u"
#define IM_PRIX64   "I64X"
#else
#define IM_PRId64   "lld"
#define IM_PRIu64   "llu"
#define IM_PRIX64   "llX"
#endif

//-----------------------------------------------------------------------------
// [SECTION] Generic helpers
// Note that the ImXXX helpers functions are lower-level than ImGui functions.
// ImGui functions or the ImGui context are never called/used from other ImXXX functions.
//-----------------------------------------------------------------------------
// - Helpers: Hashing
// - Helpers: Sorting
// - Helpers: Bit manipulation
// - Helpers: String
// - Helpers: Formatting
// - Helpers: UTF-8 <> wchar conversions
// - Helpers: ImVec2/ImVec4 operators
// - Helpers: Maths
// - Helpers: Geometry
// - Helper: ImVec1
// - Helper: ImVec2ih
// - Helper: ImRect
// - Helper: ImBitArray
// - Helper: ImBitVector
// - Helper: ImSpan<>, ImSpanAllocator<>
// - Helper: ImPool<>
// - Helper: ImChunkStream<>
// - Helper: ImGuiTextIndex
// - Helper: ImGuiStorage
//-----------------------------------------------------------------------------

// Helpers: Hashing
IMGUI_API ImGuiID       ImHashData(const void* data, size_t data_size, ImGuiID seed = 0);
IMGUI_API ImGuiID       ImHashStr(const char* data, size_t data_size = 0, ImGuiID seed = 0);

// Helpers: Sorting
#ifndef ImQsort
static inline void      ImQsort(void* base, size_t count, size_t size_of_element, int(IMGUI_CDECL *compare_func)(void const*, void const*)) { if (count > 1) qsort(base, count, size_of_element, compare_func); }
#endif

// Helpers: Color Blending
IMGUI_API ImU32         ImAlphaBlendColors(ImU32 col_a, ImU32 col_b);

// Helpers: Bit manipulation
static inline bool      ImIsPowerOfTwo(int v)           { return v != 0 && (v & (v - 1)) == 0; }
static inline bool      ImIsPowerOfTwo(ImU64 v)         { return v != 0 && (v & (v - 1)) == 0; }
static inline int       ImUpperPowerOfTwo(int v)        { v--; v |= v >> 1; v |= v >> 2; v |= v >> 4; v |= v >> 8; v |= v >> 16; v++; return v; }

// Helpers: String
IMGUI_API int           ImStricmp(const char* str1, const char* str2);                      // Case insensitive compare.
IMGUI_API int           ImStrnicmp(const char* str1, const char* str2, size_t count);       // Case insensitive compare to a certain count.
IMGUI_API void          ImStrncpy(char* dst, const char* src, size_t count);                // Copy to a certain count and always zero terminate (strncpy doesn't).
IMGUI_API char*         ImStrdup(const char* str);                                          // Duplicate a string.
IMGUI_API char*         ImStrdupcpy(char* dst, size_t* p_dst_size, const char* str);        // Copy in provided buffer, recreate buffer if needed.
IMGUI_API const char*   ImStrchrRange(const char* str_begin, const char* str_end, char c);  // Find first occurrence of 'c' in string range.
IMGUI_API const char*   ImStreolRange(const char* str, const char* str_end);                // End end-of-line
IMGUI_API const char*   ImStristr(const char* haystack, const char* haystack_end, const char* needle, const char* needle_end);  // Find a substring in a string range.
IMGUI_API void          ImStrTrimBlanks(char* str);                                         // Remove leading and trailing blanks from a buffer.
IMGUI_API const char*   ImStrSkipBlank(const char* str);                                    // Find first non-blank character.
IMGUI_API int           ImStrlenW(const ImWchar* str);                                      // Computer string length (ImWchar string)
IMGUI_API const char*   ImStrbol(const char* buf_mid_line, const char* buf_begin);          // Find beginning-of-line
IM_MSVC_RUNTIME_CHECKS_OFF
static inline char      ImToUpper(char c)               { return (c >= 'a' && c <= 'z') ? c &= ~32 : c; }
static inline bool      ImCharIsBlankA(char c)          { return c == ' ' || c == '\t'; }
static inline bool      ImCharIsBlankW(unsigned int c)  { return c == ' ' || c == '\t' || c == 0x3000; }
static inline bool      ImCharIsXdigitA(char c)         { return (c >= '0' && c <= '9') || (c >= 'A' && c <= 'F') || (c >= 'a' && c <= 'f'); }
IM_MSVC_RUNTIME_CHECKS_RESTORE

// Helpers: Formatting
IMGUI_API int           ImFormatString(char* buf, size_t buf_size, const char* fmt, ...) IM_FMTARGS(3);
IMGUI_API int           ImFormatStringV(char* buf, size_t buf_size, const char* fmt, va_list args) IM_FMTLIST(3);
IMGUI_API void          ImFormatStringToTempBuffer(const char** out_buf, const char** out_buf_end, const char* fmt, ...) IM_FMTARGS(3);
IMGUI_API void          ImFormatStringToTempBufferV(const char** out_buf, const char** out_buf_end, const char* fmt, va_list args) IM_FMTLIST(3);
IMGUI_API const char*   ImParseFormatFindStart(const char* format);
IMGUI_API const char*   ImParseFormatFindEnd(const char* format);
IMGUI_API const char*   ImParseFormatTrimDecorations(const char* format, char* buf, size_t buf_size);
IMGUI_API void          ImParseFormatSanitizeForPrinting(const char* fmt_in, char* fmt_out, size_t fmt_out_size);
IMGUI_API const char*   ImParseFormatSanitizeForScanning(const char* fmt_in, char* fmt_out, size_t fmt_out_size);
IMGUI_API int           ImParseFormatPrecision(const char* format, int default_value);

// Helpers: UTF-8 <> wchar conversions
IMGUI_API const char*   ImTextCharToUtf8(char out_buf[5], unsigned int c);                                                      // return out_buf
IMGUI_API int           ImTextStrToUtf8(char* out_buf, int out_buf_size, const ImWchar* in_text, const ImWchar* in_text_end);   // return output UTF-8 bytes count
IMGUI_API int           ImTextCharFromUtf8(unsigned int* out_char, const char* in_text, const char* in_text_end);               // read one character. return input UTF-8 bytes count
IMGUI_API int           ImTextStrFromUtf8(ImWchar* out_buf, int out_buf_size, const char* in_text, const char* in_text_end, const char** in_remaining = NULL);   // return input UTF-8 bytes count
IMGUI_API int           ImTextCountCharsFromUtf8(const char* in_text, const char* in_text_end);                                 // return number of UTF-8 code-points (NOT bytes count)
IMGUI_API int           ImTextCountUtf8BytesFromChar(const char* in_text, const char* in_text_end);                             // return number of bytes to express one char in UTF-8
IMGUI_API int           ImTextCountUtf8BytesFromStr(const ImWchar* in_text, const ImWchar* in_text_end);                        // return number of bytes to express string in UTF-8
IMGUI_API const char*   ImTextFindPreviousUtf8Codepoint(const char* in_text_start, const char* in_text_curr);                   // return previous UTF-8 code-point.
IMGUI_API int           ImTextCountLines(const char* in_text, const char* in_text_end);                                         // return number of lines taken by text. trailing carriage return doesn't count as an extra line.

// Helpers: File System
#ifdef IMGUI_DISABLE_FILE_FUNCTIONS
#define IMGUI_DISABLE_DEFAULT_FILE_FUNCTIONS
typedef void* ImFileHandle;
static inline ImFileHandle  ImFileOpen(const char*, const char*)                    { return NULL; }
static inline bool          ImFileClose(ImFileHandle)                               { return false; }
static inline ImU64         ImFileGetSize(ImFileHandle)                             { return (ImU64)-1; }
static inline ImU64         ImFileRead(void*, ImU64, ImU64, ImFileHandle)           { return 0; }
static inline ImU64         ImFileWrite(const void*, ImU64, ImU64, ImFileHandle)    { return 0; }
#endif
#ifndef IMGUI_DISABLE_DEFAULT_FILE_FUNCTIONS
typedef FILE* ImFileHandle;
IMGUI_API ImFileHandle      ImFileOpen(const char* filename, const char* mode);
IMGUI_API bool              ImFileClose(ImFileHandle file);
IMGUI_API ImU64             ImFileGetSize(ImFileHandle file);
IMGUI_API ImU64             ImFileRead(void* data, ImU64 size, ImU64 count, ImFileHandle file);
IMGUI_API ImU64             ImFileWrite(const void* data, ImU64 size, ImU64 count, ImFileHandle file);
#else
#define IMGUI_DISABLE_TTY_FUNCTIONS // Can't use stdout, fflush if we are not using default file functions
#endif
IMGUI_API void*             ImFileLoadToMemory(const char* filename, const char* mode, size_t* out_file_size = NULL, int padding_bytes = 0);

// Helpers: Maths
IM_MSVC_RUNTIME_CHECKS_OFF
// - Wrapper for standard libs functions. (Note that imgui_demo.cpp does _not_ use them to keep the code easy to copy)
#ifndef IMGUI_DISABLE_DEFAULT_MATH_FUNCTIONS
#define ImFabs(X)           fabsf(X)
#define ImSqrt(X)           sqrtf(X)
#define ImFmod(X, Y)        fmodf((X), (Y))
#define ImCos(X)            cosf(X)
#define ImSin(X)            sinf(X)
#define ImAcos(X)           acosf(X)
#define ImAtan2(Y, X)       atan2f((Y), (X))
#define ImAtof(STR)         atof(STR)
#define ImCeil(X)           ceilf(X)
static inline float  ImPow(float x, float y)    { return powf(x, y); }          // DragBehaviorT/SliderBehaviorT uses ImPow with either float/double and need the precision
static inline double ImPow(double x, double y)  { return pow(x, y); }
static inline float  ImLog(float x)             { return logf(x); }             // DragBehaviorT/SliderBehaviorT uses ImLog with either float/double and need the precision
static inline double ImLog(double x)            { return log(x); }
static inline int    ImAbs(int x)               { return x < 0 ? -x : x; }
static inline float  ImAbs(float x)             { return fabsf(x); }
static inline double ImAbs(double x)            { return fabs(x); }
static inline float  ImSign(float x)            { return (x < 0.0f) ? -1.0f : (x > 0.0f) ? 1.0f : 0.0f; } // Sign operator - returns -1, 0 or 1 based on sign of argument
static inline double ImSign(double x)           { return (x < 0.0) ? -1.0 : (x > 0.0) ? 1.0 : 0.0; }
#ifdef IMGUI_ENABLE_SSE
static inline float  ImRsqrt(float x)           { return _mm_cvtss_f32(_mm_rsqrt_ss(_mm_set_ss(x))); }
#else
static inline float  ImRsqrt(float x)           { return 1.0f / sqrtf(x); }
#endif
static inline double ImRsqrt(double x)          { return 1.0 / sqrt(x); }
#endif
// - ImMin/ImMax/ImClamp/ImLerp/ImSwap are used by widgets which support variety of types: signed/unsigned int/long long float/double
// (Exceptionally using templates here but we could also redefine them for those types)
template<typename T> static inline T ImMin(T lhs, T rhs)                        { return lhs < rhs ? lhs : rhs; }
template<typename T> static inline T ImMax(T lhs, T rhs)                        { return lhs >= rhs ? lhs : rhs; }
template<typename T> static inline T ImClamp(T v, T mn, T mx)                   { return (v < mn) ? mn : (v > mx) ? mx : v; }
template<typename T> static inline T ImLerp(T a, T b, float t)                  { return (T)(a + (b - a) * t); }
template<typename T> static inline void ImSwap(T& a, T& b)                      { T tmp = a; a = b; b = tmp; }
template<typename T> static inline T ImAddClampOverflow(T a, T b, T mn, T mx)   { if (b < 0 && (a < mn - b)) return mn; if (b > 0 && (a > mx - b)) return mx; return a + b; }
template<typename T> static inline T ImSubClampOverflow(T a, T b, T mn, T mx)   { if (b > 0 && (a < mn + b)) return mn; if (b < 0 && (a > mx + b)) return mx; return a - b; }
// - Misc maths helpers
static inline ImVec2 ImMin(const ImVec2& lhs, const ImVec2& rhs)                { return ImVec2(lhs.x < rhs.x ? lhs.x : rhs.x, lhs.y < rhs.y ? lhs.y : rhs.y); }
static inline ImVec2 ImMax(const ImVec2& lhs, const ImVec2& rhs)                { return ImVec2(lhs.x >= rhs.x ? lhs.x : rhs.x, lhs.y >= rhs.y ? lhs.y : rhs.y); }
static inline ImVec2 ImClamp(const ImVec2& v, const ImVec2&mn, const ImVec2&mx) { return ImVec2((v.x < mn.x) ? mn.x : (v.x > mx.x) ? mx.x : v.x, (v.y < mn.y) ? mn.y : (v.y > mx.y) ? mx.y : v.y); }
static inline ImVec2 ImLerp(const ImVec2& a, const ImVec2& b, float t)          { return ImVec2(a.x + (b.x - a.x) * t, a.y + (b.y - a.y) * t); }
static inline ImVec2 ImLerp(const ImVec2& a, const ImVec2& b, const ImVec2& t)  { return ImVec2(a.x + (b.x - a.x) * t.x, a.y + (b.y - a.y) * t.y); }
static inline ImVec4 ImLerp(const ImVec4& a, const ImVec4& b, float t)          { return ImVec4(a.x + (b.x - a.x) * t, a.y + (b.y - a.y) * t, a.z + (b.z - a.z) * t, a.w + (b.w - a.w) * t); }
static inline float  ImSaturate(float f)                                        { return (f < 0.0f) ? 0.0f : (f > 1.0f) ? 1.0f : f; }
static inline float  ImLengthSqr(const ImVec2& lhs)                             { return (lhs.x * lhs.x) + (lhs.y * lhs.y); }
static inline float  ImLengthSqr(const ImVec4& lhs)                             { return (lhs.x * lhs.x) + (lhs.y * lhs.y) + (lhs.z * lhs.z) + (lhs.w * lhs.w); }
static inline float  ImInvLength(const ImVec2& lhs, float fail_value)           { float d = (lhs.x * lhs.x) + (lhs.y * lhs.y); if (d > 0.0f) return ImRsqrt(d); return fail_value; }
static inline float  ImTrunc(float f)                                           { return (float)(int)(f); }
static inline ImVec2 ImTrunc(const ImVec2& v)                                   { return ImVec2((float)(int)(v.x), (float)(int)(v.y)); }
static inline float  ImFloor(float f)                                           { return (float)((f >= 0 || (float)(int)f == f) ? (int)f : (int)f - 1); } // Decent replacement for floorf()
static inline ImVec2 ImFloor(const ImVec2& v)                                   { return ImVec2(ImFloor(v.x), ImFloor(v.y)); }
static inline int    ImModPositive(int a, int b)                                { return (a + b) % b; }
static inline float  ImDot(const ImVec2& a, const ImVec2& b)                    { return a.x * b.x + a.y * b.y; }
static inline ImVec2 ImRotate(const ImVec2& v, float cos_a, float sin_a)        { return ImVec2(v.x * cos_a - v.y * sin_a, v.x * sin_a + v.y * cos_a); }
static inline float  ImLinearSweep(float current, float target, float speed)    { if (current < target) return ImMin(current + speed, target); if (current > target) return ImMax(current - speed, target); return current; }
static inline float  ImLinearRemapClamp(float s0, float s1, float d0, float d1, float x) { return ImSaturate((x - s0) / (s1 - s0)) * (d1 - d0) + d0; }
static inline ImVec2 ImMul(const ImVec2& lhs, const ImVec2& rhs)                { return ImVec2(lhs.x * rhs.x, lhs.y * rhs.y); }
static inline bool   ImIsFloatAboveGuaranteedIntegerPrecision(float f)          { return f <= -16777216 || f >= 16777216; }
static inline float  ImExponentialMovingAverage(float avg, float sample, int n) { avg -= avg / n; avg += sample / n; return avg; }
IM_MSVC_RUNTIME_CHECKS_RESTORE

// Helpers: Geometry
IMGUI_API ImVec2     ImBezierCubicCalc(const ImVec2& p1, const ImVec2& p2, const ImVec2& p3, const ImVec2& p4, float t);
IMGUI_API ImVec2     ImBezierCubicClosestPoint(const ImVec2& p1, const ImVec2& p2, const ImVec2& p3, const ImVec2& p4, const ImVec2& p, int num_segments);       // For curves with explicit number of segments
IMGUI_API ImVec2     ImBezierCubicClosestPointCasteljau(const ImVec2& p1, const ImVec2& p2, const ImVec2& p3, const ImVec2& p4, const ImVec2& p, float tess_tol);// For auto-tessellated curves you can use tess_tol = style.CurveTessellationTol
IMGUI_API ImVec2     ImBezierQuadraticCalc(const ImVec2& p1, const ImVec2& p2, const ImVec2& p3, float t);
IMGUI_API ImVec2     ImLineClosestPoint(const ImVec2& a, const ImVec2& b, const ImVec2& p);
IMGUI_API bool       ImTriangleContainsPoint(const ImVec2& a, const ImVec2& b, const ImVec2& c, const ImVec2& p);
IMGUI_API ImVec2     ImTriangleClosestPoint(const ImVec2& a, const ImVec2& b, const ImVec2& c, const ImVec2& p);
IMGUI_API void       ImTriangleBarycentricCoords(const ImVec2& a, const ImVec2& b, const ImVec2& c, const ImVec2& p, float& out_u, float& out_v, float& out_w);
inline float         ImTriangleArea(const ImVec2& a, const ImVec2& b, const ImVec2& c)          { return ImFabs((a.x * (b.y - c.y)) + (b.x * (c.y - a.y)) + (c.x * (a.y - b.y))) * 0.5f; }
inline bool          ImTriangleIsClockwise(const ImVec2& a, const ImVec2& b, const ImVec2& c)   { return ((b.x - a.x) * (c.y - b.y)) - ((c.x - b.x) * (b.y - a.y)) > 0.0f; }

// Helper: ImVec1 (1D vector)
// (this odd construct is used to facilitate the transition between 1D and 2D, and the maintenance of some branches/patches)
IM_MSVC_RUNTIME_CHECKS_OFF
struct ImVec1
{
    float   x;
    constexpr ImVec1()         : x(0.0f) { }
    constexpr ImVec1(float _x) : x(_x) { }
};

// Helper: ImVec2ih (2D vector, half-size integer, for long-term packed storage)
struct ImVec2ih
{
    short   x, y;
    constexpr ImVec2ih()                           : x(0), y(0) {}
    constexpr ImVec2ih(short _x, short _y)         : x(_x), y(_y) {}
    constexpr explicit ImVec2ih(const ImVec2& rhs) : x((short)rhs.x), y((short)rhs.y) {}
};

// Helper: ImRect (2D axis aligned bounding-box)
// NB: we can't rely on ImVec2 math operators being available here!
struct IMGUI_API ImRect
{
    ImVec2      Min;    // Upper-left
    ImVec2      Max;    // Lower-right

    constexpr ImRect()                                        : Min(0.0f, 0.0f), Max(0.0f, 0.0f)  {}
    constexpr ImRect(const ImVec2& min, const ImVec2& max)    : Min(min), Max(max)                {}
    constexpr ImRect(const ImVec4& v)                         : Min(v.x, v.y), Max(v.z, v.w)      {}
    constexpr ImRect(float x1, float y1, float x2, float y2)  : Min(x1, y1), Max(x2, y2)          {}

    ImVec2      GetCenter() const                   { return ImVec2((Min.x + Max.x) * 0.5f, (Min.y + Max.y) * 0.5f); }
    ImVec2      GetSize() const                     { return ImVec2(Max.x - Min.x, Max.y - Min.y); }
    float       GetWidth() const                    { return Max.x - Min.x; }
    float       GetHeight() const                   { return Max.y - Min.y; }
    float       GetArea() const                     { return (Max.x - Min.x) * (Max.y - Min.y); }
    ImVec2      GetTL() const                       { return Min; }                   // Top-left
    ImVec2      GetTR() const                       { return ImVec2(Max.x, Min.y); }  // Top-right
    ImVec2      GetBL() const                       { return ImVec2(Min.x, Max.y); }  // Bottom-left
    ImVec2      GetBR() const                       { return Max; }                   // Bottom-right
    bool        Contains(const ImVec2& p) const     { return p.x     >= Min.x && p.y     >= Min.y && p.x     <  Max.x && p.y     <  Max.y; }
    bool        Contains(const ImRect& r) const     { return r.Min.x >= Min.x && r.Min.y >= Min.y && r.Max.x <= Max.x && r.Max.y <= Max.y; }
    bool        ContainsWithPad(const ImVec2& p, const ImVec2& pad) const { return p.x >= Min.x - pad.x && p.y >= Min.y - pad.y && p.x < Max.x + pad.x && p.y < Max.y + pad.y; }
    bool        Overlaps(const ImRect& r) const     { return r.Min.y <  Max.y && r.Max.y >  Min.y && r.Min.x <  Max.x && r.Max.x >  Min.x; }
    void        Add(const ImVec2& p)                { if (Min.x > p.x)     Min.x = p.x;     if (Min.y > p.y)     Min.y = p.y;     if (Max.x < p.x)     Max.x = p.x;     if (Max.y < p.y)     Max.y = p.y; }
    void        Add(const ImRect& r)                { if (Min.x > r.Min.x) Min.x = r.Min.x; if (Min.y > r.Min.y) Min.y = r.Min.y; if (Max.x < r.Max.x) Max.x = r.Max.x; if (Max.y < r.Max.y) Max.y = r.Max.y; }
    void        Expand(const float amount)          { Min.x -= amount;   Min.y -= amount;   Max.x += amount;   Max.y += amount; }
    void        Expand(const ImVec2& amount)        { Min.x -= amount.x; Min.y -= amount.y; Max.x += amount.x; Max.y += amount.y; }
    void        Translate(const ImVec2& d)          { Min.x += d.x; Min.y += d.y; Max.x += d.x; Max.y += d.y; }
    void        TranslateX(float dx)                { Min.x += dx; Max.x += dx; }
    void        TranslateY(float dy)                { Min.y += dy; Max.y += dy; }
    void        ClipWith(const ImRect& r)           { Min = ImMax(Min, r.Min); Max = ImMin(Max, r.Max); }                   // Simple version, may lead to an inverted rectangle, which is fine for Contains/Overlaps test but not for display.
    void        ClipWithFull(const ImRect& r)       { Min = ImClamp(Min, r.Min, r.Max); Max = ImClamp(Max, r.Min, r.Max); } // Full version, ensure both points are fully clipped.
    void        Floor()                             { Min.x = IM_TRUNC(Min.x); Min.y = IM_TRUNC(Min.y); Max.x = IM_TRUNC(Max.x); Max.y = IM_TRUNC(Max.y); }
    bool        IsInverted() const                  { return Min.x > Max.x || Min.y > Max.y; }
    ImVec4      ToVec4() const                      { return ImVec4(Min.x, Min.y, Max.x, Max.y); }
};

// Helper: ImBitArray
#define         IM_BITARRAY_TESTBIT(_ARRAY, _N)                 ((_ARRAY[(_N) >> 5] & ((ImU32)1 << ((_N) & 31))) != 0) // Macro version of ImBitArrayTestBit(): ensure args have side-effect or are costly!
#define         IM_BITARRAY_CLEARBIT(_ARRAY, _N)                ((_ARRAY[(_N) >> 5] &= ~((ImU32)1 << ((_N) & 31))))    // Macro version of ImBitArrayClearBit(): ensure args have side-effect or are costly!
inline size_t   ImBitArrayGetStorageSizeInBytes(int bitcount)   { return (size_t)((bitcount + 31) >> 5) << 2; }
inline void     ImBitArrayClearAllBits(ImU32* arr, int bitcount){ memset(arr, 0, ImBitArrayGetStorageSizeInBytes(bitcount)); }
inline bool     ImBitArrayTestBit(const ImU32* arr, int n)      { ImU32 mask = (ImU32)1 << (n & 31); return (arr[n >> 5] & mask) != 0; }
inline void     ImBitArrayClearBit(ImU32* arr, int n)           { ImU32 mask = (ImU32)1 << (n & 31); arr[n >> 5] &= ~mask; }
inline void     ImBitArraySetBit(ImU32* arr, int n)             { ImU32 mask = (ImU32)1 << (n & 31); arr[n >> 5] |= mask; }
inline void     ImBitArraySetBitRange(ImU32* arr, int n, int n2) // Works on range [n..n2)
{
    n2--;
    while (n <= n2)
    {
        int a_mod = (n & 31);
        int b_mod = (n2 > (n | 31) ? 31 : (n2 & 31)) + 1;
        ImU32 mask = (ImU32)(((ImU64)1 << b_mod) - 1) & ~(ImU32)(((ImU64)1 << a_mod) - 1);
        arr[n >> 5] |= mask;
        n = (n + 32) & ~31;
    }
}

typedef ImU32* ImBitArrayPtr; // Name for use in structs

// Helper: ImBitArray class (wrapper over ImBitArray functions)
// Store 1-bit per value.
template<int BITCOUNT, int OFFSET = 0>
struct ImBitArray
{
    ImU32           Storage[(BITCOUNT + 31) >> 5];
    ImBitArray()                                { ClearAllBits(); }
    void            ClearAllBits()              { memset(Storage, 0, sizeof(Storage)); }
    void            SetAllBits()                { memset(Storage, 255, sizeof(Storage)); }
    bool            TestBit(int n) const        { n += OFFSET; IM_ASSERT(n >= 0 && n < BITCOUNT); return IM_BITARRAY_TESTBIT(Storage, n); }
    void            SetBit(int n)               { n += OFFSET; IM_ASSERT(n >= 0 && n < BITCOUNT); ImBitArraySetBit(Storage, n); }
    void            ClearBit(int n)             { n += OFFSET; IM_ASSERT(n >= 0 && n < BITCOUNT); ImBitArrayClearBit(Storage, n); }
    void            SetBitRange(int n, int n2)  { n += OFFSET; n2 += OFFSET; IM_ASSERT(n >= 0 && n < BITCOUNT && n2 > n && n2 <= BITCOUNT); ImBitArraySetBitRange(Storage, n, n2); } // Works on range [n..n2)
    bool            operator[](int n) const     { n += OFFSET; IM_ASSERT(n >= 0 && n < BITCOUNT); return IM_BITARRAY_TESTBIT(Storage, n); }
};

// Helper: ImBitVector
// Store 1-bit per value.
struct IMGUI_API ImBitVector
{
    ImVector<ImU32> Storage;
    void            Create(int sz)              { Storage.resize((sz + 31) >> 5); memset(Storage.Data, 0, (size_t)Storage.Size * sizeof(Storage.Data[0])); }
    void            Clear()                     { Storage.clear(); }
    bool            TestBit(int n) const        { IM_ASSERT(n < (Storage.Size << 5)); return IM_BITARRAY_TESTBIT(Storage.Data, n); }
    void            SetBit(int n)               { IM_ASSERT(n < (Storage.Size << 5)); ImBitArraySetBit(Storage.Data, n); }
    void            ClearBit(int n)             { IM_ASSERT(n < (Storage.Size << 5)); ImBitArrayClearBit(Storage.Data, n); }
};
IM_MSVC_RUNTIME_CHECKS_RESTORE

// Helper: ImSpan<>
// Pointing to a span of data we don't own.
template<typename T>
struct ImSpan
{
    T*                  Data;
    T*                  DataEnd;

    // Constructors, destructor
    inline ImSpan()                                 { Data = DataEnd = NULL; }
    inline ImSpan(T* data, int size)                { Data = data; DataEnd = data + size; }
    inline ImSpan(T* data, T* data_end)             { Data = data; DataEnd = data_end; }

    inline void         set(T* data, int size)      { Data = data; DataEnd = data + size; }
    inline void         set(T* data, T* data_end)   { Data = data; DataEnd = data_end; }
    inline int          size() const                { return (int)(ptrdiff_t)(DataEnd - Data); }
    inline int          size_in_bytes() const       { return (int)(ptrdiff_t)(DataEnd - Data) * (int)sizeof(T); }
    inline T&           operator[](int i)           { T* p = Data + i; IM_ASSERT(p >= Data && p < DataEnd); return *p; }
    inline const T&     operator[](int i) const     { const T* p = Data + i; IM_ASSERT(p >= Data && p < DataEnd); return *p; }

    inline T*           begin()                     { return Data; }
    inline const T*     begin() const               { return Data; }
    inline T*           end()                       { return DataEnd; }
    inline const T*     end() const                 { return DataEnd; }

    // Utilities
    inline int  index_from_ptr(const T* it) const   { IM_ASSERT(it >= Data && it < DataEnd); const ptrdiff_t off = it - Data; return (int)off; }
};

// Helper: ImSpanAllocator<>
// Facilitate storing multiple chunks into a single large block (the "arena")
// - Usage: call Reserve() N times, allocate GetArenaSizeInBytes() worth, pass it to SetArenaBasePtr(), call GetSpan() N times to retrieve the aligned ranges.
template<int CHUNKS>
struct ImSpanAllocator
{
    char*   BasePtr;
    int     CurrOff;
    int     CurrIdx;
    int     Offsets[CHUNKS];
    int     Sizes[CHUNKS];

    ImSpanAllocator()                               { memset(this, 0, sizeof(*this)); }
    inline void  Reserve(int n, size_t sz, int a=4) { IM_ASSERT(n == CurrIdx && n < CHUNKS); CurrOff = IM_MEMALIGN(CurrOff, a); Offsets[n] = CurrOff; Sizes[n] = (int)sz; CurrIdx++; CurrOff += (int)sz; }
    inline int   GetArenaSizeInBytes()              { return CurrOff; }
    inline void  SetArenaBasePtr(void* base_ptr)    { BasePtr = (char*)base_ptr; }
    inline void* GetSpanPtrBegin(int n)             { IM_ASSERT(n >= 0 && n < CHUNKS && CurrIdx == CHUNKS); return (void*)(BasePtr + Offsets[n]); }
    inline void* GetSpanPtrEnd(int n)               { IM_ASSERT(n >= 0 && n < CHUNKS && CurrIdx == CHUNKS); return (void*)(BasePtr + Offsets[n] + Sizes[n]); }
    template<typename T>
    inline void  GetSpan(int n, ImSpan<T>* span)    { span->set((T*)GetSpanPtrBegin(n), (T*)GetSpanPtrEnd(n)); }
};

// Helper: ImPool<>
// Basic keyed storage for contiguous instances, slow/amortized insertion, O(1) indexable, O(Log N) queries by ID over a dense/hot buffer,
// Honor constructor/destructor. Add/remove invalidate all pointers. Indexes have the same lifetime as the associated object.
typedef int ImPoolIdx;
template<typename T>
struct ImPool
{
    ImVector<T>     Buf;        // Contiguous data
    ImGuiStorage    Map;        // ID->Index
    ImPoolIdx       FreeIdx;    // Next free idx to use
    ImPoolIdx       AliveCount; // Number of active/alive items (for display purpose)

    ImPool()    { FreeIdx = AliveCount = 0; }
    ~ImPool()   { Clear(); }
    T*          GetByKey(ImGuiID key)               { int idx = Map.GetInt(key, -1); return (idx != -1) ? &Buf[idx] : NULL; }
    T*          GetByIndex(ImPoolIdx n)             { return &Buf[n]; }
    ImPoolIdx   GetIndex(const T* p) const          { IM_ASSERT(p >= Buf.Data && p < Buf.Data + Buf.Size); return (ImPoolIdx)(p - Buf.Data); }
    T*          GetOrAddByKey(ImGuiID key)          { int* p_idx = Map.GetIntRef(key, -1); if (*p_idx != -1) return &Buf[*p_idx]; *p_idx = FreeIdx; return Add(); }
    bool        Contains(const T* p) const          { return (p >= Buf.Data && p < Buf.Data + Buf.Size); }
    void        Clear()                             { for (int n = 0; n < Map.Data.Size; n++) { int idx = Map.Data[n].val_i; if (idx != -1) Buf[idx].~T(); } Map.Clear(); Buf.clear(); FreeIdx = AliveCount = 0; }
    T*          Add()                               { int idx = FreeIdx; if (idx == Buf.Size) { Buf.resize(Buf.Size + 1); FreeIdx++; } else { FreeIdx = *(int*)&Buf[idx]; } IM_PLACEMENT_NEW(&Buf[idx]) T(); AliveCount++; return &Buf[idx]; }
    void        Remove(ImGuiID key, const T* p)     { Remove(key, GetIndex(p)); }
    void        Remove(ImGuiID key, ImPoolIdx idx)  { Buf[idx].~T(); *(int*)&Buf[idx] = FreeIdx; FreeIdx = idx; Map.SetInt(key, -1); AliveCount--; }
    void        Reserve(int capacity)               { Buf.reserve(capacity); Map.Data.reserve(capacity); }

    // To iterate a ImPool: for (int n = 0; n < pool.GetMapSize(); n++) if (T* t = pool.TryGetMapData(n)) { ... }
    // Can be avoided if you know .Remove() has never been called on the pool, or AliveCount == GetMapSize()
    int         GetAliveCount() const               { return AliveCount; }      // Number of active/alive items in the pool (for display purpose)
    int         GetBufSize() const                  { return Buf.Size; }
    int         GetMapSize() const                  { return Map.Data.Size; }   // It is the map we need iterate to find valid items, since we don't have "alive" storage anywhere
    T*          TryGetMapData(ImPoolIdx n)          { int idx = Map.Data[n].val_i; if (idx == -1) return NULL; return GetByIndex(idx); }
};

// Helper: ImChunkStream<>
// Build and iterate a contiguous stream of variable-sized structures.
// This is used by Settings to store persistent data while reducing allocation count.
// We store the chunk size first, and align the final size on 4 bytes boundaries.
// The tedious/zealous amount of casting is to avoid -Wcast-align warnings.
template<typename T>
struct ImChunkStream
{
    ImVector<char>  Buf;

    void    clear()                     { Buf.clear(); }
    bool    empty() const               { return Buf.Size == 0; }
    int     size() const                { return Buf.Size; }
    T*      alloc_chunk(size_t sz)      { size_t HDR_SZ = 4; sz = IM_MEMALIGN(HDR_SZ + sz, 4u); int off = Buf.Size; Buf.resize(off + (int)sz); ((int*)(void*)(Buf.Data + off))[0] = (int)sz; return (T*)(void*)(Buf.Data + off + (int)HDR_SZ); }
    T*      begin()                     { size_t HDR_SZ = 4; if (!Buf.Data) return NULL; return (T*)(void*)(Buf.Data + HDR_SZ); }
    T*      next_chunk(T* p)            { size_t HDR_SZ = 4; IM_ASSERT(p >= begin() && p < end()); p = (T*)(void*)((char*)(void*)p + chunk_size(p)); if (p == (T*)(void*)((char*)end() + HDR_SZ)) return (T*)0; IM_ASSERT(p < end()); return p; }
    int     chunk_size(const T* p)      { return ((const int*)p)[-1]; }
    T*      end()                       { return (T*)(void*)(Buf.Data + Buf.Size); }
    int     offset_from_ptr(const T* p) { IM_ASSERT(p >= begin() && p < end()); const ptrdiff_t off = (const char*)p - Buf.Data; return (int)off; }
    T*      ptr_from_offset(int off)    { IM_ASSERT(off >= 4 && off < Buf.Size); return (T*)(void*)(Buf.Data + off); }
    void    swap(ImChunkStream<T>& rhs) { rhs.Buf.swap(Buf); }
};

// Helper: ImGuiTextIndex
// Maintain a line index for a text buffer. This is a strong candidate to be moved into the public API.
struct ImGuiTextIndex
{
    ImVector<int>   LineOffsets;
    int             EndOffset = 0;                          // Because we don't own text buffer we need to maintain EndOffset (may bake in LineOffsets?)

    void            clear()                                 { LineOffsets.clear(); EndOffset = 0; }
    int             size()                                  { return LineOffsets.Size; }
    const char*     get_line_begin(const char* base, int n) { return base + LineOffsets[n]; }
    const char*     get_line_end(const char* base, int n)   { return base + (n + 1 < LineOffsets.Size ? (LineOffsets[n + 1] - 1) : EndOffset); }
    void            append(const char* base, int old_size, int new_size);
};

// Helper: ImGuiStorage
IMGUI_API ImGuiStoragePair* ImLowerBound(ImGuiStoragePair* in_begin, ImGuiStoragePair* in_end, ImGuiID key);
//-----------------------------------------------------------------------------
// [SECTION] ImDrawList support
//-----------------------------------------------------------------------------

// ImDrawList: Helper function to calculate a circle's segment count given its radius and a "maximum error" value.
// Estimation of number of circle segment based on error is derived using method described in https://stackoverflow.com/a/2244088/15194693
// Number of segments (N) is calculated using equation:
//   N = ceil ( pi / acos(1 - error / r) )     where r > 0, error <= r
// Our equation is significantly simpler that one in the post thanks for choosing segment that is
// perpendicular to X axis. Follow steps in the article from this starting condition and you will
// will get this result.
//
// Rendering circles with an odd number of segments, while mathematically correct will produce
// asymmetrical results on the raster grid. Therefore we're rounding N to next even number (7->8, 8->8, 9->10 etc.)
#define IM_ROUNDUP_TO_EVEN(_V)                                  ((((_V) + 1) / 2) * 2)
#define IM_DRAWLIST_CIRCLE_AUTO_SEGMENT_MIN                     4
#define IM_DRAWLIST_CIRCLE_AUTO_SEGMENT_MAX                     512
#define IM_DRAWLIST_CIRCLE_AUTO_SEGMENT_CALC(_RAD,_MAXERROR)    ImClamp(IM_ROUNDUP_TO_EVEN((int)ImCeil(IM_PI / ImAcos(1 - ImMin((_MAXERROR), (_RAD)) / (_RAD)))), IM_DRAWLIST_CIRCLE_AUTO_SEGMENT_MIN, IM_DRAWLIST_CIRCLE_AUTO_SEGMENT_MAX)

// Raw equation from IM_DRAWLIST_CIRCLE_AUTO_SEGMENT_CALC rewritten for 'r' and 'error'.
#define IM_DRAWLIST_CIRCLE_AUTO_SEGMENT_CALC_R(_N,_MAXERROR)    ((_MAXERROR) / (1 - ImCos(IM_PI / ImMax((float)(_N), IM_PI))))
#define IM_DRAWLIST_CIRCLE_AUTO_SEGMENT_CALC_ERROR(_N,_RAD)     ((1 - ImCos(IM_PI / ImMax((float)(_N), IM_PI))) / (_RAD))

// ImDrawList: Lookup table size for adaptive arc drawing, cover full circle.
#ifndef IM_DRAWLIST_ARCFAST_TABLE_SIZE
#define IM_DRAWLIST_ARCFAST_TABLE_SIZE                          48 // Number of samples in lookup table.
#endif
#define IM_DRAWLIST_ARCFAST_SAMPLE_MAX                          IM_DRAWLIST_ARCFAST_TABLE_SIZE // Sample index _PathArcToFastEx() for 360 angle.

// Data shared between all ImDrawList instances
// You may want to create your own instance of this if you want to use ImDrawList completely without ImGui. In that case, watch out for future changes to this structure.
struct IMGUI_API ImDrawListSharedData
{
    ImVec2          TexUvWhitePixel;            // UV of white pixel in the atlas
    ImFont*         Font;                       // Current/default font (optional, for simplified AddText overload)
    float           FontSize;                   // Current/default font size (optional, for simplified AddText overload)
    float           FontScale;                  // Current/default font scale (== FontSize / Font->FontSize)
    float           CurveTessellationTol;       // Tessellation tolerance when using PathBezierCurveTo()
    float           CircleSegmentMaxError;      // Number of circle segments to use per pixel of radius for AddCircle() etc
    ImVec4          ClipRectFullscreen;         // Value for PushClipRectFullscreen()
    ImDrawListFlags InitialFlags;               // Initial flags at the beginning of the frame (it is possible to alter flags on a per-drawlist basis afterwards)

    // [Internal] Temp write buffer
    ImVector<ImVec2> TempBuffer;

    // [Internal] Lookup tables
    ImVec2          ArcFastVtx[IM_DRAWLIST_ARCFAST_TABLE_SIZE]; // Sample points on the quarter of the circle.
    float           ArcFastRadiusCutoff;                        // Cutoff radius after which arc drawing will fallback to slower PathArcTo()
    ImU8            CircleSegmentCounts[64];    // Precomputed segment count for given radius before we calculate it dynamically (to avoid calculation overhead)
    const ImVec4*   TexUvLines;                 // UV of anti-aliased lines in the atlas

    ImDrawListSharedData();
    void SetCircleTessellationMaxError(float max_error);
};

struct ImDrawDataBuilder
{
    ImVector<ImDrawList*>*  Layers[2];      // Pointers to global layers for: regular, tooltip. LayersP[0] is owned by DrawData.
    ImVector<ImDrawList*>   LayerData1;

    ImDrawDataBuilder()                     { memset(this, 0, sizeof(*this)); }
};

//-----------------------------------------------------------------------------
// [SECTION] Data types support
//-----------------------------------------------------------------------------

struct ImGuiDataVarInfo
{
    ImGuiDataType   Type;
    ImU32           Count;      // 1+
    ImU32           Offset;     // Offset in parent structure
    void* GetVarPtr(void* parent) const { return (void*)((unsigned char*)parent + Offset); }
};

struct ImGuiDataTypeStorage
{
    ImU8        Data[8];        // Opaque storage to fit any data up to ImGuiDataType_COUNT
};

// Type information associated to one ImGuiDataType. Retrieve with DataTypeGetInfo().
struct ImGuiDataTypeInfo
{
    size_t      Size;           // Size in bytes
    const char* Name;           // Short descriptive name for the type, for debugging
    const char* PrintFmt;       // Default printf format for the type
    const char* ScanFmt;        // Default scanf format for the type
};

// Extend ImGuiDataType_
enum ImGuiDataTypePrivate_
{
    ImGuiDataType_String = ImGuiDataType_COUNT + 1,
    ImGuiDataType_Pointer,
    ImGuiDataType_ID,
};

//-----------------------------------------------------------------------------
// [SECTION] Widgets support: flags, enums, data structures
//-----------------------------------------------------------------------------

// Extend ImGuiItemFlags
// - input: PushItemFlag() manipulates g.CurrentItemFlags, ItemAdd() calls may add extra flags.
// - output: stored in g.LastItemData.InFlags
enum ImGuiItemFlagsPrivate_
{
    // Controlled by user
    ImGuiItemFlags_Disabled                 = 1 << 10, // false     // Disable interactions (DOES NOT affect visuals. DO NOT mix direct use of this with BeginDisabled(). See BeginDisabled()/EndDisabled() for full disable feature, and github #211).
    ImGuiItemFlags_ReadOnly                 = 1 << 11, // false     // [ALPHA] Allow hovering interactions but underlying value is not changed.
    ImGuiItemFlags_MixedValue               = 1 << 12, // false     // [BETA] Represent a mixed/indeterminate value, generally multi-selection where values differ. Currently only supported by Checkbox() (later should support all sorts of widgets)
    ImGuiItemFlags_NoWindowHoverableCheck   = 1 << 13, // false     // Disable hoverable check in ItemHoverable()
    ImGuiItemFlags_AllowOverlap             = 1 << 14, // false     // Allow being overlapped by another widget. Not-hovered to Hovered transition deferred by a frame.

    // Controlled by widget code
    ImGuiItemFlags_Inputable                = 1 << 20, // false     // [WIP] Auto-activate input mode when tab focused. Currently only used and supported by a few items before it becomes a generic feature.
    ImGuiItemFlags_HasSelectionUserData     = 1 << 21, // false     // Set by SetNextItemSelectionUserData()
    ImGuiItemFlags_IsMultiSelect            = 1 << 22, // false     // Set by SetNextItemSelectionUserData()

    ImGuiItemFlags_Default_                 = ImGuiItemFlags_AutoClosePopups,    // Please don't change, use PushItemFlag() instead.

    // Obsolete
    //ImGuiItemFlags_SelectableDontClosePopup = !ImGuiItemFlags_AutoClosePopups, // Can't have a redirect as we inverted the behavior
};

// Status flags for an already submitted item
// - output: stored in g.LastItemData.StatusFlags
enum ImGuiItemStatusFlags_
{
    ImGuiItemStatusFlags_None               = 0,
    ImGuiItemStatusFlags_HoveredRect        = 1 << 0,   // Mouse position is within item rectangle (does NOT mean that the window is in correct z-order and can be hovered!, this is only one part of the most-common IsItemHovered test)
    ImGuiItemStatusFlags_HasDisplayRect     = 1 << 1,   // g.LastItemData.DisplayRect is valid
    ImGuiItemStatusFlags_Edited             = 1 << 2,   // Value exposed by item was edited in the current frame (should match the bool return value of most widgets)
    ImGuiItemStatusFlags_ToggledSelection   = 1 << 3,   // Set when Selectable(), TreeNode() reports toggling a selection. We can't report "Selected", only state changes, in order to easily handle clipping with less issues.
    ImGuiItemStatusFlags_ToggledOpen        = 1 << 4,   // Set when TreeNode() reports toggling their open state.
    ImGuiItemStatusFlags_HasDeactivated     = 1 << 5,   // Set if the widget/group is able to provide data for the ImGuiItemStatusFlags_Deactivated flag.
    ImGuiItemStatusFlags_Deactivated        = 1 << 6,   // Only valid if ImGuiItemStatusFlags_HasDeactivated is set.
    ImGuiItemStatusFlags_HoveredWindow      = 1 << 7,   // Override the HoveredWindow test to allow cross-window hover testing.
    ImGuiItemStatusFlags_Visible            = 1 << 8,   // [WIP] Set when item is overlapping the current clipping rectangle (Used internally. Please don't use yet: API/system will change as we refactor Itemadd()).
    ImGuiItemStatusFlags_HasClipRect        = 1 << 9,   // g.LastItemData.ClipRect is valid.
    ImGuiItemStatusFlags_HasShortcut        = 1 << 10,  // g.LastItemData.Shortcut valid. Set by SetNextItemShortcut() -> ItemAdd().

    // Additional status + semantic for ImGuiTestEngine
#ifdef IMGUI_ENABLE_TEST_ENGINE
    ImGuiItemStatusFlags_Openable           = 1 << 20,  // Item is an openable (e.g. TreeNode)
    ImGuiItemStatusFlags_Opened             = 1 << 21,  // Opened status
    ImGuiItemStatusFlags_Checkable          = 1 << 22,  // Item is a checkable (e.g. CheckBox, MenuItem)
    ImGuiItemStatusFlags_Checked            = 1 << 23,  // Checked status
    ImGuiItemStatusFlags_Inputable          = 1 << 24,  // Item is a text-inputable (e.g. InputText, SliderXXX, DragXXX)
#endif
};

// Extend ImGuiHoveredFlags_
enum ImGuiHoveredFlagsPrivate_
{
    ImGuiHoveredFlags_DelayMask_                    = ImGuiHoveredFlags_DelayNone | ImGuiHoveredFlags_DelayShort | ImGuiHoveredFlags_DelayNormal | ImGuiHoveredFlags_NoSharedDelay,
    ImGuiHoveredFlags_AllowedMaskForIsWindowHovered = ImGuiHoveredFlags_ChildWindows | ImGuiHoveredFlags_RootWindow | ImGuiHoveredFlags_AnyWindow | ImGuiHoveredFlags_NoPopupHierarchy | ImGuiHoveredFlags_DockHierarchy | ImGuiHoveredFlags_AllowWhenBlockedByPopup | ImGuiHoveredFlags_AllowWhenBlockedByActiveItem | ImGuiHoveredFlags_ForTooltip | ImGuiHoveredFlags_Stationary,
    ImGuiHoveredFlags_AllowedMaskForIsItemHovered   = ImGuiHoveredFlags_AllowWhenBlockedByPopup | ImGuiHoveredFlags_AllowWhenBlockedByActiveItem | ImGuiHoveredFlags_AllowWhenOverlapped | ImGuiHoveredFlags_AllowWhenDisabled | ImGuiHoveredFlags_NoNavOverride | ImGuiHoveredFlags_ForTooltip | ImGuiHoveredFlags_Stationary | ImGuiHoveredFlags_DelayMask_,
};

// Extend ImGuiInputTextFlags_
enum ImGuiInputTextFlagsPrivate_
{
    // [Internal]
    ImGuiInputTextFlags_Multiline           = 1 << 26,  // For internal use by InputTextMultiline()
    ImGuiInputTextFlags_NoMarkEdited        = 1 << 27,  // For internal use by functions using InputText() before reformatting data
    ImGuiInputTextFlags_MergedItem          = 1 << 28,  // For internal use by TempInputText(), will skip calling ItemAdd(). Require bounding-box to strictly match.
    ImGuiInputTextFlags_LocalizeDecimalPoint= 1 << 29,  // For internal use by InputScalar() and TempInputScalar()
};

// Extend ImGuiButtonFlags_
enum ImGuiButtonFlagsPrivate_
{
    ImGuiButtonFlags_PressedOnClick         = 1 << 4,   // return true on click (mouse down event)
    ImGuiButtonFlags_PressedOnClickRelease  = 1 << 5,   // [Default] return true on click + release on same item <-- this is what the majority of Button are using
    ImGuiButtonFlags_PressedOnClickReleaseAnywhere = 1 << 6, // return true on click + release even if the release event is not done while hovering the item
    ImGuiButtonFlags_PressedOnRelease       = 1 << 7,   // return true on release (default requires click+release)
    ImGuiButtonFlags_PressedOnDoubleClick   = 1 << 8,   // return true on double-click (default requires click+release)
    ImGuiButtonFlags_PressedOnDragDropHold  = 1 << 9,   // return true when held into while we are drag and dropping another item (used by e.g. tree nodes, collapsing headers)
    ImGuiButtonFlags_Repeat                 = 1 << 10,  // hold to repeat
    ImGuiButtonFlags_FlattenChildren        = 1 << 11,  // allow interactions even if a child window is overlapping
    ImGuiButtonFlags_AllowOverlap           = 1 << 12,  // require previous frame HoveredId to either match id or be null before being usable.
    ImGuiButtonFlags_DontClosePopups        = 1 << 13,  // disable automatically closing parent popup on press // [UNUSED]
    //ImGuiButtonFlags_Disabled             = 1 << 14,  // disable interactions -> use BeginDisabled() or ImGuiItemFlags_Disabled
    ImGuiButtonFlags_AlignTextBaseLine      = 1 << 15,  // vertically align button to match text baseline - ButtonEx() only // FIXME: Should be removed and handled by SmallButton(), not possible currently because of DC.CursorPosPrevLine
    ImGuiButtonFlags_NoKeyModifiers         = 1 << 16,  // disable mouse interaction if a key modifier is held
    ImGuiButtonFlags_NoHoldingActiveId      = 1 << 17,  // don't set ActiveId while holding the mouse (ImGuiButtonFlags_PressedOnClick only)
    ImGuiButtonFlags_NoNavFocus             = 1 << 18,  // don't override navigation focus when activated (FIXME: this is essentially used every time an item uses ImGuiItemFlags_NoNav, but because legacy specs don't requires LastItemData to be set ButtonBehavior(), we can't poll g.LastItemData.InFlags)
    ImGuiButtonFlags_NoHoveredOnFocus       = 1 << 19,  // don't report as hovered when nav focus is on this item
    ImGuiButtonFlags_NoSetKeyOwner          = 1 << 20,  // don't set key/input owner on the initial click (note: mouse buttons are keys! often, the key in question will be ImGuiKey_MouseLeft!)
    ImGuiButtonFlags_NoTestKeyOwner         = 1 << 21,  // don't test key/input owner when polling the key (note: mouse buttons are keys! often, the key in question will be ImGuiKey_MouseLeft!)
    ImGuiButtonFlags_PressedOnMask_         = ImGuiButtonFlags_PressedOnClick | ImGuiButtonFlags_PressedOnClickRelease | ImGuiButtonFlags_PressedOnClickReleaseAnywhere | ImGuiButtonFlags_PressedOnRelease | ImGuiButtonFlags_PressedOnDoubleClick | ImGuiButtonFlags_PressedOnDragDropHold,
    ImGuiButtonFlags_PressedOnDefault_      = ImGuiButtonFlags_PressedOnClickRelease,
};

// Extend ImGuiComboFlags_
enum ImGuiComboFlagsPrivate_
{
    ImGuiComboFlags_CustomPreview           = 1 << 20,  // enable BeginComboPreview()
};

// Extend ImGuiSliderFlags_
enum ImGuiSliderFlagsPrivate_
{
    ImGuiSliderFlags_Vertical               = 1 << 20,  // Should this slider be orientated vertically?
    ImGuiSliderFlags_ReadOnly               = 1 << 21,  // Consider using g.NextItemData.ItemFlags |= ImGuiItemFlags_ReadOnly instead.
};

// Extend ImGuiSelectableFlags_
enum ImGuiSelectableFlagsPrivate_
{
    // NB: need to be in sync with last value of ImGuiSelectableFlags_
    ImGuiSelectableFlags_NoHoldingActiveID      = 1 << 20,
    ImGuiSelectableFlags_SelectOnNav            = 1 << 21,  // (WIP) Auto-select when moved into. This is not exposed in public API as to handle multi-select and modifiers we will need user to explicitly control focus scope. May be replaced with a BeginSelection() API.
    ImGuiSelectableFlags_SelectOnClick          = 1 << 22,  // Override button behavior to react on Click (default is Click+Release)
    ImGuiSelectableFlags_SelectOnRelease        = 1 << 23,  // Override button behavior to react on Release (default is Click+Release)
    ImGuiSelectableFlags_SpanAvailWidth         = 1 << 24,  // Span all avail width even if we declared less for layout purpose. FIXME: We may be able to remove this (added in 6251d379, 2bcafc86 for menus)
    ImGuiSelectableFlags_SetNavIdOnHover        = 1 << 25,  // Set Nav/Focus ID on mouse hover (used by MenuItem)
    ImGuiSelectableFlags_NoPadWithHalfSpacing   = 1 << 26,  // Disable padding each side with ItemSpacing * 0.5f
    ImGuiSelectableFlags_NoSetKeyOwner          = 1 << 27,  // Don't set key/input owner on the initial click (note: mouse buttons are keys! often, the key in question will be ImGuiKey_MouseLeft!)
};

// Extend ImGuiTreeNodeFlags_
enum ImGuiTreeNodeFlagsPrivate_
{
    ImGuiTreeNodeFlags_ClipLabelForTrailingButton = 1 << 28,// FIXME-WIP: Hard-coded for CollapsingHeader()
    ImGuiTreeNodeFlags_UpsideDownArrow            = 1 << 29,// FIXME-WIP: Turn Down arrow into an Up arrow, but reversed trees (#6517)
    ImGuiTreeNodeFlags_OpenOnMask_                = ImGuiTreeNodeFlags_OpenOnDoubleClick | ImGuiTreeNodeFlags_OpenOnArrow,
};

enum ImGuiSeparatorFlags_
{
    ImGuiSeparatorFlags_None                    = 0,
    ImGuiSeparatorFlags_Horizontal              = 1 << 0,   // Axis default to current layout type, so generally Horizontal unless e.g. in a menu bar
    ImGuiSeparatorFlags_Vertical                = 1 << 1,
    ImGuiSeparatorFlags_SpanAllColumns          = 1 << 2,   // Make separator cover all columns of a legacy Columns() set.
};

// Flags for FocusWindow(). This is not called ImGuiFocusFlags to avoid confusion with public-facing ImGuiFocusedFlags.
// FIXME: Once we finishing replacing more uses of GetTopMostPopupModal()+IsWindowWithinBeginStackOf()
// and FindBlockingModal() with this, we may want to change the flag to be opt-out instead of opt-in.
enum ImGuiFocusRequestFlags_
{
    ImGuiFocusRequestFlags_None                 = 0,
    ImGuiFocusRequestFlags_RestoreFocusedChild  = 1 << 0,   // Find last focused child (if any) and focus it instead.
    ImGuiFocusRequestFlags_UnlessBelowModal     = 1 << 1,   // Do not set focus if the window is below a modal.
};

enum ImGuiTextFlags_
{
    ImGuiTextFlags_None                         = 0,
    ImGuiTextFlags_NoWidthForLargeClippedText   = 1 << 0,
};

enum ImGuiTooltipFlags_
{
    ImGuiTooltipFlags_None                      = 0,
    ImGuiTooltipFlags_OverridePrevious          = 1 << 1,   // Clear/ignore previously submitted tooltip (defaults to append)
};

// FIXME: this is in development, not exposed/functional as a generic feature yet.
// Horizontal/Vertical enums are fixed to 0/1 so they may be used to index ImVec2
enum ImGuiLayoutType_
{
    ImGuiLayoutType_Horizontal = 0,
    ImGuiLayoutType_Vertical = 1
};

enum ImGuiLogType
{
    ImGuiLogType_None = 0,
    ImGuiLogType_TTY,
    ImGuiLogType_File,
    ImGuiLogType_Buffer,
    ImGuiLogType_Clipboard,
};

// X/Y enums are fixed to 0/1 so they may be used to index ImVec2
enum ImGuiAxis
{
    ImGuiAxis_None = -1,
    ImGuiAxis_X = 0,
    ImGuiAxis_Y = 1
};

enum ImGuiPlotType
{
    ImGuiPlotType_Lines,
    ImGuiPlotType_Histogram,
};

// Stacked color modifier, backup of modified data so we can restore it
struct ImGuiColorMod
{
    ImGuiCol        Col;
    ImVec4          BackupValue;
};

// Stacked style modifier, backup of modified data so we can restore it. Data type inferred from the variable.
struct ImGuiStyleMod
{
    ImGuiStyleVar   VarIdx;
    union           { int BackupInt[2]; float BackupFloat[2]; };
    ImGuiStyleMod(ImGuiStyleVar idx, int v)     { VarIdx = idx; BackupInt[0] = v; }
    ImGuiStyleMod(ImGuiStyleVar idx, float v)   { VarIdx = idx; BackupFloat[0] = v; }
    ImGuiStyleMod(ImGuiStyleVar idx, ImVec2 v)  { VarIdx = idx; BackupFloat[0] = v.x; BackupFloat[1] = v.y; }
};

// Storage data for BeginComboPreview()/EndComboPreview()
struct IMGUI_API ImGuiComboPreviewData
{
    ImRect          PreviewRect;
    ImVec2          BackupCursorPos;
    ImVec2          BackupCursorMaxPos;
    ImVec2          BackupCursorPosPrevLine;
    float           BackupPrevLineTextBaseOffset;
    ImGuiLayoutType BackupLayout;

    ImGuiComboPreviewData() { memset(this, 0, sizeof(*this)); }
};

// Stacked storage data for BeginGroup()/EndGroup()
struct IMGUI_API ImGuiGroupData
{
    ImGuiID     WindowID;
    ImVec2      BackupCursorPos;
    ImVec2      BackupCursorMaxPos;
    ImVec2      BackupCursorPosPrevLine;
    ImVec1      BackupIndent;
    ImVec1      BackupGroupOffset;
    ImVec2      BackupCurrLineSize;
    float       BackupCurrLineTextBaseOffset;
    ImGuiID     BackupActiveIdIsAlive;
    bool        BackupActiveIdPreviousFrameIsAlive;
    bool        BackupHoveredIdIsAlive;
    bool        BackupIsSameLine;
    bool        EmitItem;
};

// Simple column measurement, currently used for MenuItem() only.. This is very short-sighted/throw-away code and NOT a generic helper.
struct IMGUI_API ImGuiMenuColumns
{
    ImU32       TotalWidth;
    ImU32       NextTotalWidth;
    ImU16       Spacing;
    ImU16       OffsetIcon;         // Always zero for now
    ImU16       OffsetLabel;        // Offsets are locked in Update()
    ImU16       OffsetShortcut;
    ImU16       OffsetMark;
    ImU16       Widths[4];          // Width of:   Icon, Label, Shortcut, Mark  (accumulators for current frame)

    ImGuiMenuColumns() { memset(this, 0, sizeof(*this)); }
    void        Update(float spacing, bool window_reappearing);
    float       DeclColumns(float w_icon, float w_label, float w_shortcut, float w_mark);
    void        CalcNextTotalWidth(bool update_offsets);
};

// Internal temporary state for deactivating InputText() instances.
struct IMGUI_API ImGuiInputTextDeactivatedState
{
    ImGuiID            ID;              // widget id owning the text state (which just got deactivated)
    ImVector<char>     TextA;           // text buffer

    ImGuiInputTextDeactivatedState()    { memset(this, 0, sizeof(*this)); }
    void    ClearFreeMemory()           { ID = 0; TextA.clear(); }
};

// Forward declare imstb_textedit.h structure + make its main configuration define accessible
#undef IMSTB_TEXTEDIT_STRING
#undef IMSTB_TEXTEDIT_CHARTYPE
#define IMSTB_TEXTEDIT_STRING             ImGuiInputTextState
#define IMSTB_TEXTEDIT_CHARTYPE           char
#define IMSTB_TEXTEDIT_GETWIDTH_NEWLINE   (-1.0f)
#define IMSTB_TEXTEDIT_UNDOSTATECOUNT     99
#define IMSTB_TEXTEDIT_UNDOCHARCOUNT      999
namespace ImStb { struct STB_TexteditState; }
typedef ImStb::STB_TexteditState ImStbTexteditState;

// Internal state of the currently focused/edited text input box
// For a given item ID, access with ImGui::GetInputTextState()
struct IMGUI_API ImGuiInputTextState
{
    ImGuiContext*           Ctx;                    // parent UI context (needs to be set explicitly by parent).
    ImStbTexteditState*     Stb;                    // State for stb_textedit.h
    ImGuiID                 ID;                     // widget id owning the text state
    int                     CurLenA;                // UTF-8 length of the string in TextA (in bytes)
    ImVector<char>          TextA;                  // main UTF8 buffer.
    ImVector<char>          InitialTextA;           // value to revert to when pressing Escape = backup of end-user buffer at the time of focus (in UTF-8, unaltered)
    ImVector<char>          CallbackTextBackup;     // temporary storage for callback to support automatic reconcile of undo-stack
    int                     BufCapacityA;           // end-user buffer capacity
    ImVec2                  Scroll;                 // horizontal offset (managed manually) + vertical scrolling (pulled from child window's own Scroll.y)
    float                   CursorAnim;             // timer for cursor blink, reset on every user action so the cursor reappears immediately
    bool                    CursorFollow;           // set when we want scrolling to follow the current cursor position (not always!)
    bool                    SelectedAllMouseLock;   // after a double-click to select all, we ignore further mouse drags to update selection
    bool                    Edited;                 // edited this frame
    ImGuiInputTextFlags     Flags;                  // copy of InputText() flags. may be used to check if e.g. ImGuiInputTextFlags_Password is set.
    bool                    ReloadUserBuf;          // force a reload of user buf so it may be modified externally. may be automatic in future version.
    int                     ReloadSelectionStart;   // POSITIONS ARE IN IMWCHAR units *NOT* UTF-8 this is why this is not exposed yet.
    int                     ReloadSelectionEnd;

    ImGuiInputTextState();
    ~ImGuiInputTextState();
    void        ClearText()                 { CurLenA = 0; TextA[0] = 0; CursorClamp(); }
    void        ClearFreeMemory()           { TextA.clear(); InitialTextA.clear(); }
    void        OnKeyPressed(int key);      // Cannot be inline because we call in code in stb_textedit.h implementation
    void        OnCharPressed(unsigned int c);

    // Cursor & Selection
    void        CursorAnimReset();
    void        CursorClamp();
    bool        HasSelection() const;
    void        ClearSelection();
    int         GetCursorPos() const;
    int         GetSelectionStart() const;
    int         GetSelectionEnd() const;
    void        SelectAll();

    // Reload user buf (WIP #2890)
    // If you modify underlying user-passed const char* while active you need to call this (InputText V2 may lift this)
    //   strcpy(my_buf, "hello");
    //   if (ImGuiInputTextState* state = ImGui::GetInputTextState(id)) // id may be ImGui::GetItemID() is last item
    //       state->ReloadUserBufAndSelectAll();
    void        ReloadUserBufAndSelectAll();
    void        ReloadUserBufAndKeepSelection();
    void        ReloadUserBufAndMoveToEnd();
};

enum ImGuiWindowRefreshFlags_
{
    ImGuiWindowRefreshFlags_None                = 0,
    ImGuiWindowRefreshFlags_TryToAvoidRefresh   = 1 << 0,   // [EXPERIMENTAL] Try to keep existing contents, USER MUST NOT HONOR BEGIN() RETURNING FALSE AND NOT APPEND.
    ImGuiWindowRefreshFlags_RefreshOnHover      = 1 << 1,   // [EXPERIMENTAL] Always refresh on hover
    ImGuiWindowRefreshFlags_RefreshOnFocus      = 1 << 2,   // [EXPERIMENTAL] Always refresh on focus
    // Refresh policy/frequency, Load Balancing etc.
};

enum ImGuiNextWindowDataFlags_
{
    ImGuiNextWindowDataFlags_None               = 0,
    ImGuiNextWindowDataFlags_HasPos             = 1 << 0,
    ImGuiNextWindowDataFlags_HasSize            = 1 << 1,
    ImGuiNextWindowDataFlags_HasContentSize     = 1 << 2,
    ImGuiNextWindowDataFlags_HasCollapsed       = 1 << 3,
    ImGuiNextWindowDataFlags_HasSizeConstraint  = 1 << 4,
    ImGuiNextWindowDataFlags_HasFocus           = 1 << 5,
    ImGuiNextWindowDataFlags_HasBgAlpha         = 1 << 6,
    ImGuiNextWindowDataFlags_HasScroll          = 1 << 7,
    ImGuiNextWindowDataFlags_HasChildFlags      = 1 << 8,
    ImGuiNextWindowDataFlags_HasRefreshPolicy   = 1 << 9,
    ImGuiNextWindowDataFlags_HasViewport        = 1 << 10,
    ImGuiNextWindowDataFlags_HasDock            = 1 << 11,
    ImGuiNextWindowDataFlags_HasWindowClass     = 1 << 12,
};

// Storage for SetNexWindow** functions
struct ImGuiNextWindowData
{
    ImGuiNextWindowDataFlags    Flags;
    ImGuiCond                   PosCond;
    ImGuiCond                   SizeCond;
    ImGuiCond                   CollapsedCond;
    ImGuiCond                   DockCond;
    ImVec2                      PosVal;
    ImVec2                      PosPivotVal;
    ImVec2                      SizeVal;
    ImVec2                      ContentSizeVal;
    ImVec2                      ScrollVal;
    ImGuiChildFlags             ChildFlags;
    bool                        PosUndock;
    bool                        CollapsedVal;
    ImRect                      SizeConstraintRect;
    ImGuiSizeCallback           SizeCallback;
    void*                       SizeCallbackUserData;
    float                       BgAlphaVal;             // Override background alpha
    ImGuiID                     ViewportId;
    ImGuiID                     DockId;
    ImGuiWindowClass            WindowClass;
    ImVec2                      MenuBarOffsetMinVal;    // (Always on) This is not exposed publicly, so we don't clear it and it doesn't have a corresponding flag (could we? for consistency?)
    ImGuiWindowRefreshFlags     RefreshFlagsVal;

    ImGuiNextWindowData()       { memset(this, 0, sizeof(*this)); }
    inline void ClearFlags()    { Flags = ImGuiNextWindowDataFlags_None; }
};

enum ImGuiNextItemDataFlags_
{
    ImGuiNextItemDataFlags_None         = 0,
    ImGuiNextItemDataFlags_HasWidth     = 1 << 0,
    ImGuiNextItemDataFlags_HasOpen      = 1 << 1,
    ImGuiNextItemDataFlags_HasShortcut  = 1 << 2,
    ImGuiNextItemDataFlags_HasRefVal    = 1 << 3,
    ImGuiNextItemDataFlags_HasStorageID = 1 << 4,
};

struct ImGuiNextItemData
{
    ImGuiNextItemDataFlags      Flags;
    ImGuiItemFlags              ItemFlags;          // Currently only tested/used for ImGuiItemFlags_AllowOverlap and ImGuiItemFlags_HasSelectionUserData.
    // Non-flags members are NOT cleared by ItemAdd() meaning they are still valid during NavProcessItem()
    ImGuiID                     FocusScopeId;       // Set by SetNextItemSelectionUserData()
    ImGuiSelectionUserData      SelectionUserData;  // Set by SetNextItemSelectionUserData() (note that NULL/0 is a valid value, we use -1 == ImGuiSelectionUserData_Invalid to mark invalid values)
    float                       Width;              // Set by SetNextItemWidth()
    ImGuiKeyChord               Shortcut;           // Set by SetNextItemShortcut()
    ImGuiInputFlags             ShortcutFlags;      // Set by SetNextItemShortcut()
    bool                        OpenVal;            // Set by SetNextItemOpen()
    ImU8                        OpenCond;           // Set by SetNextItemOpen()
    ImGuiDataTypeStorage        RefVal;             // Not exposed yet, for ImGuiInputTextFlags_ParseEmptyAsRefVal
    ImGuiID                     StorageId;          // Set by SetNextItemStorageID()

    ImGuiNextItemData()         { memset(this, 0, sizeof(*this)); SelectionUserData = -1; }
    inline void ClearFlags()    { Flags = ImGuiNextItemDataFlags_None; ItemFlags = ImGuiItemFlags_None; } // Also cleared manually by ItemAdd()!
};

// Status storage for the last submitted item
struct ImGuiLastItemData
{
    ImGuiID                 ID;
    ImGuiItemFlags          InFlags;            // See ImGuiItemFlags_
    ImGuiItemStatusFlags    StatusFlags;        // See ImGuiItemStatusFlags_
    ImRect                  Rect;               // Full rectangle
    ImRect                  NavRect;            // Navigation scoring rectangle (not displayed)
    // Rarely used fields are not explicitly cleared, only valid when the corresponding ImGuiItemStatusFlags ar set.
    ImRect                  DisplayRect;        // Display rectangle. ONLY VALID IF (StatusFlags & ImGuiItemStatusFlags_HasDisplayRect) is set.
    ImRect                  ClipRect;           // Clip rectangle at the time of submitting item. ONLY VALID IF (StatusFlags & ImGuiItemStatusFlags_HasClipRect) is set..
    ImGuiKeyChord           Shortcut;           // Shortcut at the time of submitting item. ONLY VALID IF (StatusFlags & ImGuiItemStatusFlags_HasShortcut) is set..

    ImGuiLastItemData()     { memset(this, 0, sizeof(*this)); }
};

// Store data emitted by TreeNode() for usage by TreePop()
// - To implement ImGuiTreeNodeFlags_NavLeftJumpsBackHere: store the minimum amount of data
//   which we can't infer in TreePop(), to perform the equivalent of NavApplyItemToResult().
//   Only stored when the node is a potential candidate for landing on a Left arrow jump.
struct ImGuiTreeNodeStackData
{
    ImGuiID                 ID;
    ImGuiTreeNodeFlags      TreeFlags;
    ImGuiItemFlags          InFlags;    // Used for nav landing
    ImRect                  NavRect;    // Used for nav landing
};

// sizeof() = 20
struct IMGUI_API ImGuiErrorRecoveryState
{
    short   SizeOfWindowStack;
    short   SizeOfIDStack;
    short   SizeOfTreeStack;
    short   SizeOfColorStack;
    short   SizeOfStyleVarStack;
    short   SizeOfFontStack;
    short   SizeOfFocusScopeStack;
    short   SizeOfGroupStack;
    short   SizeOfItemFlagsStack;
    short   SizeOfBeginPopupStack;
    short   SizeOfDisabledStack;

    ImGuiErrorRecoveryState() { memset(this, 0, sizeof(*this)); }
};

// Data saved for each window pushed into the stack
struct ImGuiWindowStackData
{
    ImGuiWindow*            Window;
    ImGuiLastItemData       ParentLastItemDataBackup;
    ImGuiErrorRecoveryState StackSizesInBegin;          // Store size of various stacks for asserting
    bool                    DisabledOverrideReenable;   // Non-child window override disabled flag
};

struct ImGuiShrinkWidthItem
{
    int         Index;
    float       Width;
    float       InitialWidth;
};

struct ImGuiPtrOrIndex
{
    void*       Ptr;            // Either field can be set, not both. e.g. Dock node tab bars are loose while BeginTabBar() ones are in a pool.
    int         Index;          // Usually index in a main pool.

    ImGuiPtrOrIndex(void* ptr)  { Ptr = ptr; Index = -1; }
    ImGuiPtrOrIndex(int index)  { Ptr = NULL; Index = index; }
};

//-----------------------------------------------------------------------------
// [SECTION] Popup support
//-----------------------------------------------------------------------------

enum ImGuiPopupPositionPolicy
{
    ImGuiPopupPositionPolicy_Default,
    ImGuiPopupPositionPolicy_ComboBox,
    ImGuiPopupPositionPolicy_Tooltip,
};

// Storage for popup stacks (g.OpenPopupStack and g.BeginPopupStack)
struct ImGuiPopupData
{
    ImGuiID             PopupId;        // Set on OpenPopup()
    ImGuiWindow*        Window;         // Resolved on BeginPopup() - may stay unresolved if user never calls OpenPopup()
    ImGuiWindow*        RestoreNavWindow;// Set on OpenPopup(), a NavWindow that will be restored on popup close
    int                 ParentNavLayer; // Resolved on BeginPopup(). Actually a ImGuiNavLayer type (declared down below), initialized to -1 which is not part of an enum, but serves well-enough as "not any of layers" value
    int                 OpenFrameCount; // Set on OpenPopup()
    ImGuiID             OpenParentId;   // Set on OpenPopup(), we need this to differentiate multiple menu sets from each others (e.g. inside menu bar vs loose menu items)
    ImVec2              OpenPopupPos;   // Set on OpenPopup(), preferred popup position (typically == OpenMousePos when using mouse)
    ImVec2              OpenMousePos;   // Set on OpenPopup(), copy of mouse position at the time of opening popup

    ImGuiPopupData()    { memset(this, 0, sizeof(*this)); ParentNavLayer = OpenFrameCount = -1; }
};

//-----------------------------------------------------------------------------
// [SECTION] Inputs support
//-----------------------------------------------------------------------------

// Bit array for named keys
typedef ImBitArray<ImGuiKey_NamedKey_COUNT, -ImGuiKey_NamedKey_BEGIN>    ImBitArrayForNamedKeys;

// [Internal] Key ranges
#define ImGuiKey_LegacyNativeKey_BEGIN  0
#define ImGuiKey_LegacyNativeKey_END    512
#define ImGuiKey_Keyboard_BEGIN         (ImGuiKey_NamedKey_BEGIN)
#define ImGuiKey_Keyboard_END           (ImGuiKey_GamepadStart)
#define ImGuiKey_Gamepad_BEGIN          (ImGuiKey_GamepadStart)
#define ImGuiKey_Gamepad_END            (ImGuiKey_GamepadRStickDown + 1)
#define ImGuiKey_Mouse_BEGIN            (ImGuiKey_MouseLeft)
#define ImGuiKey_Mouse_END              (ImGuiKey_MouseWheelY + 1)
#define ImGuiKey_Aliases_BEGIN          (ImGuiKey_Mouse_BEGIN)
#define ImGuiKey_Aliases_END            (ImGuiKey_Mouse_END)

// [Internal] Named shortcuts for Navigation
#define ImGuiKey_NavKeyboardTweakSlow   ImGuiMod_Ctrl
#define ImGuiKey_NavKeyboardTweakFast   ImGuiMod_Shift
#define ImGuiKey_NavGamepadTweakSlow    ImGuiKey_GamepadL1
#define ImGuiKey_NavGamepadTweakFast    ImGuiKey_GamepadR1
#define ImGuiKey_NavGamepadActivate     (g.IO.ConfigNavSwapGamepadButtons ? ImGuiKey_GamepadFaceRight : ImGuiKey_GamepadFaceDown)
#define ImGuiKey_NavGamepadCancel       (g.IO.ConfigNavSwapGamepadButtons ? ImGuiKey_GamepadFaceDown : ImGuiKey_GamepadFaceRight)
#define ImGuiKey_NavGamepadMenu         ImGuiKey_GamepadFaceLeft
#define ImGuiKey_NavGamepadInput        ImGuiKey_GamepadFaceUp

enum ImGuiInputEventType
{
    ImGuiInputEventType_None = 0,
    ImGuiInputEventType_MousePos,
    ImGuiInputEventType_MouseWheel,
    ImGuiInputEventType_MouseButton,
    ImGuiInputEventType_MouseViewport,
    ImGuiInputEventType_Key,
    ImGuiInputEventType_Text,
    ImGuiInputEventType_Focus,
    ImGuiInputEventType_COUNT
};

enum ImGuiInputSource
{
    ImGuiInputSource_None = 0,
    ImGuiInputSource_Mouse,         // Note: may be Mouse or TouchScreen or Pen. See io.MouseSource to distinguish them.
    ImGuiInputSource_Keyboard,
    ImGuiInputSource_Gamepad,
    ImGuiInputSource_COUNT
};

// FIXME: Structures in the union below need to be declared as anonymous unions appears to be an extension?
// Using ImVec2() would fail on Clang 'union member 'MousePos' has a non-trivial default constructor'
struct ImGuiInputEventMousePos      { float PosX, PosY; ImGuiMouseSource MouseSource; };
struct ImGuiInputEventMouseWheel    { float WheelX, WheelY; ImGuiMouseSource MouseSource; };
struct ImGuiInputEventMouseButton   { int Button; bool Down; ImGuiMouseSource MouseSource; };
struct ImGuiInputEventMouseViewport { ImGuiID HoveredViewportID; };
struct ImGuiInputEventKey           { ImGuiKey Key; bool Down; float AnalogValue; };
struct ImGuiInputEventText          { unsigned int Char; };
struct ImGuiInputEventAppFocused    { bool Focused; };

struct ImGuiInputEvent
{
    ImGuiInputEventType             Type;
    ImGuiInputSource                Source;
    ImU32                           EventId;        // Unique, sequential increasing integer to identify an event (if you need to correlate them to other data).
    union
    {
        ImGuiInputEventMousePos     MousePos;       // if Type == ImGuiInputEventType_MousePos
        ImGuiInputEventMouseWheel   MouseWheel;     // if Type == ImGuiInputEventType_MouseWheel
        ImGuiInputEventMouseButton  MouseButton;    // if Type == ImGuiInputEventType_MouseButton
        ImGuiInputEventMouseViewport MouseViewport; // if Type == ImGuiInputEventType_MouseViewport
        ImGuiInputEventKey          Key;            // if Type == ImGuiInputEventType_Key
        ImGuiInputEventText         Text;           // if Type == ImGuiInputEventType_Text
        ImGuiInputEventAppFocused   AppFocused;     // if Type == ImGuiInputEventType_Focus
    };
    bool                            AddedByTestEngine;

    ImGuiInputEvent() { memset(this, 0, sizeof(*this)); }
};

// Input function taking an 'ImGuiID owner_id' argument defaults to (ImGuiKeyOwner_Any == 0) aka don't test ownership, which matches legacy behavior.
#define ImGuiKeyOwner_Any           ((ImGuiID)0)    // Accept key that have an owner, UNLESS a call to SetKeyOwner() explicitly used ImGuiInputFlags_LockThisFrame or ImGuiInputFlags_LockUntilRelease.
#define ImGuiKeyOwner_NoOwner       ((ImGuiID)-1)   // Require key to have no owner.
//#define ImGuiKeyOwner_None ImGuiKeyOwner_NoOwner  // We previously called this 'ImGuiKeyOwner_None' but it was inconsistent with our pattern that _None values == 0 and quite dangerous. Also using _NoOwner makes the IsKeyPressed() calls more explicit.

typedef ImS16 ImGuiKeyRoutingIndex;

// Routing table entry (sizeof() == 16 bytes)
struct ImGuiKeyRoutingData
{
    ImGuiKeyRoutingIndex            NextEntryIndex;
    ImU16                           Mods;               // Technically we'd only need 4-bits but for simplify we store ImGuiMod_ values which need 16-bits.
    ImU8                            RoutingCurrScore;   // [DEBUG] For debug display
    ImU8                            RoutingNextScore;   // Lower is better (0: perfect score)
    ImGuiID                         RoutingCurr;
    ImGuiID                         RoutingNext;

    ImGuiKeyRoutingData()           { NextEntryIndex = -1; Mods = 0; RoutingCurrScore = RoutingNextScore = 255; RoutingCurr = RoutingNext = ImGuiKeyOwner_NoOwner; }
};

// Routing table: maintain a desired owner for each possible key-chord (key + mods), and setup owner in NewFrame() when mods are matching.
// Stored in main context (1 instance)
struct ImGuiKeyRoutingTable
{
    ImGuiKeyRoutingIndex            Index[ImGuiKey_NamedKey_COUNT]; // Index of first entry in Entries[]
    ImVector<ImGuiKeyRoutingData>   Entries;
    ImVector<ImGuiKeyRoutingData>   EntriesNext;                    // Double-buffer to avoid reallocation (could use a shared buffer)

    ImGuiKeyRoutingTable()          { Clear(); }
    void Clear()                    { for (int n = 0; n < IM_ARRAYSIZE(Index); n++) Index[n] = -1; Entries.clear(); EntriesNext.clear(); }
};

// This extends ImGuiKeyData but only for named keys (legacy keys don't support the new features)
// Stored in main context (1 per named key). In the future it might be merged into ImGuiKeyData.
struct ImGuiKeyOwnerData
{
    ImGuiID     OwnerCurr;
    ImGuiID     OwnerNext;
    bool        LockThisFrame;      // Reading this key requires explicit owner id (until end of frame). Set by ImGuiInputFlags_LockThisFrame.
    bool        LockUntilRelease;   // Reading this key requires explicit owner id (until key is released). Set by ImGuiInputFlags_LockUntilRelease. When this is true LockThisFrame is always true as well.

    ImGuiKeyOwnerData()             { OwnerCurr = OwnerNext = ImGuiKeyOwner_NoOwner; LockThisFrame = LockUntilRelease = false; }
};

// Extend ImGuiInputFlags_
// Flags for extended versions of IsKeyPressed(), IsMouseClicked(), Shortcut(), SetKeyOwner(), SetItemKeyOwner()
// Don't mistake with ImGuiInputTextFlags! (which is for ImGui::InputText() function)
enum ImGuiInputFlagsPrivate_
{
    // Flags for IsKeyPressed(), IsKeyChordPressed(), IsMouseClicked(), Shortcut()
    // - Repeat mode: Repeat rate selection
    ImGuiInputFlags_RepeatRateDefault           = 1 << 1,   // Repeat rate: Regular (default)
    ImGuiInputFlags_RepeatRateNavMove           = 1 << 2,   // Repeat rate: Fast
    ImGuiInputFlags_RepeatRateNavTweak          = 1 << 3,   // Repeat rate: Faster
    // - Repeat mode: Specify when repeating key pressed can be interrupted.
    // - In theory ImGuiInputFlags_RepeatUntilOtherKeyPress may be a desirable default, but it would break too many behavior so everything is opt-in.
    ImGuiInputFlags_RepeatUntilRelease          = 1 << 4,   // Stop repeating when released (default for all functions except Shortcut). This only exists to allow overriding Shortcut() default behavior.
    ImGuiInputFlags_RepeatUntilKeyModsChange    = 1 << 5,   // Stop repeating when released OR if keyboard mods are changed (default for Shortcut)
    ImGuiInputFlags_RepeatUntilKeyModsChangeFromNone = 1 << 6,  // Stop repeating when released OR if keyboard mods are leaving the None state. Allows going from Mod+Key to Key by releasing Mod.
    ImGuiInputFlags_RepeatUntilOtherKeyPress    = 1 << 7,   // Stop repeating when released OR if any other keyboard key is pressed during the repeat

    // Flags for SetKeyOwner(), SetItemKeyOwner()
    // - Locking key away from non-input aware code. Locking is useful to make input-owner-aware code steal keys from non-input-owner-aware code. If all code is input-owner-aware locking would never be necessary.
    ImGuiInputFlags_LockThisFrame               = 1 << 20,  // Further accesses to key data will require EXPLICIT owner ID (ImGuiKeyOwner_Any/0 will NOT accepted for polling). Cleared at end of frame.
    ImGuiInputFlags_LockUntilRelease            = 1 << 21,  // Further accesses to key data will require EXPLICIT owner ID (ImGuiKeyOwner_Any/0 will NOT accepted for polling). Cleared when the key is released or at end of each frame if key is released.

    // - Condition for SetItemKeyOwner()
    ImGuiInputFlags_CondHovered                 = 1 << 22,  // Only set if item is hovered (default to both)
    ImGuiInputFlags_CondActive                  = 1 << 23,  // Only set if item is active (default to both)
    ImGuiInputFlags_CondDefault_                = ImGuiInputFlags_CondHovered | ImGuiInputFlags_CondActive,

    // [Internal] Mask of which function support which flags
    ImGuiInputFlags_RepeatRateMask_             = ImGuiInputFlags_RepeatRateDefault | ImGuiInputFlags_RepeatRateNavMove | ImGuiInputFlags_RepeatRateNavTweak,
    ImGuiInputFlags_RepeatUntilMask_            = ImGuiInputFlags_RepeatUntilRelease | ImGuiInputFlags_RepeatUntilKeyModsChange | ImGuiInputFlags_RepeatUntilKeyModsChangeFromNone | ImGuiInputFlags_RepeatUntilOtherKeyPress,
    ImGuiInputFlags_RepeatMask_                 = ImGuiInputFlags_Repeat | ImGuiInputFlags_RepeatRateMask_ | ImGuiInputFlags_RepeatUntilMask_,
    ImGuiInputFlags_CondMask_                   = ImGuiInputFlags_CondHovered | ImGuiInputFlags_CondActive,
    ImGuiInputFlags_RouteTypeMask_              = ImGuiInputFlags_RouteActive | ImGuiInputFlags_RouteFocused | ImGuiInputFlags_RouteGlobal | ImGuiInputFlags_RouteAlways,
    ImGuiInputFlags_RouteOptionsMask_           = ImGuiInputFlags_RouteOverFocused | ImGuiInputFlags_RouteOverActive | ImGuiInputFlags_RouteUnlessBgFocused | ImGuiInputFlags_RouteFromRootWindow,
    ImGuiInputFlags_SupportedByIsKeyPressed     = ImGuiInputFlags_RepeatMask_,
    ImGuiInputFlags_SupportedByIsMouseClicked   = ImGuiInputFlags_Repeat,
    ImGuiInputFlags_SupportedByShortcut         = ImGuiInputFlags_RepeatMask_ | ImGuiInputFlags_RouteTypeMask_ | ImGuiInputFlags_RouteOptionsMask_,
    ImGuiInputFlags_SupportedBySetNextItemShortcut = ImGuiInputFlags_RepeatMask_ | ImGuiInputFlags_RouteTypeMask_ | ImGuiInputFlags_RouteOptionsMask_ | ImGuiInputFlags_Tooltip,
    ImGuiInputFlags_SupportedBySetKeyOwner      = ImGuiInputFlags_LockThisFrame | ImGuiInputFlags_LockUntilRelease,
    ImGuiInputFlags_SupportedBySetItemKeyOwner  = ImGuiInputFlags_SupportedBySetKeyOwner | ImGuiInputFlags_CondMask_,
};

//-----------------------------------------------------------------------------
// [SECTION] Clipper support
//-----------------------------------------------------------------------------

// Note that Max is exclusive, so perhaps should be using a Begin/End convention.
struct ImGuiListClipperRange
{
    int     Min;
    int     Max;
    bool    PosToIndexConvert;      // Begin/End are absolute position (will be converted to indices later)
    ImS8    PosToIndexOffsetMin;    // Add to Min after converting to indices
    ImS8    PosToIndexOffsetMax;    // Add to Min after converting to indices

    static ImGuiListClipperRange    FromIndices(int min, int max)                               { ImGuiListClipperRange r = { min, max, false, 0, 0 }; return r; }
    static ImGuiListClipperRange    FromPositions(float y1, float y2, int off_min, int off_max) { ImGuiListClipperRange r = { (int)y1, (int)y2, true, (ImS8)off_min, (ImS8)off_max }; return r; }
};

// Temporary clipper data, buffers shared/reused between instances
struct ImGuiListClipperData
{
    ImGuiListClipper*               ListClipper;
    float                           LossynessOffset;
    int                             StepNo;
    int                             ItemsFrozen;
    ImVector<ImGuiListClipperRange> Ranges;

    ImGuiListClipperData()          { memset(this, 0, sizeof(*this)); }
    void                            Reset(ImGuiListClipper* clipper) { ListClipper = clipper; StepNo = ItemsFrozen = 0; Ranges.resize(0); }
};

//-----------------------------------------------------------------------------
// [SECTION] Navigation support
//-----------------------------------------------------------------------------

enum ImGuiActivateFlags_
{
    ImGuiActivateFlags_None                 = 0,
    ImGuiActivateFlags_PreferInput          = 1 << 0,       // Favor activation that requires keyboard text input (e.g. for Slider/Drag). Default for Enter key.
    ImGuiActivateFlags_PreferTweak          = 1 << 1,       // Favor activation for tweaking with arrows or gamepad (e.g. for Slider/Drag). Default for Space key and if keyboard is not used.
    ImGuiActivateFlags_TryToPreserveState   = 1 << 2,       // Request widget to preserve state if it can (e.g. InputText will try to preserve cursor/selection)
    ImGuiActivateFlags_FromTabbing          = 1 << 3,       // Activation requested by a tabbing request
    ImGuiActivateFlags_FromShortcut         = 1 << 4,       // Activation requested by an item shortcut via SetNextItemShortcut() function.
};

// Early work-in-progress API for ScrollToItem()
enum ImGuiScrollFlags_
{
    ImGuiScrollFlags_None                   = 0,
    ImGuiScrollFlags_KeepVisibleEdgeX       = 1 << 0,       // If item is not visible: scroll as little as possible on X axis to bring item back into view [default for X axis]
    ImGuiScrollFlags_KeepVisibleEdgeY       = 1 << 1,       // If item is not visible: scroll as little as possible on Y axis to bring item back into view [default for Y axis for windows that are already visible]
    ImGuiScrollFlags_KeepVisibleCenterX     = 1 << 2,       // If item is not visible: scroll to make the item centered on X axis [rarely used]
    ImGuiScrollFlags_KeepVisibleCenterY     = 1 << 3,       // If item is not visible: scroll to make the item centered on Y axis
    ImGuiScrollFlags_AlwaysCenterX          = 1 << 4,       // Always center the result item on X axis [rarely used]
    ImGuiScrollFlags_AlwaysCenterY          = 1 << 5,       // Always center the result item on Y axis [default for Y axis for appearing window)
    ImGuiScrollFlags_NoScrollParent         = 1 << 6,       // Disable forwarding scrolling to parent window if required to keep item/rect visible (only scroll window the function was applied to).
    ImGuiScrollFlags_MaskX_                 = ImGuiScrollFlags_KeepVisibleEdgeX | ImGuiScrollFlags_KeepVisibleCenterX | ImGuiScrollFlags_AlwaysCenterX,
    ImGuiScrollFlags_MaskY_                 = ImGuiScrollFlags_KeepVisibleEdgeY | ImGuiScrollFlags_KeepVisibleCenterY | ImGuiScrollFlags_AlwaysCenterY,
};

enum ImGuiNavHighlightFlags_
{
    ImGuiNavHighlightFlags_None             = 0,
    ImGuiNavHighlightFlags_Compact          = 1 << 1,       // Compact highlight, no padding
    ImGuiNavHighlightFlags_AlwaysDraw       = 1 << 2,       // Draw rectangular highlight if (g.NavId == id) _even_ when using the mouse.
    ImGuiNavHighlightFlags_NoRounding       = 1 << 3,
};

enum ImGuiNavMoveFlags_
{
    ImGuiNavMoveFlags_None                  = 0,
    ImGuiNavMoveFlags_LoopX                 = 1 << 0,   // On failed request, restart from opposite side
    ImGuiNavMoveFlags_LoopY                 = 1 << 1,
    ImGuiNavMoveFlags_WrapX                 = 1 << 2,   // On failed request, request from opposite side one line down (when NavDir==right) or one line up (when NavDir==left)
    ImGuiNavMoveFlags_WrapY                 = 1 << 3,   // This is not super useful but provided for completeness
    ImGuiNavMoveFlags_WrapMask_             = ImGuiNavMoveFlags_LoopX | ImGuiNavMoveFlags_LoopY | ImGuiNavMoveFlags_WrapX | ImGuiNavMoveFlags_WrapY,
    ImGuiNavMoveFlags_AllowCurrentNavId     = 1 << 4,   // Allow scoring and considering the current NavId as a move target candidate. This is used when the move source is offset (e.g. pressing PageDown actually needs to send a Up move request, if we are pressing PageDown from the bottom-most item we need to stay in place)
    ImGuiNavMoveFlags_AlsoScoreVisibleSet   = 1 << 5,   // Store alternate result in NavMoveResultLocalVisible that only comprise elements that are already fully visible (used by PageUp/PageDown)
    ImGuiNavMoveFlags_ScrollToEdgeY         = 1 << 6,   // Force scrolling to min/max (used by Home/End) // FIXME-NAV: Aim to remove or reword, probably unnecessary
    ImGuiNavMoveFlags_Forwarded             = 1 << 7,
    ImGuiNavMoveFlags_DebugNoResult         = 1 << 8,   // Dummy scoring for debug purpose, don't apply result
    ImGuiNavMoveFlags_FocusApi              = 1 << 9,   // Requests from focus API can land/focus/activate items even if they are marked with _NoTabStop (see NavProcessItemForTabbingRequest() for details)
    ImGuiNavMoveFlags_IsTabbing             = 1 << 10,  // == Focus + Activate if item is Inputable + DontChangeNavHighlight
    ImGuiNavMoveFlags_IsPageMove            = 1 << 11,  // Identify a PageDown/PageUp request.
    ImGuiNavMoveFlags_Activate              = 1 << 12,  // Activate/select target item.
    ImGuiNavMoveFlags_NoSelect              = 1 << 13,  // Don't trigger selection by not setting g.NavJustMovedTo
    ImGuiNavMoveFlags_NoSetNavHighlight     = 1 << 14,  // Do not alter the visible state of keyboard vs mouse nav highlight
    ImGuiNavMoveFlags_NoClearActiveId       = 1 << 15,  // (Experimental) Do not clear active id when applying move result
};

enum ImGuiNavLayer
{
    ImGuiNavLayer_Main  = 0,    // Main scrolling layer
    ImGuiNavLayer_Menu  = 1,    // Menu layer (access with Alt)
    ImGuiNavLayer_COUNT
};

// Storage for navigation query/results
struct ImGuiNavItemData
{
    ImGuiWindow*        Window;         // Init,Move    // Best candidate window (result->ItemWindow->RootWindowForNav == request->Window)
    ImGuiID             ID;             // Init,Move    // Best candidate item ID
    ImGuiID             FocusScopeId;   // Init,Move    // Best candidate focus scope ID
    ImRect              RectRel;        // Init,Move    // Best candidate bounding box in window relative space
    ImGuiItemFlags      InFlags;        // ????,Move    // Best candidate item flags
    float               DistBox;        //      Move    // Best candidate box distance to current NavId
    float               DistCenter;     //      Move    // Best candidate center distance to current NavId
    float               DistAxial;      //      Move    // Best candidate axial distance to current NavId
    ImGuiSelectionUserData SelectionUserData;//I+Mov    // Best candidate SetNextItemSelectionUserData() value. Valid if (InFlags & ImGuiItemFlags_HasSelectionUserData)

    ImGuiNavItemData()  { Clear(); }
    void Clear()        { Window = NULL; ID = FocusScopeId = 0; InFlags = 0; SelectionUserData = -1; DistBox = DistCenter = DistAxial = FLT_MAX; }
};

// Storage for PushFocusScope()
struct ImGuiFocusScopeData
{
    ImGuiID             ID;
    ImGuiID             WindowID;
};

//-----------------------------------------------------------------------------
// [SECTION] Typing-select support
//-----------------------------------------------------------------------------

// Flags for GetTypingSelectRequest()
enum ImGuiTypingSelectFlags_
{
    ImGuiTypingSelectFlags_None                 = 0,
    ImGuiTypingSelectFlags_AllowBackspace       = 1 << 0,   // Backspace to delete character inputs. If using: ensure GetTypingSelectRequest() is not called more than once per frame (filter by e.g. focus state)
    ImGuiTypingSelectFlags_AllowSingleCharMode  = 1 << 1,   // Allow "single char" search mode which is activated when pressing the same character multiple times.
};

// Returned by GetTypingSelectRequest(), designed to eventually be public.
struct IMGUI_API ImGuiTypingSelectRequest
{
    ImGuiTypingSelectFlags  Flags;              // Flags passed to GetTypingSelectRequest()
    int                     SearchBufferLen;
    const char*             SearchBuffer;       // Search buffer contents (use full string. unless SingleCharMode is set, in which case use SingleCharSize).
    bool                    SelectRequest;      // Set when buffer was modified this frame, requesting a selection.
    bool                    SingleCharMode;     // Notify when buffer contains same character repeated, to implement special mode. In this situation it preferred to not display any on-screen search indication.
    ImS8                    SingleCharSize;     // Length in bytes of first letter codepoint (1 for ascii, 2-4 for UTF-8). If (SearchBufferLen==RepeatCharSize) only 1 letter has been input.
};

// Storage for GetTypingSelectRequest()
struct IMGUI_API ImGuiTypingSelectState
{
    ImGuiTypingSelectRequest Request;           // User-facing data
    char            SearchBuffer[64];           // Search buffer: no need to make dynamic as this search is very transient.
    ImGuiID         FocusScope;
    int             LastRequestFrame = 0;
    float           LastRequestTime = 0.0f;
    bool            SingleCharModeLock = false; // After a certain single char repeat count we lock into SingleCharMode. Two benefits: 1) buffer never fill, 2) we can provide an immediate SingleChar mode without timer elapsing.

    ImGuiTypingSelectState() { memset(this, 0, sizeof(*this)); }
    void            Clear()  { SearchBuffer[0] = 0; SingleCharModeLock = false; } // We preserve remaining data for easier debugging
};

//-----------------------------------------------------------------------------
// [SECTION] Columns support
//-----------------------------------------------------------------------------

// Flags for internal's BeginColumns(). This is an obsolete API. Prefer using BeginTable() nowadays!
enum ImGuiOldColumnFlags_
{
    ImGuiOldColumnFlags_None                    = 0,
    ImGuiOldColumnFlags_NoBorder                = 1 << 0,   // Disable column dividers
    ImGuiOldColumnFlags_NoResize                = 1 << 1,   // Disable resizing columns when clicking on the dividers
    ImGuiOldColumnFlags_NoPreserveWidths        = 1 << 2,   // Disable column width preservation when adjusting columns
    ImGuiOldColumnFlags_NoForceWithinWindow     = 1 << 3,   // Disable forcing columns to fit within window
    ImGuiOldColumnFlags_GrowParentContentsSize  = 1 << 4,   // Restore pre-1.51 behavior of extending the parent window contents size but _without affecting the columns width at all_. Will eventually remove.

    // Obsolete names (will be removed)
#ifndef IMGUI_DISABLE_OBSOLETE_FUNCTIONS
    //ImGuiColumnsFlags_None                    = ImGuiOldColumnFlags_None,
    //ImGuiColumnsFlags_NoBorder                = ImGuiOldColumnFlags_NoBorder,
    //ImGuiColumnsFlags_NoResize                = ImGuiOldColumnFlags_NoResize,
    //ImGuiColumnsFlags_NoPreserveWidths        = ImGuiOldColumnFlags_NoPreserveWidths,
    //ImGuiColumnsFlags_NoForceWithinWindow     = ImGuiOldColumnFlags_NoForceWithinWindow,
    //ImGuiColumnsFlags_GrowParentContentsSize  = ImGuiOldColumnFlags_GrowParentContentsSize,
#endif
};

struct ImGuiOldColumnData
{
    float               OffsetNorm;             // Column start offset, normalized 0.0 (far left) -> 1.0 (far right)
    float               OffsetNormBeforeResize;
    ImGuiOldColumnFlags Flags;                  // Not exposed
    ImRect              ClipRect;

    ImGuiOldColumnData() { memset(this, 0, sizeof(*this)); }
};

struct ImGuiOldColumns
{
    ImGuiID             ID;
    ImGuiOldColumnFlags Flags;
    bool                IsFirstFrame;
    bool                IsBeingResized;
    int                 Current;
    int                 Count;
    float               OffMinX, OffMaxX;       // Offsets from HostWorkRect.Min.x
    float               LineMinY, LineMaxY;
    float               HostCursorPosY;         // Backup of CursorPos at the time of BeginColumns()
    float               HostCursorMaxPosX;      // Backup of CursorMaxPos at the time of BeginColumns()
    ImRect              HostInitialClipRect;    // Backup of ClipRect at the time of BeginColumns()
    ImRect              HostBackupClipRect;     // Backup of ClipRect during PushColumnsBackground()/PopColumnsBackground()
    ImRect              HostBackupParentWorkRect;//Backup of WorkRect at the time of BeginColumns()
    ImVector<ImGuiOldColumnData> Columns;
    ImDrawListSplitter  Splitter;

    ImGuiOldColumns()   { memset(this, 0, sizeof(*this)); }
};

//-----------------------------------------------------------------------------
// [SECTION] Box-select support
//-----------------------------------------------------------------------------

struct ImGuiBoxSelectState
{
    // Active box-selection data (persistent, 1 active at a time)
    ImGuiID                 ID;
    bool                    IsActive;
    bool                    IsStarting;
    bool                    IsStartedFromVoid;  // Starting click was not from an item.
    bool                    IsStartedSetNavIdOnce;
    bool                    RequestClear;
    ImGuiKeyChord           KeyMods : 16;       // Latched key-mods for box-select logic.
    ImVec2                  StartPosRel;        // Start position in window-contents relative space (to support scrolling)
    ImVec2                  EndPosRel;          // End position in window-contents relative space
    ImVec2                  ScrollAccum;        // Scrolling accumulator (to behave at high-frame spaces)
    ImGuiWindow*            Window;

    // Temporary/Transient data
    bool                    UnclipMode;         // (Temp/Transient, here in hot area). Set/cleared by the BeginMultiSelect()/EndMultiSelect() owning active box-select.
    ImRect                  UnclipRect;         // Rectangle where ItemAdd() clipping may be temporarily disabled. Need support by multi-select supporting widgets.
    ImRect                  BoxSelectRectPrev;  // Selection rectangle in absolute coordinates (derived every frame from BoxSelectStartPosRel and MousePos)
    ImRect                  BoxSelectRectCurr;

    ImGuiBoxSelectState()   { memset(this, 0, sizeof(*this)); }
};

//-----------------------------------------------------------------------------
// [SECTION] Multi-select support
//-----------------------------------------------------------------------------

// We always assume that -1 is an invalid value (which works for indices and pointers)
#define ImGuiSelectionUserData_Invalid        ((ImGuiSelectionUserData)-1)

// Temporary storage for multi-select
struct IMGUI_API ImGuiMultiSelectTempData
{
    ImGuiMultiSelectIO      IO;                 // MUST BE FIRST FIELD. Requests are set and returned by BeginMultiSelect()/EndMultiSelect() + written to by user during the loop.
    ImGuiMultiSelectState*  Storage;
    ImGuiID                 FocusScopeId;       // Copied from g.CurrentFocusScopeId (unless another selection scope was pushed manually)
    ImGuiMultiSelectFlags   Flags;
    ImVec2                  ScopeRectMin;
    ImVec2                  BackupCursorMaxPos;
    ImGuiSelectionUserData  LastSubmittedItem;  // Copy of last submitted item data, used to merge output ranges.
    ImGuiID                 BoxSelectId;
    ImGuiKeyChord           KeyMods;
    ImS8                    LoopRequestSetAll;  // -1: no operation, 0: clear all, 1: select all.
    bool                    IsEndIO;            // Set when switching IO from BeginMultiSelect() to EndMultiSelect() state.
    bool                    IsFocused;          // Set if currently focusing the selection scope (any item of the selection). May be used if you have custom shortcut associated to selection.
    bool                    IsKeyboardSetRange; // Set by BeginMultiSelect() when using Shift+Navigation. Because scrolling may be affected we can't afford a frame of lag with Shift+Navigation.
    bool                    NavIdPassedBy;
    bool                    RangeSrcPassedBy;   // Set by the item that matches RangeSrcItem.
    bool                    RangeDstPassedBy;   // Set by the item that matches NavJustMovedToId when IsSetRange is set.

    ImGuiMultiSelectTempData()  { Clear(); }
    void Clear()            { size_t io_sz = sizeof(IO); ClearIO(); memset((void*)(&IO + 1), 0, sizeof(*this) - io_sz); } // Zero-clear except IO as we preserve IO.Requests[] buffer allocation.
    void ClearIO()          { IO.Requests.resize(0); IO.RangeSrcItem = IO.NavIdItem = ImGuiSelectionUserData_Invalid; IO.NavIdSelected = IO.RangeSrcReset = false; }
};

// Persistent storage for multi-select (as long as selection is alive)
struct IMGUI_API ImGuiMultiSelectState
{
    ImGuiWindow*            Window;
    ImGuiID                 ID;
    int                     LastFrameActive;    // Last used frame-count, for GC.
    int                     LastSelectionSize;  // Set by BeginMultiSelect() based on optional info provided by user. May be -1 if unknown.
    ImS8                    RangeSelected;      // -1 (don't have) or true/false
    ImS8                    NavIdSelected;      // -1 (don't have) or true/false
    ImGuiSelectionUserData  RangeSrcItem;       //
    ImGuiSelectionUserData  NavIdItem;          // SetNextItemSelectionUserData() value for NavId (if part of submitted items)

    ImGuiMultiSelectState() { Window = NULL; ID = 0; LastFrameActive = LastSelectionSize = 0; RangeSelected = NavIdSelected = -1; RangeSrcItem = NavIdItem = ImGuiSelectionUserData_Invalid; }
};

//-----------------------------------------------------------------------------
// [SECTION] Docking support
//-----------------------------------------------------------------------------

#define DOCKING_HOST_DRAW_CHANNEL_BG 0  // Dock host: background fill
#define DOCKING_HOST_DRAW_CHANNEL_FG 1  // Dock host: decorations and contents

#ifdef IMGUI_HAS_DOCK

// Extend ImGuiDockNodeFlags_
enum ImGuiDockNodeFlagsPrivate_
{
    // [Internal]
    ImGuiDockNodeFlags_DockSpace                = 1 << 10,  // Saved // A dockspace is a node that occupy space within an existing user window. Otherwise the node is floating and create its own window.
    ImGuiDockNodeFlags_CentralNode              = 1 << 11,  // Saved // The central node has 2 main properties: stay visible when empty, only use "remaining" spaces from its neighbor.
    ImGuiDockNodeFlags_NoTabBar                 = 1 << 12,  // Saved // Tab bar is completely unavailable. No triangle in the corner to enable it back.
    ImGuiDockNodeFlags_HiddenTabBar             = 1 << 13,  // Saved // Tab bar is hidden, with a triangle in the corner to show it again (NB: actual tab-bar instance may be destroyed as this is only used for single-window tab bar)
    ImGuiDockNodeFlags_NoWindowMenuButton       = 1 << 14,  // Saved // Disable window/docking menu (that one that appears instead of the collapse button)
    ImGuiDockNodeFlags_NoCloseButton            = 1 << 15,  // Saved // Disable close button
    ImGuiDockNodeFlags_NoResizeX                = 1 << 16,  //       //
    ImGuiDockNodeFlags_NoResizeY                = 1 << 17,  //       //
    ImGuiDockNodeFlags_DockedWindowsInFocusRoute= 1 << 18,  //       // Any docked window will be automatically be focus-route chained (window->ParentWindowForFocusRoute set to this) so Shortcut() in this window can run when any docked window is focused.
    // Disable docking/undocking actions in this dockspace or individual node (existing docked nodes will be preserved)
    // Those are not exposed in public because the desirable sharing/inheriting/copy-flag-on-split behaviors are quite difficult to design and understand.
    // The two public flags ImGuiDockNodeFlags_NoDockingOverCentralNode/ImGuiDockNodeFlags_NoDockingSplit don't have those issues.
    ImGuiDockNodeFlags_NoDockingSplitOther      = 1 << 19,  //       // Disable this node from splitting other windows/nodes.
    ImGuiDockNodeFlags_NoDockingOverMe          = 1 << 20,  //       // Disable other windows/nodes from being docked over this node.
    ImGuiDockNodeFlags_NoDockingOverOther       = 1 << 21,  //       // Disable this node from being docked over another window or non-empty node.
    ImGuiDockNodeFlags_NoDockingOverEmpty       = 1 << 22,  //       // Disable this node from being docked over an empty node (e.g. DockSpace with no other windows)
    ImGuiDockNodeFlags_NoDocking                = ImGuiDockNodeFlags_NoDockingOverMe | ImGuiDockNodeFlags_NoDockingOverOther | ImGuiDockNodeFlags_NoDockingOverEmpty | ImGuiDockNodeFlags_NoDockingSplit | ImGuiDockNodeFlags_NoDockingSplitOther,
    // Masks
    ImGuiDockNodeFlags_SharedFlagsInheritMask_  = ~0,
    ImGuiDockNodeFlags_NoResizeFlagsMask_       = (int)ImGuiDockNodeFlags_NoResize | ImGuiDockNodeFlags_NoResizeX | ImGuiDockNodeFlags_NoResizeY,

    // When splitting, those local flags are moved to the inheriting child, never duplicated
    ImGuiDockNodeFlags_LocalFlagsTransferMask_  = (int)ImGuiDockNodeFlags_NoDockingSplit | ImGuiDockNodeFlags_NoResizeFlagsMask_ | (int)ImGuiDockNodeFlags_AutoHideTabBar | ImGuiDockNodeFlags_CentralNode | ImGuiDockNodeFlags_NoTabBar | ImGuiDockNodeFlags_HiddenTabBar | ImGuiDockNodeFlags_NoWindowMenuButton | ImGuiDockNodeFlags_NoCloseButton,
    ImGuiDockNodeFlags_SavedFlagsMask_          = ImGuiDockNodeFlags_NoResizeFlagsMask_ | ImGuiDockNodeFlags_DockSpace | ImGuiDockNodeFlags_CentralNode | ImGuiDockNodeFlags_NoTabBar | ImGuiDockNodeFlags_HiddenTabBar | ImGuiDockNodeFlags_NoWindowMenuButton | ImGuiDockNodeFlags_NoCloseButton,
};

// Store the source authority (dock node vs window) of a field
enum ImGuiDataAuthority_
{
    ImGuiDataAuthority_Auto,
    ImGuiDataAuthority_DockNode,
    ImGuiDataAuthority_Window,
};

enum ImGuiDockNodeState
{
    ImGuiDockNodeState_Unknown,
    ImGuiDockNodeState_HostWindowHiddenBecauseSingleWindow,
    ImGuiDockNodeState_HostWindowHiddenBecauseWindowsAreResizing,
    ImGuiDockNodeState_HostWindowVisible,
};

// sizeof() 156~192
struct IMGUI_API ImGuiDockNode
{
    ImGuiID                 ID;
    ImGuiDockNodeFlags      SharedFlags;                // (Write) Flags shared by all nodes of a same dockspace hierarchy (inherited from the root node)
    ImGuiDockNodeFlags      LocalFlags;                 // (Write) Flags specific to this node
    ImGuiDockNodeFlags      LocalFlagsInWindows;        // (Write) Flags specific to this node, applied from windows
    ImGuiDockNodeFlags      MergedFlags;                // (Read)  Effective flags (== SharedFlags | LocalFlagsInNode | LocalFlagsInWindows)
    ImGuiDockNodeState      State;
    ImGuiDockNode*          ParentNode;
    ImGuiDockNode*          ChildNodes[2];              // [Split node only] Child nodes (left/right or top/bottom). Consider switching to an array.
    ImVector<ImGuiWindow*>  Windows;                    // Note: unordered list! Iterate TabBar->Tabs for user-order.
    ImGuiTabBar*            TabBar;
    ImVec2                  Pos;                        // Current position
    ImVec2                  Size;                       // Current size
    ImVec2                  SizeRef;                    // [Split node only] Last explicitly written-to size (overridden when using a splitter affecting the node), used to calculate Size.
    ImGuiAxis               SplitAxis;                  // [Split node only] Split axis (X or Y)
    ImGuiWindowClass        WindowClass;                // [Root node only]
    ImU32                   LastBgColor;

    ImGuiWindow*            HostWindow;
    ImGuiWindow*            VisibleWindow;              // Generally point to window which is ID is == SelectedTabID, but when CTRL+Tabbing this can be a different window.
    ImGuiDockNode*          CentralNode;                // [Root node only] Pointer to central node.
    ImGuiDockNode*          OnlyNodeWithWindows;        // [Root node only] Set when there is a single visible node within the hierarchy.
    int                     CountNodeWithWindows;       // [Root node only]
    int                     LastFrameAlive;             // Last frame number the node was updated or kept alive explicitly with DockSpace() + ImGuiDockNodeFlags_KeepAliveOnly
    int                     LastFrameActive;            // Last frame number the node was updated.
    int                     LastFrameFocused;           // Last frame number the node was focused.
    ImGuiID                 LastFocusedNodeId;          // [Root node only] Which of our child docking node (any ancestor in the hierarchy) was last focused.
    ImGuiID                 SelectedTabId;              // [Leaf node only] Which of our tab/window is selected.
    ImGuiID                 WantCloseTabId;             // [Leaf node only] Set when closing a specific tab/window.
    ImGuiID                 RefViewportId;              // Reference viewport ID from visible window when HostWindow == NULL.
    ImGuiDataAuthority      AuthorityForPos         :3;
    ImGuiDataAuthority      AuthorityForSize        :3;
    ImGuiDataAuthority      AuthorityForViewport    :3;
    bool                    IsVisible               :1; // Set to false when the node is hidden (usually disabled as it has no active window)
    bool                    IsFocused               :1;
    bool                    IsBgDrawnThisFrame      :1;
    bool                    HasCloseButton          :1; // Provide space for a close button (if any of the docked window has one). Note that button may be hidden on window without one.
    bool                    HasWindowMenuButton     :1;
    bool                    HasCentralNodeChild     :1;
    bool                    WantCloseAll            :1; // Set when closing all tabs at once.
    bool                    WantLockSizeOnce        :1;
    bool                    WantMouseMove           :1; // After a node extraction we need to transition toward moving the newly created host window
    bool                    WantHiddenTabBarUpdate  :1;
    bool                    WantHiddenTabBarToggle  :1;

    ImGuiDockNode(ImGuiID id);
    ~ImGuiDockNode();
    bool                    IsRootNode() const      { return ParentNode == NULL; }
    bool                    IsDockSpace() const     { return (MergedFlags & ImGuiDockNodeFlags_DockSpace) != 0; }
    bool                    IsFloatingNode() const  { return ParentNode == NULL && (MergedFlags & ImGuiDockNodeFlags_DockSpace) == 0; }
    bool                    IsCentralNode() const   { return (MergedFlags & ImGuiDockNodeFlags_CentralNode) != 0; }
    bool                    IsHiddenTabBar() const  { return (MergedFlags & ImGuiDockNodeFlags_HiddenTabBar) != 0; } // Hidden tab bar can be shown back by clicking the small triangle
    bool                    IsNoTabBar() const      { return (MergedFlags & ImGuiDockNodeFlags_NoTabBar) != 0; }     // Never show a tab bar
    bool                    IsSplitNode() const     { return ChildNodes[0] != NULL; }
    bool                    IsLeafNode() const      { return ChildNodes[0] == NULL; }
    bool                    IsEmpty() const         { return ChildNodes[0] == NULL && Windows.Size == 0; }
    ImRect                  Rect() const            { return ImRect(Pos.x, Pos.y, Pos.x + Size.x, Pos.y + Size.y); }

    void                    SetLocalFlags(ImGuiDockNodeFlags flags) { LocalFlags = flags; UpdateMergedFlags(); }
    void                    UpdateMergedFlags()     { MergedFlags = SharedFlags | LocalFlags | LocalFlagsInWindows; }
};

// List of colors that are stored at the time of Begin() into Docked Windows.
// We currently store the packed colors in a simple array window->DockStyle.Colors[].
// A better solution may involve appending into a log of colors in ImGuiContext + store offsets into those arrays in ImGuiWindow,
// but it would be more complex as we'd need to double-buffer both as e.g. drop target may refer to window from last frame.
enum ImGuiWindowDockStyleCol
{
    ImGuiWindowDockStyleCol_Text,
    ImGuiWindowDockStyleCol_TabHovered,
    ImGuiWindowDockStyleCol_TabFocused,
    ImGuiWindowDockStyleCol_TabSelected,
    ImGuiWindowDockStyleCol_TabSelectedOverline,
    ImGuiWindowDockStyleCol_TabDimmed,
    ImGuiWindowDockStyleCol_TabDimmedSelected,
    ImGuiWindowDockStyleCol_TabDimmedSelectedOverline,
    ImGuiWindowDockStyleCol_COUNT
};

// We don't store style.Alpha: dock_node->LastBgColor embeds it and otherwise it would only affect the docking tab, which intuitively I would say we don't want to.
struct ImGuiWindowDockStyle
{
    ImU32 Colors[ImGuiWindowDockStyleCol_COUNT];
};

struct ImGuiDockContext
{
    ImGuiStorage                    Nodes;          // Map ID -> ImGuiDockNode*: Active nodes
    ImVector<ImGuiDockRequest>      Requests;
    ImVector<ImGuiDockNodeSettings> NodesSettings;
    bool                            WantFullRebuild;
    ImGuiDockContext()              { memset(this, 0, sizeof(*this)); }
};

#endif // #ifdef IMGUI_HAS_DOCK

//-----------------------------------------------------------------------------
// [SECTION] Viewport support
//-----------------------------------------------------------------------------

// ImGuiViewport Private/Internals fields (cardinal sin: we are using inheritance!)
// Every instance of ImGuiViewport is in fact a ImGuiViewportP.
struct ImGuiViewportP : public ImGuiViewport
{
    ImGuiWindow*        Window;                 // Set when the viewport is owned by a window (and ImGuiViewportFlags_CanHostOtherWindows is NOT set)
    int                 Idx;
    int                 LastFrameActive;        // Last frame number this viewport was activated by a window
    int                 LastFocusedStampCount;  // Last stamp number from when a window hosted by this viewport was focused (by comparing this value between two viewport we have an implicit viewport z-order we use as fallback)
    ImGuiID             LastNameHash;
    ImVec2              LastPos;
    ImVec2              LastSize;
    float               Alpha;                  // Window opacity (when dragging dockable windows/viewports we make them transparent)
    float               LastAlpha;
    bool                LastFocusedHadNavWindow;// Instead of maintaining a LastFocusedWindow (which may harder to correctly maintain), we merely store weither NavWindow != NULL last time the viewport was focused.
    short               PlatformMonitor;
    int                 BgFgDrawListsLastFrame[2]; // Last frame number the background (0) and foreground (1) draw lists were used
    ImDrawList*         BgFgDrawLists[2];       // Convenience background (0) and foreground (1) draw lists. We use them to draw software mouser cursor when io.MouseDrawCursor is set and to draw most debug overlays.
    ImDrawData          DrawDataP;
    ImDrawDataBuilder   DrawDataBuilder;        // Temporary data while building final ImDrawData
    ImVec2              LastPlatformPos;
    ImVec2              LastPlatformSize;
    ImVec2              LastRendererSize;

    // Per-viewport work area
    // - Insets are >= 0.0f values, distance from viewport corners to work area.
    // - BeginMainMenuBar() and DockspaceOverViewport() tend to use work area to avoid stepping over existing contents.
    // - Generally 'safeAreaInsets' in iOS land, 'DisplayCutout' in Android land.
    ImVec2              WorkInsetMin;           // Work Area inset locked for the frame. GetWorkRect() always fits within GetMainRect().
    ImVec2              WorkInsetMax;           // "
    ImVec2              BuildWorkInsetMin;      // Work Area inset accumulator for current frame, to become next frame's WorkInset
    ImVec2              BuildWorkInsetMax;      // "

    ImGuiViewportP()                    { Window = NULL; Idx = -1; LastFrameActive = BgFgDrawListsLastFrame[0] = BgFgDrawListsLastFrame[1] = LastFocusedStampCount = -1; LastNameHash = 0; Alpha = LastAlpha = 1.0f; LastFocusedHadNavWindow = false; PlatformMonitor = -1; BgFgDrawLists[0] = BgFgDrawLists[1] = NULL; LastPlatformPos = LastPlatformSize = LastRendererSize = ImVec2(FLT_MAX, FLT_MAX); }
    ~ImGuiViewportP()                   { if (BgFgDrawLists[0]) IM_DELETE(BgFgDrawLists[0]); if (BgFgDrawLists[1]) IM_DELETE(BgFgDrawLists[1]); }
    void    ClearRequestFlags()         { PlatformRequestClose = PlatformRequestMove = PlatformRequestResize = false; }

    // Calculate work rect pos/size given a set of offset (we have 1 pair of offset for rect locked from last frame data, and 1 pair for currently building rect)
    ImVec2  CalcWorkRectPos(const ImVec2& inset_min) const                           { return ImVec2(Pos.x + inset_min.x, Pos.y + inset_min.y); }
    ImVec2  CalcWorkRectSize(const ImVec2& inset_min, const ImVec2& inset_max) const { return ImVec2(ImMax(0.0f, Size.x - inset_min.x - inset_max.x), ImMax(0.0f, Size.y - inset_min.y - inset_max.y)); }
    void    UpdateWorkRect()            { WorkPos = CalcWorkRectPos(WorkInsetMin); WorkSize = CalcWorkRectSize(WorkInsetMin, WorkInsetMax); } // Update public fields

    // Helpers to retrieve ImRect (we don't need to store BuildWorkRect as every access tend to change it, hence the code asymmetry)
    ImRect  GetMainRect() const         { return ImRect(Pos.x, Pos.y, Pos.x + Size.x, Pos.y + Size.y); }
    ImRect  GetWorkRect() const         { return ImRect(WorkPos.x, WorkPos.y, WorkPos.x + WorkSize.x, WorkPos.y + WorkSize.y); }
    ImRect  GetBuildWorkRect() const    { ImVec2 pos = CalcWorkRectPos(BuildWorkInsetMin); ImVec2 size = CalcWorkRectSize(BuildWorkInsetMin, BuildWorkInsetMax); return ImRect(pos.x, pos.y, pos.x + size.x, pos.y + size.y); }
};

//-----------------------------------------------------------------------------
// [SECTION] Settings support
//-----------------------------------------------------------------------------

// Windows data saved in imgui.ini file
// Because we never destroy or rename ImGuiWindowSettings, we can store the names in a separate buffer easily.
// (this is designed to be stored in a ImChunkStream buffer, with the variable-length Name following our structure)
struct ImGuiWindowSettings
{
    ImGuiID     ID;
    ImVec2ih    Pos;            // NB: Settings position are stored RELATIVE to the viewport! Whereas runtime ones are absolute positions.
    ImVec2ih    Size;
    ImVec2ih    ViewportPos;
    ImGuiID     ViewportId;
    ImGuiID     DockId;         // ID of last known DockNode (even if the DockNode is invisible because it has only 1 active window), or 0 if none.
    ImGuiID     ClassId;        // ID of window class if specified
    short       DockOrder;      // Order of the last time the window was visible within its DockNode. This is used to reorder windows that are reappearing on the same frame. Same value between windows that were active and windows that were none are possible.
    bool        Collapsed;
    bool        IsChild;
    bool        WantApply;      // Set when loaded from .ini data (to enable merging/loading .ini data into an already running context)
    bool        WantDelete;     // Set to invalidate/delete the settings entry

    ImGuiWindowSettings()       { memset(this, 0, sizeof(*this)); DockOrder = -1; }
    char* GetName()             { return (char*)(this + 1); }
};

struct ImGuiSettingsHandler
{
    const char* TypeName;       // Short description stored in .ini file. Disallowed characters: '[' ']'
    ImGuiID     TypeHash;       // == ImHashStr(TypeName)
    void        (*ClearAllFn)(ImGuiContext* ctx, ImGuiSettingsHandler* handler);                                // Clear all settings data
    void        (*ReadInitFn)(ImGuiContext* ctx, ImGuiSettingsHandler* handler);                                // Read: Called before reading (in registration order)
    void*       (*ReadOpenFn)(ImGuiContext* ctx, ImGuiSettingsHandler* handler, const char* name);              // Read: Called when entering into a new ini entry e.g. "[Window][Name]"
    void        (*ReadLineFn)(ImGuiContext* ctx, ImGuiSettingsHandler* handler, void* entry, const char* line); // Read: Called for every line of text within an ini entry
    void        (*ApplyAllFn)(ImGuiContext* ctx, ImGuiSettingsHandler* handler);                                // Read: Called after reading (in registration order)
    void        (*WriteAllFn)(ImGuiContext* ctx, ImGuiSettingsHandler* handler, ImGuiTextBuffer* out_buf);      // Write: Output every entries into 'out_buf'
    void*       UserData;

    ImGuiSettingsHandler() { memset(this, 0, sizeof(*this)); }
};

//-----------------------------------------------------------------------------
// [SECTION] Localization support
//-----------------------------------------------------------------------------

// This is experimental and not officially supported, it'll probably fall short of features, if/when it does we may backtrack.
enum ImGuiLocKey : int
{
    ImGuiLocKey_VersionStr,
    ImGuiLocKey_TableSizeOne,
    ImGuiLocKey_TableSizeAllFit,
    ImGuiLocKey_TableSizeAllDefault,
    ImGuiLocKey_TableResetOrder,
    ImGuiLocKey_WindowingMainMenuBar,
    ImGuiLocKey_WindowingPopup,
    ImGuiLocKey_WindowingUntitled,
    ImGuiLocKey_OpenLink_s,
    ImGuiLocKey_CopyLink,
    ImGuiLocKey_DockingHideTabBar,
    ImGuiLocKey_DockingHoldShiftToDock,
    ImGuiLocKey_DockingDragToUndockOrMoveNode,
    ImGuiLocKey_COUNT
};

struct ImGuiLocEntry
{
    ImGuiLocKey     Key;
    const char*     Text;
};

//-----------------------------------------------------------------------------
// [SECTION] Error handling, State recovery support
//-----------------------------------------------------------------------------

// Macros used by Recoverable Error handling
// - Only dispatch error if _EXPR: evaluate as assert (similar to an assert macro).
// - The message will always be a string literal, in order to increase likelihood of being display by an assert handler.
// - The intent is that you may rewire this macro to dispatch dynamically:
//   - On programmers machines, when debugger is attached, on direct imgui API usage error: always assert!
//   - On exception recovery and script language recovery: you may decide to error log.
#ifndef IM_ASSERT_USER_ERROR
#define IM_ASSERT_USER_ERROR(_EXPR,_MSG)    do { if (!(_EXPR) && ImGui::ErrorLog(_MSG)) { IM_ASSERT((_EXPR) && _MSG); } } while (0)    // Recoverable User Error
#endif


typedef void    (*ImGuiErrorCallback)(ImGuiContext* ctx, void* user_data, const char* msg); // Function signature for g.ErrorCallback

//-----------------------------------------------------------------------------
// [SECTION] Metrics, Debug Tools
//-----------------------------------------------------------------------------

enum ImGuiDebugLogFlags_
{
    // Event types
    ImGuiDebugLogFlags_None                 = 0,
<<<<<<< HEAD
    ImGuiDebugLogFlags_EventActiveId        = 1 << 0,
    ImGuiDebugLogFlags_EventFocus           = 1 << 1,
    ImGuiDebugLogFlags_EventPopup           = 1 << 2,
    ImGuiDebugLogFlags_EventNav             = 1 << 3,
    ImGuiDebugLogFlags_EventClipper         = 1 << 4,
    ImGuiDebugLogFlags_EventSelection       = 1 << 5,
    ImGuiDebugLogFlags_EventIO              = 1 << 6,
    ImGuiDebugLogFlags_EventInputRouting    = 1 << 7,
    ImGuiDebugLogFlags_EventDocking         = 1 << 8,
    ImGuiDebugLogFlags_EventViewport        = 1 << 9,

    ImGuiDebugLogFlags_EventMask_           = ImGuiDebugLogFlags_EventActiveId  | ImGuiDebugLogFlags_EventFocus | ImGuiDebugLogFlags_EventPopup | ImGuiDebugLogFlags_EventNav | ImGuiDebugLogFlags_EventClipper | ImGuiDebugLogFlags_EventSelection | ImGuiDebugLogFlags_EventIO | ImGuiDebugLogFlags_EventInputRouting | ImGuiDebugLogFlags_EventDocking | ImGuiDebugLogFlags_EventViewport,
=======
    ImGuiDebugLogFlags_EventError           = 1 << 0,   // Error submitted by IM_ASSERT_USER_ERROR()
    ImGuiDebugLogFlags_EventActiveId        = 1 << 1,
    ImGuiDebugLogFlags_EventFocus           = 1 << 2,
    ImGuiDebugLogFlags_EventPopup           = 1 << 3,
    ImGuiDebugLogFlags_EventNav             = 1 << 4,
    ImGuiDebugLogFlags_EventClipper         = 1 << 5,
    ImGuiDebugLogFlags_EventSelection       = 1 << 6,
    ImGuiDebugLogFlags_EventIO              = 1 << 7,
    ImGuiDebugLogFlags_EventInputRouting    = 1 << 8,
    ImGuiDebugLogFlags_EventDocking         = 1 << 9,   // Unused in this branch
    ImGuiDebugLogFlags_EventViewport        = 1 << 10,  // Unused in this branch

    ImGuiDebugLogFlags_EventMask_           = ImGuiDebugLogFlags_EventError | ImGuiDebugLogFlags_EventActiveId | ImGuiDebugLogFlags_EventFocus | ImGuiDebugLogFlags_EventPopup | ImGuiDebugLogFlags_EventNav | ImGuiDebugLogFlags_EventClipper | ImGuiDebugLogFlags_EventSelection | ImGuiDebugLogFlags_EventIO | ImGuiDebugLogFlags_EventInputRouting | ImGuiDebugLogFlags_EventDocking | ImGuiDebugLogFlags_EventViewport,
>>>>>>> 199a44e3
    ImGuiDebugLogFlags_OutputToTTY          = 1 << 20,  // Also send output to TTY
    ImGuiDebugLogFlags_OutputToTestEngine   = 1 << 21,  // Also send output to Test Engine
};

struct ImGuiDebugAllocEntry
{
    int         FrameCount;
    ImS16       AllocCount;
    ImS16       FreeCount;
};

struct ImGuiDebugAllocInfo
{
    int         TotalAllocCount;            // Number of call to MemAlloc().
    int         TotalFreeCount;
    ImS16       LastEntriesIdx;             // Current index in buffer
    ImGuiDebugAllocEntry LastEntriesBuf[6]; // Track last 6 frames that had allocations

    ImGuiDebugAllocInfo() { memset(this, 0, sizeof(*this)); }
};

struct ImGuiMetricsConfig
{
    bool        ShowDebugLog = false;
    bool        ShowIDStackTool = false;
    bool        ShowWindowsRects = false;
    bool        ShowWindowsBeginOrder = false;
    bool        ShowTablesRects = false;
    bool        ShowDrawCmdMesh = true;
    bool        ShowDrawCmdBoundingBoxes = true;
    bool        ShowTextEncodingViewer = false;
    bool        ShowAtlasTintedWithTextColor = false;
    bool        ShowDockingNodes = false;
    int         ShowWindowsRectsType = -1;
    int         ShowTablesRectsType = -1;
    int         HighlightMonitorIdx = -1;
    ImGuiID     HighlightViewportID = 0;
};

struct ImGuiStackLevelInfo
{
    ImGuiID                 ID;
    ImS8                    QueryFrameCount;            // >= 1: Query in progress
    bool                    QuerySuccess;               // Obtained result from DebugHookIdInfo()
    ImGuiDataType           DataType : 8;
    char                    Desc[57];                   // Arbitrarily sized buffer to hold a result (FIXME: could replace Results[] with a chunk stream?) FIXME: Now that we added CTRL+C this should be fixed.

    ImGuiStackLevelInfo()   { memset(this, 0, sizeof(*this)); }
};

// State for ID Stack tool queries
struct ImGuiIDStackTool
{
    int                     LastActiveFrame;
    int                     StackLevel;                 // -1: query stack and resize Results, >= 0: individual stack level
    ImGuiID                 QueryId;                    // ID to query details for
    ImVector<ImGuiStackLevelInfo> Results;
    bool                    CopyToClipboardOnCtrlC;
    float                   CopyToClipboardLastTime;

    ImGuiIDStackTool()      { memset(this, 0, sizeof(*this)); CopyToClipboardLastTime = -FLT_MAX; }
};

//-----------------------------------------------------------------------------
// [SECTION] Generic context hooks
//-----------------------------------------------------------------------------

typedef void (*ImGuiContextHookCallback)(ImGuiContext* ctx, ImGuiContextHook* hook);
enum ImGuiContextHookType { ImGuiContextHookType_NewFramePre, ImGuiContextHookType_NewFramePost, ImGuiContextHookType_EndFramePre, ImGuiContextHookType_EndFramePost, ImGuiContextHookType_RenderPre, ImGuiContextHookType_RenderPost, ImGuiContextHookType_Shutdown, ImGuiContextHookType_PendingRemoval_ };

struct ImGuiContextHook
{
    ImGuiID                     HookId;     // A unique ID assigned by AddContextHook()
    ImGuiContextHookType        Type;
    ImGuiID                     Owner;
    ImGuiContextHookCallback    Callback;
    void*                       UserData;

    ImGuiContextHook()          { memset(this, 0, sizeof(*this)); }
};

//-----------------------------------------------------------------------------
// [SECTION] ImGuiContext (main Dear ImGui context)
//-----------------------------------------------------------------------------

struct ImGuiContext
{
    bool                    Initialized;
    bool                    FontAtlasOwnedByContext;            // IO.Fonts-> is owned by the ImGuiContext and will be destructed along with it.
    ImGuiIO                 IO;
    ImGuiPlatformIO         PlatformIO;
    ImGuiStyle              Style;
    ImGuiConfigFlags        ConfigFlagsCurrFrame;               // = g.IO.ConfigFlags at the time of NewFrame()
    ImGuiConfigFlags        ConfigFlagsLastFrame;
    ImFont*                 Font;                               // (Shortcut) == FontStack.empty() ? IO.Font : FontStack.back()
    float                   FontSize;                           // (Shortcut) == FontBaseSize * g.CurrentWindow->FontWindowScale == window->FontSize(). Text height for current window.
    float                   FontBaseSize;                       // (Shortcut) == IO.FontGlobalScale * Font->Scale * Font->FontSize. Base text height.
    float                   FontScale;                          // == FontSize / Font->FontSize
    float                   CurrentDpiScale;                    // Current window/viewport DpiScale == CurrentViewport->DpiScale
    ImDrawListSharedData    DrawListSharedData;
    double                  Time;
    int                     FrameCount;
    int                     FrameCountEnded;
    int                     FrameCountPlatformEnded;
    int                     FrameCountRendered;
    bool                    WithinFrameScope;                   // Set by NewFrame(), cleared by EndFrame()
    bool                    WithinFrameScopeWithImplicitWindow; // Set by NewFrame(), cleared by EndFrame() when the implicit debug window has been pushed
    bool                    WithinEndChild;                     // Set within EndChild()
    bool                    GcCompactAll;                       // Request full GC
    bool                    TestEngineHookItems;                // Will call test engine hooks: ImGuiTestEngineHook_ItemAdd(), ImGuiTestEngineHook_ItemInfo(), ImGuiTestEngineHook_Log()
    void*                   TestEngine;                         // Test engine user data
    char                    ContextName[16];                    // Storage for a context name (to facilitate debugging multi-context setups)

    // Inputs
    ImVector<ImGuiInputEvent> InputEventsQueue;                 // Input events which will be trickled/written into IO structure.
    ImVector<ImGuiInputEvent> InputEventsTrail;                 // Past input events processed in NewFrame(). This is to allow domain-specific application to access e.g mouse/pen trail.
    ImGuiMouseSource        InputEventsNextMouseSource;
    ImU32                   InputEventsNextEventId;

    // Windows state
    ImVector<ImGuiWindow*>  Windows;                            // Windows, sorted in display order, back to front
    ImVector<ImGuiWindow*>  WindowsFocusOrder;                  // Root windows, sorted in focus order, back to front.
    ImVector<ImGuiWindow*>  WindowsTempSortBuffer;              // Temporary buffer used in EndFrame() to reorder windows so parents are kept before their child
    ImVector<ImGuiWindowStackData> CurrentWindowStack;
    ImGuiStorage            WindowsById;                        // Map window's ImGuiID to ImGuiWindow*
    int                     WindowsActiveCount;                 // Number of unique windows submitted by frame
    ImVec2                  WindowsHoverPadding;                // Padding around resizable windows for which hovering on counts as hovering the window == ImMax(style.TouchExtraPadding, WINDOWS_HOVER_PADDING).
    ImGuiID                 DebugBreakInWindow;                 // Set to break in Begin() call.
    ImGuiWindow*            CurrentWindow;                      // Window being drawn into
    ImGuiWindow*            HoveredWindow;                      // Window the mouse is hovering. Will typically catch mouse inputs.
    ImGuiWindow*            HoveredWindowUnderMovingWindow;     // Hovered window ignoring MovingWindow. Only set if MovingWindow is set.
    ImGuiWindow*            HoveredWindowBeforeClear;           // Window the mouse is hovering. Filled even with _NoMouse. This is currently useful for multi-context compositors.
    ImGuiWindow*            MovingWindow;                       // Track the window we clicked on (in order to preserve focus). The actual window that is moved is generally MovingWindow->RootWindowDockTree.
    ImGuiWindow*            WheelingWindow;                     // Track the window we started mouse-wheeling on. Until a timer elapse or mouse has moved, generally keep scrolling the same window even if during the course of scrolling the mouse ends up hovering a child window.
    ImVec2                  WheelingWindowRefMousePos;
    int                     WheelingWindowStartFrame;           // This may be set one frame before WheelingWindow is != NULL
    int                     WheelingWindowScrolledFrame;
    float                   WheelingWindowReleaseTimer;
    ImVec2                  WheelingWindowWheelRemainder;
    ImVec2                  WheelingAxisAvg;

    // Item/widgets state and tracking information
    ImGuiID                 DebugDrawIdConflicts;               // Set when we detect multiple items with the same identifier
    ImGuiID                 DebugHookIdInfo;                    // Will call core hooks: DebugHookIdInfo() from GetID functions, used by ID Stack Tool [next HoveredId/ActiveId to not pull in an extra cache-line]
    ImGuiID                 HoveredId;                          // Hovered widget, filled during the frame
    ImGuiID                 HoveredIdPreviousFrame;
    int                     HoveredIdPreviousFrameItemCount;    // Count numbers of items using the same ID as last frame's hovered id
    float                   HoveredIdTimer;                     // Measure contiguous hovering time
    float                   HoveredIdNotActiveTimer;            // Measure contiguous hovering time where the item has not been active
    bool                    HoveredIdAllowOverlap;
    bool                    HoveredIdIsDisabled;                // At least one widget passed the rect test, but has been discarded by disabled flag or popup inhibit. May be true even if HoveredId == 0.
    bool                    ItemUnclipByLog;                    // Disable ItemAdd() clipping, essentially a memory-locality friendly copy of LogEnabled
    ImGuiID                 ActiveId;                           // Active widget
    ImGuiID                 ActiveIdIsAlive;                    // Active widget has been seen this frame (we can't use a bool as the ActiveId may change within the frame)
    float                   ActiveIdTimer;
    bool                    ActiveIdIsJustActivated;            // Set at the time of activation for one frame
    bool                    ActiveIdAllowOverlap;               // Active widget allows another widget to steal active id (generally for overlapping widgets, but not always)
    bool                    ActiveIdNoClearOnFocusLoss;         // Disable losing active id if the active id window gets unfocused.
    bool                    ActiveIdHasBeenPressedBefore;       // Track whether the active id led to a press (this is to allow changing between PressOnClick and PressOnRelease without pressing twice). Used by range_select branch.
    bool                    ActiveIdHasBeenEditedBefore;        // Was the value associated to the widget Edited over the course of the Active state.
    bool                    ActiveIdHasBeenEditedThisFrame;
    bool                    ActiveIdFromShortcut;
    int                     ActiveIdMouseButton : 8;
    ImVec2                  ActiveIdClickOffset;                // Clicked offset from upper-left corner, if applicable (currently only set by ButtonBehavior)
    ImGuiWindow*            ActiveIdWindow;
    ImGuiInputSource        ActiveIdSource;                     // Activating source: ImGuiInputSource_Mouse OR ImGuiInputSource_Keyboard OR ImGuiInputSource_Gamepad
    ImGuiID                 ActiveIdPreviousFrame;
    bool                    ActiveIdPreviousFrameIsAlive;
    bool                    ActiveIdPreviousFrameHasBeenEditedBefore;
    ImGuiWindow*            ActiveIdPreviousFrameWindow;
    ImGuiID                 LastActiveId;                       // Store the last non-zero ActiveId, useful for animation.
    float                   LastActiveIdTimer;                  // Store the last non-zero ActiveId timer since the beginning of activation, useful for animation.

    // Key/Input Ownership + Shortcut Routing system
    // - The idea is that instead of "eating" a given key, we can link to an owner.
    // - Input query can then read input by specifying ImGuiKeyOwner_Any (== 0), ImGuiKeyOwner_NoOwner (== -1) or a custom ID.
    // - Routing is requested ahead of time for a given chord (Key + Mods) and granted in NewFrame().
    double                  LastKeyModsChangeTime;              // Record the last time key mods changed (affect repeat delay when using shortcut logic)
    double                  LastKeyModsChangeFromNoneTime;      // Record the last time key mods changed away from being 0 (affect repeat delay when using shortcut logic)
    double                  LastKeyboardKeyPressTime;           // Record the last time a keyboard key (ignore mouse/gamepad ones) was pressed.
    ImBitArrayForNamedKeys  KeysMayBeCharInput;                 // Lookup to tell if a key can emit char input, see IsKeyChordPotentiallyCharInput(). sizeof() = 20 bytes
    ImGuiKeyOwnerData       KeysOwnerData[ImGuiKey_NamedKey_COUNT];
    ImGuiKeyRoutingTable    KeysRoutingTable;
    ImU32                   ActiveIdUsingNavDirMask;            // Active widget will want to read those nav move requests (e.g. can activate a button and move away from it)
    bool                    ActiveIdUsingAllKeyboardKeys;       // Active widget will want to read all keyboard keys inputs. (this is a shortcut for not taking ownership of 100+ keys, frequently used by drag operations)
    ImGuiKeyChord           DebugBreakInShortcutRouting;        // Set to break in SetShortcutRouting()/Shortcut() calls.
    //ImU32                 ActiveIdUsingNavInputMask;          // [OBSOLETE] Since (IMGUI_VERSION_NUM >= 18804) : 'g.ActiveIdUsingNavInputMask |= (1 << ImGuiNavInput_Cancel);' becomes --> 'SetKeyOwner(ImGuiKey_Escape, g.ActiveId) and/or SetKeyOwner(ImGuiKey_NavGamepadCancel, g.ActiveId);'

    // Next window/item data
    ImGuiID                 CurrentFocusScopeId;                // Value for currently appending items == g.FocusScopeStack.back(). Not to be mistaken with g.NavFocusScopeId.
    ImGuiItemFlags          CurrentItemFlags;                   // Value for currently appending items == g.ItemFlagsStack.back()
    ImGuiID                 DebugLocateId;                      // Storage for DebugLocateItemOnHover() feature: this is read by ItemAdd() so we keep it in a hot/cached location
    ImGuiNextItemData       NextItemData;                       // Storage for SetNextItem** functions
    ImGuiLastItemData       LastItemData;                       // Storage for last submitted item (setup by ItemAdd)
    ImGuiNextWindowData     NextWindowData;                     // Storage for SetNextWindow** functions
    bool                    DebugShowGroupRects;

    // Shared stacks
    ImGuiCol                        DebugFlashStyleColorIdx;    // (Keep close to ColorStack to share cache line)
    ImVector<ImGuiColorMod>         ColorStack;                 // Stack for PushStyleColor()/PopStyleColor() - inherited by Begin()
    ImVector<ImGuiStyleMod>         StyleVarStack;              // Stack for PushStyleVar()/PopStyleVar() - inherited by Begin()
    ImVector<ImFont*>               FontStack;                  // Stack for PushFont()/PopFont() - inherited by Begin()
    ImVector<ImGuiFocusScopeData>   FocusScopeStack;            // Stack for PushFocusScope()/PopFocusScope() - inherited by BeginChild(), pushed into by Begin()
    ImVector<ImGuiItemFlags>        ItemFlagsStack;             // Stack for PushItemFlag()/PopItemFlag() - inherited by Begin()
    ImVector<ImGuiGroupData>        GroupStack;                 // Stack for BeginGroup()/EndGroup() - not inherited by Begin()
    ImVector<ImGuiPopupData>        OpenPopupStack;             // Which popups are open (persistent)
    ImVector<ImGuiPopupData>        BeginPopupStack;            // Which level of BeginPopup() we are in (reset every frame)
    ImVector<ImGuiTreeNodeStackData>TreeNodeStack;              // Stack for TreeNode()

    // Viewports
    ImVector<ImGuiViewportP*> Viewports;                        // Active viewports (always 1+, and generally 1 unless multi-viewports are enabled). Each viewports hold their copy of ImDrawData.
    ImGuiViewportP*         CurrentViewport;                    // We track changes of viewport (happening in Begin) so we can call Platform_OnChangedViewport()
    ImGuiViewportP*         MouseViewport;
    ImGuiViewportP*         MouseLastHoveredViewport;           // Last known viewport that was hovered by mouse (even if we are not hovering any viewport any more) + honoring the _NoInputs flag.
    ImGuiID                 PlatformLastFocusedViewportId;
    ImGuiPlatformMonitor    FallbackMonitor;                    // Virtual monitor used as fallback if backend doesn't provide monitor information.
    ImRect                  PlatformMonitorsFullWorkRect;       // Bounding box of all platform monitors
    int                     ViewportCreatedCount;               // Unique sequential creation counter (mostly for testing/debugging)
    int                     PlatformWindowsCreatedCount;        // Unique sequential creation counter (mostly for testing/debugging)
    int                     ViewportFocusedStampCount;          // Every time the front-most window changes, we stamp its viewport with an incrementing counter

    // Gamepad/keyboard Navigation
    ImGuiWindow*            NavWindow;                          // Focused window for navigation. Could be called 'FocusedWindow'
    ImGuiID                 NavId;                              // Focused item for navigation
    ImGuiID                 NavFocusScopeId;                    // Focused focus scope (e.g. selection code often wants to "clear other items" when landing on an item of the same scope)
    ImGuiNavLayer           NavLayer;                           // Focused layer (main scrolling layer, or menu/title bar layer)
    ImGuiID                 NavActivateId;                      // ~~ (g.ActiveId == 0) && (IsKeyPressed(ImGuiKey_Space) || IsKeyDown(ImGuiKey_Enter) || IsKeyPressed(ImGuiKey_NavGamepadActivate)) ? NavId : 0, also set when calling ActivateItem()
    ImGuiID                 NavActivateDownId;                  // ~~ IsKeyDown(ImGuiKey_Space) || IsKeyDown(ImGuiKey_Enter) || IsKeyDown(ImGuiKey_NavGamepadActivate) ? NavId : 0
    ImGuiID                 NavActivatePressedId;               // ~~ IsKeyPressed(ImGuiKey_Space) || IsKeyPressed(ImGuiKey_Enter) || IsKeyPressed(ImGuiKey_NavGamepadActivate) ? NavId : 0 (no repeat)
    ImGuiActivateFlags      NavActivateFlags;
    ImVector<ImGuiFocusScopeData> NavFocusRoute;                // Reversed copy focus scope stack for NavId (should contains NavFocusScopeId). This essentially follow the window->ParentWindowForFocusRoute chain.
    ImGuiID                 NavHighlightActivatedId;
    float                   NavHighlightActivatedTimer;
    ImGuiID                 NavNextActivateId;                  // Set by ActivateItem(), queued until next frame.
    ImGuiActivateFlags      NavNextActivateFlags;
    ImGuiInputSource        NavInputSource;                     // Keyboard or Gamepad mode? THIS CAN ONLY BE ImGuiInputSource_Keyboard or ImGuiInputSource_Mouse
    ImGuiSelectionUserData  NavLastValidSelectionUserData;      // Last valid data passed to SetNextItemSelectionUser(), or -1. For current window. Not reset when focusing an item that doesn't have selection data.
    bool                    NavIdIsAlive;                       // Nav widget has been seen this frame ~~ NavRectRel is valid
    bool                    NavMousePosDirty;                   // When set we will update mouse position if (io.ConfigFlags & ImGuiConfigFlags_NavEnableSetMousePos) if set (NB: this not enabled by default)
    bool                    NavDisableHighlight;                // When user starts using mouse, we hide gamepad/keyboard highlight (NB: but they are still available, which is why NavDisableHighlight isn't always != NavDisableMouseHover)
    bool                    NavDisableMouseHover;               // When user starts using gamepad/keyboard, we hide mouse hovering highlight until mouse is touched again.

    // Navigation: Init & Move Requests
    bool                    NavAnyRequest;                      // ~~ NavMoveRequest || NavInitRequest this is to perform early out in ItemAdd()
    bool                    NavInitRequest;                     // Init request for appearing window to select first item
    bool                    NavInitRequestFromMove;
    ImGuiNavItemData        NavInitResult;                      // Init request result (first item of the window, or one for which SetItemDefaultFocus() was called)
    bool                    NavMoveSubmitted;                   // Move request submitted, will process result on next NewFrame()
    bool                    NavMoveScoringItems;                // Move request submitted, still scoring incoming items
    bool                    NavMoveForwardToNextFrame;
    ImGuiNavMoveFlags       NavMoveFlags;
    ImGuiScrollFlags        NavMoveScrollFlags;
    ImGuiKeyChord           NavMoveKeyMods;
    ImGuiDir                NavMoveDir;                         // Direction of the move request (left/right/up/down)
    ImGuiDir                NavMoveDirForDebug;
    ImGuiDir                NavMoveClipDir;                     // FIXME-NAV: Describe the purpose of this better. Might want to rename?
    ImRect                  NavScoringRect;                     // Rectangle used for scoring, in screen space. Based of window->NavRectRel[], modified for directional navigation scoring.
    ImRect                  NavScoringNoClipRect;               // Some nav operations (such as PageUp/PageDown) enforce a region which clipper will attempt to always keep submitted
    int                     NavScoringDebugCount;               // Metrics for debugging
    int                     NavTabbingDir;                      // Generally -1 or +1, 0 when tabbing without a nav id
    int                     NavTabbingCounter;                  // >0 when counting items for tabbing
    ImGuiNavItemData        NavMoveResultLocal;                 // Best move request candidate within NavWindow
    ImGuiNavItemData        NavMoveResultLocalVisible;          // Best move request candidate within NavWindow that are mostly visible (when using ImGuiNavMoveFlags_AlsoScoreVisibleSet flag)
    ImGuiNavItemData        NavMoveResultOther;                 // Best move request candidate within NavWindow's flattened hierarchy (when using ImGuiWindowFlags_NavFlattened flag)
    ImGuiNavItemData        NavTabbingResultFirst;              // First tabbing request candidate within NavWindow and flattened hierarchy

    // Navigation: record of last move request
    ImGuiID                 NavJustMovedFromFocusScopeId;       // Just navigated from this focus scope id (result of a successfully MoveRequest).
    ImGuiID                 NavJustMovedToId;                   // Just navigated to this id (result of a successfully MoveRequest).
    ImGuiID                 NavJustMovedToFocusScopeId;         // Just navigated to this focus scope id (result of a successfully MoveRequest).
    ImGuiKeyChord           NavJustMovedToKeyMods;
    bool                    NavJustMovedToIsTabbing;            // Copy of ImGuiNavMoveFlags_IsTabbing. Maybe we should store whole flags.
    bool                    NavJustMovedToHasSelectionData;     // Copy of move result's InFlags & ImGuiItemFlags_HasSelectionUserData). Maybe we should just store ImGuiNavItemData.

    // Navigation: Windowing (CTRL+TAB for list, or Menu button + keys or directional pads to move/resize)
    ImGuiKeyChord           ConfigNavWindowingKeyNext;          // = ImGuiMod_Ctrl | ImGuiKey_Tab (or ImGuiMod_Super | ImGuiKey_Tab on OS X). For reconfiguration (see #4828)
    ImGuiKeyChord           ConfigNavWindowingKeyPrev;          // = ImGuiMod_Ctrl | ImGuiMod_Shift | ImGuiKey_Tab (or ImGuiMod_Super | ImGuiMod_Shift | ImGuiKey_Tab on OS X)
    ImGuiWindow*            NavWindowingTarget;                 // Target window when doing CTRL+Tab (or Pad Menu + FocusPrev/Next), this window is temporarily displayed top-most!
    ImGuiWindow*            NavWindowingTargetAnim;             // Record of last valid NavWindowingTarget until DimBgRatio and NavWindowingHighlightAlpha becomes 0.0f, so the fade-out can stay on it.
    ImGuiWindow*            NavWindowingListWindow;             // Internal window actually listing the CTRL+Tab contents
    float                   NavWindowingTimer;
    float                   NavWindowingHighlightAlpha;
    bool                    NavWindowingToggleLayer;
    ImGuiKey                NavWindowingToggleKey;
    ImVec2                  NavWindowingAccumDeltaPos;
    ImVec2                  NavWindowingAccumDeltaSize;

    // Render
    float                   DimBgRatio;                         // 0.0..1.0 animation when fading in a dimming background (for modal window and CTRL+TAB list)

    // Drag and Drop
    bool                    DragDropActive;
    bool                    DragDropWithinSource;               // Set when within a BeginDragDropXXX/EndDragDropXXX block for a drag source.
    bool                    DragDropWithinTarget;               // Set when within a BeginDragDropXXX/EndDragDropXXX block for a drag target.
    ImGuiDragDropFlags      DragDropSourceFlags;
    int                     DragDropSourceFrameCount;
    int                     DragDropMouseButton;
    ImGuiPayload            DragDropPayload;
    ImRect                  DragDropTargetRect;                 // Store rectangle of current target candidate (we favor small targets when overlapping)
    ImRect                  DragDropTargetClipRect;             // Store ClipRect at the time of item's drawing
    ImGuiID                 DragDropTargetId;
    ImGuiDragDropFlags      DragDropAcceptFlags;
    float                   DragDropAcceptIdCurrRectSurface;    // Target item surface (we resolve overlapping targets by prioritizing the smaller surface)
    ImGuiID                 DragDropAcceptIdCurr;               // Target item id (set at the time of accepting the payload)
    ImGuiID                 DragDropAcceptIdPrev;               // Target item id from previous frame (we need to store this to allow for overlapping drag and drop targets)
    int                     DragDropAcceptFrameCount;           // Last time a target expressed a desire to accept the source
    ImGuiID                 DragDropHoldJustPressedId;          // Set when holding a payload just made ButtonBehavior() return a press.
    ImVector<unsigned char> DragDropPayloadBufHeap;             // We don't expose the ImVector<> directly, ImGuiPayload only holds pointer+size
    unsigned char           DragDropPayloadBufLocal[16];        // Local buffer for small payloads

    // Clipper
    int                             ClipperTempDataStacked;
    ImVector<ImGuiListClipperData>  ClipperTempData;

    // Tables
    ImGuiTable*                     CurrentTable;
    ImGuiID                         DebugBreakInTable;          // Set to break in BeginTable() call.
    int                             TablesTempDataStacked;      // Temporary table data size (because we leave previous instances undestructed, we generally don't use TablesTempData.Size)
    ImVector<ImGuiTableTempData>    TablesTempData;             // Temporary table data (buffers reused/shared across instances, support nesting)
    ImPool<ImGuiTable>              Tables;                     // Persistent table data
    ImVector<float>                 TablesLastTimeActive;       // Last used timestamp of each tables (SOA, for efficient GC)
    ImVector<ImDrawChannel>         DrawChannelsTempMergeBuffer;

    // Tab bars
    ImGuiTabBar*                    CurrentTabBar;
    ImPool<ImGuiTabBar>             TabBars;
    ImVector<ImGuiPtrOrIndex>       CurrentTabBarStack;
    ImVector<ImGuiShrinkWidthItem>  ShrinkWidthBuffer;

    // Multi-Select state
    ImGuiBoxSelectState             BoxSelectState;
    ImGuiMultiSelectTempData*       CurrentMultiSelect;
    int                             MultiSelectTempDataStacked; // Temporary multi-select data size (because we leave previous instances undestructed, we generally don't use MultiSelectTempData.Size)
    ImVector<ImGuiMultiSelectTempData> MultiSelectTempData;
    ImPool<ImGuiMultiSelectState>   MultiSelectStorage;

    // Hover Delay system
    ImGuiID                 HoverItemDelayId;
    ImGuiID                 HoverItemDelayIdPreviousFrame;
    float                   HoverItemDelayTimer;                // Currently used by IsItemHovered()
    float                   HoverItemDelayClearTimer;           // Currently used by IsItemHovered(): grace time before g.TooltipHoverTimer gets cleared.
    ImGuiID                 HoverItemUnlockedStationaryId;      // Mouse has once been stationary on this item. Only reset after departing the item.
    ImGuiID                 HoverWindowUnlockedStationaryId;    // Mouse has once been stationary on this window. Only reset after departing the window.

    // Mouse state
    ImGuiMouseCursor        MouseCursor;
    float                   MouseStationaryTimer;               // Time the mouse has been stationary (with some loose heuristic)
    ImVec2                  MouseLastValidPos;

    // Widget state
    ImGuiInputTextState     InputTextState;
    ImGuiInputTextDeactivatedState InputTextDeactivatedState;
    ImFont                  InputTextPasswordFont;
    ImGuiID                 TempInputId;                        // Temporary text input when CTRL+clicking on a slider, etc.
    ImGuiDataTypeStorage    DataTypeZeroValue;                  // 0 for all data types
    int                     BeginMenuDepth;
    int                     BeginComboDepth;
    ImGuiColorEditFlags     ColorEditOptions;                   // Store user options for color edit widgets
    ImGuiID                 ColorEditCurrentID;                 // Set temporarily while inside of the parent-most ColorEdit4/ColorPicker4 (because they call each others).
    ImGuiID                 ColorEditSavedID;                   // ID we are saving/restoring HS for
    float                   ColorEditSavedHue;                  // Backup of last Hue associated to LastColor, so we can restore Hue in lossy RGB<>HSV round trips
    float                   ColorEditSavedSat;                  // Backup of last Saturation associated to LastColor, so we can restore Saturation in lossy RGB<>HSV round trips
    ImU32                   ColorEditSavedColor;                // RGB value with alpha set to 0.
    ImVec4                  ColorPickerRef;                     // Initial/reference color at the time of opening the color picker.
    ImGuiComboPreviewData   ComboPreviewData;
    ImRect                  WindowResizeBorderExpectedRect;     // Expected border rect, switch to relative edit if moving
    bool                    WindowResizeRelativeMode;
    short                   ScrollbarSeekMode;                  // 0: scroll to clicked location, -1/+1: prev/next page.
    float                   ScrollbarClickDeltaToGrabCenter;    // When scrolling to mouse location: distance between mouse and center of grab box, normalized in parent space.
    float                   SliderGrabClickOffset;
    float                   SliderCurrentAccum;                 // Accumulated slider delta when using navigation controls.
    bool                    SliderCurrentAccumDirty;            // Has the accumulated slider delta changed since last time we tried to apply it?
    bool                    DragCurrentAccumDirty;
    float                   DragCurrentAccum;                   // Accumulator for dragging modification. Always high-precision, not rounded by end-user precision settings
    float                   DragSpeedDefaultRatio;              // If speed == 0.0f, uses (max-min) * DragSpeedDefaultRatio
    float                   DisabledAlphaBackup;                // Backup for style.Alpha for BeginDisabled()
    short                   DisabledStackSize;
    short                   LockMarkEdited;
    short                   TooltipOverrideCount;
    ImVector<char>          ClipboardHandlerData;               // If no custom clipboard handler is defined
    ImVector<ImGuiID>       MenusIdSubmittedThisFrame;          // A list of menu IDs that were rendered at least once
    ImGuiTypingSelectState  TypingSelectState;                  // State for GetTypingSelectRequest()

    // Platform support
    ImGuiPlatformImeData    PlatformImeData;                    // Data updated by current frame
    ImGuiPlatformImeData    PlatformImeDataPrev;                // Previous frame data. When changed we call the platform_io.Platform_SetImeDataFn() handler.
    ImGuiID                 PlatformImeViewport;

    // Extensions
    // FIXME: We could provide an API to register one slot in an array held in ImGuiContext?
    ImGuiDockContext        DockContext;
    void                    (*DockNodeWindowMenuHandler)(ImGuiContext* ctx, ImGuiDockNode* node, ImGuiTabBar* tab_bar);

    // Settings
    bool                    SettingsLoaded;
    float                   SettingsDirtyTimer;                 // Save .ini Settings to memory when time reaches zero
    ImGuiTextBuffer         SettingsIniData;                    // In memory .ini settings
    ImVector<ImGuiSettingsHandler>      SettingsHandlers;       // List of .ini settings handlers
    ImChunkStream<ImGuiWindowSettings>  SettingsWindows;        // ImGuiWindow .ini settings entries
    ImChunkStream<ImGuiTableSettings>   SettingsTables;         // ImGuiTable .ini settings entries
    ImVector<ImGuiContextHook>          Hooks;                  // Hooks for extensions (e.g. test engine)
    ImGuiID                             HookIdNext;             // Next available HookId

    // Localization
    const char*             LocalizationTable[ImGuiLocKey_COUNT];

    // Capture/Logging
    bool                    LogEnabled;                         // Currently capturing
    ImGuiLogType            LogType;                            // Capture target
    ImFileHandle            LogFile;                            // If != NULL log to stdout/ file
    ImGuiTextBuffer         LogBuffer;                          // Accumulation buffer when log to clipboard. This is pointer so our GImGui static constructor doesn't call heap allocators.
    const char*             LogNextPrefix;
    const char*             LogNextSuffix;
    float                   LogLinePosY;
    bool                    LogLineFirstItem;
    int                     LogDepthRef;
    int                     LogDepthToExpand;
    int                     LogDepthToExpandDefault;            // Default/stored value for LogDepthMaxExpand if not specified in the LogXXX function call.

    // Error Handling
    ImGuiErrorCallback      ErrorCallback;                      // = NULL. May be exposed in public API eventually.
    void*                   ErrorCallbackUserData;              // = NULL
    ImVec2                  ErrorTooltipLockedPos;
    bool                    ErrorFirst;
    int                     ErrorCountCurrentFrame;             // [Internal] Number of errors submitted this frame.
    ImGuiErrorRecoveryState StackSizesInNewFrame;               // [Internal]
    ImGuiErrorRecoveryState*StackSizesInBeginForCurrentWindow;  // [Internal]

    // Debug Tools
    // (some of the highly frequently used data are interleaved in other structures above: DebugBreakXXX fields, DebugHookIdInfo, DebugLocateId etc.)
    int                     DebugDrawIdConflictsCount;          // Locked count (preserved when holding CTRL)
    ImGuiDebugLogFlags      DebugLogFlags;
    ImGuiTextBuffer         DebugLogBuf;
    ImGuiTextIndex          DebugLogIndex;
    int                     DebugLogSkippedErrors;
    ImGuiDebugLogFlags      DebugLogAutoDisableFlags;
    ImU8                    DebugLogAutoDisableFrames;
    ImU8                    DebugLocateFrames;                  // For DebugLocateItemOnHover(). This is used together with DebugLocateId which is in a hot/cached spot above.
    bool                    DebugBreakInLocateId;               // Debug break in ItemAdd() call for g.DebugLocateId.
    ImGuiKeyChord           DebugBreakKeyChord;                 // = ImGuiKey_Pause
    ImS8                    DebugBeginReturnValueCullDepth;     // Cycle between 0..9 then wrap around.
    bool                    DebugItemPickerActive;              // Item picker is active (started with DebugStartItemPicker())
    ImU8                    DebugItemPickerMouseButton;
    ImGuiID                 DebugItemPickerBreakId;             // Will call IM_DEBUG_BREAK() when encountering this ID
    float                   DebugFlashStyleColorTime;
    ImVec4                  DebugFlashStyleColorBackup;
    ImGuiMetricsConfig      DebugMetricsConfig;
    ImGuiIDStackTool        DebugIDStackTool;
    ImGuiDebugAllocInfo     DebugAllocInfo;
    ImGuiDockNode*          DebugHoveredDockNode;               // Hovered dock node.

    // Misc
    float                   FramerateSecPerFrame[60];           // Calculate estimate of framerate for user over the last 60 frames..
    int                     FramerateSecPerFrameIdx;
    int                     FramerateSecPerFrameCount;
    float                   FramerateSecPerFrameAccum;
    int                     WantCaptureMouseNextFrame;          // Explicit capture override via SetNextFrameWantCaptureMouse()/SetNextFrameWantCaptureKeyboard(). Default to -1.
    int                     WantCaptureKeyboardNextFrame;       // "
    int                     WantTextInputNextFrame;
    ImVector<char>          TempBuffer;                         // Temporary text buffer
    char                    TempKeychordName[64];

    ImGuiContext(ImFontAtlas* shared_font_atlas);
};

//-----------------------------------------------------------------------------
// [SECTION] ImGuiWindowTempData, ImGuiWindow
//-----------------------------------------------------------------------------

// Transient per-window data, reset at the beginning of the frame. This used to be called ImGuiDrawContext, hence the DC variable name in ImGuiWindow.
// (That's theory, in practice the delimitation between ImGuiWindow and ImGuiWindowTempData is quite tenuous and could be reconsidered..)
// (This doesn't need a constructor because we zero-clear it as part of ImGuiWindow and all frame-temporary data are setup on Begin)
struct IMGUI_API ImGuiWindowTempData
{
    // Layout
    ImVec2                  CursorPos;              // Current emitting position, in absolute coordinates.
    ImVec2                  CursorPosPrevLine;
    ImVec2                  CursorStartPos;         // Initial position after Begin(), generally ~ window position + WindowPadding.
    ImVec2                  CursorMaxPos;           // Used to implicitly calculate ContentSize at the beginning of next frame, for scrolling range and auto-resize. Always growing during the frame.
    ImVec2                  IdealMaxPos;            // Used to implicitly calculate ContentSizeIdeal at the beginning of next frame, for auto-resize only. Always growing during the frame.
    ImVec2                  CurrLineSize;
    ImVec2                  PrevLineSize;
    float                   CurrLineTextBaseOffset; // Baseline offset (0.0f by default on a new line, generally == style.FramePadding.y when a framed item has been added).
    float                   PrevLineTextBaseOffset;
    bool                    IsSameLine;
    bool                    IsSetPos;
    ImVec1                  Indent;                 // Indentation / start position from left of window (increased by TreePush/TreePop, etc.)
    ImVec1                  ColumnsOffset;          // Offset to the current column (if ColumnsCurrent > 0). FIXME: This and the above should be a stack to allow use cases like Tree->Column->Tree. Need revamp columns API.
    ImVec1                  GroupOffset;
    ImVec2                  CursorStartPosLossyness;// Record the loss of precision of CursorStartPos due to really large scrolling amount. This is used by clipper to compensate and fix the most common use case of large scroll area.

    // Keyboard/Gamepad navigation
    ImGuiNavLayer           NavLayerCurrent;        // Current layer, 0..31 (we currently only use 0..1)
    short                   NavLayersActiveMask;    // Which layers have been written to (result from previous frame)
    short                   NavLayersActiveMaskNext;// Which layers have been written to (accumulator for current frame)
    bool                    NavIsScrollPushableX;   // Set when current work location may be scrolled horizontally when moving left / right. This is generally always true UNLESS within a column.
    bool                    NavHideHighlightOneFrame;
    bool                    NavWindowHasScrollY;    // Set per window when scrolling can be used (== ScrollMax.y > 0.0f)

    // Miscellaneous
    bool                    MenuBarAppending;       // FIXME: Remove this
    ImVec2                  MenuBarOffset;          // MenuBarOffset.x is sort of equivalent of a per-layer CursorPos.x, saved/restored as we switch to the menu bar. The only situation when MenuBarOffset.y is > 0 if when (SafeAreaPadding.y > FramePadding.y), often used on TVs.
    ImGuiMenuColumns        MenuColumns;            // Simplified columns storage for menu items measurement
    int                     TreeDepth;              // Current tree depth.
    ImU32                   TreeHasStackDataDepthMask; // Store whether given depth has ImGuiTreeNodeStackData data. Could be turned into a ImU64 if necessary.
    ImVector<ImGuiWindow*>  ChildWindows;
    ImGuiStorage*           StateStorage;           // Current persistent per-window storage (store e.g. tree node open/close state)
    ImGuiOldColumns*        CurrentColumns;         // Current columns set
    int                     CurrentTableIdx;        // Current table index (into g.Tables)
    ImGuiLayoutType         LayoutType;
    ImGuiLayoutType         ParentLayoutType;       // Layout type of parent window at the time of Begin()
    ImU32                   ModalDimBgColor;

    // Local parameters stacks
    // We store the current settings outside of the vectors to increase memory locality (reduce cache misses). The vectors are rarely modified. Also it allows us to not heap allocate for short-lived windows which are not using those settings.
    float                   ItemWidth;              // Current item width (>0.0: width in pixels, <0.0: align xx pixels to the right of window).
    float                   TextWrapPos;            // Current text wrap pos.
    ImVector<float>         ItemWidthStack;         // Store item widths to restore (attention: .back() is not == ItemWidth)
    ImVector<float>         TextWrapPosStack;       // Store text wrap pos to restore (attention: .back() is not == TextWrapPos)
};

// Storage for one window
struct IMGUI_API ImGuiWindow
{
    ImGuiContext*           Ctx;                                // Parent UI context (needs to be set explicitly by parent).
    char*                   Name;                               // Window name, owned by the window.
    ImGuiID                 ID;                                 // == ImHashStr(Name)
    ImGuiWindowFlags        Flags, FlagsPreviousFrame;          // See enum ImGuiWindowFlags_
    ImGuiChildFlags         ChildFlags;                         // Set when window is a child window. See enum ImGuiChildFlags_
    ImGuiWindowClass        WindowClass;                        // Advanced users only. Set with SetNextWindowClass()
    ImGuiViewportP*         Viewport;                           // Always set in Begin(). Inactive windows may have a NULL value here if their viewport was discarded.
    ImGuiID                 ViewportId;                         // We backup the viewport id (since the viewport may disappear or never be created if the window is inactive)
    ImVec2                  ViewportPos;                        // We backup the viewport position (since the viewport may disappear or never be created if the window is inactive)
    int                     ViewportAllowPlatformMonitorExtend; // Reset to -1 every frame (index is guaranteed to be valid between NewFrame..EndFrame), only used in the Appearing frame of a tooltip/popup to enforce clamping to a given monitor
    ImVec2                  Pos;                                // Position (always rounded-up to nearest pixel)
    ImVec2                  Size;                               // Current size (==SizeFull or collapsed title bar size)
    ImVec2                  SizeFull;                           // Size when non collapsed
    ImVec2                  ContentSize;                        // Size of contents/scrollable client area (calculated from the extents reach of the cursor) from previous frame. Does not include window decoration or window padding.
    ImVec2                  ContentSizeIdeal;
    ImVec2                  ContentSizeExplicit;                // Size of contents/scrollable client area explicitly request by the user via SetNextWindowContentSize().
    ImVec2                  WindowPadding;                      // Window padding at the time of Begin().
    float                   WindowRounding;                     // Window rounding at the time of Begin(). May be clamped lower to avoid rendering artifacts with title bar, menu bar etc.
    float                   WindowBorderSize;                   // Window border size at the time of Begin().
    float                   TitleBarHeight, MenuBarHeight;      // Note that those used to be function before 2024/05/28. If you have old code calling TitleBarHeight() you can change it to TitleBarHeight.
    float                   DecoOuterSizeX1, DecoOuterSizeY1;   // Left/Up offsets. Sum of non-scrolling outer decorations (X1 generally == 0.0f. Y1 generally = TitleBarHeight + MenuBarHeight). Locked during Begin().
    float                   DecoOuterSizeX2, DecoOuterSizeY2;   // Right/Down offsets (X2 generally == ScrollbarSize.x, Y2 == ScrollbarSizes.y).
    float                   DecoInnerSizeX1, DecoInnerSizeY1;   // Applied AFTER/OVER InnerRect. Specialized for Tables as they use specialized form of clipping and frozen rows/columns are inside InnerRect (and not part of regular decoration sizes).
    int                     NameBufLen;                         // Size of buffer storing Name. May be larger than strlen(Name)!
    ImGuiID                 MoveId;                             // == window->GetID("#MOVE")
    ImGuiID                 TabId;                              // == window->GetID("#TAB")
    ImGuiID                 ChildId;                            // ID of corresponding item in parent window (for navigation to return from child window to parent window)
    ImGuiID                 PopupId;                            // ID in the popup stack when this window is used as a popup/menu (because we use generic Name/ID for recycling)
    ImVec2                  Scroll;
    ImVec2                  ScrollMax;
    ImVec2                  ScrollTarget;                       // target scroll position. stored as cursor position with scrolling canceled out, so the highest point is always 0.0f. (FLT_MAX for no change)
    ImVec2                  ScrollTargetCenterRatio;            // 0.0f = scroll so that target position is at top, 0.5f = scroll so that target position is centered
    ImVec2                  ScrollTargetEdgeSnapDist;           // 0.0f = no snapping, >0.0f snapping threshold
    ImVec2                  ScrollbarSizes;                     // Size taken by each scrollbars on their smaller axis. Pay attention! ScrollbarSizes.x == width of the vertical scrollbar, ScrollbarSizes.y = height of the horizontal scrollbar.
    bool                    ScrollbarX, ScrollbarY;             // Are scrollbars visible?
    bool                    ViewportOwned;
    bool                    Active;                             // Set to true on Begin(), unless Collapsed
    bool                    WasActive;
    bool                    WriteAccessed;                      // Set to true when any widget access the current window
    bool                    Collapsed;                          // Set when collapsing window to become only title-bar
    bool                    WantCollapseToggle;
    bool                    SkipItems;                          // Set when items can safely be all clipped (e.g. window not visible or collapsed)
    bool                    SkipRefresh;                        // [EXPERIMENTAL] Reuse previous frame drawn contents, Begin() returns false.
    bool                    Appearing;                          // Set during the frame where the window is appearing (or re-appearing)
    bool                    Hidden;                             // Do not display (== HiddenFrames*** > 0)
    bool                    IsFallbackWindow;                   // Set on the "Debug##Default" window.
    bool                    IsExplicitChild;                    // Set when passed _ChildWindow, left to false by BeginDocked()
    bool                    HasCloseButton;                     // Set when the window has a close button (p_open != NULL)
    signed char             ResizeBorderHovered;                // Current border being hovered for resize (-1: none, otherwise 0-3)
    signed char             ResizeBorderHeld;                   // Current border being held for resize (-1: none, otherwise 0-3)
    short                   BeginCount;                         // Number of Begin() during the current frame (generally 0 or 1, 1+ if appending via multiple Begin/End pairs)
    short                   BeginCountPreviousFrame;            // Number of Begin() during the previous frame
    short                   BeginOrderWithinParent;             // Begin() order within immediate parent window, if we are a child window. Otherwise 0.
    short                   BeginOrderWithinContext;            // Begin() order within entire imgui context. This is mostly used for debugging submission order related issues.
    short                   FocusOrder;                         // Order within WindowsFocusOrder[], altered when windows are focused.
    ImS8                    AutoFitFramesX, AutoFitFramesY;
    bool                    AutoFitOnlyGrows;
    ImGuiDir                AutoPosLastDirection;
    ImS8                    HiddenFramesCanSkipItems;           // Hide the window for N frames
    ImS8                    HiddenFramesCannotSkipItems;        // Hide the window for N frames while allowing items to be submitted so we can measure their size
    ImS8                    HiddenFramesForRenderOnly;          // Hide the window until frame N at Render() time only
    ImS8                    DisableInputsFrames;                // Disable window interactions for N frames
    ImGuiCond               SetWindowPosAllowFlags : 8;         // store acceptable condition flags for SetNextWindowPos() use.
    ImGuiCond               SetWindowSizeAllowFlags : 8;        // store acceptable condition flags for SetNextWindowSize() use.
    ImGuiCond               SetWindowCollapsedAllowFlags : 8;   // store acceptable condition flags for SetNextWindowCollapsed() use.
    ImGuiCond               SetWindowDockAllowFlags : 8;        // store acceptable condition flags for SetNextWindowDock() use.
    ImVec2                  SetWindowPosVal;                    // store window position when using a non-zero Pivot (position set needs to be processed when we know the window size)
    ImVec2                  SetWindowPosPivot;                  // store window pivot for positioning. ImVec2(0, 0) when positioning from top-left corner; ImVec2(0.5f, 0.5f) for centering; ImVec2(1, 1) for bottom right.

    ImVector<ImGuiID>       IDStack;                            // ID stack. ID are hashes seeded with the value at the top of the stack. (In theory this should be in the TempData structure)
    ImGuiWindowTempData     DC;                                 // Temporary per-window data, reset at the beginning of the frame. This used to be called ImGuiDrawContext, hence the "DC" variable name.

    // The best way to understand what those rectangles are is to use the 'Metrics->Tools->Show Windows Rectangles' viewer.
    // The main 'OuterRect', omitted as a field, is window->Rect().
    ImRect                  OuterRectClipped;                   // == Window->Rect() just after setup in Begin(). == window->Rect() for root window.
    ImRect                  InnerRect;                          // Inner rectangle (omit title bar, menu bar, scroll bar)
    ImRect                  InnerClipRect;                      // == InnerRect shrunk by WindowPadding*0.5f on each side, clipped within viewport or parent clip rect.
    ImRect                  WorkRect;                           // Initially covers the whole scrolling region. Reduced by containers e.g columns/tables when active. Shrunk by WindowPadding*1.0f on each side. This is meant to replace ContentRegionRect over time (from 1.71+ onward).
    ImRect                  ParentWorkRect;                     // Backup of WorkRect before entering a container such as columns/tables. Used by e.g. SpanAllColumns functions to easily access. Stacked containers are responsible for maintaining this. // FIXME-WORKRECT: Could be a stack?
    ImRect                  ClipRect;                           // Current clipping/scissoring rectangle, evolve as we are using PushClipRect(), etc. == DrawList->clip_rect_stack.back().
    ImRect                  ContentRegionRect;                  // FIXME: This is currently confusing/misleading. It is essentially WorkRect but not handling of scrolling. We currently rely on it as right/bottom aligned sizing operation need some size to rely on.
    ImVec2ih                HitTestHoleSize;                    // Define an optional rectangular hole where mouse will pass-through the window.
    ImVec2ih                HitTestHoleOffset;

    int                     LastFrameActive;                    // Last frame number the window was Active.
    int                     LastFrameJustFocused;               // Last frame number the window was made Focused.
    float                   LastTimeActive;                     // Last timestamp the window was Active (using float as we don't need high precision there)
    float                   ItemWidthDefault;
    ImGuiStorage            StateStorage;
    ImVector<ImGuiOldColumns> ColumnsStorage;
    float                   FontWindowScale;                    // User scale multiplier per-window, via SetWindowFontScale()
    float                   FontDpiScale;
    int                     SettingsOffset;                     // Offset into SettingsWindows[] (offsets are always valid as we only grow the array from the back)

    ImDrawList*             DrawList;                           // == &DrawListInst (for backward compatibility reason with code using imgui_internal.h we keep this a pointer)
    ImDrawList              DrawListInst;
    ImGuiWindow*            ParentWindow;                       // If we are a child _or_ popup _or_ docked window, this is pointing to our parent. Otherwise NULL.
    ImGuiWindow*            ParentWindowInBeginStack;
    ImGuiWindow*            RootWindow;                         // Point to ourself or first ancestor that is not a child window. Doesn't cross through popups/dock nodes.
    ImGuiWindow*            RootWindowPopupTree;                // Point to ourself or first ancestor that is not a child window. Cross through popups parent<>child.
    ImGuiWindow*            RootWindowDockTree;                 // Point to ourself or first ancestor that is not a child window. Cross through dock nodes.
    ImGuiWindow*            RootWindowForTitleBarHighlight;     // Point to ourself or first ancestor which will display TitleBgActive color when this window is active.
    ImGuiWindow*            RootWindowForNav;                   // Point to ourself or first ancestor which doesn't have the NavFlattened flag.
    ImGuiWindow*            ParentWindowForFocusRoute;          // Set to manual link a window to its logical parent so that Shortcut() chain are honoerd (e.g. Tool linked to Document)

    ImGuiWindow*            NavLastChildNavWindow;              // When going to the menu bar, we remember the child window we came from. (This could probably be made implicit if we kept g.Windows sorted by last focused including child window.)
    ImGuiID                 NavLastIds[ImGuiNavLayer_COUNT];    // Last known NavId for this window, per layer (0/1)
    ImRect                  NavRectRel[ImGuiNavLayer_COUNT];    // Reference rectangle, in window relative space
    ImVec2                  NavPreferredScoringPosRel[ImGuiNavLayer_COUNT]; // Preferred X/Y position updated when moving on a given axis, reset to FLT_MAX.
    ImGuiID                 NavRootFocusScopeId;                // Focus Scope ID at the time of Begin()

    int                     MemoryDrawListIdxCapacity;          // Backup of last idx/vtx count, so when waking up the window we can preallocate and avoid iterative alloc/copy
    int                     MemoryDrawListVtxCapacity;
    bool                    MemoryCompacted;                    // Set when window extraneous data have been garbage collected

    // Docking
    bool                    DockIsActive        :1;             // When docking artifacts are actually visible. When this is set, DockNode is guaranteed to be != NULL. ~~ (DockNode != NULL) && (DockNode->Windows.Size > 1).
    bool                    DockNodeIsVisible   :1;
    bool                    DockTabIsVisible    :1;             // Is our window visible this frame? ~~ is the corresponding tab selected?
    bool                    DockTabWantClose    :1;
    short                   DockOrder;                          // Order of the last time the window was visible within its DockNode. This is used to reorder windows that are reappearing on the same frame. Same value between windows that were active and windows that were none are possible.
    ImGuiWindowDockStyle    DockStyle;
    ImGuiDockNode*          DockNode;                           // Which node are we docked into. Important: Prefer testing DockIsActive in many cases as this will still be set when the dock node is hidden.
    ImGuiDockNode*          DockNodeAsHost;                     // Which node are we owning (for parent windows)
    ImGuiID                 DockId;                             // Backup of last valid DockNode->ID, so single window remember their dock node id even when they are not bound any more
    ImGuiItemStatusFlags    DockTabItemStatusFlags;
    ImRect                  DockTabItemRect;

public:
    ImGuiWindow(ImGuiContext* context, const char* name);
    ~ImGuiWindow();

    ImGuiID     GetID(const char* str, const char* str_end = NULL);
    ImGuiID     GetID(const void* ptr);
    ImGuiID     GetID(int n);
    ImGuiID     GetIDFromPos(const ImVec2& p_abs);
    ImGuiID     GetIDFromRectangle(const ImRect& r_abs);

    // We don't use g.FontSize because the window may be != g.CurrentWindow.
    ImRect      Rect() const            { return ImRect(Pos.x, Pos.y, Pos.x + Size.x, Pos.y + Size.y); }
    float       CalcFontSize() const    { ImGuiContext& g = *Ctx; float scale = g.FontBaseSize * FontWindowScale * FontDpiScale; if (ParentWindow) scale *= ParentWindow->FontWindowScale; return scale; }
    ImRect      TitleBarRect() const    { return ImRect(Pos, ImVec2(Pos.x + SizeFull.x, Pos.y + TitleBarHeight)); }
    ImRect      MenuBarRect() const     { float y1 = Pos.y + TitleBarHeight; return ImRect(Pos.x, y1, Pos.x + SizeFull.x, y1 + MenuBarHeight); }
};

//-----------------------------------------------------------------------------
// [SECTION] Tab bar, Tab item support
//-----------------------------------------------------------------------------

// Extend ImGuiTabBarFlags_
enum ImGuiTabBarFlagsPrivate_
{
    ImGuiTabBarFlags_DockNode                   = 1 << 20,  // Part of a dock node [we don't use this in the master branch but it facilitate branch syncing to keep this around]
    ImGuiTabBarFlags_IsFocused                  = 1 << 21,
    ImGuiTabBarFlags_SaveSettings               = 1 << 22,  // FIXME: Settings are handled by the docking system, this only request the tab bar to mark settings dirty when reordering tabs
};

// Extend ImGuiTabItemFlags_
enum ImGuiTabItemFlagsPrivate_
{
    ImGuiTabItemFlags_SectionMask_              = ImGuiTabItemFlags_Leading | ImGuiTabItemFlags_Trailing,
    ImGuiTabItemFlags_NoCloseButton             = 1 << 20,  // Track whether p_open was set or not (we'll need this info on the next frame to recompute ContentWidth during layout)
    ImGuiTabItemFlags_Button                    = 1 << 21,  // Used by TabItemButton, change the tab item behavior to mimic a button
    ImGuiTabItemFlags_Unsorted                  = 1 << 22,  // [Docking] Trailing tabs with the _Unsorted flag will be sorted based on the DockOrder of their Window.
};

// Storage for one active tab item (sizeof() 48 bytes)
struct ImGuiTabItem
{
    ImGuiID             ID;
    ImGuiTabItemFlags   Flags;
    ImGuiWindow*        Window;                 // When TabItem is part of a DockNode's TabBar, we hold on to a window.
    int                 LastFrameVisible;
    int                 LastFrameSelected;      // This allows us to infer an ordered list of the last activated tabs with little maintenance
    float               Offset;                 // Position relative to beginning of tab
    float               Width;                  // Width currently displayed
    float               ContentWidth;           // Width of label, stored during BeginTabItem() call
    float               RequestedWidth;         // Width optionally requested by caller, -1.0f is unused
    ImS32               NameOffset;             // When Window==NULL, offset to name within parent ImGuiTabBar::TabsNames
    ImS16               BeginOrder;             // BeginTabItem() order, used to re-order tabs after toggling ImGuiTabBarFlags_Reorderable
    ImS16               IndexDuringLayout;      // Index only used during TabBarLayout(). Tabs gets reordered so 'Tabs[n].IndexDuringLayout == n' but may mismatch during additions.
    bool                WantClose;              // Marked as closed by SetTabItemClosed()

    ImGuiTabItem()      { memset(this, 0, sizeof(*this)); LastFrameVisible = LastFrameSelected = -1; RequestedWidth = -1.0f; NameOffset = -1; BeginOrder = IndexDuringLayout = -1; }
};

// Storage for a tab bar (sizeof() 160 bytes)
struct IMGUI_API ImGuiTabBar
{
    ImGuiWindow*        Window;
    ImVector<ImGuiTabItem> Tabs;
    ImGuiTabBarFlags    Flags;
    ImGuiID             ID;                     // Zero for tab-bars used by docking
    ImGuiID             SelectedTabId;          // Selected tab/window
    ImGuiID             NextSelectedTabId;      // Next selected tab/window. Will also trigger a scrolling animation
    ImGuiID             VisibleTabId;           // Can occasionally be != SelectedTabId (e.g. when previewing contents for CTRL+TAB preview)
    int                 CurrFrameVisible;
    int                 PrevFrameVisible;
    ImRect              BarRect;
    float               CurrTabsContentsHeight;
    float               PrevTabsContentsHeight; // Record the height of contents submitted below the tab bar
    float               WidthAllTabs;           // Actual width of all tabs (locked during layout)
    float               WidthAllTabsIdeal;      // Ideal width if all tabs were visible and not clipped
    float               ScrollingAnim;
    float               ScrollingTarget;
    float               ScrollingTargetDistToVisibility;
    float               ScrollingSpeed;
    float               ScrollingRectMinX;
    float               ScrollingRectMaxX;
    float               SeparatorMinX;
    float               SeparatorMaxX;
    ImGuiID             ReorderRequestTabId;
    ImS16               ReorderRequestOffset;
    ImS8                BeginCount;
    bool                WantLayout;
    bool                VisibleTabWasSubmitted;
    bool                TabsAddedNew;           // Set to true when a new tab item or button has been added to the tab bar during last frame
    ImS16               TabsActiveCount;        // Number of tabs submitted this frame.
    ImS16               LastTabItemIdx;         // Index of last BeginTabItem() tab for use by EndTabItem()
    float               ItemSpacingY;
    ImVec2              FramePadding;           // style.FramePadding locked at the time of BeginTabBar()
    ImVec2              BackupCursorPos;
    ImGuiTextBuffer     TabsNames;              // For non-docking tab bar we re-append names in a contiguous buffer.

    ImGuiTabBar();
};

//-----------------------------------------------------------------------------
// [SECTION] Table support
//-----------------------------------------------------------------------------

#define IM_COL32_DISABLE                IM_COL32(0,0,0,1)   // Special sentinel code which cannot be used as a regular color.
#define IMGUI_TABLE_MAX_COLUMNS         512                 // May be further lifted

// Our current column maximum is 64 but we may raise that in the future.
typedef ImS16 ImGuiTableColumnIdx;
typedef ImU16 ImGuiTableDrawChannelIdx;

// [Internal] sizeof() ~ 112
// We use the terminology "Enabled" to refer to a column that is not Hidden by user/api.
// We use the terminology "Clipped" to refer to a column that is out of sight because of scrolling/clipping.
// This is in contrast with some user-facing api such as IsItemVisible() / IsRectVisible() which use "Visible" to mean "not clipped".
struct ImGuiTableColumn
{
    ImGuiTableColumnFlags   Flags;                          // Flags after some patching (not directly same as provided by user). See ImGuiTableColumnFlags_
    float                   WidthGiven;                     // Final/actual width visible == (MaxX - MinX), locked in TableUpdateLayout(). May be > WidthRequest to honor minimum width, may be < WidthRequest to honor shrinking columns down in tight space.
    float                   MinX;                           // Absolute positions
    float                   MaxX;
    float                   WidthRequest;                   // Master width absolute value when !(Flags & _WidthStretch). When Stretch this is derived every frame from StretchWeight in TableUpdateLayout()
    float                   WidthAuto;                      // Automatic width
    float                   WidthMax;                       // Maximum width (FIXME: overwritten by each instance)
    float                   StretchWeight;                  // Master width weight when (Flags & _WidthStretch). Often around ~1.0f initially.
    float                   InitStretchWeightOrWidth;       // Value passed to TableSetupColumn(). For Width it is a content width (_without padding_).
    ImRect                  ClipRect;                       // Clipping rectangle for the column
    ImGuiID                 UserID;                         // Optional, value passed to TableSetupColumn()
    float                   WorkMinX;                       // Contents region min ~(MinX + CellPaddingX + CellSpacingX1) == cursor start position when entering column
    float                   WorkMaxX;                       // Contents region max ~(MaxX - CellPaddingX - CellSpacingX2)
    float                   ItemWidth;                      // Current item width for the column, preserved across rows
    float                   ContentMaxXFrozen;              // Contents maximum position for frozen rows (apart from headers), from which we can infer content width.
    float                   ContentMaxXUnfrozen;
    float                   ContentMaxXHeadersUsed;         // Contents maximum position for headers rows (regardless of freezing). TableHeader() automatically softclip itself + report ideal desired size, to avoid creating extraneous draw calls
    float                   ContentMaxXHeadersIdeal;
    ImS16                   NameOffset;                     // Offset into parent ColumnsNames[]
    ImGuiTableColumnIdx     DisplayOrder;                   // Index within Table's IndexToDisplayOrder[] (column may be reordered by users)
    ImGuiTableColumnIdx     IndexWithinEnabledSet;          // Index within enabled/visible set (<= IndexToDisplayOrder)
    ImGuiTableColumnIdx     PrevEnabledColumn;              // Index of prev enabled/visible column within Columns[], -1 if first enabled/visible column
    ImGuiTableColumnIdx     NextEnabledColumn;              // Index of next enabled/visible column within Columns[], -1 if last enabled/visible column
    ImGuiTableColumnIdx     SortOrder;                      // Index of this column within sort specs, -1 if not sorting on this column, 0 for single-sort, may be >0 on multi-sort
    ImGuiTableDrawChannelIdx DrawChannelCurrent;            // Index within DrawSplitter.Channels[]
    ImGuiTableDrawChannelIdx DrawChannelFrozen;             // Draw channels for frozen rows (often headers)
    ImGuiTableDrawChannelIdx DrawChannelUnfrozen;           // Draw channels for unfrozen rows
    bool                    IsEnabled;                      // IsUserEnabled && (Flags & ImGuiTableColumnFlags_Disabled) == 0
    bool                    IsUserEnabled;                  // Is the column not marked Hidden by the user? (unrelated to being off view, e.g. clipped by scrolling).
    bool                    IsUserEnabledNextFrame;
    bool                    IsVisibleX;                     // Is actually in view (e.g. overlapping the host window clipping rectangle, not scrolled).
    bool                    IsVisibleY;
    bool                    IsRequestOutput;                // Return value for TableSetColumnIndex() / TableNextColumn(): whether we request user to output contents or not.
    bool                    IsSkipItems;                    // Do we want item submissions to this column to be completely ignored (no layout will happen).
    bool                    IsPreserveWidthAuto;
    ImS8                    NavLayerCurrent;                // ImGuiNavLayer in 1 byte
    ImU8                    AutoFitQueue;                   // Queue of 8 values for the next 8 frames to request auto-fit
    ImU8                    CannotSkipItemsQueue;           // Queue of 8 values for the next 8 frames to disable Clipped/SkipItem
    ImU8                    SortDirection : 2;              // ImGuiSortDirection_Ascending or ImGuiSortDirection_Descending
    ImU8                    SortDirectionsAvailCount : 2;   // Number of available sort directions (0 to 3)
    ImU8                    SortDirectionsAvailMask : 4;    // Mask of available sort directions (1-bit each)
    ImU8                    SortDirectionsAvailList;        // Ordered list of available sort directions (2-bits each, total 8-bits)

    ImGuiTableColumn()
    {
        memset(this, 0, sizeof(*this));
        StretchWeight = WidthRequest = -1.0f;
        NameOffset = -1;
        DisplayOrder = IndexWithinEnabledSet = -1;
        PrevEnabledColumn = NextEnabledColumn = -1;
        SortOrder = -1;
        SortDirection = ImGuiSortDirection_None;
        DrawChannelCurrent = DrawChannelFrozen = DrawChannelUnfrozen = (ImU8)-1;
    }
};

// Transient cell data stored per row.
// sizeof() ~ 6 bytes
struct ImGuiTableCellData
{
    ImU32                       BgColor;    // Actual color
    ImGuiTableColumnIdx         Column;     // Column number
};

// Parameters for TableAngledHeadersRowEx()
// This may end up being refactored for more general purpose.
// sizeof() ~ 12 bytes
struct ImGuiTableHeaderData
{
    ImGuiTableColumnIdx         Index;      // Column index
    ImU32                       TextColor;
    ImU32                       BgColor0;
    ImU32                       BgColor1;
};

// Per-instance data that needs preserving across frames (seemingly most others do not need to be preserved aside from debug needs. Does that means they could be moved to ImGuiTableTempData?)
// sizeof() ~ 24 bytes
struct ImGuiTableInstanceData
{
    ImGuiID                     TableInstanceID;
    float                       LastOuterHeight;            // Outer height from last frame
    float                       LastTopHeadersRowHeight;    // Height of first consecutive header rows from last frame (FIXME: this is used assuming consecutive headers are in same frozen set)
    float                       LastFrozenHeight;           // Height of frozen section from last frame
    int                         HoveredRowLast;             // Index of row which was hovered last frame.
    int                         HoveredRowNext;             // Index of row hovered this frame, set after encountering it.

    ImGuiTableInstanceData()    { TableInstanceID = 0; LastOuterHeight = LastTopHeadersRowHeight = LastFrozenHeight = 0.0f; HoveredRowLast = HoveredRowNext = -1; }
};

// sizeof() ~ 592 bytes + heap allocs described in TableBeginInitMemory()
struct IMGUI_API ImGuiTable
{
    ImGuiID                     ID;
    ImGuiTableFlags             Flags;
    void*                       RawData;                    // Single allocation to hold Columns[], DisplayOrderToIndex[] and RowCellData[]
    ImGuiTableTempData*         TempData;                   // Transient data while table is active. Point within g.CurrentTableStack[]
    ImSpan<ImGuiTableColumn>    Columns;                    // Point within RawData[]
    ImSpan<ImGuiTableColumnIdx> DisplayOrderToIndex;        // Point within RawData[]. Store display order of columns (when not reordered, the values are 0...Count-1)
    ImSpan<ImGuiTableCellData>  RowCellData;                // Point within RawData[]. Store cells background requests for current row.
    ImBitArrayPtr               EnabledMaskByDisplayOrder;  // Column DisplayOrder -> IsEnabled map
    ImBitArrayPtr               EnabledMaskByIndex;         // Column Index -> IsEnabled map (== not hidden by user/api) in a format adequate for iterating column without touching cold data
    ImBitArrayPtr               VisibleMaskByIndex;         // Column Index -> IsVisibleX|IsVisibleY map (== not hidden by user/api && not hidden by scrolling/cliprect)
    ImGuiTableFlags             SettingsLoadedFlags;        // Which data were loaded from the .ini file (e.g. when order is not altered we won't save order)
    int                         SettingsOffset;             // Offset in g.SettingsTables
    int                         LastFrameActive;
    int                         ColumnsCount;               // Number of columns declared in BeginTable()
    int                         CurrentRow;
    int                         CurrentColumn;
    ImS16                       InstanceCurrent;            // Count of BeginTable() calls with same ID in the same frame (generally 0). This is a little bit similar to BeginCount for a window, but multiple table with same ID look are multiple tables, they are just synched.
    ImS16                       InstanceInteracted;         // Mark which instance (generally 0) of the same ID is being interacted with
    float                       RowPosY1;
    float                       RowPosY2;
    float                       RowMinHeight;               // Height submitted to TableNextRow()
    float                       RowCellPaddingY;            // Top and bottom padding. Reloaded during row change.
    float                       RowTextBaseline;
    float                       RowIndentOffsetX;
    ImGuiTableRowFlags          RowFlags : 16;              // Current row flags, see ImGuiTableRowFlags_
    ImGuiTableRowFlags          LastRowFlags : 16;
    int                         RowBgColorCounter;          // Counter for alternating background colors (can be fast-forwarded by e.g clipper), not same as CurrentRow because header rows typically don't increase this.
    ImU32                       RowBgColor[2];              // Background color override for current row.
    ImU32                       BorderColorStrong;
    ImU32                       BorderColorLight;
    float                       BorderX1;
    float                       BorderX2;
    float                       HostIndentX;
    float                       MinColumnWidth;
    float                       OuterPaddingX;
    float                       CellPaddingX;               // Padding from each borders. Locked in BeginTable()/Layout.
    float                       CellSpacingX1;              // Spacing between non-bordered cells. Locked in BeginTable()/Layout.
    float                       CellSpacingX2;
    float                       InnerWidth;                 // User value passed to BeginTable(), see comments at the top of BeginTable() for details.
    float                       ColumnsGivenWidth;          // Sum of current column width
    float                       ColumnsAutoFitWidth;        // Sum of ideal column width in order nothing to be clipped, used for auto-fitting and content width submission in outer window
    float                       ColumnsStretchSumWeights;   // Sum of weight of all enabled stretching columns
    float                       ResizedColumnNextWidth;
    float                       ResizeLockMinContentsX2;    // Lock minimum contents width while resizing down in order to not create feedback loops. But we allow growing the table.
    float                       RefScale;                   // Reference scale to be able to rescale columns on font/dpi changes.
    float                       AngledHeadersHeight;        // Set by TableAngledHeadersRow(), used in TableUpdateLayout()
    float                       AngledHeadersSlope;         // Set by TableAngledHeadersRow(), used in TableUpdateLayout()
    ImRect                      OuterRect;                  // Note: for non-scrolling table, OuterRect.Max.y is often FLT_MAX until EndTable(), unless a height has been specified in BeginTable().
    ImRect                      InnerRect;                  // InnerRect but without decoration. As with OuterRect, for non-scrolling tables, InnerRect.Max.y is
    ImRect                      WorkRect;
    ImRect                      InnerClipRect;
    ImRect                      BgClipRect;                 // We use this to cpu-clip cell background color fill, evolve during the frame as we cross frozen rows boundaries
    ImRect                      Bg0ClipRectForDrawCmd;      // Actual ImDrawCmd clip rect for BG0/1 channel. This tends to be == OuterWindow->ClipRect at BeginTable() because output in BG0/BG1 is cpu-clipped
    ImRect                      Bg2ClipRectForDrawCmd;      // Actual ImDrawCmd clip rect for BG2 channel. This tends to be a correct, tight-fit, because output to BG2 are done by widgets relying on regular ClipRect.
    ImRect                      HostClipRect;               // This is used to check if we can eventually merge our columns draw calls into the current draw call of the current window.
    ImRect                      HostBackupInnerClipRect;    // Backup of InnerWindow->ClipRect during PushTableBackground()/PopTableBackground()
    ImGuiWindow*                OuterWindow;                // Parent window for the table
    ImGuiWindow*                InnerWindow;                // Window holding the table data (== OuterWindow or a child window)
    ImGuiTextBuffer             ColumnsNames;               // Contiguous buffer holding columns names
    ImDrawListSplitter*         DrawSplitter;               // Shortcut to TempData->DrawSplitter while in table. Isolate draw commands per columns to avoid switching clip rect constantly
    ImGuiTableInstanceData      InstanceDataFirst;
    ImVector<ImGuiTableInstanceData>    InstanceDataExtra;  // FIXME-OPT: Using a small-vector pattern would be good.
    ImGuiTableColumnSortSpecs   SortSpecsSingle;
    ImVector<ImGuiTableColumnSortSpecs> SortSpecsMulti;     // FIXME-OPT: Using a small-vector pattern would be good.
    ImGuiTableSortSpecs         SortSpecs;                  // Public facing sorts specs, this is what we return in TableGetSortSpecs()
    ImGuiTableColumnIdx         SortSpecsCount;
    ImGuiTableColumnIdx         ColumnsEnabledCount;        // Number of enabled columns (<= ColumnsCount)
    ImGuiTableColumnIdx         ColumnsEnabledFixedCount;   // Number of enabled columns using fixed width (<= ColumnsCount)
    ImGuiTableColumnIdx         DeclColumnsCount;           // Count calls to TableSetupColumn()
    ImGuiTableColumnIdx         AngledHeadersCount;         // Count columns with angled headers
    ImGuiTableColumnIdx         HoveredColumnBody;          // Index of column whose visible region is being hovered. Important: == ColumnsCount when hovering empty region after the right-most column!
    ImGuiTableColumnIdx         HoveredColumnBorder;        // Index of column whose right-border is being hovered (for resizing).
    ImGuiTableColumnIdx         HighlightColumnHeader;      // Index of column which should be highlighted.
    ImGuiTableColumnIdx         AutoFitSingleColumn;        // Index of single column requesting auto-fit.
    ImGuiTableColumnIdx         ResizedColumn;              // Index of column being resized. Reset when InstanceCurrent==0.
    ImGuiTableColumnIdx         LastResizedColumn;          // Index of column being resized from previous frame.
    ImGuiTableColumnIdx         HeldHeaderColumn;           // Index of column header being held.
    ImGuiTableColumnIdx         ReorderColumn;              // Index of column being reordered. (not cleared)
    ImGuiTableColumnIdx         ReorderColumnDir;           // -1 or +1
    ImGuiTableColumnIdx         LeftMostEnabledColumn;      // Index of left-most non-hidden column.
    ImGuiTableColumnIdx         RightMostEnabledColumn;     // Index of right-most non-hidden column.
    ImGuiTableColumnIdx         LeftMostStretchedColumn;    // Index of left-most stretched column.
    ImGuiTableColumnIdx         RightMostStretchedColumn;   // Index of right-most stretched column.
    ImGuiTableColumnIdx         ContextPopupColumn;         // Column right-clicked on, of -1 if opening context menu from a neutral/empty spot
    ImGuiTableColumnIdx         FreezeRowsRequest;          // Requested frozen rows count
    ImGuiTableColumnIdx         FreezeRowsCount;            // Actual frozen row count (== FreezeRowsRequest, or == 0 when no scrolling offset)
    ImGuiTableColumnIdx         FreezeColumnsRequest;       // Requested frozen columns count
    ImGuiTableColumnIdx         FreezeColumnsCount;         // Actual frozen columns count (== FreezeColumnsRequest, or == 0 when no scrolling offset)
    ImGuiTableColumnIdx         RowCellDataCurrent;         // Index of current RowCellData[] entry in current row
    ImGuiTableDrawChannelIdx    DummyDrawChannel;           // Redirect non-visible columns here.
    ImGuiTableDrawChannelIdx    Bg2DrawChannelCurrent;      // For Selectable() and other widgets drawing across columns after the freezing line. Index within DrawSplitter.Channels[]
    ImGuiTableDrawChannelIdx    Bg2DrawChannelUnfrozen;
    bool                        IsLayoutLocked;             // Set by TableUpdateLayout() which is called when beginning the first row.
    bool                        IsInsideRow;                // Set when inside TableBeginRow()/TableEndRow().
    bool                        IsInitializing;
    bool                        IsSortSpecsDirty;
    bool                        IsUsingHeaders;             // Set when the first row had the ImGuiTableRowFlags_Headers flag.
    bool                        IsContextPopupOpen;         // Set when default context menu is open (also see: ContextPopupColumn, InstanceInteracted).
    bool                        DisableDefaultContextMenu;  // Disable default context menu contents. You may submit your own using TableBeginContextMenuPopup()/EndPopup()
    bool                        IsSettingsRequestLoad;
    bool                        IsSettingsDirty;            // Set when table settings have changed and needs to be reported into ImGuiTableSetttings data.
    bool                        IsDefaultDisplayOrder;      // Set when display order is unchanged from default (DisplayOrder contains 0...Count-1)
    bool                        IsResetAllRequest;
    bool                        IsResetDisplayOrderRequest;
    bool                        IsUnfrozenRows;             // Set when we got past the frozen row.
    bool                        IsDefaultSizingPolicy;      // Set if user didn't explicitly set a sizing policy in BeginTable()
    bool                        IsActiveIdAliveBeforeTable;
    bool                        IsActiveIdInTable;
    bool                        HasScrollbarYCurr;          // Whether ANY instance of this table had a vertical scrollbar during the current frame.
    bool                        HasScrollbarYPrev;          // Whether ANY instance of this table had a vertical scrollbar during the previous.
    bool                        MemoryCompacted;
    bool                        HostSkipItems;              // Backup of InnerWindow->SkipItem at the end of BeginTable(), because we will overwrite InnerWindow->SkipItem on a per-column basis

    ImGuiTable()                { memset(this, 0, sizeof(*this)); LastFrameActive = -1; }
    ~ImGuiTable()               { IM_FREE(RawData); }
};

// Transient data that are only needed between BeginTable() and EndTable(), those buffers are shared (1 per level of stacked table).
// - Accessing those requires chasing an extra pointer so for very frequently used data we leave them in the main table structure.
// - We also leave out of this structure data that tend to be particularly useful for debugging/metrics.
// FIXME-TABLE: more transient data could be stored in a stacked ImGuiTableTempData: e.g. SortSpecs.
// sizeof() ~ 136 bytes.
struct IMGUI_API ImGuiTableTempData
{
    int                         TableIndex;                 // Index in g.Tables.Buf[] pool
    float                       LastTimeActive;             // Last timestamp this structure was used
    float                       AngledHeadersExtraWidth;    // Used in EndTable()
    ImVector<ImGuiTableHeaderData> AngledHeadersRequests;   // Used in TableAngledHeadersRow()

    ImVec2                      UserOuterSize;              // outer_size.x passed to BeginTable()
    ImDrawListSplitter          DrawSplitter;

    ImRect                      HostBackupWorkRect;         // Backup of InnerWindow->WorkRect at the end of BeginTable()
    ImRect                      HostBackupParentWorkRect;   // Backup of InnerWindow->ParentWorkRect at the end of BeginTable()
    ImVec2                      HostBackupPrevLineSize;     // Backup of InnerWindow->DC.PrevLineSize at the end of BeginTable()
    ImVec2                      HostBackupCurrLineSize;     // Backup of InnerWindow->DC.CurrLineSize at the end of BeginTable()
    ImVec2                      HostBackupCursorMaxPos;     // Backup of InnerWindow->DC.CursorMaxPos at the end of BeginTable()
    ImVec1                      HostBackupColumnsOffset;    // Backup of OuterWindow->DC.ColumnsOffset at the end of BeginTable()
    float                       HostBackupItemWidth;        // Backup of OuterWindow->DC.ItemWidth at the end of BeginTable()
    int                         HostBackupItemWidthStackSize;//Backup of OuterWindow->DC.ItemWidthStack.Size at the end of BeginTable()

    ImGuiTableTempData()        { memset(this, 0, sizeof(*this)); LastTimeActive = -1.0f; }
};

// sizeof() ~ 12
struct ImGuiTableColumnSettings
{
    float                   WidthOrWeight;
    ImGuiID                 UserID;
    ImGuiTableColumnIdx     Index;
    ImGuiTableColumnIdx     DisplayOrder;
    ImGuiTableColumnIdx     SortOrder;
    ImU8                    SortDirection : 2;
    ImU8                    IsEnabled : 1; // "Visible" in ini file
    ImU8                    IsStretch : 1;

    ImGuiTableColumnSettings()
    {
        WidthOrWeight = 0.0f;
        UserID = 0;
        Index = -1;
        DisplayOrder = SortOrder = -1;
        SortDirection = ImGuiSortDirection_None;
        IsEnabled = 1;
        IsStretch = 0;
    }
};

// This is designed to be stored in a single ImChunkStream (1 header followed by N ImGuiTableColumnSettings, etc.)
struct ImGuiTableSettings
{
    ImGuiID                     ID;                     // Set to 0 to invalidate/delete the setting
    ImGuiTableFlags             SaveFlags;              // Indicate data we want to save using the Resizable/Reorderable/Sortable/Hideable flags (could be using its own flags..)
    float                       RefScale;               // Reference scale to be able to rescale columns on font/dpi changes.
    ImGuiTableColumnIdx         ColumnsCount;
    ImGuiTableColumnIdx         ColumnsCountMax;        // Maximum number of columns this settings instance can store, we can recycle a settings instance with lower number of columns but not higher
    bool                        WantApply;              // Set when loaded from .ini data (to enable merging/loading .ini data into an already running context)

    ImGuiTableSettings()        { memset(this, 0, sizeof(*this)); }
    ImGuiTableColumnSettings*   GetColumnSettings()     { return (ImGuiTableColumnSettings*)(this + 1); }
};

//-----------------------------------------------------------------------------
// [SECTION] ImGui internal API
// No guarantee of forward compatibility here!
//-----------------------------------------------------------------------------

namespace ImGui
{
    // Windows
    // We should always have a CurrentWindow in the stack (there is an implicit "Debug" window)
    // If this ever crashes because g.CurrentWindow is NULL, it means that either:
    // - ImGui::NewFrame() has never been called, which is illegal.
    // - You are calling ImGui functions after ImGui::EndFrame()/ImGui::Render() and before the next ImGui::NewFrame(), which is also illegal.
    inline    ImGuiWindow*  GetCurrentWindowRead()      { ImGuiContext& g = *GImGui; return g.CurrentWindow; }
    inline    ImGuiWindow*  GetCurrentWindow()          { ImGuiContext& g = *GImGui; g.CurrentWindow->WriteAccessed = true; return g.CurrentWindow; }
    IMGUI_API ImGuiWindow*  FindWindowByID(ImGuiID id);
    IMGUI_API ImGuiWindow*  FindWindowByName(const char* name);
    IMGUI_API void          UpdateWindowParentAndRootLinks(ImGuiWindow* window, ImGuiWindowFlags flags, ImGuiWindow* parent_window);
    IMGUI_API void          UpdateWindowSkipRefresh(ImGuiWindow* window);
    IMGUI_API ImVec2        CalcWindowNextAutoFitSize(ImGuiWindow* window);
    IMGUI_API bool          IsWindowChildOf(ImGuiWindow* window, ImGuiWindow* potential_parent, bool popup_hierarchy, bool dock_hierarchy);
    IMGUI_API bool          IsWindowWithinBeginStackOf(ImGuiWindow* window, ImGuiWindow* potential_parent);
    IMGUI_API bool          IsWindowAbove(ImGuiWindow* potential_above, ImGuiWindow* potential_below);
    IMGUI_API bool          IsWindowNavFocusable(ImGuiWindow* window);
    IMGUI_API void          SetWindowPos(ImGuiWindow* window, const ImVec2& pos, ImGuiCond cond = 0);
    IMGUI_API void          SetWindowSize(ImGuiWindow* window, const ImVec2& size, ImGuiCond cond = 0);
    IMGUI_API void          SetWindowCollapsed(ImGuiWindow* window, bool collapsed, ImGuiCond cond = 0);
    IMGUI_API void          SetWindowHitTestHole(ImGuiWindow* window, const ImVec2& pos, const ImVec2& size);
    IMGUI_API void          SetWindowHiddenAndSkipItemsForCurrentFrame(ImGuiWindow* window);
    inline void             SetWindowParentWindowForFocusRoute(ImGuiWindow* window, ImGuiWindow* parent_window) { window->ParentWindowForFocusRoute = parent_window; } // You may also use SetNextWindowClass()'s FocusRouteParentWindowId field.
    inline ImRect           WindowRectAbsToRel(ImGuiWindow* window, const ImRect& r) { ImVec2 off = window->DC.CursorStartPos; return ImRect(r.Min.x - off.x, r.Min.y - off.y, r.Max.x - off.x, r.Max.y - off.y); }
    inline ImRect           WindowRectRelToAbs(ImGuiWindow* window, const ImRect& r) { ImVec2 off = window->DC.CursorStartPos; return ImRect(r.Min.x + off.x, r.Min.y + off.y, r.Max.x + off.x, r.Max.y + off.y); }
    inline ImVec2           WindowPosAbsToRel(ImGuiWindow* window, const ImVec2& p)  { ImVec2 off = window->DC.CursorStartPos; return ImVec2(p.x - off.x, p.y - off.y); }
    inline ImVec2           WindowPosRelToAbs(ImGuiWindow* window, const ImVec2& p)  { ImVec2 off = window->DC.CursorStartPos; return ImVec2(p.x + off.x, p.y + off.y); }

    // Windows: Display Order and Focus Order
    IMGUI_API void          FocusWindow(ImGuiWindow* window, ImGuiFocusRequestFlags flags = 0);
    IMGUI_API void          FocusTopMostWindowUnderOne(ImGuiWindow* under_this_window, ImGuiWindow* ignore_window, ImGuiViewport* filter_viewport, ImGuiFocusRequestFlags flags);
    IMGUI_API void          BringWindowToFocusFront(ImGuiWindow* window);
    IMGUI_API void          BringWindowToDisplayFront(ImGuiWindow* window);
    IMGUI_API void          BringWindowToDisplayBack(ImGuiWindow* window);
    IMGUI_API void          BringWindowToDisplayBehind(ImGuiWindow* window, ImGuiWindow* above_window);
    IMGUI_API int           FindWindowDisplayIndex(ImGuiWindow* window);
    IMGUI_API ImGuiWindow*  FindBottomMostVisibleWindowWithinBeginStack(ImGuiWindow* window);

    // Windows: Idle, Refresh Policies [EXPERIMENTAL]
    IMGUI_API void          SetNextWindowRefreshPolicy(ImGuiWindowRefreshFlags flags);

    // Fonts, drawing
    IMGUI_API void          SetCurrentFont(ImFont* font);
    inline ImFont*          GetDefaultFont() { ImGuiContext& g = *GImGui; return g.IO.FontDefault ? g.IO.FontDefault : g.IO.Fonts->Fonts[0]; }
    inline ImDrawList*      GetForegroundDrawList(ImGuiWindow* window) { return GetForegroundDrawList(window->Viewport); }
    IMGUI_API void          AddDrawListToDrawDataEx(ImDrawData* draw_data, ImVector<ImDrawList*>* out_list, ImDrawList* draw_list);

    // Init
    IMGUI_API void          Initialize();
    IMGUI_API void          Shutdown();    // Since 1.60 this is a _private_ function. You can call DestroyContext() to destroy the context created by CreateContext().

    // NewFrame
    IMGUI_API void          UpdateInputEvents(bool trickle_fast_inputs);
    IMGUI_API void          UpdateHoveredWindowAndCaptureFlags();
    IMGUI_API void          FindHoveredWindowEx(const ImVec2& pos, bool find_first_and_in_any_viewport, ImGuiWindow** out_hovered_window, ImGuiWindow** out_hovered_window_under_moving_window);
    IMGUI_API void          StartMouseMovingWindow(ImGuiWindow* window);
    IMGUI_API void          StartMouseMovingWindowOrNode(ImGuiWindow* window, ImGuiDockNode* node, bool undock);
    IMGUI_API void          UpdateMouseMovingWindowNewFrame();
    IMGUI_API void          UpdateMouseMovingWindowEndFrame();

    // Generic context hooks
    IMGUI_API ImGuiID       AddContextHook(ImGuiContext* context, const ImGuiContextHook* hook);
    IMGUI_API void          RemoveContextHook(ImGuiContext* context, ImGuiID hook_to_remove);
    IMGUI_API void          CallContextHooks(ImGuiContext* context, ImGuiContextHookType type);

    // Viewports
    IMGUI_API void          TranslateWindowsInViewport(ImGuiViewportP* viewport, const ImVec2& old_pos, const ImVec2& new_pos, const ImVec2& old_size, const ImVec2& new_size);
    IMGUI_API void          ScaleWindowsInViewport(ImGuiViewportP* viewport, float scale);
    IMGUI_API void          DestroyPlatformWindow(ImGuiViewportP* viewport);
    IMGUI_API void          SetWindowViewport(ImGuiWindow* window, ImGuiViewportP* viewport);
    IMGUI_API void          SetCurrentViewport(ImGuiWindow* window, ImGuiViewportP* viewport);
    IMGUI_API const ImGuiPlatformMonitor*   GetViewportPlatformMonitor(ImGuiViewport* viewport);
    IMGUI_API ImGuiViewportP*               FindHoveredViewportFromPlatformWindowStack(const ImVec2& mouse_platform_pos);

    // Settings
    IMGUI_API void                  MarkIniSettingsDirty();
    IMGUI_API void                  MarkIniSettingsDirty(ImGuiWindow* window);
    IMGUI_API void                  ClearIniSettings();
    IMGUI_API void                  AddSettingsHandler(const ImGuiSettingsHandler* handler);
    IMGUI_API void                  RemoveSettingsHandler(const char* type_name);
    IMGUI_API ImGuiSettingsHandler* FindSettingsHandler(const char* type_name);

    // Settings - Windows
    IMGUI_API ImGuiWindowSettings*  CreateNewWindowSettings(const char* name);
    IMGUI_API ImGuiWindowSettings*  FindWindowSettingsByID(ImGuiID id);
    IMGUI_API ImGuiWindowSettings*  FindWindowSettingsByWindow(ImGuiWindow* window);
    IMGUI_API void                  ClearWindowSettings(const char* name);

    // Localization
    IMGUI_API void          LocalizeRegisterEntries(const ImGuiLocEntry* entries, int count);
    inline const char*      LocalizeGetMsg(ImGuiLocKey key) { ImGuiContext& g = *GImGui; const char* msg = g.LocalizationTable[key]; return msg ? msg : "*Missing Text*"; }

    // Scrolling
    IMGUI_API void          SetScrollX(ImGuiWindow* window, float scroll_x);
    IMGUI_API void          SetScrollY(ImGuiWindow* window, float scroll_y);
    IMGUI_API void          SetScrollFromPosX(ImGuiWindow* window, float local_x, float center_x_ratio);
    IMGUI_API void          SetScrollFromPosY(ImGuiWindow* window, float local_y, float center_y_ratio);

    // Early work-in-progress API (ScrollToItem() will become public)
    IMGUI_API void          ScrollToItem(ImGuiScrollFlags flags = 0);
    IMGUI_API void          ScrollToRect(ImGuiWindow* window, const ImRect& rect, ImGuiScrollFlags flags = 0);
    IMGUI_API ImVec2        ScrollToRectEx(ImGuiWindow* window, const ImRect& rect, ImGuiScrollFlags flags = 0);
//#ifndef IMGUI_DISABLE_OBSOLETE_FUNCTIONS
    inline void             ScrollToBringRectIntoView(ImGuiWindow* window, const ImRect& rect) { ScrollToRect(window, rect, ImGuiScrollFlags_KeepVisibleEdgeY); }
//#endif

    // Basic Accessors
    inline ImGuiItemStatusFlags GetItemStatusFlags() { ImGuiContext& g = *GImGui; return g.LastItemData.StatusFlags; }
    inline ImGuiItemFlags   GetItemFlags()  { ImGuiContext& g = *GImGui; return g.LastItemData.InFlags; }
    inline ImGuiID          GetActiveID()   { ImGuiContext& g = *GImGui; return g.ActiveId; }
    inline ImGuiID          GetFocusID()    { ImGuiContext& g = *GImGui; return g.NavId; }
    IMGUI_API void          SetActiveID(ImGuiID id, ImGuiWindow* window);
    IMGUI_API void          SetFocusID(ImGuiID id, ImGuiWindow* window);
    IMGUI_API void          ClearActiveID();
    IMGUI_API ImGuiID       GetHoveredID();
    IMGUI_API void          SetHoveredID(ImGuiID id);
    IMGUI_API void          KeepAliveID(ImGuiID id);
    IMGUI_API void          MarkItemEdited(ImGuiID id);     // Mark data associated to given item as "edited", used by IsItemDeactivatedAfterEdit() function.
    IMGUI_API void          PushOverrideID(ImGuiID id);     // Push given value as-is at the top of the ID stack (whereas PushID combines old and new hashes)
    IMGUI_API ImGuiID       GetIDWithSeed(const char* str_id_begin, const char* str_id_end, ImGuiID seed);
    IMGUI_API ImGuiID       GetIDWithSeed(int n, ImGuiID seed);

    // Basic Helpers for widget code
    IMGUI_API void          ItemSize(const ImVec2& size, float text_baseline_y = -1.0f);
    inline void             ItemSize(const ImRect& bb, float text_baseline_y = -1.0f) { ItemSize(bb.GetSize(), text_baseline_y); } // FIXME: This is a misleading API since we expect CursorPos to be bb.Min.
    IMGUI_API bool          ItemAdd(const ImRect& bb, ImGuiID id, const ImRect* nav_bb = NULL, ImGuiItemFlags extra_flags = 0);
    IMGUI_API bool          ItemHoverable(const ImRect& bb, ImGuiID id, ImGuiItemFlags item_flags);
    IMGUI_API bool          IsWindowContentHoverable(ImGuiWindow* window, ImGuiHoveredFlags flags = 0);
    IMGUI_API bool          IsClippedEx(const ImRect& bb, ImGuiID id);
    IMGUI_API void          SetLastItemData(ImGuiID item_id, ImGuiItemFlags in_flags, ImGuiItemStatusFlags status_flags, const ImRect& item_rect);
    IMGUI_API ImVec2        CalcItemSize(ImVec2 size, float default_w, float default_h);
    IMGUI_API float         CalcWrapWidthForPos(const ImVec2& pos, float wrap_pos_x);
    IMGUI_API void          PushMultiItemsWidths(int components, float width_full);
    IMGUI_API void          ShrinkWidths(ImGuiShrinkWidthItem* items, int count, float width_excess);

    // Parameter stacks (shared)
    IMGUI_API const ImGuiDataVarInfo* GetStyleVarInfo(ImGuiStyleVar idx);
    IMGUI_API void          BeginDisabledOverrideReenable();
    IMGUI_API void          EndDisabledOverrideReenable();

    // Logging/Capture
    IMGUI_API void          LogBegin(ImGuiLogType type, int auto_open_depth);           // -> BeginCapture() when we design v2 api, for now stay under the radar by using the old name.
    IMGUI_API void          LogToBuffer(int auto_open_depth = -1);                      // Start logging/capturing to internal buffer
    IMGUI_API void          LogRenderedText(const ImVec2* ref_pos, const char* text, const char* text_end = NULL);
    IMGUI_API void          LogSetNextTextDecoration(const char* prefix, const char* suffix);

    // Childs
    IMGUI_API bool          BeginChildEx(const char* name, ImGuiID id, const ImVec2& size_arg, ImGuiChildFlags child_flags, ImGuiWindowFlags window_flags);

    // Popups, Modals
    IMGUI_API bool          BeginPopupEx(ImGuiID id, ImGuiWindowFlags extra_window_flags);
    IMGUI_API void          OpenPopupEx(ImGuiID id, ImGuiPopupFlags popup_flags = ImGuiPopupFlags_None);
    IMGUI_API void          ClosePopupToLevel(int remaining, bool restore_focus_to_window_under_popup);
    IMGUI_API void          ClosePopupsOverWindow(ImGuiWindow* ref_window, bool restore_focus_to_window_under_popup);
    IMGUI_API void          ClosePopupsExceptModals();
    IMGUI_API bool          IsPopupOpen(ImGuiID id, ImGuiPopupFlags popup_flags);
    IMGUI_API ImRect        GetPopupAllowedExtentRect(ImGuiWindow* window);
    IMGUI_API ImGuiWindow*  GetTopMostPopupModal();
    IMGUI_API ImGuiWindow*  GetTopMostAndVisiblePopupModal();
    IMGUI_API ImGuiWindow*  FindBlockingModal(ImGuiWindow* window);
    IMGUI_API ImVec2        FindBestWindowPosForPopup(ImGuiWindow* window);
    IMGUI_API ImVec2        FindBestWindowPosForPopupEx(const ImVec2& ref_pos, const ImVec2& size, ImGuiDir* last_dir, const ImRect& r_outer, const ImRect& r_avoid, ImGuiPopupPositionPolicy policy);

    // Tooltips
    IMGUI_API bool          BeginTooltipEx(ImGuiTooltipFlags tooltip_flags, ImGuiWindowFlags extra_window_flags);
    IMGUI_API bool          BeginTooltipHidden();

    // Menus
    IMGUI_API bool          BeginViewportSideBar(const char* name, ImGuiViewport* viewport, ImGuiDir dir, float size, ImGuiWindowFlags window_flags);
    IMGUI_API bool          BeginMenuEx(const char* label, const char* icon, bool enabled = true);
    IMGUI_API bool          MenuItemEx(const char* label, const char* icon, const char* shortcut = NULL, bool selected = false, bool enabled = true);

    // Combos
    IMGUI_API bool          BeginComboPopup(ImGuiID popup_id, const ImRect& bb, ImGuiComboFlags flags);
    IMGUI_API bool          BeginComboPreview();
    IMGUI_API void          EndComboPreview();

    // Gamepad/Keyboard Navigation
    IMGUI_API void          NavInitWindow(ImGuiWindow* window, bool force_reinit);
    IMGUI_API void          NavInitRequestApplyResult();
    IMGUI_API bool          NavMoveRequestButNoResultYet();
    IMGUI_API void          NavMoveRequestSubmit(ImGuiDir move_dir, ImGuiDir clip_dir, ImGuiNavMoveFlags move_flags, ImGuiScrollFlags scroll_flags);
    IMGUI_API void          NavMoveRequestForward(ImGuiDir move_dir, ImGuiDir clip_dir, ImGuiNavMoveFlags move_flags, ImGuiScrollFlags scroll_flags);
    IMGUI_API void          NavMoveRequestResolveWithLastItem(ImGuiNavItemData* result);
    IMGUI_API void          NavMoveRequestResolveWithPastTreeNode(ImGuiNavItemData* result, ImGuiTreeNodeStackData* tree_node_data);
    IMGUI_API void          NavMoveRequestCancel();
    IMGUI_API void          NavMoveRequestApplyResult();
    IMGUI_API void          NavMoveRequestTryWrapping(ImGuiWindow* window, ImGuiNavMoveFlags move_flags);
    IMGUI_API void          NavHighlightActivated(ImGuiID id);
    IMGUI_API void          NavClearPreferredPosForAxis(ImGuiAxis axis);
    IMGUI_API void          NavRestoreHighlightAfterMove();
    IMGUI_API void          NavUpdateCurrentWindowIsScrollPushableX();
    IMGUI_API void          SetNavWindow(ImGuiWindow* window);
    IMGUI_API void          SetNavID(ImGuiID id, ImGuiNavLayer nav_layer, ImGuiID focus_scope_id, const ImRect& rect_rel);
    IMGUI_API void          SetNavFocusScope(ImGuiID focus_scope_id);

    // Focus/Activation
    // This should be part of a larger set of API: FocusItem(offset = -1), FocusItemByID(id), ActivateItem(offset = -1), ActivateItemByID(id) etc. which are
    // much harder to design and implement than expected. I have a couple of private branches on this matter but it's not simple. For now implementing the easy ones.
    IMGUI_API void          FocusItem();                    // Focus last item (no selection/activation).
    IMGUI_API void          ActivateItemByID(ImGuiID id);   // Activate an item by ID (button, checkbox, tree node etc.). Activation is queued and processed on the next frame when the item is encountered again.

    // Inputs
    // FIXME: Eventually we should aim to move e.g. IsActiveIdUsingKey() into IsKeyXXX functions.
    inline bool             IsNamedKey(ImGuiKey key)                    { return key >= ImGuiKey_NamedKey_BEGIN && key < ImGuiKey_NamedKey_END; }
    inline bool             IsNamedKeyOrMod(ImGuiKey key)               { return (key >= ImGuiKey_NamedKey_BEGIN && key < ImGuiKey_NamedKey_END) || key == ImGuiMod_Ctrl || key == ImGuiMod_Shift || key == ImGuiMod_Alt || key == ImGuiMod_Super; }
    inline bool             IsLegacyKey(ImGuiKey key)                   { return key >= ImGuiKey_LegacyNativeKey_BEGIN && key < ImGuiKey_LegacyNativeKey_END; }
    inline bool             IsKeyboardKey(ImGuiKey key)                 { return key >= ImGuiKey_Keyboard_BEGIN && key < ImGuiKey_Keyboard_END; }
    inline bool             IsGamepadKey(ImGuiKey key)                  { return key >= ImGuiKey_Gamepad_BEGIN && key < ImGuiKey_Gamepad_END; }
    inline bool             IsMouseKey(ImGuiKey key)                    { return key >= ImGuiKey_Mouse_BEGIN && key < ImGuiKey_Mouse_END; }
    inline bool             IsAliasKey(ImGuiKey key)                    { return key >= ImGuiKey_Aliases_BEGIN && key < ImGuiKey_Aliases_END; }
    inline bool             IsLRModKey(ImGuiKey key)                    { return key >= ImGuiKey_LeftCtrl && key <= ImGuiKey_RightSuper; }
    ImGuiKeyChord           FixupKeyChord(ImGuiKeyChord key_chord);
    inline ImGuiKey         ConvertSingleModFlagToKey(ImGuiKey key)
    {
        if (key == ImGuiMod_Ctrl) return ImGuiKey_ReservedForModCtrl;
        if (key == ImGuiMod_Shift) return ImGuiKey_ReservedForModShift;
        if (key == ImGuiMod_Alt) return ImGuiKey_ReservedForModAlt;
        if (key == ImGuiMod_Super) return ImGuiKey_ReservedForModSuper;
        return key;
    }

    IMGUI_API ImGuiKeyData* GetKeyData(ImGuiContext* ctx, ImGuiKey key);
    inline ImGuiKeyData*    GetKeyData(ImGuiKey key)                                    { ImGuiContext& g = *GImGui; return GetKeyData(&g, key); }
    IMGUI_API const char*   GetKeyChordName(ImGuiKeyChord key_chord);
    inline ImGuiKey         MouseButtonToKey(ImGuiMouseButton button)                   { IM_ASSERT(button >= 0 && button < ImGuiMouseButton_COUNT); return (ImGuiKey)(ImGuiKey_MouseLeft + button); }
    IMGUI_API bool          IsMouseDragPastThreshold(ImGuiMouseButton button, float lock_threshold = -1.0f);
    IMGUI_API ImVec2        GetKeyMagnitude2d(ImGuiKey key_left, ImGuiKey key_right, ImGuiKey key_up, ImGuiKey key_down);
    IMGUI_API float         GetNavTweakPressedAmount(ImGuiAxis axis);
    IMGUI_API int           CalcTypematicRepeatAmount(float t0, float t1, float repeat_delay, float repeat_rate);
    IMGUI_API void          GetTypematicRepeatRate(ImGuiInputFlags flags, float* repeat_delay, float* repeat_rate);
    IMGUI_API void          TeleportMousePos(const ImVec2& pos);
    IMGUI_API void          SetActiveIdUsingAllKeyboardKeys();
    inline bool             IsActiveIdUsingNavDir(ImGuiDir dir)                         { ImGuiContext& g = *GImGui; return (g.ActiveIdUsingNavDirMask & (1 << dir)) != 0; }

    // [EXPERIMENTAL] Low-Level: Key/Input Ownership
    // - The idea is that instead of "eating" a given input, we can link to an owner id.
    // - Ownership is most often claimed as a result of reacting to a press/down event (but occasionally may be claimed ahead).
    // - Input queries can then read input by specifying ImGuiKeyOwner_Any (== 0), ImGuiKeyOwner_NoOwner (== -1) or a custom ID.
    // - Legacy input queries (without specifying an owner or _Any or _None) are equivalent to using ImGuiKeyOwner_Any (== 0).
    // - Input ownership is automatically released on the frame after a key is released. Therefore:
    //   - for ownership registration happening as a result of a down/press event, the SetKeyOwner() call may be done once (common case).
    //   - for ownership registration happening ahead of a down/press event, the SetKeyOwner() call needs to be made every frame (happens if e.g. claiming ownership on hover).
    // - SetItemKeyOwner() is a shortcut for common simple case. A custom widget will probably want to call SetKeyOwner() multiple times directly based on its interaction state.
    // - This is marked experimental because not all widgets are fully honoring the Set/Test idioms. We will need to move forward step by step.
    //   Please open a GitHub Issue to submit your usage scenario or if there's a use case you need solved.
    IMGUI_API ImGuiID       GetKeyOwner(ImGuiKey key);
    IMGUI_API void          SetKeyOwner(ImGuiKey key, ImGuiID owner_id, ImGuiInputFlags flags = 0);
    IMGUI_API void          SetKeyOwnersForKeyChord(ImGuiKeyChord key, ImGuiID owner_id, ImGuiInputFlags flags = 0);
    IMGUI_API void          SetItemKeyOwner(ImGuiKey key, ImGuiInputFlags flags);       // Set key owner to last item if it is hovered or active. Equivalent to 'if (IsItemHovered() || IsItemActive()) { SetKeyOwner(key, GetItemID());'.
    IMGUI_API bool          TestKeyOwner(ImGuiKey key, ImGuiID owner_id);               // Test that key is either not owned, either owned by 'owner_id'
    inline ImGuiKeyOwnerData* GetKeyOwnerData(ImGuiContext* ctx, ImGuiKey key)          { if (key & ImGuiMod_Mask_) key = ConvertSingleModFlagToKey(key); IM_ASSERT(IsNamedKey(key)); return &ctx->KeysOwnerData[key - ImGuiKey_NamedKey_BEGIN]; }

    // [EXPERIMENTAL] High-Level: Input Access functions w/ support for Key/Input Ownership
    // - Important: legacy IsKeyPressed(ImGuiKey, bool repeat=true) _DEFAULTS_ to repeat, new IsKeyPressed() requires _EXPLICIT_ ImGuiInputFlags_Repeat flag.
    // - Expected to be later promoted to public API, the prototypes are designed to replace existing ones (since owner_id can default to Any == 0)
    // - Specifying a value for 'ImGuiID owner' will test that EITHER the key is NOT owned (UNLESS locked), EITHER the key is owned by 'owner'.
    //   Legacy functions use ImGuiKeyOwner_Any meaning that they typically ignore ownership, unless a call to SetKeyOwner() explicitly used ImGuiInputFlags_LockThisFrame or ImGuiInputFlags_LockUntilRelease.
    // - Binding generators may want to ignore those for now, or suffix them with Ex() until we decide if this gets moved into public API.
    IMGUI_API bool          IsKeyDown(ImGuiKey key, ImGuiID owner_id);
    IMGUI_API bool          IsKeyPressed(ImGuiKey key, ImGuiInputFlags flags, ImGuiID owner_id = 0);    // Important: when transitioning from old to new IsKeyPressed(): old API has "bool repeat = true", so would default to repeat. New API requiress explicit ImGuiInputFlags_Repeat.
    IMGUI_API bool          IsKeyReleased(ImGuiKey key, ImGuiID owner_id);
    IMGUI_API bool          IsKeyChordPressed(ImGuiKeyChord key_chord, ImGuiInputFlags flags, ImGuiID owner_id = 0);
    IMGUI_API bool          IsMouseDown(ImGuiMouseButton button, ImGuiID owner_id);
    IMGUI_API bool          IsMouseClicked(ImGuiMouseButton button, ImGuiInputFlags flags, ImGuiID owner_id = 0);
    IMGUI_API bool          IsMouseReleased(ImGuiMouseButton button, ImGuiID owner_id);
    IMGUI_API bool          IsMouseDoubleClicked(ImGuiMouseButton button, ImGuiID owner_id);

    // Shortcut Testing & Routing
    // - Set Shortcut() and SetNextItemShortcut() in imgui.h
    // - When a policy (except for ImGuiInputFlags_RouteAlways *) is set, Shortcut() will register itself with SetShortcutRouting(),
    //   allowing the system to decide where to route the input among other route-aware calls.
    //   (* using ImGuiInputFlags_RouteAlways is roughly equivalent to calling IsKeyChordPressed(key) and bypassing route registration and check)
    // - When using one of the routing option:
    //   - The default route is ImGuiInputFlags_RouteFocused (accept inputs if window is in focus stack. Deep-most focused window takes inputs. ActiveId takes inputs over deep-most focused window.)
    //   - Routes are requested given a chord (key + modifiers) and a routing policy.
    //   - Routes are resolved during NewFrame(): if keyboard modifiers are matching current ones: SetKeyOwner() is called + route is granted for the frame.
    //   - Each route may be granted to a single owner. When multiple requests are made we have policies to select the winning route (e.g. deep most window).
    //   - Multiple read sites may use the same owner id can all access the granted route.
    //   - When owner_id is 0 we use the current Focus Scope ID as a owner ID in order to identify our location.
    // - You can chain two unrelated windows in the focus stack using SetWindowParentWindowForFocusRoute()
    //   e.g. if you have a tool window associated to a document, and you want document shortcuts to run when the tool is focused.
    IMGUI_API bool          Shortcut(ImGuiKeyChord key_chord, ImGuiInputFlags flags, ImGuiID owner_id);
    IMGUI_API bool          SetShortcutRouting(ImGuiKeyChord key_chord, ImGuiInputFlags flags, ImGuiID owner_id); // owner_id needs to be explicit and cannot be 0
    IMGUI_API bool          TestShortcutRouting(ImGuiKeyChord key_chord, ImGuiID owner_id);
    IMGUI_API ImGuiKeyRoutingData* GetShortcutRoutingData(ImGuiKeyChord key_chord);

    // Docking
    // (some functions are only declared in imgui.cpp, see Docking section)
    IMGUI_API void          DockContextInitialize(ImGuiContext* ctx);
    IMGUI_API void          DockContextShutdown(ImGuiContext* ctx);
    IMGUI_API void          DockContextClearNodes(ImGuiContext* ctx, ImGuiID root_id, bool clear_settings_refs); // Use root_id==0 to clear all
    IMGUI_API void          DockContextRebuildNodes(ImGuiContext* ctx);
    IMGUI_API void          DockContextNewFrameUpdateUndocking(ImGuiContext* ctx);
    IMGUI_API void          DockContextNewFrameUpdateDocking(ImGuiContext* ctx);
    IMGUI_API void          DockContextEndFrame(ImGuiContext* ctx);
    IMGUI_API ImGuiID       DockContextGenNodeID(ImGuiContext* ctx);
    IMGUI_API void          DockContextQueueDock(ImGuiContext* ctx, ImGuiWindow* target, ImGuiDockNode* target_node, ImGuiWindow* payload, ImGuiDir split_dir, float split_ratio, bool split_outer);
    IMGUI_API void          DockContextQueueUndockWindow(ImGuiContext* ctx, ImGuiWindow* window);
    IMGUI_API void          DockContextQueueUndockNode(ImGuiContext* ctx, ImGuiDockNode* node);
    IMGUI_API void          DockContextProcessUndockWindow(ImGuiContext* ctx, ImGuiWindow* window, bool clear_persistent_docking_ref = true);
    IMGUI_API void          DockContextProcessUndockNode(ImGuiContext* ctx, ImGuiDockNode* node);
    IMGUI_API bool          DockContextCalcDropPosForDocking(ImGuiWindow* target, ImGuiDockNode* target_node, ImGuiWindow* payload_window, ImGuiDockNode* payload_node, ImGuiDir split_dir, bool split_outer, ImVec2* out_pos);
    IMGUI_API ImGuiDockNode*DockContextFindNodeByID(ImGuiContext* ctx, ImGuiID id);
    IMGUI_API void          DockNodeWindowMenuHandler_Default(ImGuiContext* ctx, ImGuiDockNode* node, ImGuiTabBar* tab_bar);
    IMGUI_API bool          DockNodeBeginAmendTabBar(ImGuiDockNode* node);
    IMGUI_API void          DockNodeEndAmendTabBar();
    inline ImGuiDockNode*   DockNodeGetRootNode(ImGuiDockNode* node)                 { while (node->ParentNode) node = node->ParentNode; return node; }
    inline bool             DockNodeIsInHierarchyOf(ImGuiDockNode* node, ImGuiDockNode* parent) { while (node) { if (node == parent) return true; node = node->ParentNode; } return false; }
    inline int              DockNodeGetDepth(const ImGuiDockNode* node)              { int depth = 0; while (node->ParentNode) { node = node->ParentNode; depth++; } return depth; }
    inline ImGuiID          DockNodeGetWindowMenuButtonId(const ImGuiDockNode* node) { return ImHashStr("#COLLAPSE", 0, node->ID); }
    inline ImGuiDockNode*   GetWindowDockNode()                                      { ImGuiContext& g = *GImGui; return g.CurrentWindow->DockNode; }
    IMGUI_API bool          GetWindowAlwaysWantOwnTabBar(ImGuiWindow* window);
    IMGUI_API void          BeginDocked(ImGuiWindow* window, bool* p_open);
    IMGUI_API void          BeginDockableDragDropSource(ImGuiWindow* window);
    IMGUI_API void          BeginDockableDragDropTarget(ImGuiWindow* window);
    IMGUI_API void          SetWindowDock(ImGuiWindow* window, ImGuiID dock_id, ImGuiCond cond);

    // Docking - Builder function needs to be generally called before the node is used/submitted.
    // - The DockBuilderXXX functions are designed to _eventually_ become a public API, but it is too early to expose it and guarantee stability.
    // - Do not hold on ImGuiDockNode* pointers! They may be invalidated by any split/merge/remove operation and every frame.
    // - To create a DockSpace() node, make sure to set the ImGuiDockNodeFlags_DockSpace flag when calling DockBuilderAddNode().
    //   You can create dockspace nodes (attached to a window) _or_ floating nodes (carry its own window) with this API.
    // - DockBuilderSplitNode() create 2 child nodes within 1 node. The initial node becomes a parent node.
    // - If you intend to split the node immediately after creation using DockBuilderSplitNode(), make sure
    //   to call DockBuilderSetNodeSize() beforehand. If you don't, the resulting split sizes may not be reliable.
    // - Call DockBuilderFinish() after you are done.
    IMGUI_API void          DockBuilderDockWindow(const char* window_name, ImGuiID node_id);
    IMGUI_API ImGuiDockNode*DockBuilderGetNode(ImGuiID node_id);
    inline ImGuiDockNode*   DockBuilderGetCentralNode(ImGuiID node_id)              { ImGuiDockNode* node = DockBuilderGetNode(node_id); if (!node) return NULL; return DockNodeGetRootNode(node)->CentralNode; }
    IMGUI_API ImGuiID       DockBuilderAddNode(ImGuiID node_id = 0, ImGuiDockNodeFlags flags = 0);
    IMGUI_API void          DockBuilderRemoveNode(ImGuiID node_id);                 // Remove node and all its child, undock all windows
    IMGUI_API void          DockBuilderRemoveNodeDockedWindows(ImGuiID node_id, bool clear_settings_refs = true);
    IMGUI_API void          DockBuilderRemoveNodeChildNodes(ImGuiID node_id);       // Remove all split/hierarchy. All remaining docked windows will be re-docked to the remaining root node (node_id).
    IMGUI_API void          DockBuilderSetNodePos(ImGuiID node_id, ImVec2 pos);
    IMGUI_API void          DockBuilderSetNodeSize(ImGuiID node_id, ImVec2 size);
    IMGUI_API ImGuiID       DockBuilderSplitNode(ImGuiID node_id, ImGuiDir split_dir, float size_ratio_for_node_at_dir, ImGuiID* out_id_at_dir, ImGuiID* out_id_at_opposite_dir); // Create 2 child nodes in this parent node.
    IMGUI_API void          DockBuilderCopyDockSpace(ImGuiID src_dockspace_id, ImGuiID dst_dockspace_id, ImVector<const char*>* in_window_remap_pairs);
    IMGUI_API void          DockBuilderCopyNode(ImGuiID src_node_id, ImGuiID dst_node_id, ImVector<ImGuiID>* out_node_remap_pairs);
    IMGUI_API void          DockBuilderCopyWindowSettings(const char* src_name, const char* dst_name);
    IMGUI_API void          DockBuilderFinish(ImGuiID node_id);

    // [EXPERIMENTAL] Focus Scope
    // This is generally used to identify a unique input location (for e.g. a selection set)
    // There is one per window (automatically set in Begin), but:
    // - Selection patterns generally need to react (e.g. clear a selection) when landing on one item of the set.
    //   So in order to identify a set multiple lists in same window may each need a focus scope.
    //   If you imagine an hypothetical BeginSelectionGroup()/EndSelectionGroup() api, it would likely call PushFocusScope()/EndFocusScope()
    // - Shortcut routing also use focus scope as a default location identifier if an owner is not provided.
    // We don't use the ID Stack for this as it is common to want them separate.
    IMGUI_API void          PushFocusScope(ImGuiID id);
    IMGUI_API void          PopFocusScope();
    inline ImGuiID          GetCurrentFocusScope() { ImGuiContext& g = *GImGui; return g.CurrentFocusScopeId; }   // Focus scope we are outputting into, set by PushFocusScope()

    // Drag and Drop
    IMGUI_API bool          IsDragDropActive();
    IMGUI_API bool          BeginDragDropTargetCustom(const ImRect& bb, ImGuiID id);
    IMGUI_API void          ClearDragDrop();
    IMGUI_API bool          IsDragDropPayloadBeingAccepted();
    IMGUI_API void          RenderDragDropTargetRect(const ImRect& bb, const ImRect& item_clip_rect);

    // Typing-Select API
    IMGUI_API ImGuiTypingSelectRequest* GetTypingSelectRequest(ImGuiTypingSelectFlags flags = ImGuiTypingSelectFlags_None);
    IMGUI_API int           TypingSelectFindMatch(ImGuiTypingSelectRequest* req, int items_count, const char* (*get_item_name_func)(void*, int), void* user_data, int nav_item_idx);
    IMGUI_API int           TypingSelectFindNextSingleCharMatch(ImGuiTypingSelectRequest* req, int items_count, const char* (*get_item_name_func)(void*, int), void* user_data, int nav_item_idx);
    IMGUI_API int           TypingSelectFindBestLeadingMatch(ImGuiTypingSelectRequest* req, int items_count, const char* (*get_item_name_func)(void*, int), void* user_data);

    // Box-Select API
    IMGUI_API bool          BeginBoxSelect(const ImRect& scope_rect, ImGuiWindow* window, ImGuiID box_select_id, ImGuiMultiSelectFlags ms_flags);
    IMGUI_API void          EndBoxSelect(const ImRect& scope_rect, ImGuiMultiSelectFlags ms_flags);

    // Multi-Select API
    IMGUI_API void          MultiSelectItemHeader(ImGuiID id, bool* p_selected, ImGuiButtonFlags* p_button_flags);
    IMGUI_API void          MultiSelectItemFooter(ImGuiID id, bool* p_selected, bool* p_pressed);
    IMGUI_API void          MultiSelectAddSetAll(ImGuiMultiSelectTempData* ms, bool selected);
    IMGUI_API void          MultiSelectAddSetRange(ImGuiMultiSelectTempData* ms, bool selected, int range_dir, ImGuiSelectionUserData first_item, ImGuiSelectionUserData last_item);
    inline ImGuiBoxSelectState*     GetBoxSelectState(ImGuiID id)   { ImGuiContext& g = *GImGui; return (id != 0 && g.BoxSelectState.ID == id && g.BoxSelectState.IsActive) ? &g.BoxSelectState : NULL; }
    inline ImGuiMultiSelectState*   GetMultiSelectState(ImGuiID id) { ImGuiContext& g = *GImGui; return g.MultiSelectStorage.GetByKey(id); }

    // Internal Columns API (this is not exposed because we will encourage transitioning to the Tables API)
    IMGUI_API void          SetWindowClipRectBeforeSetChannel(ImGuiWindow* window, const ImRect& clip_rect);
    IMGUI_API void          BeginColumns(const char* str_id, int count, ImGuiOldColumnFlags flags = 0); // setup number of columns. use an identifier to distinguish multiple column sets. close with EndColumns().
    IMGUI_API void          EndColumns();                                                               // close columns
    IMGUI_API void          PushColumnClipRect(int column_index);
    IMGUI_API void          PushColumnsBackground();
    IMGUI_API void          PopColumnsBackground();
    IMGUI_API ImGuiID       GetColumnsID(const char* str_id, int count);
    IMGUI_API ImGuiOldColumns* FindOrCreateColumns(ImGuiWindow* window, ImGuiID id);
    IMGUI_API float         GetColumnOffsetFromNorm(const ImGuiOldColumns* columns, float offset_norm);
    IMGUI_API float         GetColumnNormFromOffset(const ImGuiOldColumns* columns, float offset);

    // Tables: Candidates for public API
    IMGUI_API void          TableOpenContextMenu(int column_n = -1);
    IMGUI_API void          TableSetColumnWidth(int column_n, float width);
    IMGUI_API void          TableSetColumnSortDirection(int column_n, ImGuiSortDirection sort_direction, bool append_to_sort_specs);
    IMGUI_API int           TableGetHoveredRow();       // Retrieve *PREVIOUS FRAME* hovered row. This difference with TableGetHoveredColumn() is the reason why this is not public yet.
    IMGUI_API float         TableGetHeaderRowHeight();
    IMGUI_API float         TableGetHeaderAngledMaxLabelWidth();
    IMGUI_API void          TablePushBackgroundChannel();
    IMGUI_API void          TablePopBackgroundChannel();
    IMGUI_API void          TableAngledHeadersRowEx(ImGuiID row_id, float angle, float max_label_width, const ImGuiTableHeaderData* data, int data_count);

    // Tables: Internals
    inline    ImGuiTable*   GetCurrentTable() { ImGuiContext& g = *GImGui; return g.CurrentTable; }
    IMGUI_API ImGuiTable*   TableFindByID(ImGuiID id);
    IMGUI_API bool          BeginTableEx(const char* name, ImGuiID id, int columns_count, ImGuiTableFlags flags = 0, const ImVec2& outer_size = ImVec2(0, 0), float inner_width = 0.0f);
    IMGUI_API void          TableBeginInitMemory(ImGuiTable* table, int columns_count);
    IMGUI_API void          TableBeginApplyRequests(ImGuiTable* table);
    IMGUI_API void          TableSetupDrawChannels(ImGuiTable* table);
    IMGUI_API void          TableUpdateLayout(ImGuiTable* table);
    IMGUI_API void          TableUpdateBorders(ImGuiTable* table);
    IMGUI_API void          TableUpdateColumnsWeightFromWidth(ImGuiTable* table);
    IMGUI_API void          TableDrawBorders(ImGuiTable* table);
    IMGUI_API void          TableDrawDefaultContextMenu(ImGuiTable* table, ImGuiTableFlags flags_for_section_to_display);
    IMGUI_API bool          TableBeginContextMenuPopup(ImGuiTable* table);
    IMGUI_API void          TableMergeDrawChannels(ImGuiTable* table);
    inline ImGuiTableInstanceData*  TableGetInstanceData(ImGuiTable* table, int instance_no) { if (instance_no == 0) return &table->InstanceDataFirst; return &table->InstanceDataExtra[instance_no - 1]; }
    inline ImGuiID                  TableGetInstanceID(ImGuiTable* table, int instance_no)   { return TableGetInstanceData(table, instance_no)->TableInstanceID; }
    IMGUI_API void          TableSortSpecsSanitize(ImGuiTable* table);
    IMGUI_API void          TableSortSpecsBuild(ImGuiTable* table);
    IMGUI_API ImGuiSortDirection TableGetColumnNextSortDirection(ImGuiTableColumn* column);
    IMGUI_API void          TableFixColumnSortDirection(ImGuiTable* table, ImGuiTableColumn* column);
    IMGUI_API float         TableGetColumnWidthAuto(ImGuiTable* table, ImGuiTableColumn* column);
    IMGUI_API void          TableBeginRow(ImGuiTable* table);
    IMGUI_API void          TableEndRow(ImGuiTable* table);
    IMGUI_API void          TableBeginCell(ImGuiTable* table, int column_n);
    IMGUI_API void          TableEndCell(ImGuiTable* table);
    IMGUI_API ImRect        TableGetCellBgRect(const ImGuiTable* table, int column_n);
    IMGUI_API const char*   TableGetColumnName(const ImGuiTable* table, int column_n);
    IMGUI_API ImGuiID       TableGetColumnResizeID(ImGuiTable* table, int column_n, int instance_no = 0);
    IMGUI_API float         TableCalcMaxColumnWidth(const ImGuiTable* table, int column_n);
    IMGUI_API void          TableSetColumnWidthAutoSingle(ImGuiTable* table, int column_n);
    IMGUI_API void          TableSetColumnWidthAutoAll(ImGuiTable* table);
    IMGUI_API void          TableRemove(ImGuiTable* table);
    IMGUI_API void          TableGcCompactTransientBuffers(ImGuiTable* table);
    IMGUI_API void          TableGcCompactTransientBuffers(ImGuiTableTempData* table);
    IMGUI_API void          TableGcCompactSettings();

    // Tables: Settings
    IMGUI_API void                  TableLoadSettings(ImGuiTable* table);
    IMGUI_API void                  TableSaveSettings(ImGuiTable* table);
    IMGUI_API void                  TableResetSettings(ImGuiTable* table);
    IMGUI_API ImGuiTableSettings*   TableGetBoundSettings(ImGuiTable* table);
    IMGUI_API void                  TableSettingsAddSettingsHandler();
    IMGUI_API ImGuiTableSettings*   TableSettingsCreate(ImGuiID id, int columns_count);
    IMGUI_API ImGuiTableSettings*   TableSettingsFindByID(ImGuiID id);

    // Tab Bars
    inline    ImGuiTabBar*  GetCurrentTabBar() { ImGuiContext& g = *GImGui; return g.CurrentTabBar; }
    IMGUI_API bool          BeginTabBarEx(ImGuiTabBar* tab_bar, const ImRect& bb, ImGuiTabBarFlags flags);
    IMGUI_API ImGuiTabItem* TabBarFindTabByID(ImGuiTabBar* tab_bar, ImGuiID tab_id);
    IMGUI_API ImGuiTabItem* TabBarFindTabByOrder(ImGuiTabBar* tab_bar, int order);
    IMGUI_API ImGuiTabItem* TabBarFindMostRecentlySelectedTabForActiveWindow(ImGuiTabBar* tab_bar);
    IMGUI_API ImGuiTabItem* TabBarGetCurrentTab(ImGuiTabBar* tab_bar);
    inline int              TabBarGetTabOrder(ImGuiTabBar* tab_bar, ImGuiTabItem* tab) { return tab_bar->Tabs.index_from_ptr(tab); }
    IMGUI_API const char*   TabBarGetTabName(ImGuiTabBar* tab_bar, ImGuiTabItem* tab);
    IMGUI_API void          TabBarAddTab(ImGuiTabBar* tab_bar, ImGuiTabItemFlags tab_flags, ImGuiWindow* window);
    IMGUI_API void          TabBarRemoveTab(ImGuiTabBar* tab_bar, ImGuiID tab_id);
    IMGUI_API void          TabBarCloseTab(ImGuiTabBar* tab_bar, ImGuiTabItem* tab);
    IMGUI_API void          TabBarQueueFocus(ImGuiTabBar* tab_bar, ImGuiTabItem* tab);
    IMGUI_API void          TabBarQueueReorder(ImGuiTabBar* tab_bar, ImGuiTabItem* tab, int offset);
    IMGUI_API void          TabBarQueueReorderFromMousePos(ImGuiTabBar* tab_bar, ImGuiTabItem* tab, ImVec2 mouse_pos);
    IMGUI_API bool          TabBarProcessReorder(ImGuiTabBar* tab_bar);
    IMGUI_API bool          TabItemEx(ImGuiTabBar* tab_bar, const char* label, bool* p_open, ImGuiTabItemFlags flags, ImGuiWindow* docked_window);
    IMGUI_API ImVec2        TabItemCalcSize(const char* label, bool has_close_button_or_unsaved_marker);
    IMGUI_API ImVec2        TabItemCalcSize(ImGuiWindow* window);
    IMGUI_API void          TabItemBackground(ImDrawList* draw_list, const ImRect& bb, ImGuiTabItemFlags flags, ImU32 col);
    IMGUI_API void          TabItemLabelAndCloseButton(ImDrawList* draw_list, const ImRect& bb, ImGuiTabItemFlags flags, ImVec2 frame_padding, const char* label, ImGuiID tab_id, ImGuiID close_button_id, bool is_contents_visible, bool* out_just_closed, bool* out_text_clipped);

    // Render helpers
    // AVOID USING OUTSIDE OF IMGUI.CPP! NOT FOR PUBLIC CONSUMPTION. THOSE FUNCTIONS ARE A MESS. THEIR SIGNATURE AND BEHAVIOR WILL CHANGE, THEY NEED TO BE REFACTORED INTO SOMETHING DECENT.
    // NB: All position are in absolute pixels coordinates (we are never using window coordinates internally)
    IMGUI_API void          RenderText(ImVec2 pos, const char* text, const char* text_end = NULL, bool hide_text_after_hash = true);
    IMGUI_API void          RenderTextWrapped(ImVec2 pos, const char* text, const char* text_end, float wrap_width);
    IMGUI_API void          RenderTextClipped(const ImVec2& pos_min, const ImVec2& pos_max, const char* text, const char* text_end, const ImVec2* text_size_if_known, const ImVec2& align = ImVec2(0, 0), const ImRect* clip_rect = NULL);
    IMGUI_API void          RenderTextClippedEx(ImDrawList* draw_list, const ImVec2& pos_min, const ImVec2& pos_max, const char* text, const char* text_end, const ImVec2* text_size_if_known, const ImVec2& align = ImVec2(0, 0), const ImRect* clip_rect = NULL);
    IMGUI_API void          RenderTextEllipsis(ImDrawList* draw_list, const ImVec2& pos_min, const ImVec2& pos_max, float clip_max_x, float ellipsis_max_x, const char* text, const char* text_end, const ImVec2* text_size_if_known);
    IMGUI_API void          RenderFrame(ImVec2 p_min, ImVec2 p_max, ImU32 fill_col, bool borders = true, float rounding = 0.0f);
    IMGUI_API void          RenderFrameBorder(ImVec2 p_min, ImVec2 p_max, float rounding = 0.0f);
    IMGUI_API void          RenderColorRectWithAlphaCheckerboard(ImDrawList* draw_list, ImVec2 p_min, ImVec2 p_max, ImU32 fill_col, float grid_step, ImVec2 grid_off, float rounding = 0.0f, ImDrawFlags flags = 0);
    IMGUI_API void          RenderNavHighlight(const ImRect& bb, ImGuiID id, ImGuiNavHighlightFlags flags = ImGuiNavHighlightFlags_None); // Navigation highlight
    IMGUI_API const char*   FindRenderedTextEnd(const char* text, const char* text_end = NULL); // Find the optional ## from which we stop displaying text.
    IMGUI_API void          RenderMouseCursor(ImVec2 pos, float scale, ImGuiMouseCursor mouse_cursor, ImU32 col_fill, ImU32 col_border, ImU32 col_shadow);

    // Render helpers (those functions don't access any ImGui state!)
    IMGUI_API void          RenderArrow(ImDrawList* draw_list, ImVec2 pos, ImU32 col, ImGuiDir dir, float scale = 1.0f);
    IMGUI_API void          RenderBullet(ImDrawList* draw_list, ImVec2 pos, ImU32 col);
    IMGUI_API void          RenderCheckMark(ImDrawList* draw_list, ImVec2 pos, ImU32 col, float sz);
    IMGUI_API void          RenderArrowPointingAt(ImDrawList* draw_list, ImVec2 pos, ImVec2 half_sz, ImGuiDir direction, ImU32 col);
    IMGUI_API void          RenderArrowDockMenu(ImDrawList* draw_list, ImVec2 p_min, float sz, ImU32 col);
    IMGUI_API void          RenderRectFilledRangeH(ImDrawList* draw_list, const ImRect& rect, ImU32 col, float x_start_norm, float x_end_norm, float rounding);
    IMGUI_API void          RenderRectFilledWithHole(ImDrawList* draw_list, const ImRect& outer, const ImRect& inner, ImU32 col, float rounding);
    IMGUI_API ImDrawFlags   CalcRoundingFlagsForRectInRect(const ImRect& r_in, const ImRect& r_outer, float threshold);

    // Widgets
    IMGUI_API void          TextEx(const char* text, const char* text_end = NULL, ImGuiTextFlags flags = 0);
    IMGUI_API bool          ButtonEx(const char* label, const ImVec2& size_arg = ImVec2(0, 0), ImGuiButtonFlags flags = 0);
    IMGUI_API bool          ArrowButtonEx(const char* str_id, ImGuiDir dir, ImVec2 size_arg, ImGuiButtonFlags flags = 0);
    IMGUI_API bool          ImageButtonEx(ImGuiID id, ImTextureID texture_id, const ImVec2& image_size, const ImVec2& uv0, const ImVec2& uv1, const ImVec4& bg_col, const ImVec4& tint_col, ImGuiButtonFlags flags = 0);
    IMGUI_API void          SeparatorEx(ImGuiSeparatorFlags flags, float thickness = 1.0f);
    IMGUI_API void          SeparatorTextEx(ImGuiID id, const char* label, const char* label_end, float extra_width);
    IMGUI_API bool          CheckboxFlags(const char* label, ImS64* flags, ImS64 flags_value);
    IMGUI_API bool          CheckboxFlags(const char* label, ImU64* flags, ImU64 flags_value);

    // Widgets: Window Decorations
    IMGUI_API bool          CloseButton(ImGuiID id, const ImVec2& pos);
    IMGUI_API bool          CollapseButton(ImGuiID id, const ImVec2& pos, ImGuiDockNode* dock_node);
    IMGUI_API void          Scrollbar(ImGuiAxis axis);
    IMGUI_API bool          ScrollbarEx(const ImRect& bb, ImGuiID id, ImGuiAxis axis, ImS64* p_scroll_v, ImS64 avail_v, ImS64 contents_v, ImDrawFlags flags);
    IMGUI_API ImRect        GetWindowScrollbarRect(ImGuiWindow* window, ImGuiAxis axis);
    IMGUI_API ImGuiID       GetWindowScrollbarID(ImGuiWindow* window, ImGuiAxis axis);
    IMGUI_API ImGuiID       GetWindowResizeCornerID(ImGuiWindow* window, int n); // 0..3: corners
    IMGUI_API ImGuiID       GetWindowResizeBorderID(ImGuiWindow* window, ImGuiDir dir);

    // Widgets low-level behaviors
    IMGUI_API bool          ButtonBehavior(const ImRect& bb, ImGuiID id, bool* out_hovered, bool* out_held, ImGuiButtonFlags flags = 0);
    IMGUI_API bool          DragBehavior(ImGuiID id, ImGuiDataType data_type, void* p_v, float v_speed, const void* p_min, const void* p_max, const char* format, ImGuiSliderFlags flags);
    IMGUI_API bool          SliderBehavior(const ImRect& bb, ImGuiID id, ImGuiDataType data_type, void* p_v, const void* p_min, const void* p_max, const char* format, ImGuiSliderFlags flags, ImRect* out_grab_bb);
    IMGUI_API bool          SplitterBehavior(const ImRect& bb, ImGuiID id, ImGuiAxis axis, float* size1, float* size2, float min_size1, float min_size2, float hover_extend = 0.0f, float hover_visibility_delay = 0.0f, ImU32 bg_col = 0);

    // Widgets: Tree Nodes
    IMGUI_API bool          TreeNodeBehavior(ImGuiID id, ImGuiTreeNodeFlags flags, const char* label, const char* label_end = NULL);
    IMGUI_API void          TreePushOverrideID(ImGuiID id);
    IMGUI_API bool          TreeNodeGetOpen(ImGuiID storage_id);
    IMGUI_API void          TreeNodeSetOpen(ImGuiID storage_id, bool open);
    IMGUI_API bool          TreeNodeUpdateNextOpen(ImGuiID storage_id, ImGuiTreeNodeFlags flags);   // Return open state. Consume previous SetNextItemOpen() data, if any. May return true when logging.

    // Template functions are instantiated in imgui_widgets.cpp for a finite number of types.
    // To use them externally (for custom widget) you may need an "extern template" statement in your code in order to link to existing instances and silence Clang warnings (see #2036).
    // e.g. " extern template IMGUI_API float RoundScalarWithFormatT<float, float>(const char* format, ImGuiDataType data_type, float v); "
    template<typename T, typename SIGNED_T, typename FLOAT_T>   IMGUI_API float ScaleRatioFromValueT(ImGuiDataType data_type, T v, T v_min, T v_max, bool is_logarithmic, float logarithmic_zero_epsilon, float zero_deadzone_size);
    template<typename T, typename SIGNED_T, typename FLOAT_T>   IMGUI_API T     ScaleValueFromRatioT(ImGuiDataType data_type, float t, T v_min, T v_max, bool is_logarithmic, float logarithmic_zero_epsilon, float zero_deadzone_size);
    template<typename T, typename SIGNED_T, typename FLOAT_T>   IMGUI_API bool  DragBehaviorT(ImGuiDataType data_type, T* v, float v_speed, T v_min, T v_max, const char* format, ImGuiSliderFlags flags);
    template<typename T, typename SIGNED_T, typename FLOAT_T>   IMGUI_API bool  SliderBehaviorT(const ImRect& bb, ImGuiID id, ImGuiDataType data_type, T* v, T v_min, T v_max, const char* format, ImGuiSliderFlags flags, ImRect* out_grab_bb);
    template<typename T>                                        IMGUI_API T     RoundScalarWithFormatT(const char* format, ImGuiDataType data_type, T v);
    template<typename T>                                        IMGUI_API bool  CheckboxFlagsT(const char* label, T* flags, T flags_value);

    // Data type helpers
    IMGUI_API const ImGuiDataTypeInfo*  DataTypeGetInfo(ImGuiDataType data_type);
    IMGUI_API int           DataTypeFormatString(char* buf, int buf_size, ImGuiDataType data_type, const void* p_data, const char* format);
    IMGUI_API void          DataTypeApplyOp(ImGuiDataType data_type, int op, void* output, const void* arg_1, const void* arg_2);
    IMGUI_API bool          DataTypeApplyFromText(const char* buf, ImGuiDataType data_type, void* p_data, const char* format, void* p_data_when_empty = NULL);
    IMGUI_API int           DataTypeCompare(ImGuiDataType data_type, const void* arg_1, const void* arg_2);
    IMGUI_API bool          DataTypeClamp(ImGuiDataType data_type, void* p_data, const void* p_min, const void* p_max);

    // InputText
    IMGUI_API bool          InputTextEx(const char* label, const char* hint, char* buf, int buf_size, const ImVec2& size_arg, ImGuiInputTextFlags flags, ImGuiInputTextCallback callback = NULL, void* user_data = NULL);
    IMGUI_API void          InputTextDeactivateHook(ImGuiID id);
    IMGUI_API bool          TempInputText(const ImRect& bb, ImGuiID id, const char* label, char* buf, int buf_size, ImGuiInputTextFlags flags);
    IMGUI_API bool          TempInputScalar(const ImRect& bb, ImGuiID id, const char* label, ImGuiDataType data_type, void* p_data, const char* format, const void* p_clamp_min = NULL, const void* p_clamp_max = NULL);
    inline bool             TempInputIsActive(ImGuiID id)       { ImGuiContext& g = *GImGui; return (g.ActiveId == id && g.TempInputId == id); }
    inline ImGuiInputTextState* GetInputTextState(ImGuiID id)   { ImGuiContext& g = *GImGui; return (id != 0 && g.InputTextState.ID == id) ? &g.InputTextState : NULL; } // Get input text state if active
    IMGUI_API void          SetNextItemRefVal(ImGuiDataType data_type, void* p_data);

    // Color
    IMGUI_API void          ColorTooltip(const char* text, const float* col, ImGuiColorEditFlags flags);
    IMGUI_API void          ColorEditOptionsPopup(const float* col, ImGuiColorEditFlags flags);
    IMGUI_API void          ColorPickerOptionsPopup(const float* ref_col, ImGuiColorEditFlags flags);

    // Plot
    IMGUI_API int           PlotEx(ImGuiPlotType plot_type, const char* label, float (*values_getter)(void* data, int idx), void* data, int values_count, int values_offset, const char* overlay_text, float scale_min, float scale_max, const ImVec2& size_arg);

    // Shade functions (write over already created vertices)
    IMGUI_API void          ShadeVertsLinearColorGradientKeepAlpha(ImDrawList* draw_list, int vert_start_idx, int vert_end_idx, ImVec2 gradient_p0, ImVec2 gradient_p1, ImU32 col0, ImU32 col1);
    IMGUI_API void          ShadeVertsLinearUV(ImDrawList* draw_list, int vert_start_idx, int vert_end_idx, const ImVec2& a, const ImVec2& b, const ImVec2& uv_a, const ImVec2& uv_b, bool clamp);
    IMGUI_API void          ShadeVertsTransformPos(ImDrawList* draw_list, int vert_start_idx, int vert_end_idx, const ImVec2& pivot_in, float cos_a, float sin_a, const ImVec2& pivot_out);

    // Garbage collection
    IMGUI_API void          GcCompactTransientMiscBuffers();
    IMGUI_API void          GcCompactTransientWindowBuffers(ImGuiWindow* window);
    IMGUI_API void          GcAwakeTransientWindowBuffers(ImGuiWindow* window);

    // Error handling, State Recovery
    IMGUI_API bool          ErrorLog(const char* msg);
    IMGUI_API void          ErrorRecoveryStoreState(ImGuiErrorRecoveryState* state_out);
    IMGUI_API void          ErrorRecoveryTryToRecoverState(const ImGuiErrorRecoveryState* state_in);
    IMGUI_API void          ErrorRecoveryTryToRecoverWindowState(const ImGuiErrorRecoveryState* state_in);
    IMGUI_API void          ErrorCheckUsingSetCursorPosToExtendParentBoundaries();
    IMGUI_API void          ErrorCheckEndFrameFinalizeErrorTooltip();
    IMGUI_API bool          BeginErrorTooltip();
    IMGUI_API void          EndErrorTooltip();

    // Debug Tools
    IMGUI_API void          DebugAllocHook(ImGuiDebugAllocInfo* info, int frame_count, void* ptr, size_t size); // size >= 0 : alloc, size = -1 : free
    IMGUI_API void          DebugDrawCursorPos(ImU32 col = IM_COL32(255, 0, 0, 255));
    IMGUI_API void          DebugDrawLineExtents(ImU32 col = IM_COL32(255, 0, 0, 255));
    IMGUI_API void          DebugDrawItemRect(ImU32 col = IM_COL32(255, 0, 0, 255));
    IMGUI_API void          DebugTextUnformattedWithLocateItem(const char* line_begin, const char* line_end);
    IMGUI_API void          DebugLocateItem(ImGuiID target_id);                     // Call sparingly: only 1 at the same time!
    IMGUI_API void          DebugLocateItemOnHover(ImGuiID target_id);              // Only call on reaction to a mouse Hover: because only 1 at the same time!
    IMGUI_API void          DebugLocateItemResolveWithLastItem();
    IMGUI_API void          DebugBreakClearData();
    IMGUI_API bool          DebugBreakButton(const char* label, const char* description_of_location);
    IMGUI_API void          DebugBreakButtonTooltip(bool keyboard_only, const char* description_of_location);
    IMGUI_API void          ShowFontAtlas(ImFontAtlas* atlas);
    IMGUI_API void          DebugHookIdInfo(ImGuiID id, ImGuiDataType data_type, const void* data_id, const void* data_id_end);
    IMGUI_API void          DebugNodeColumns(ImGuiOldColumns* columns);
    IMGUI_API void          DebugNodeDockNode(ImGuiDockNode* node, const char* label);
    IMGUI_API void          DebugNodeDrawList(ImGuiWindow* window, ImGuiViewportP* viewport, const ImDrawList* draw_list, const char* label);
    IMGUI_API void          DebugNodeDrawCmdShowMeshAndBoundingBox(ImDrawList* out_draw_list, const ImDrawList* draw_list, const ImDrawCmd* draw_cmd, bool show_mesh, bool show_aabb);
    IMGUI_API void          DebugNodeFont(ImFont* font);
    IMGUI_API void          DebugNodeFontGlyph(ImFont* font, const ImFontGlyph* glyph);
    IMGUI_API void          DebugNodeStorage(ImGuiStorage* storage, const char* label);
    IMGUI_API void          DebugNodeTabBar(ImGuiTabBar* tab_bar, const char* label);
    IMGUI_API void          DebugNodeTable(ImGuiTable* table);
    IMGUI_API void          DebugNodeTableSettings(ImGuiTableSettings* settings);
    IMGUI_API void          DebugNodeInputTextState(ImGuiInputTextState* state);
    IMGUI_API void          DebugNodeTypingSelectState(ImGuiTypingSelectState* state);
    IMGUI_API void          DebugNodeMultiSelectState(ImGuiMultiSelectState* state);
    IMGUI_API void          DebugNodeWindow(ImGuiWindow* window, const char* label);
    IMGUI_API void          DebugNodeWindowSettings(ImGuiWindowSettings* settings);
    IMGUI_API void          DebugNodeWindowsList(ImVector<ImGuiWindow*>* windows, const char* label);
    IMGUI_API void          DebugNodeWindowsListByBeginStackParent(ImGuiWindow** windows, int windows_size, ImGuiWindow* parent_in_begin_stack);
    IMGUI_API void          DebugNodeViewport(ImGuiViewportP* viewport);
    IMGUI_API void          DebugNodePlatformMonitor(ImGuiPlatformMonitor* monitor, const char* label, int idx);
    IMGUI_API void          DebugRenderKeyboardPreview(ImDrawList* draw_list);
    IMGUI_API void          DebugRenderViewportThumbnail(ImDrawList* draw_list, ImGuiViewportP* viewport, const ImRect& bb);

    // Obsolete functions
#ifndef IMGUI_DISABLE_OBSOLETE_FUNCTIONS
    inline void     SetItemUsingMouseWheel()                                            { SetItemKeyOwner(ImGuiKey_MouseWheelY); }      // Changed in 1.89
    inline bool     TreeNodeBehaviorIsOpen(ImGuiID id, ImGuiTreeNodeFlags flags = 0)    { return TreeNodeUpdateNextOpen(id, flags); }   // Renamed in 1.89

    //inline bool   IsKeyPressedMap(ImGuiKey key, bool repeat = true)                   { IM_ASSERT(IsNamedKey(key)); return IsKeyPressed(key, repeat); } // Removed in 1.87: Mapping from named key is always identity!

    // Refactored focus/nav/tabbing system in 1.82 and 1.84. If you have old/custom copy-and-pasted widgets which used FocusableItemRegister():
    //  (Old) IMGUI_VERSION_NUM  < 18209: using 'ItemAdd(....)'                              and 'bool tab_focused = FocusableItemRegister(...)'
    //  (Old) IMGUI_VERSION_NUM >= 18209: using 'ItemAdd(..., ImGuiItemAddFlags_Focusable)'  and 'bool tab_focused = (g.LastItemData.StatusFlags & ImGuiItemStatusFlags_Focused) != 0'
    //  (New) IMGUI_VERSION_NUM >= 18413: using 'ItemAdd(..., ImGuiItemFlags_Inputable)'     and 'bool tab_focused = (g.NavActivateId == id && (g.NavActivateFlags & ImGuiActivateFlags_PreferInput))'
    //inline bool   FocusableItemRegister(ImGuiWindow* window, ImGuiID id)              // -> pass ImGuiItemAddFlags_Inputable flag to ItemAdd()
    //inline void   FocusableItemUnregister(ImGuiWindow* window)                        // -> unnecessary: TempInputText() uses ImGuiInputTextFlags_MergedItem
#endif

} // namespace ImGui


//-----------------------------------------------------------------------------
// [SECTION] ImFontAtlas internal API
//-----------------------------------------------------------------------------

// This structure is likely to evolve as we add support for incremental atlas updates
struct ImFontBuilderIO
{
    bool    (*FontBuilder_Build)(ImFontAtlas* atlas);
};

// Helper for font builder
#ifdef IMGUI_ENABLE_STB_TRUETYPE
IMGUI_API const ImFontBuilderIO* ImFontAtlasGetBuilderForStbTruetype();
#endif
IMGUI_API void      ImFontAtlasUpdateConfigDataPointers(ImFontAtlas* atlas);
IMGUI_API void      ImFontAtlasBuildInit(ImFontAtlas* atlas);
IMGUI_API void      ImFontAtlasBuildSetupFont(ImFontAtlas* atlas, ImFont* font, ImFontConfig* font_config, float ascent, float descent);
IMGUI_API void      ImFontAtlasBuildPackCustomRects(ImFontAtlas* atlas, void* stbrp_context_opaque);
IMGUI_API void      ImFontAtlasBuildFinish(ImFontAtlas* atlas);
IMGUI_API void      ImFontAtlasBuildRender8bppRectFromString(ImFontAtlas* atlas, int x, int y, int w, int h, const char* in_str, char in_marker_char, unsigned char in_marker_pixel_value);
IMGUI_API void      ImFontAtlasBuildRender32bppRectFromString(ImFontAtlas* atlas, int x, int y, int w, int h, const char* in_str, char in_marker_char, unsigned int in_marker_pixel_value);
IMGUI_API void      ImFontAtlasBuildMultiplyCalcLookupTable(unsigned char out_table[256], float in_multiply_factor);
IMGUI_API void      ImFontAtlasBuildMultiplyRectAlpha8(const unsigned char table[256], unsigned char* pixels, int x, int y, int w, int h, int stride);

//-----------------------------------------------------------------------------
// [SECTION] Test Engine specific hooks (imgui_test_engine)
//-----------------------------------------------------------------------------

#ifdef IMGUI_ENABLE_TEST_ENGINE
extern void         ImGuiTestEngineHook_ItemAdd(ImGuiContext* ctx, ImGuiID id, const ImRect& bb, const ImGuiLastItemData* item_data);           // item_data may be NULL
extern void         ImGuiTestEngineHook_ItemInfo(ImGuiContext* ctx, ImGuiID id, const char* label, ImGuiItemStatusFlags flags);
extern void         ImGuiTestEngineHook_Log(ImGuiContext* ctx, const char* fmt, ...);
extern const char*  ImGuiTestEngine_FindItemDebugLabel(ImGuiContext* ctx, ImGuiID id);

// In IMGUI_VERSION_NUM >= 18934: changed IMGUI_TEST_ENGINE_ITEM_ADD(bb,id) to IMGUI_TEST_ENGINE_ITEM_ADD(id,bb,item_data);
#define IMGUI_TEST_ENGINE_ITEM_ADD(_ID,_BB,_ITEM_DATA)      if (g.TestEngineHookItems) ImGuiTestEngineHook_ItemAdd(&g, _ID, _BB, _ITEM_DATA)    // Register item bounding box
#define IMGUI_TEST_ENGINE_ITEM_INFO(_ID,_LABEL,_FLAGS)      if (g.TestEngineHookItems) ImGuiTestEngineHook_ItemInfo(&g, _ID, _LABEL, _FLAGS)    // Register item label and status flags (optional)
#define IMGUI_TEST_ENGINE_LOG(_FMT,...)                     ImGuiTestEngineHook_Log(&g, _FMT, __VA_ARGS__)                                      // Custom log entry from user land into test log
#else
#define IMGUI_TEST_ENGINE_ITEM_ADD(_BB,_ID)                 ((void)0)
#define IMGUI_TEST_ENGINE_ITEM_INFO(_ID,_LABEL,_FLAGS)      ((void)g)
#endif

//-----------------------------------------------------------------------------

#if defined(__clang__)
#pragma clang diagnostic pop
#elif defined(__GNUC__)
#pragma GCC diagnostic pop
#endif

#ifdef _MSC_VER
#pragma warning (pop)
#endif

#endif // #ifndef IMGUI_DISABLE<|MERGE_RESOLUTION|>--- conflicted
+++ resolved
@@ -132,14 +132,11 @@
 struct ImGuiContextHook;            // Hook for extensions like ImGuiTestEngine
 struct ImGuiDataVarInfo;            // Variable information (e.g. to access style variables from an enum)
 struct ImGuiDataTypeInfo;           // Type information associated to a ImGuiDataType enum
-<<<<<<< HEAD
 struct ImGuiDockContext;            // Docking system context
 struct ImGuiDockRequest;            // Docking system dock/undock queued request
 struct ImGuiDockNode;               // Docking system node (hold a list of Windows OR two child dock nodes)
 struct ImGuiDockNodeSettings;       // Storage for a dock node in .ini file (we preserve those even if the associated dock node isn't active during the session)
-=======
 struct ImGuiErrorRecoveryState;     // Storage of stack sizes for error handling and recovery
->>>>>>> 199a44e3
 struct ImGuiGroupData;              // Stacked storage data for BeginGroup()/EndGroup()
 struct ImGuiInputTextState;         // Internal state of the currently focused/edited text input box
 struct ImGuiInputTextDeactivateData;// Short term storage to backup text of a deactivating InputText() while another is stealing active id
@@ -2098,20 +2095,6 @@
 {
     // Event types
     ImGuiDebugLogFlags_None                 = 0,
-<<<<<<< HEAD
-    ImGuiDebugLogFlags_EventActiveId        = 1 << 0,
-    ImGuiDebugLogFlags_EventFocus           = 1 << 1,
-    ImGuiDebugLogFlags_EventPopup           = 1 << 2,
-    ImGuiDebugLogFlags_EventNav             = 1 << 3,
-    ImGuiDebugLogFlags_EventClipper         = 1 << 4,
-    ImGuiDebugLogFlags_EventSelection       = 1 << 5,
-    ImGuiDebugLogFlags_EventIO              = 1 << 6,
-    ImGuiDebugLogFlags_EventInputRouting    = 1 << 7,
-    ImGuiDebugLogFlags_EventDocking         = 1 << 8,
-    ImGuiDebugLogFlags_EventViewport        = 1 << 9,
-
-    ImGuiDebugLogFlags_EventMask_           = ImGuiDebugLogFlags_EventActiveId  | ImGuiDebugLogFlags_EventFocus | ImGuiDebugLogFlags_EventPopup | ImGuiDebugLogFlags_EventNav | ImGuiDebugLogFlags_EventClipper | ImGuiDebugLogFlags_EventSelection | ImGuiDebugLogFlags_EventIO | ImGuiDebugLogFlags_EventInputRouting | ImGuiDebugLogFlags_EventDocking | ImGuiDebugLogFlags_EventViewport,
-=======
     ImGuiDebugLogFlags_EventError           = 1 << 0,   // Error submitted by IM_ASSERT_USER_ERROR()
     ImGuiDebugLogFlags_EventActiveId        = 1 << 1,
     ImGuiDebugLogFlags_EventFocus           = 1 << 2,
@@ -2121,11 +2104,10 @@
     ImGuiDebugLogFlags_EventSelection       = 1 << 6,
     ImGuiDebugLogFlags_EventIO              = 1 << 7,
     ImGuiDebugLogFlags_EventInputRouting    = 1 << 8,
-    ImGuiDebugLogFlags_EventDocking         = 1 << 9,   // Unused in this branch
-    ImGuiDebugLogFlags_EventViewport        = 1 << 10,  // Unused in this branch
+    ImGuiDebugLogFlags_EventDocking         = 1 << 9,
+    ImGuiDebugLogFlags_EventViewport        = 1 << 10,
 
     ImGuiDebugLogFlags_EventMask_           = ImGuiDebugLogFlags_EventError | ImGuiDebugLogFlags_EventActiveId | ImGuiDebugLogFlags_EventFocus | ImGuiDebugLogFlags_EventPopup | ImGuiDebugLogFlags_EventNav | ImGuiDebugLogFlags_EventClipper | ImGuiDebugLogFlags_EventSelection | ImGuiDebugLogFlags_EventIO | ImGuiDebugLogFlags_EventInputRouting | ImGuiDebugLogFlags_EventDocking | ImGuiDebugLogFlags_EventViewport,
->>>>>>> 199a44e3
     ImGuiDebugLogFlags_OutputToTTY          = 1 << 20,  // Also send output to TTY
     ImGuiDebugLogFlags_OutputToTestEngine   = 1 << 21,  // Also send output to Test Engine
 };

--- conflicted
+++ resolved
@@ -5,12 +5,9 @@
 //  [X] Platform: Clipboard support (for Win32 this is actually part of core imgui)
 //  [X] Platform: Mouse cursor shape and visibility. Disable with 'io.ConfigFlags |= ImGuiConfigFlags_NoMouseCursorChange'.
 //  [X] Platform: Keyboard arrays indexed using VK_* Virtual Key Codes, e.g. ImGui::IsKeyPressed(VK_SPACE).
-<<<<<<< HEAD
 //  [X] Platform: Multi-viewport support (multiple windows). Enable with 'io.ConfigFlags |= ImGuiConfigFlags_ViewportsEnable'.
-=======
 // Missing features:
 //  [ ] Platform: Gamepad support (best leaving it to user application to fill io.NavInputs[] with gamepad inputs from their source of choice).
->>>>>>> 61d94ff8
 
 #include "imgui.h"
 #include "imgui_impl_win32.h"

// dear imgui, v1.73 WIP
// (drawing and font code)

/*

Index of this file:

// [SECTION] STB libraries implementation
// [SECTION] Style functions
// [SECTION] ImDrawList
// [SECTION] ImDrawListSplitter
// [SECTION] ImDrawData
// [SECTION] Helpers ShadeVertsXXX functions
// [SECTION] ImFontConfig
// [SECTION] ImFontAtlas
// [SECTION] ImFontAtlas glyph ranges helpers
// [SECTION] ImFontGlyphRangesBuilder
// [SECTION] ImFont
// [SECTION] Internal Render Helpers
// [SECTION] Decompression code
// [SECTION] Default font data (ProggyClean.ttf)

*/

#if defined(_MSC_VER) && !defined(_CRT_SECURE_NO_WARNINGS)
#define _CRT_SECURE_NO_WARNINGS
#endif

#include "imgui.h"
#ifndef IMGUI_DEFINE_MATH_OPERATORS
#define IMGUI_DEFINE_MATH_OPERATORS
#endif
#include "imgui_internal.h"

#include <stdio.h>      // vsnprintf, sscanf, printf
#if !defined(alloca)
#if defined(__GLIBC__) || defined(__sun) || defined(__CYGWIN__) || defined(__APPLE__) || defined(__SWITCH__)
#include <alloca.h>     // alloca (glibc uses <alloca.h>. Note that Cygwin may have _WIN32 defined, so the order matters here)
#elif defined(_WIN32)
#include <malloc.h>     // alloca
#if !defined(alloca)
#define alloca _alloca  // for clang with MS Codegen
#endif
#else
#include <stdlib.h>     // alloca
#endif
#endif

// Visual Studio warnings
#ifdef _MSC_VER
#pragma warning (disable: 4127) // condition expression is constant
#pragma warning (disable: 4505) // unreferenced local function has been removed (stb stuff)
#pragma warning (disable: 4996) // 'This function or variable may be unsafe': strcpy, strdup, sprintf, vsnprintf, sscanf, fopen
#endif

// Clang/GCC warnings with -Weverything
#if defined(__clang__)
#pragma clang diagnostic ignored "-Wold-style-cast"         // warning : use of old-style cast                              // yes, they are more terse.
#pragma clang diagnostic ignored "-Wfloat-equal"            // warning : comparing floating point with == or != is unsafe   // storing and comparing against same constants ok.
#pragma clang diagnostic ignored "-Wglobal-constructors"    // warning : declaration requires a global destructor           // similar to above, not sure what the exact difference is.
#pragma clang diagnostic ignored "-Wsign-conversion"        // warning : implicit conversion changes signedness             //
#if __has_warning("-Wzero-as-null-pointer-constant")
#pragma clang diagnostic ignored "-Wzero-as-null-pointer-constant"  // warning : zero as null pointer constant              // some standard header variations use #define NULL 0
#endif
#if __has_warning("-Wcomma")
#pragma clang diagnostic ignored "-Wcomma"                  // warning : possible misuse of comma operator here             //
#endif
#if __has_warning("-Wreserved-id-macro")
#pragma clang diagnostic ignored "-Wreserved-id-macro"      // warning : macro name is a reserved identifier                //
#endif
#if __has_warning("-Wdouble-promotion")
#pragma clang diagnostic ignored "-Wdouble-promotion"       // warning: implicit conversion from 'float' to 'double' when passing argument to function  // using printf() is a misery with this as C++ va_arg ellipsis changes float to double.
#endif
#elif defined(__GNUC__)
#pragma GCC diagnostic ignored "-Wpragmas"                  // warning: unknown option after '#pragma GCC diagnostic' kind
#pragma GCC diagnostic ignored "-Wunused-function"          // warning: 'xxxx' defined but not used
#pragma GCC diagnostic ignored "-Wdouble-promotion"         // warning: implicit conversion from 'float' to 'double' when passing argument to function
#pragma GCC diagnostic ignored "-Wconversion"               // warning: conversion to 'xxxx' from 'xxxx' may alter its value
#pragma GCC diagnostic ignored "-Wstack-protector"          // warning: stack protector not protecting local variables: variable length buffer
#pragma GCC diagnostic ignored "-Wclass-memaccess"          // [__GNUC__ >= 8] warning: 'memset/memcpy' clearing/writing an object of type 'xxxx' with no trivial copy-assignment; use assignment or value-initialization instead
#endif

//-------------------------------------------------------------------------
// [SECTION] STB libraries implementation
//-------------------------------------------------------------------------

// Compile time options:
//#define IMGUI_STB_NAMESPACE           ImStb
//#define IMGUI_STB_TRUETYPE_FILENAME   "my_folder/stb_truetype.h"
//#define IMGUI_STB_RECT_PACK_FILENAME  "my_folder/stb_rect_pack.h"
//#define IMGUI_DISABLE_STB_TRUETYPE_IMPLEMENTATION
//#define IMGUI_DISABLE_STB_RECT_PACK_IMPLEMENTATION

#ifdef IMGUI_STB_NAMESPACE
namespace IMGUI_STB_NAMESPACE
{
#endif

#ifdef _MSC_VER
#pragma warning (push)
#pragma warning (disable: 4456)                             // declaration of 'xx' hides previous local declaration
#endif

#if defined(__clang__)
#pragma clang diagnostic push
#pragma clang diagnostic ignored "-Wunused-function"
#pragma clang diagnostic ignored "-Wmissing-prototypes"
#pragma clang diagnostic ignored "-Wimplicit-fallthrough"
#pragma clang diagnostic ignored "-Wcast-qual"              // warning : cast from 'const xxxx *' to 'xxx *' drops const qualifier //
#endif

#if defined(__GNUC__)
#pragma GCC diagnostic push
#pragma GCC diagnostic ignored "-Wtype-limits"              // warning: comparison is always true due to limited range of data type [-Wtype-limits]
#pragma GCC diagnostic ignored "-Wcast-qual"                // warning: cast from type 'const xxxx *' to type 'xxxx *' casts away qualifiers
#endif

#ifndef STB_RECT_PACK_IMPLEMENTATION                        // in case the user already have an implementation in the _same_ compilation unit (e.g. unity builds)
#ifndef IMGUI_DISABLE_STB_RECT_PACK_IMPLEMENTATION
#define STBRP_STATIC
#define STBRP_ASSERT(x)     IM_ASSERT(x)
#define STBRP_SORT          ImQsort
#define STB_RECT_PACK_IMPLEMENTATION
#endif
#ifdef IMGUI_STB_RECT_PACK_FILENAME
#include IMGUI_STB_RECT_PACK_FILENAME
#else
#include "imstb_rectpack.h"
#endif
#endif

#ifndef STB_TRUETYPE_IMPLEMENTATION                         // in case the user already have an implementation in the _same_ compilation unit (e.g. unity builds)
#ifndef IMGUI_DISABLE_STB_TRUETYPE_IMPLEMENTATION
#define STBTT_malloc(x,u)   ((void)(u), IM_ALLOC(x))
#define STBTT_free(x,u)     ((void)(u), IM_FREE(x))
#define STBTT_assert(x)     IM_ASSERT(x)
#define STBTT_fmod(x,y)     ImFmod(x,y)
#define STBTT_sqrt(x)       ImSqrt(x)
#define STBTT_pow(x,y)      ImPow(x,y)
#define STBTT_fabs(x)       ImFabs(x)
#define STBTT_ifloor(x)     ((int)ImFloorStd(x))
#define STBTT_iceil(x)      ((int)ImCeil(x))
#define STBTT_STATIC
#define STB_TRUETYPE_IMPLEMENTATION
#else
#define STBTT_DEF extern
#endif
#ifdef IMGUI_STB_TRUETYPE_FILENAME
#include IMGUI_STB_TRUETYPE_FILENAME
#else
#include "imstb_truetype.h"
#endif
#endif

#if defined(__GNUC__)
#pragma GCC diagnostic pop
#endif

#if defined(__clang__)
#pragma clang diagnostic pop
#endif

#if defined(_MSC_VER)
#pragma warning (pop)
#endif

#ifdef IMGUI_STB_NAMESPACE
} // namespace ImStb
using namespace IMGUI_STB_NAMESPACE;
#endif

//-----------------------------------------------------------------------------
// [SECTION] Style functions
//-----------------------------------------------------------------------------

void ImGui::StyleColorsDark(ImGuiStyle* dst)
{
    ImGuiStyle* style = dst ? dst : &ImGui::GetStyle();
    ImVec4* colors = style->Colors;

    colors[ImGuiCol_Text]                   = ImVec4(1.00f, 1.00f, 1.00f, 1.00f);
    colors[ImGuiCol_TextDisabled]           = ImVec4(0.50f, 0.50f, 0.50f, 1.00f);
    colors[ImGuiCol_WindowBg]               = ImVec4(0.06f, 0.06f, 0.06f, 0.94f);
    colors[ImGuiCol_ChildBg]                = ImVec4(0.00f, 0.00f, 0.00f, 0.00f);
    colors[ImGuiCol_PopupBg]                = ImVec4(0.08f, 0.08f, 0.08f, 0.94f);
    colors[ImGuiCol_Border]                 = ImVec4(0.43f, 0.43f, 0.50f, 0.50f);
    colors[ImGuiCol_BorderShadow]           = ImVec4(0.00f, 0.00f, 0.00f, 0.00f);
    colors[ImGuiCol_FrameBg]                = ImVec4(0.16f, 0.29f, 0.48f, 0.54f);
    colors[ImGuiCol_FrameBgHovered]         = ImVec4(0.26f, 0.59f, 0.98f, 0.40f);
    colors[ImGuiCol_FrameBgActive]          = ImVec4(0.26f, 0.59f, 0.98f, 0.67f);
    colors[ImGuiCol_TitleBg]                = ImVec4(0.04f, 0.04f, 0.04f, 1.00f);
    colors[ImGuiCol_TitleBgActive]          = ImVec4(0.16f, 0.29f, 0.48f, 1.00f);
    colors[ImGuiCol_TitleBgCollapsed]       = ImVec4(0.00f, 0.00f, 0.00f, 0.51f);
    colors[ImGuiCol_MenuBarBg]              = ImVec4(0.14f, 0.14f, 0.14f, 1.00f);
    colors[ImGuiCol_ScrollbarBg]            = ImVec4(0.02f, 0.02f, 0.02f, 0.53f);
    colors[ImGuiCol_ScrollbarGrab]          = ImVec4(0.31f, 0.31f, 0.31f, 1.00f);
    colors[ImGuiCol_ScrollbarGrabHovered]   = ImVec4(0.41f, 0.41f, 0.41f, 1.00f);
    colors[ImGuiCol_ScrollbarGrabActive]    = ImVec4(0.51f, 0.51f, 0.51f, 1.00f);
    colors[ImGuiCol_CheckMark]              = ImVec4(0.26f, 0.59f, 0.98f, 1.00f);
    colors[ImGuiCol_SliderGrab]             = ImVec4(0.24f, 0.52f, 0.88f, 1.00f);
    colors[ImGuiCol_SliderGrabActive]       = ImVec4(0.26f, 0.59f, 0.98f, 1.00f);
    colors[ImGuiCol_Button]                 = ImVec4(0.26f, 0.59f, 0.98f, 0.40f);
    colors[ImGuiCol_ButtonHovered]          = ImVec4(0.26f, 0.59f, 0.98f, 1.00f);
    colors[ImGuiCol_ButtonActive]           = ImVec4(0.06f, 0.53f, 0.98f, 1.00f);
    colors[ImGuiCol_Header]                 = ImVec4(0.26f, 0.59f, 0.98f, 0.31f);
    colors[ImGuiCol_HeaderHovered]          = ImVec4(0.26f, 0.59f, 0.98f, 0.80f);
    colors[ImGuiCol_HeaderActive]           = ImVec4(0.26f, 0.59f, 0.98f, 1.00f);
    colors[ImGuiCol_Separator]              = colors[ImGuiCol_Border];
    colors[ImGuiCol_SeparatorHovered]       = ImVec4(0.10f, 0.40f, 0.75f, 0.78f);
    colors[ImGuiCol_SeparatorActive]        = ImVec4(0.10f, 0.40f, 0.75f, 1.00f);
    colors[ImGuiCol_ResizeGrip]             = ImVec4(0.26f, 0.59f, 0.98f, 0.25f);
    colors[ImGuiCol_ResizeGripHovered]      = ImVec4(0.26f, 0.59f, 0.98f, 0.67f);
    colors[ImGuiCol_ResizeGripActive]       = ImVec4(0.26f, 0.59f, 0.98f, 0.95f);
    colors[ImGuiCol_Tab]                    = ImLerp(colors[ImGuiCol_Header],       colors[ImGuiCol_TitleBgActive], 0.80f);
    colors[ImGuiCol_TabHovered]             = colors[ImGuiCol_HeaderHovered];
    colors[ImGuiCol_TabActive]              = ImLerp(colors[ImGuiCol_HeaderActive], colors[ImGuiCol_TitleBgActive], 0.60f);
    colors[ImGuiCol_TabUnfocused]           = ImLerp(colors[ImGuiCol_Tab],          colors[ImGuiCol_TitleBg], 0.80f);
    colors[ImGuiCol_TabUnfocusedActive]     = ImLerp(colors[ImGuiCol_TabActive],    colors[ImGuiCol_TitleBg], 0.40f);
    colors[ImGuiCol_DockingPreview]         = colors[ImGuiCol_HeaderActive] * ImVec4(1.0f, 1.0f, 1.0f, 0.7f);
    colors[ImGuiCol_DockingEmptyBg]         = ImVec4(0.20f, 0.20f, 0.20f, 1.00f);
    colors[ImGuiCol_PlotLines]              = ImVec4(0.61f, 0.61f, 0.61f, 1.00f);
    colors[ImGuiCol_PlotLinesHovered]       = ImVec4(1.00f, 0.43f, 0.35f, 1.00f);
    colors[ImGuiCol_PlotHistogram]          = ImVec4(0.90f, 0.70f, 0.00f, 1.00f);
    colors[ImGuiCol_PlotHistogramHovered]   = ImVec4(1.00f, 0.60f, 0.00f, 1.00f);
    colors[ImGuiCol_TextSelectedBg]         = ImVec4(0.26f, 0.59f, 0.98f, 0.35f);
    colors[ImGuiCol_DragDropTarget]         = ImVec4(1.00f, 1.00f, 0.00f, 0.90f);
    colors[ImGuiCol_NavHighlight]           = ImVec4(0.26f, 0.59f, 0.98f, 1.00f);
    colors[ImGuiCol_NavWindowingHighlight]  = ImVec4(1.00f, 1.00f, 1.00f, 0.70f);
    colors[ImGuiCol_NavWindowingDimBg]      = ImVec4(0.80f, 0.80f, 0.80f, 0.20f);
    colors[ImGuiCol_ModalWindowDimBg]       = ImVec4(0.80f, 0.80f, 0.80f, 0.35f);
}

void ImGui::StyleColorsClassic(ImGuiStyle* dst)
{
    ImGuiStyle* style = dst ? dst : &ImGui::GetStyle();
    ImVec4* colors = style->Colors;

    colors[ImGuiCol_Text]                   = ImVec4(0.90f, 0.90f, 0.90f, 1.00f);
    colors[ImGuiCol_TextDisabled]           = ImVec4(0.60f, 0.60f, 0.60f, 1.00f);
    colors[ImGuiCol_WindowBg]               = ImVec4(0.00f, 0.00f, 0.00f, 0.70f);
    colors[ImGuiCol_ChildBg]                = ImVec4(0.00f, 0.00f, 0.00f, 0.00f);
    colors[ImGuiCol_PopupBg]                = ImVec4(0.11f, 0.11f, 0.14f, 0.92f);
    colors[ImGuiCol_Border]                 = ImVec4(0.50f, 0.50f, 0.50f, 0.50f);
    colors[ImGuiCol_BorderShadow]           = ImVec4(0.00f, 0.00f, 0.00f, 0.00f);
    colors[ImGuiCol_FrameBg]                = ImVec4(0.43f, 0.43f, 0.43f, 0.39f);
    colors[ImGuiCol_FrameBgHovered]         = ImVec4(0.47f, 0.47f, 0.69f, 0.40f);
    colors[ImGuiCol_FrameBgActive]          = ImVec4(0.42f, 0.41f, 0.64f, 0.69f);
    colors[ImGuiCol_TitleBg]                = ImVec4(0.27f, 0.27f, 0.54f, 0.83f);
    colors[ImGuiCol_TitleBgActive]          = ImVec4(0.32f, 0.32f, 0.63f, 0.87f);
    colors[ImGuiCol_TitleBgCollapsed]       = ImVec4(0.40f, 0.40f, 0.80f, 0.20f);
    colors[ImGuiCol_MenuBarBg]              = ImVec4(0.40f, 0.40f, 0.55f, 0.80f);
    colors[ImGuiCol_ScrollbarBg]            = ImVec4(0.20f, 0.25f, 0.30f, 0.60f);
    colors[ImGuiCol_ScrollbarGrab]          = ImVec4(0.40f, 0.40f, 0.80f, 0.30f);
    colors[ImGuiCol_ScrollbarGrabHovered]   = ImVec4(0.40f, 0.40f, 0.80f, 0.40f);
    colors[ImGuiCol_ScrollbarGrabActive]    = ImVec4(0.41f, 0.39f, 0.80f, 0.60f);
    colors[ImGuiCol_CheckMark]              = ImVec4(0.90f, 0.90f, 0.90f, 0.50f);
    colors[ImGuiCol_SliderGrab]             = ImVec4(1.00f, 1.00f, 1.00f, 0.30f);
    colors[ImGuiCol_SliderGrabActive]       = ImVec4(0.41f, 0.39f, 0.80f, 0.60f);
    colors[ImGuiCol_Button]                 = ImVec4(0.35f, 0.40f, 0.61f, 0.62f);
    colors[ImGuiCol_ButtonHovered]          = ImVec4(0.40f, 0.48f, 0.71f, 0.79f);
    colors[ImGuiCol_ButtonActive]           = ImVec4(0.46f, 0.54f, 0.80f, 1.00f);
    colors[ImGuiCol_Header]                 = ImVec4(0.40f, 0.40f, 0.90f, 0.45f);
    colors[ImGuiCol_HeaderHovered]          = ImVec4(0.45f, 0.45f, 0.90f, 0.80f);
    colors[ImGuiCol_HeaderActive]           = ImVec4(0.53f, 0.53f, 0.87f, 0.80f);
    colors[ImGuiCol_Separator]              = ImVec4(0.50f, 0.50f, 0.50f, 0.60f);
    colors[ImGuiCol_SeparatorHovered]       = ImVec4(0.60f, 0.60f, 0.70f, 1.00f);
    colors[ImGuiCol_SeparatorActive]        = ImVec4(0.70f, 0.70f, 0.90f, 1.00f);
    colors[ImGuiCol_ResizeGrip]             = ImVec4(1.00f, 1.00f, 1.00f, 0.16f);
    colors[ImGuiCol_ResizeGripHovered]      = ImVec4(0.78f, 0.82f, 1.00f, 0.60f);
    colors[ImGuiCol_ResizeGripActive]       = ImVec4(0.78f, 0.82f, 1.00f, 0.90f);
    colors[ImGuiCol_Tab]                    = ImLerp(colors[ImGuiCol_Header],       colors[ImGuiCol_TitleBgActive], 0.80f);
    colors[ImGuiCol_TabHovered]             = colors[ImGuiCol_HeaderHovered];
    colors[ImGuiCol_TabActive]              = ImLerp(colors[ImGuiCol_HeaderActive], colors[ImGuiCol_TitleBgActive], 0.60f);
    colors[ImGuiCol_TabUnfocused]           = ImLerp(colors[ImGuiCol_Tab],          colors[ImGuiCol_TitleBg], 0.80f);
    colors[ImGuiCol_TabUnfocusedActive]     = ImLerp(colors[ImGuiCol_TabActive],    colors[ImGuiCol_TitleBg], 0.40f);
    colors[ImGuiCol_DockingPreview]         = colors[ImGuiCol_Header] * ImVec4(1.0f, 1.0f, 1.0f, 0.7f);
    colors[ImGuiCol_DockingEmptyBg]         = ImVec4(0.20f, 0.20f, 0.20f, 1.00f);
    colors[ImGuiCol_PlotLines]              = ImVec4(1.00f, 1.00f, 1.00f, 1.00f);
    colors[ImGuiCol_PlotLinesHovered]       = ImVec4(0.90f, 0.70f, 0.00f, 1.00f);
    colors[ImGuiCol_PlotHistogram]          = ImVec4(0.90f, 0.70f, 0.00f, 1.00f);
    colors[ImGuiCol_PlotHistogramHovered]   = ImVec4(1.00f, 0.60f, 0.00f, 1.00f);
    colors[ImGuiCol_TextSelectedBg]         = ImVec4(0.00f, 0.00f, 1.00f, 0.35f);
    colors[ImGuiCol_DragDropTarget]         = ImVec4(1.00f, 1.00f, 0.00f, 0.90f);
    colors[ImGuiCol_NavHighlight]           = colors[ImGuiCol_HeaderHovered];
    colors[ImGuiCol_NavWindowingHighlight]  = ImVec4(1.00f, 1.00f, 1.00f, 0.70f);
    colors[ImGuiCol_NavWindowingDimBg]      = ImVec4(0.80f, 0.80f, 0.80f, 0.20f);
    colors[ImGuiCol_ModalWindowDimBg]       = ImVec4(0.20f, 0.20f, 0.20f, 0.35f);
}

// Those light colors are better suited with a thicker font than the default one + FrameBorder
void ImGui::StyleColorsLight(ImGuiStyle* dst)
{
    ImGuiStyle* style = dst ? dst : &ImGui::GetStyle();
    ImVec4* colors = style->Colors;

    colors[ImGuiCol_Text]                   = ImVec4(0.00f, 0.00f, 0.00f, 1.00f);
    colors[ImGuiCol_TextDisabled]           = ImVec4(0.60f, 0.60f, 0.60f, 1.00f);
    colors[ImGuiCol_WindowBg]               = ImVec4(0.94f, 0.94f, 0.94f, 1.00f);
    colors[ImGuiCol_ChildBg]                = ImVec4(0.00f, 0.00f, 0.00f, 0.00f);
    colors[ImGuiCol_PopupBg]                = ImVec4(1.00f, 1.00f, 1.00f, 0.98f);
    colors[ImGuiCol_Border]                 = ImVec4(0.00f, 0.00f, 0.00f, 0.30f);
    colors[ImGuiCol_BorderShadow]           = ImVec4(0.00f, 0.00f, 0.00f, 0.00f);
    colors[ImGuiCol_FrameBg]                = ImVec4(1.00f, 1.00f, 1.00f, 1.00f);
    colors[ImGuiCol_FrameBgHovered]         = ImVec4(0.26f, 0.59f, 0.98f, 0.40f);
    colors[ImGuiCol_FrameBgActive]          = ImVec4(0.26f, 0.59f, 0.98f, 0.67f);
    colors[ImGuiCol_TitleBg]                = ImVec4(0.96f, 0.96f, 0.96f, 1.00f);
    colors[ImGuiCol_TitleBgActive]          = ImVec4(0.82f, 0.82f, 0.82f, 1.00f);
    colors[ImGuiCol_TitleBgCollapsed]       = ImVec4(1.00f, 1.00f, 1.00f, 0.51f);
    colors[ImGuiCol_MenuBarBg]              = ImVec4(0.86f, 0.86f, 0.86f, 1.00f);
    colors[ImGuiCol_ScrollbarBg]            = ImVec4(0.98f, 0.98f, 0.98f, 0.53f);
    colors[ImGuiCol_ScrollbarGrab]          = ImVec4(0.69f, 0.69f, 0.69f, 0.80f);
    colors[ImGuiCol_ScrollbarGrabHovered]   = ImVec4(0.49f, 0.49f, 0.49f, 0.80f);
    colors[ImGuiCol_ScrollbarGrabActive]    = ImVec4(0.49f, 0.49f, 0.49f, 1.00f);
    colors[ImGuiCol_CheckMark]              = ImVec4(0.26f, 0.59f, 0.98f, 1.00f);
    colors[ImGuiCol_SliderGrab]             = ImVec4(0.26f, 0.59f, 0.98f, 0.78f);
    colors[ImGuiCol_SliderGrabActive]       = ImVec4(0.46f, 0.54f, 0.80f, 0.60f);
    colors[ImGuiCol_Button]                 = ImVec4(0.26f, 0.59f, 0.98f, 0.40f);
    colors[ImGuiCol_ButtonHovered]          = ImVec4(0.26f, 0.59f, 0.98f, 1.00f);
    colors[ImGuiCol_ButtonActive]           = ImVec4(0.06f, 0.53f, 0.98f, 1.00f);
    colors[ImGuiCol_Header]                 = ImVec4(0.26f, 0.59f, 0.98f, 0.31f);
    colors[ImGuiCol_HeaderHovered]          = ImVec4(0.26f, 0.59f, 0.98f, 0.80f);
    colors[ImGuiCol_HeaderActive]           = ImVec4(0.26f, 0.59f, 0.98f, 1.00f);
    colors[ImGuiCol_Separator]              = ImVec4(0.39f, 0.39f, 0.39f, 0.62f);
    colors[ImGuiCol_SeparatorHovered]       = ImVec4(0.14f, 0.44f, 0.80f, 0.78f);
    colors[ImGuiCol_SeparatorActive]        = ImVec4(0.14f, 0.44f, 0.80f, 1.00f);
    colors[ImGuiCol_ResizeGrip]             = ImVec4(0.80f, 0.80f, 0.80f, 0.56f);
    colors[ImGuiCol_ResizeGripHovered]      = ImVec4(0.26f, 0.59f, 0.98f, 0.67f);
    colors[ImGuiCol_ResizeGripActive]       = ImVec4(0.26f, 0.59f, 0.98f, 0.95f);
    colors[ImGuiCol_Tab]                    = ImLerp(colors[ImGuiCol_Header],       colors[ImGuiCol_TitleBgActive], 0.90f);
    colors[ImGuiCol_TabHovered]             = colors[ImGuiCol_HeaderHovered];
    colors[ImGuiCol_TabActive]              = ImLerp(colors[ImGuiCol_HeaderActive], colors[ImGuiCol_TitleBgActive], 0.60f);
    colors[ImGuiCol_TabUnfocused]           = ImLerp(colors[ImGuiCol_Tab],          colors[ImGuiCol_TitleBg], 0.80f);
    colors[ImGuiCol_TabUnfocusedActive]     = ImLerp(colors[ImGuiCol_TabActive],    colors[ImGuiCol_TitleBg], 0.40f);
    colors[ImGuiCol_DockingPreview]         = colors[ImGuiCol_Header] * ImVec4(1.0f, 1.0f, 1.0f, 0.7f);
    colors[ImGuiCol_DockingEmptyBg]         = ImVec4(0.20f, 0.20f, 0.20f, 1.00f);
    colors[ImGuiCol_PlotLines]              = ImVec4(0.39f, 0.39f, 0.39f, 1.00f);
    colors[ImGuiCol_PlotLinesHovered]       = ImVec4(1.00f, 0.43f, 0.35f, 1.00f);
    colors[ImGuiCol_PlotHistogram]          = ImVec4(0.90f, 0.70f, 0.00f, 1.00f);
    colors[ImGuiCol_PlotHistogramHovered]   = ImVec4(1.00f, 0.45f, 0.00f, 1.00f);
    colors[ImGuiCol_TextSelectedBg]         = ImVec4(0.26f, 0.59f, 0.98f, 0.35f);
    colors[ImGuiCol_DragDropTarget]         = ImVec4(0.26f, 0.59f, 0.98f, 0.95f);
    colors[ImGuiCol_NavHighlight]           = colors[ImGuiCol_HeaderHovered];
    colors[ImGuiCol_NavWindowingHighlight]  = ImVec4(0.70f, 0.70f, 0.70f, 0.70f);
    colors[ImGuiCol_NavWindowingDimBg]      = ImVec4(0.20f, 0.20f, 0.20f, 0.20f);
    colors[ImGuiCol_ModalWindowDimBg]       = ImVec4(0.20f, 0.20f, 0.20f, 0.35f);
}

//-----------------------------------------------------------------------------
// ImDrawList
//-----------------------------------------------------------------------------

ImDrawListSharedData::ImDrawListSharedData()
{
    Font = NULL;
    FontSize = 0.0f;
    CurveTessellationTol = 0.0f;
    ClipRectFullscreen = ImVec4(-8192.0f, -8192.0f, +8192.0f, +8192.0f);
    InitialFlags = ImDrawListFlags_None;

    // Const data
    for (int i = 0; i < IM_ARRAYSIZE(CircleVtx12); i++)
    {
        const float a = ((float)i * 2 * IM_PI) / (float)IM_ARRAYSIZE(CircleVtx12);
        CircleVtx12[i] = ImVec2(ImCos(a), ImSin(a));
    }
}

void ImDrawList::Clear()
{
    CmdBuffer.resize(0);
    IdxBuffer.resize(0);
    VtxBuffer.resize(0);
    Flags = _Data ? _Data->InitialFlags : ImDrawListFlags_None;
    _VtxCurrentOffset = 0;
    _VtxCurrentIdx = 0;
    _VtxWritePtr = NULL;
    _IdxWritePtr = NULL;
    _ClipRectStack.resize(0);
    _TextureIdStack.resize(0);
    _Path.resize(0);
    _Splitter.Clear();
}

void ImDrawList::ClearFreeMemory()
{
    CmdBuffer.clear();
    IdxBuffer.clear();
    VtxBuffer.clear();
    _VtxCurrentIdx = 0;
    _VtxWritePtr = NULL;
    _IdxWritePtr = NULL;
    _ClipRectStack.clear();
    _TextureIdStack.clear();
    _Path.clear();
    _Splitter.ClearFreeMemory();
}

ImDrawList* ImDrawList::CloneOutput() const
{
    ImDrawList* dst = IM_NEW(ImDrawList(_Data));
    dst->CmdBuffer = CmdBuffer;
    dst->IdxBuffer = IdxBuffer;
    dst->VtxBuffer = VtxBuffer;
    dst->Flags = Flags;
    return dst;
}

// Using macros because C++ is a terrible language, we want guaranteed inline, no code in header, and no overhead in Debug builds
#define GetCurrentClipRect()    (_ClipRectStack.Size ? _ClipRectStack.Data[_ClipRectStack.Size-1]  : _Data->ClipRectFullscreen)
#define GetCurrentTextureId()   (_TextureIdStack.Size ? _TextureIdStack.Data[_TextureIdStack.Size-1] : (ImTextureID)NULL)

void ImDrawList::AddDrawCmd()
{
    ImDrawCmd draw_cmd;
    draw_cmd.ClipRect = GetCurrentClipRect();
    draw_cmd.TextureId = GetCurrentTextureId();
    draw_cmd.VtxOffset = _VtxCurrentOffset;
    draw_cmd.IdxOffset = IdxBuffer.Size;

    IM_ASSERT(draw_cmd.ClipRect.x <= draw_cmd.ClipRect.z && draw_cmd.ClipRect.y <= draw_cmd.ClipRect.w);
    CmdBuffer.push_back(draw_cmd);
}

void ImDrawList::AddCallback(ImDrawCallback callback, void* callback_data)
{
    ImDrawCmd* current_cmd = CmdBuffer.Size ? &CmdBuffer.back() : NULL;
    if (!current_cmd || current_cmd->ElemCount != 0 || current_cmd->UserCallback != NULL)
    {
        AddDrawCmd();
        current_cmd = &CmdBuffer.back();
    }
    current_cmd->UserCallback = callback;
    current_cmd->UserCallbackData = callback_data;

    AddDrawCmd(); // Force a new command after us (see comment below)
}

// Our scheme may appears a bit unusual, basically we want the most-common calls AddLine AddRect etc. to not have to perform any check so we always have a command ready in the stack.
// The cost of figuring out if a new command has to be added or if we can merge is paid in those Update** functions only.
void ImDrawList::UpdateClipRect()
{
    // If current command is used with different settings we need to add a new command
    const ImVec4 curr_clip_rect = GetCurrentClipRect();
    ImDrawCmd* curr_cmd = CmdBuffer.Size > 0 ? &CmdBuffer.Data[CmdBuffer.Size-1] : NULL;
    if (!curr_cmd || (curr_cmd->ElemCount != 0 && memcmp(&curr_cmd->ClipRect, &curr_clip_rect, sizeof(ImVec4)) != 0) || curr_cmd->UserCallback != NULL)
    {
        AddDrawCmd();
        return;
    }

    // Try to merge with previous command if it matches, else use current command
    ImDrawCmd* prev_cmd = CmdBuffer.Size > 1 ? curr_cmd - 1 : NULL;
    if (curr_cmd->ElemCount == 0 && prev_cmd && memcmp(&prev_cmd->ClipRect, &curr_clip_rect, sizeof(ImVec4)) == 0 && prev_cmd->TextureId == GetCurrentTextureId() && prev_cmd->UserCallback == NULL)
        CmdBuffer.pop_back();
    else
        curr_cmd->ClipRect = curr_clip_rect;
}

void ImDrawList::UpdateTextureID()
{
    // If current command is used with different settings we need to add a new command
    const ImTextureID curr_texture_id = GetCurrentTextureId();
    ImDrawCmd* curr_cmd = CmdBuffer.Size ? &CmdBuffer.back() : NULL;
    if (!curr_cmd || (curr_cmd->ElemCount != 0 && curr_cmd->TextureId != curr_texture_id) || curr_cmd->UserCallback != NULL)
    {
        AddDrawCmd();
        return;
    }

    // Try to merge with previous command if it matches, else use current command
    ImDrawCmd* prev_cmd = CmdBuffer.Size > 1 ? curr_cmd - 1 : NULL;
    if (curr_cmd->ElemCount == 0 && prev_cmd && prev_cmd->TextureId == curr_texture_id && memcmp(&prev_cmd->ClipRect, &GetCurrentClipRect(), sizeof(ImVec4)) == 0 && prev_cmd->UserCallback == NULL)
        CmdBuffer.pop_back();
    else
        curr_cmd->TextureId = curr_texture_id;
}

#undef GetCurrentClipRect
#undef GetCurrentTextureId

// Render-level scissoring. This is passed down to your render function but not used for CPU-side coarse clipping. Prefer using higher-level ImGui::PushClipRect() to affect logic (hit-testing and widget culling)
void ImDrawList::PushClipRect(ImVec2 cr_min, ImVec2 cr_max, bool intersect_with_current_clip_rect)
{
    ImVec4 cr(cr_min.x, cr_min.y, cr_max.x, cr_max.y);
    if (intersect_with_current_clip_rect && _ClipRectStack.Size)
    {
        ImVec4 current = _ClipRectStack.Data[_ClipRectStack.Size-1];
        if (cr.x < current.x) cr.x = current.x;
        if (cr.y < current.y) cr.y = current.y;
        if (cr.z > current.z) cr.z = current.z;
        if (cr.w > current.w) cr.w = current.w;
    }
    cr.z = ImMax(cr.x, cr.z);
    cr.w = ImMax(cr.y, cr.w);

    _ClipRectStack.push_back(cr);
    UpdateClipRect();
}

void ImDrawList::PushClipRectFullScreen()
{
    PushClipRect(ImVec2(_Data->ClipRectFullscreen.x, _Data->ClipRectFullscreen.y), ImVec2(_Data->ClipRectFullscreen.z, _Data->ClipRectFullscreen.w));
}

void ImDrawList::PopClipRect()
{
    IM_ASSERT(_ClipRectStack.Size > 0);
    _ClipRectStack.pop_back();
    UpdateClipRect();
}

void ImDrawList::PushTextureID(ImTextureID texture_id)
{
    _TextureIdStack.push_back(texture_id);
    UpdateTextureID();
}

void ImDrawList::PopTextureID()
{
    IM_ASSERT(_TextureIdStack.Size > 0);
    _TextureIdStack.pop_back();
    UpdateTextureID();
}

// NB: this can be called with negative count for removing primitives (as long as the result does not underflow)
void ImDrawList::PrimReserve(int idx_count, int vtx_count)
{
    // Large mesh support (when enabled)
    if (sizeof(ImDrawIdx) == 2 && (_VtxCurrentIdx + vtx_count >= (1 << 16)) && (Flags & ImDrawListFlags_AllowVtxOffset))
    {
        _VtxCurrentOffset = VtxBuffer.Size;
        _VtxCurrentIdx = 0;
        AddDrawCmd();
    }

    ImDrawCmd& draw_cmd = CmdBuffer.Data[CmdBuffer.Size-1];
    draw_cmd.ElemCount += idx_count;

    int vtx_buffer_old_size = VtxBuffer.Size;
    VtxBuffer.resize(vtx_buffer_old_size + vtx_count);
    _VtxWritePtr = VtxBuffer.Data + vtx_buffer_old_size;

    int idx_buffer_old_size = IdxBuffer.Size;
    IdxBuffer.resize(idx_buffer_old_size + idx_count);
    _IdxWritePtr = IdxBuffer.Data + idx_buffer_old_size;
}

// Fully unrolled with inline call to keep our debug builds decently fast.
void ImDrawList::PrimRect(const ImVec2& a, const ImVec2& c, ImU32 col)
{
    ImVec2 b(c.x, a.y), d(a.x, c.y), uv(_Data->TexUvWhitePixel);
    ImDrawIdx idx = (ImDrawIdx)_VtxCurrentIdx;
    _IdxWritePtr[0] = idx; _IdxWritePtr[1] = (ImDrawIdx)(idx+1); _IdxWritePtr[2] = (ImDrawIdx)(idx+2);
    _IdxWritePtr[3] = idx; _IdxWritePtr[4] = (ImDrawIdx)(idx+2); _IdxWritePtr[5] = (ImDrawIdx)(idx+3);
    _VtxWritePtr[0].pos = a; _VtxWritePtr[0].uv = uv; _VtxWritePtr[0].col = col;
    _VtxWritePtr[1].pos = b; _VtxWritePtr[1].uv = uv; _VtxWritePtr[1].col = col;
    _VtxWritePtr[2].pos = c; _VtxWritePtr[2].uv = uv; _VtxWritePtr[2].col = col;
    _VtxWritePtr[3].pos = d; _VtxWritePtr[3].uv = uv; _VtxWritePtr[3].col = col;
    _VtxWritePtr += 4;
    _VtxCurrentIdx += 4;
    _IdxWritePtr += 6;
}

void ImDrawList::PrimRectUV(const ImVec2& a, const ImVec2& c, const ImVec2& uv_a, const ImVec2& uv_c, ImU32 col)
{
    ImVec2 b(c.x, a.y), d(a.x, c.y), uv_b(uv_c.x, uv_a.y), uv_d(uv_a.x, uv_c.y);
    ImDrawIdx idx = (ImDrawIdx)_VtxCurrentIdx;
    _IdxWritePtr[0] = idx; _IdxWritePtr[1] = (ImDrawIdx)(idx+1); _IdxWritePtr[2] = (ImDrawIdx)(idx+2);
    _IdxWritePtr[3] = idx; _IdxWritePtr[4] = (ImDrawIdx)(idx+2); _IdxWritePtr[5] = (ImDrawIdx)(idx+3);
    _VtxWritePtr[0].pos = a; _VtxWritePtr[0].uv = uv_a; _VtxWritePtr[0].col = col;
    _VtxWritePtr[1].pos = b; _VtxWritePtr[1].uv = uv_b; _VtxWritePtr[1].col = col;
    _VtxWritePtr[2].pos = c; _VtxWritePtr[2].uv = uv_c; _VtxWritePtr[2].col = col;
    _VtxWritePtr[3].pos = d; _VtxWritePtr[3].uv = uv_d; _VtxWritePtr[3].col = col;
    _VtxWritePtr += 4;
    _VtxCurrentIdx += 4;
    _IdxWritePtr += 6;
}

void ImDrawList::PrimQuadUV(const ImVec2& a, const ImVec2& b, const ImVec2& c, const ImVec2& d, const ImVec2& uv_a, const ImVec2& uv_b, const ImVec2& uv_c, const ImVec2& uv_d, ImU32 col)
{
    ImDrawIdx idx = (ImDrawIdx)_VtxCurrentIdx;
    _IdxWritePtr[0] = idx; _IdxWritePtr[1] = (ImDrawIdx)(idx+1); _IdxWritePtr[2] = (ImDrawIdx)(idx+2);
    _IdxWritePtr[3] = idx; _IdxWritePtr[4] = (ImDrawIdx)(idx+2); _IdxWritePtr[5] = (ImDrawIdx)(idx+3);
    _VtxWritePtr[0].pos = a; _VtxWritePtr[0].uv = uv_a; _VtxWritePtr[0].col = col;
    _VtxWritePtr[1].pos = b; _VtxWritePtr[1].uv = uv_b; _VtxWritePtr[1].col = col;
    _VtxWritePtr[2].pos = c; _VtxWritePtr[2].uv = uv_c; _VtxWritePtr[2].col = col;
    _VtxWritePtr[3].pos = d; _VtxWritePtr[3].uv = uv_d; _VtxWritePtr[3].col = col;
    _VtxWritePtr += 4;
    _VtxCurrentIdx += 4;
    _IdxWritePtr += 6;
}

// On AddPolyline() and AddConvexPolyFilled() we intentionally avoid using ImVec2 and superflous function calls to optimize debug/non-inlined builds.
// Those macros expects l-values.
#define IM_NORMALIZE2F_OVER_ZERO(VX,VY)     { float d2 = VX*VX + VY*VY; if (d2 > 0.0f) { float inv_len = 1.0f / ImSqrt(d2); VX *= inv_len; VY *= inv_len; } }
#define IM_FIXNORMAL2F(VX,VY)               { float d2 = VX*VX + VY*VY; if (d2 < 0.5f) d2 = 0.5f; float inv_lensq = 1.0f / d2; VX *= inv_lensq; VY *= inv_lensq; }

// TODO: Thickness anti-aliased lines cap are missing their AA fringe.
// We avoid using the ImVec2 math operators here to reduce cost to a minimum for debug/non-inlined builds.
void ImDrawList::AddPolyline(const ImVec2* points, const int points_count, ImU32 col, bool closed, float thickness)
{
    if (points_count < 2)
        return;

    const ImVec2 uv = _Data->TexUvWhitePixel;

    int count = points_count;
    if (!closed)
        count = points_count-1;

    const bool thick_line = thickness > 1.0f;
    if (Flags & ImDrawListFlags_AntiAliasedLines)
    {
        // Anti-aliased stroke
        const float AA_SIZE = 1.0f;
        const ImU32 col_trans = col & ~IM_COL32_A_MASK;

        const int idx_count = thick_line ? count*18 : count*12;
        const int vtx_count = thick_line ? points_count*4 : points_count*3;
        PrimReserve(idx_count, vtx_count);

        // Temporary buffer
        ImVec2* temp_normals = (ImVec2*)alloca(points_count * (thick_line ? 5 : 3) * sizeof(ImVec2)); //-V630
        ImVec2* temp_points = temp_normals + points_count;

        for (int i1 = 0; i1 < count; i1++)
        {
            const int i2 = (i1+1) == points_count ? 0 : i1+1;
            float dx = points[i2].x - points[i1].x;
            float dy = points[i2].y - points[i1].y;
            IM_NORMALIZE2F_OVER_ZERO(dx, dy);
            temp_normals[i1].x = dy;
            temp_normals[i1].y = -dx;
        }
        if (!closed)
            temp_normals[points_count-1] = temp_normals[points_count-2];

        if (!thick_line)
        {
            if (!closed)
            {
                temp_points[0] = points[0] + temp_normals[0] * AA_SIZE;
                temp_points[1] = points[0] - temp_normals[0] * AA_SIZE;
                temp_points[(points_count-1)*2+0] = points[points_count-1] + temp_normals[points_count-1] * AA_SIZE;
                temp_points[(points_count-1)*2+1] = points[points_count-1] - temp_normals[points_count-1] * AA_SIZE;
            }

            // FIXME-OPT: Merge the different loops, possibly remove the temporary buffer.
            unsigned int idx1 = _VtxCurrentIdx;
            for (int i1 = 0; i1 < count; i1++)
            {
                const int i2 = (i1+1) == points_count ? 0 : i1+1;
                unsigned int idx2 = (i1+1) == points_count ? _VtxCurrentIdx : idx1+3;

                // Average normals
                float dm_x = (temp_normals[i1].x + temp_normals[i2].x) * 0.5f;
                float dm_y = (temp_normals[i1].y + temp_normals[i2].y) * 0.5f;
                IM_FIXNORMAL2F(dm_x, dm_y)
                dm_x *= AA_SIZE;
                dm_y *= AA_SIZE;

                // Add temporary vertexes
                ImVec2* out_vtx = &temp_points[i2*2];
                out_vtx[0].x = points[i2].x + dm_x;
                out_vtx[0].y = points[i2].y + dm_y;
                out_vtx[1].x = points[i2].x - dm_x;
                out_vtx[1].y = points[i2].y - dm_y;

                // Add indexes
                _IdxWritePtr[0] = (ImDrawIdx)(idx2+0); _IdxWritePtr[1] = (ImDrawIdx)(idx1+0); _IdxWritePtr[2] = (ImDrawIdx)(idx1+2);
                _IdxWritePtr[3] = (ImDrawIdx)(idx1+2); _IdxWritePtr[4] = (ImDrawIdx)(idx2+2); _IdxWritePtr[5] = (ImDrawIdx)(idx2+0);
                _IdxWritePtr[6] = (ImDrawIdx)(idx2+1); _IdxWritePtr[7] = (ImDrawIdx)(idx1+1); _IdxWritePtr[8] = (ImDrawIdx)(idx1+0);
                _IdxWritePtr[9] = (ImDrawIdx)(idx1+0); _IdxWritePtr[10]= (ImDrawIdx)(idx2+0); _IdxWritePtr[11]= (ImDrawIdx)(idx2+1);
                _IdxWritePtr += 12;

                idx1 = idx2;
            }

            // Add vertexes
            for (int i = 0; i < points_count; i++)
            {
                _VtxWritePtr[0].pos = points[i];          _VtxWritePtr[0].uv = uv; _VtxWritePtr[0].col = col;
                _VtxWritePtr[1].pos = temp_points[i*2+0]; _VtxWritePtr[1].uv = uv; _VtxWritePtr[1].col = col_trans;
                _VtxWritePtr[2].pos = temp_points[i*2+1]; _VtxWritePtr[2].uv = uv; _VtxWritePtr[2].col = col_trans;
                _VtxWritePtr += 3;
            }
        }
        else
        {
            const float half_inner_thickness = (thickness - AA_SIZE) * 0.5f;
            if (!closed)
            {
                temp_points[0] = points[0] + temp_normals[0] * (half_inner_thickness + AA_SIZE);
                temp_points[1] = points[0] + temp_normals[0] * (half_inner_thickness);
                temp_points[2] = points[0] - temp_normals[0] * (half_inner_thickness);
                temp_points[3] = points[0] - temp_normals[0] * (half_inner_thickness + AA_SIZE);
                temp_points[(points_count-1)*4+0] = points[points_count-1] + temp_normals[points_count-1] * (half_inner_thickness + AA_SIZE);
                temp_points[(points_count-1)*4+1] = points[points_count-1] + temp_normals[points_count-1] * (half_inner_thickness);
                temp_points[(points_count-1)*4+2] = points[points_count-1] - temp_normals[points_count-1] * (half_inner_thickness);
                temp_points[(points_count-1)*4+3] = points[points_count-1] - temp_normals[points_count-1] * (half_inner_thickness + AA_SIZE);
            }

            // FIXME-OPT: Merge the different loops, possibly remove the temporary buffer.
            unsigned int idx1 = _VtxCurrentIdx;
            for (int i1 = 0; i1 < count; i1++)
            {
                const int i2 = (i1+1) == points_count ? 0 : i1+1;
                unsigned int idx2 = (i1+1) == points_count ? _VtxCurrentIdx : idx1+4;

                // Average normals
                float dm_x = (temp_normals[i1].x + temp_normals[i2].x) * 0.5f;
                float dm_y = (temp_normals[i1].y + temp_normals[i2].y) * 0.5f;
                IM_FIXNORMAL2F(dm_x, dm_y);
                float dm_out_x = dm_x * (half_inner_thickness + AA_SIZE);
                float dm_out_y = dm_y * (half_inner_thickness + AA_SIZE);
                float dm_in_x = dm_x * half_inner_thickness;
                float dm_in_y = dm_y * half_inner_thickness;

                // Add temporary vertexes
                ImVec2* out_vtx = &temp_points[i2*4];
                out_vtx[0].x = points[i2].x + dm_out_x;
                out_vtx[0].y = points[i2].y + dm_out_y;
                out_vtx[1].x = points[i2].x + dm_in_x;
                out_vtx[1].y = points[i2].y + dm_in_y;
                out_vtx[2].x = points[i2].x - dm_in_x;
                out_vtx[2].y = points[i2].y - dm_in_y;
                out_vtx[3].x = points[i2].x - dm_out_x;
                out_vtx[3].y = points[i2].y - dm_out_y;

                // Add indexes
                _IdxWritePtr[0]  = (ImDrawIdx)(idx2+1); _IdxWritePtr[1]  = (ImDrawIdx)(idx1+1); _IdxWritePtr[2]  = (ImDrawIdx)(idx1+2);
                _IdxWritePtr[3]  = (ImDrawIdx)(idx1+2); _IdxWritePtr[4]  = (ImDrawIdx)(idx2+2); _IdxWritePtr[5]  = (ImDrawIdx)(idx2+1);
                _IdxWritePtr[6]  = (ImDrawIdx)(idx2+1); _IdxWritePtr[7]  = (ImDrawIdx)(idx1+1); _IdxWritePtr[8]  = (ImDrawIdx)(idx1+0);
                _IdxWritePtr[9]  = (ImDrawIdx)(idx1+0); _IdxWritePtr[10] = (ImDrawIdx)(idx2+0); _IdxWritePtr[11] = (ImDrawIdx)(idx2+1);
                _IdxWritePtr[12] = (ImDrawIdx)(idx2+2); _IdxWritePtr[13] = (ImDrawIdx)(idx1+2); _IdxWritePtr[14] = (ImDrawIdx)(idx1+3);
                _IdxWritePtr[15] = (ImDrawIdx)(idx1+3); _IdxWritePtr[16] = (ImDrawIdx)(idx2+3); _IdxWritePtr[17] = (ImDrawIdx)(idx2+2);
                _IdxWritePtr += 18;

                idx1 = idx2;
            }

            // Add vertexes
            for (int i = 0; i < points_count; i++)
            {
                _VtxWritePtr[0].pos = temp_points[i*4+0]; _VtxWritePtr[0].uv = uv; _VtxWritePtr[0].col = col_trans;
                _VtxWritePtr[1].pos = temp_points[i*4+1]; _VtxWritePtr[1].uv = uv; _VtxWritePtr[1].col = col;
                _VtxWritePtr[2].pos = temp_points[i*4+2]; _VtxWritePtr[2].uv = uv; _VtxWritePtr[2].col = col;
                _VtxWritePtr[3].pos = temp_points[i*4+3]; _VtxWritePtr[3].uv = uv; _VtxWritePtr[3].col = col_trans;
                _VtxWritePtr += 4;
            }
        }
        _VtxCurrentIdx += (ImDrawIdx)vtx_count;
    }
    else
    {
        // Non Anti-aliased Stroke
        const int idx_count = count*6;
        const int vtx_count = count*4;      // FIXME-OPT: Not sharing edges
        PrimReserve(idx_count, vtx_count);

        for (int i1 = 0; i1 < count; i1++)
        {
            const int i2 = (i1+1) == points_count ? 0 : i1+1;
            const ImVec2& p1 = points[i1];
            const ImVec2& p2 = points[i2];

            float dx = p2.x - p1.x;
            float dy = p2.y - p1.y;
            IM_NORMALIZE2F_OVER_ZERO(dx, dy);
            dx *= (thickness * 0.5f);
            dy *= (thickness * 0.5f);

            _VtxWritePtr[0].pos.x = p1.x + dy; _VtxWritePtr[0].pos.y = p1.y - dx; _VtxWritePtr[0].uv = uv; _VtxWritePtr[0].col = col;
            _VtxWritePtr[1].pos.x = p2.x + dy; _VtxWritePtr[1].pos.y = p2.y - dx; _VtxWritePtr[1].uv = uv; _VtxWritePtr[1].col = col;
            _VtxWritePtr[2].pos.x = p2.x - dy; _VtxWritePtr[2].pos.y = p2.y + dx; _VtxWritePtr[2].uv = uv; _VtxWritePtr[2].col = col;
            _VtxWritePtr[3].pos.x = p1.x - dy; _VtxWritePtr[3].pos.y = p1.y + dx; _VtxWritePtr[3].uv = uv; _VtxWritePtr[3].col = col;
            _VtxWritePtr += 4;

            _IdxWritePtr[0] = (ImDrawIdx)(_VtxCurrentIdx); _IdxWritePtr[1] = (ImDrawIdx)(_VtxCurrentIdx+1); _IdxWritePtr[2] = (ImDrawIdx)(_VtxCurrentIdx+2);
            _IdxWritePtr[3] = (ImDrawIdx)(_VtxCurrentIdx); _IdxWritePtr[4] = (ImDrawIdx)(_VtxCurrentIdx+2); _IdxWritePtr[5] = (ImDrawIdx)(_VtxCurrentIdx+3);
            _IdxWritePtr += 6;
            _VtxCurrentIdx += 4;
        }
    }
}

// We intentionally avoid using ImVec2 and its math operators here to reduce cost to a minimum for debug/non-inlined builds.
void ImDrawList::AddConvexPolyFilled(const ImVec2* points, const int points_count, ImU32 col)
{
    if (points_count < 3)
        return;

    const ImVec2 uv = _Data->TexUvWhitePixel;

    if (Flags & ImDrawListFlags_AntiAliasedFill)
    {
        // Anti-aliased Fill
        const float AA_SIZE = 1.0f;
        const ImU32 col_trans = col & ~IM_COL32_A_MASK;
        const int idx_count = (points_count-2)*3 + points_count*6;
        const int vtx_count = (points_count*2);
        PrimReserve(idx_count, vtx_count);

        // Add indexes for fill
        unsigned int vtx_inner_idx = _VtxCurrentIdx;
        unsigned int vtx_outer_idx = _VtxCurrentIdx+1;
        for (int i = 2; i < points_count; i++)
        {
            _IdxWritePtr[0] = (ImDrawIdx)(vtx_inner_idx); _IdxWritePtr[1] = (ImDrawIdx)(vtx_inner_idx+((i-1)<<1)); _IdxWritePtr[2] = (ImDrawIdx)(vtx_inner_idx+(i<<1));
            _IdxWritePtr += 3;
        }

        // Compute normals
        ImVec2* temp_normals = (ImVec2*)alloca(points_count * sizeof(ImVec2)); //-V630
        for (int i0 = points_count-1, i1 = 0; i1 < points_count; i0 = i1++)
        {
            const ImVec2& p0 = points[i0];
            const ImVec2& p1 = points[i1];
            float dx = p1.x - p0.x;
            float dy = p1.y - p0.y;
            IM_NORMALIZE2F_OVER_ZERO(dx, dy);
            temp_normals[i0].x = dy;
            temp_normals[i0].y = -dx;
        }

        for (int i0 = points_count-1, i1 = 0; i1 < points_count; i0 = i1++)
        {
            // Average normals
            const ImVec2& n0 = temp_normals[i0];
            const ImVec2& n1 = temp_normals[i1];
            float dm_x = (n0.x + n1.x) * 0.5f;
            float dm_y = (n0.y + n1.y) * 0.5f;
            IM_FIXNORMAL2F(dm_x, dm_y);
            dm_x *= AA_SIZE * 0.5f;
            dm_y *= AA_SIZE * 0.5f;

            // Add vertices
            _VtxWritePtr[0].pos.x = (points[i1].x - dm_x); _VtxWritePtr[0].pos.y = (points[i1].y - dm_y); _VtxWritePtr[0].uv = uv; _VtxWritePtr[0].col = col;        // Inner
            _VtxWritePtr[1].pos.x = (points[i1].x + dm_x); _VtxWritePtr[1].pos.y = (points[i1].y + dm_y); _VtxWritePtr[1].uv = uv; _VtxWritePtr[1].col = col_trans;  // Outer
            _VtxWritePtr += 2;

            // Add indexes for fringes
            _IdxWritePtr[0] = (ImDrawIdx)(vtx_inner_idx+(i1<<1)); _IdxWritePtr[1] = (ImDrawIdx)(vtx_inner_idx+(i0<<1)); _IdxWritePtr[2] = (ImDrawIdx)(vtx_outer_idx+(i0<<1));
            _IdxWritePtr[3] = (ImDrawIdx)(vtx_outer_idx+(i0<<1)); _IdxWritePtr[4] = (ImDrawIdx)(vtx_outer_idx+(i1<<1)); _IdxWritePtr[5] = (ImDrawIdx)(vtx_inner_idx+(i1<<1));
            _IdxWritePtr += 6;
        }
        _VtxCurrentIdx += (ImDrawIdx)vtx_count;
    }
    else
    {
        // Non Anti-aliased Fill
        const int idx_count = (points_count-2)*3;
        const int vtx_count = points_count;
        PrimReserve(idx_count, vtx_count);
        for (int i = 0; i < vtx_count; i++)
        {
            _VtxWritePtr[0].pos = points[i]; _VtxWritePtr[0].uv = uv; _VtxWritePtr[0].col = col;
            _VtxWritePtr++;
        }
        for (int i = 2; i < points_count; i++)
        {
            _IdxWritePtr[0] = (ImDrawIdx)(_VtxCurrentIdx); _IdxWritePtr[1] = (ImDrawIdx)(_VtxCurrentIdx+i-1); _IdxWritePtr[2] = (ImDrawIdx)(_VtxCurrentIdx+i);
            _IdxWritePtr += 3;
        }
        _VtxCurrentIdx += (ImDrawIdx)vtx_count;
    }
}

void ImDrawList::PathArcToFast(const ImVec2& center, float radius, int a_min_of_12, int a_max_of_12)
{
    if (radius == 0.0f || a_min_of_12 > a_max_of_12)
    {
        _Path.push_back(center);
        return;
    }
    _Path.reserve(_Path.Size + (a_max_of_12 - a_min_of_12 + 1));
    for (int a = a_min_of_12; a <= a_max_of_12; a++)
    {
        const ImVec2& c = _Data->CircleVtx12[a % IM_ARRAYSIZE(_Data->CircleVtx12)];
        _Path.push_back(ImVec2(center.x + c.x * radius, center.y + c.y * radius));
    }
}

void ImDrawList::PathArcTo(const ImVec2& center, float radius, float a_min, float a_max, int num_segments)
{
    if (radius == 0.0f)
    {
        _Path.push_back(center);
        return;
    }

    // Note that we are adding a point at both a_min and a_max.
    // If you are trying to draw a full closed circle you don't want the overlapping points!
    _Path.reserve(_Path.Size + (num_segments + 1));
    for (int i = 0; i <= num_segments; i++)
    {
        const float a = a_min + ((float)i / (float)num_segments) * (a_max - a_min);
        _Path.push_back(ImVec2(center.x + ImCos(a) * radius, center.y + ImSin(a) * radius));
    }
}

static void PathBezierToCasteljau(ImVector<ImVec2>* path, float x1, float y1, float x2, float y2, float x3, float y3, float x4, float y4, float tess_tol, int level)
{
    float dx = x4 - x1;
    float dy = y4 - y1;
    float d2 = ((x2 - x4) * dy - (y2 - y4) * dx);
    float d3 = ((x3 - x4) * dy - (y3 - y4) * dx);
    d2 = (d2 >= 0) ? d2 : -d2;
    d3 = (d3 >= 0) ? d3 : -d3;
    if ((d2+d3) * (d2+d3) < tess_tol * (dx*dx + dy*dy))
    {
        path->push_back(ImVec2(x4, y4));
    }
    else if (level < 10)
    {
        float x12 = (x1+x2)*0.5f,       y12 = (y1+y2)*0.5f;
        float x23 = (x2+x3)*0.5f,       y23 = (y2+y3)*0.5f;
        float x34 = (x3+x4)*0.5f,       y34 = (y3+y4)*0.5f;
        float x123 = (x12+x23)*0.5f,    y123 = (y12+y23)*0.5f;
        float x234 = (x23+x34)*0.5f,    y234 = (y23+y34)*0.5f;
        float x1234 = (x123+x234)*0.5f, y1234 = (y123+y234)*0.5f;

        PathBezierToCasteljau(path, x1,y1,        x12,y12,    x123,y123,  x1234,y1234, tess_tol, level+1);
        PathBezierToCasteljau(path, x1234,y1234,  x234,y234,  x34,y34,    x4,y4,       tess_tol, level+1);
    }
}

void ImDrawList::PathBezierCurveTo(const ImVec2& p2, const ImVec2& p3, const ImVec2& p4, int num_segments)
{
    ImVec2 p1 = _Path.back();
    if (num_segments == 0)
    {
        // Auto-tessellated
        PathBezierToCasteljau(&_Path, p1.x, p1.y, p2.x, p2.y, p3.x, p3.y, p4.x, p4.y, _Data->CurveTessellationTol, 0);
    }
    else
    {
        float t_step = 1.0f / (float)num_segments;
        for (int i_step = 1; i_step <= num_segments; i_step++)
        {
            float t = t_step * i_step;
            float u = 1.0f - t;
            float w1 = u*u*u;
            float w2 = 3*u*u*t;
            float w3 = 3*u*t*t;
            float w4 = t*t*t;
            _Path.push_back(ImVec2(w1*p1.x + w2*p2.x + w3*p3.x + w4*p4.x, w1*p1.y + w2*p2.y + w3*p3.y + w4*p4.y));
        }
    }
}

void ImDrawList::PathRect(const ImVec2& a, const ImVec2& b, float rounding, ImDrawCornerFlags rounding_corners)
{
    rounding = ImMin(rounding, ImFabs(b.x - a.x) * ( ((rounding_corners & ImDrawCornerFlags_Top)  == ImDrawCornerFlags_Top)  || ((rounding_corners & ImDrawCornerFlags_Bot)   == ImDrawCornerFlags_Bot)   ? 0.5f : 1.0f ) - 1.0f);
    rounding = ImMin(rounding, ImFabs(b.y - a.y) * ( ((rounding_corners & ImDrawCornerFlags_Left) == ImDrawCornerFlags_Left) || ((rounding_corners & ImDrawCornerFlags_Right) == ImDrawCornerFlags_Right) ? 0.5f : 1.0f ) - 1.0f);

    if (rounding <= 0.0f || rounding_corners == 0)
    {
        PathLineTo(a);
        PathLineTo(ImVec2(b.x, a.y));
        PathLineTo(b);
        PathLineTo(ImVec2(a.x, b.y));
    }
    else
    {
        const float rounding_tl = (rounding_corners & ImDrawCornerFlags_TopLeft) ? rounding : 0.0f;
        const float rounding_tr = (rounding_corners & ImDrawCornerFlags_TopRight) ? rounding : 0.0f;
        const float rounding_br = (rounding_corners & ImDrawCornerFlags_BotRight) ? rounding : 0.0f;
        const float rounding_bl = (rounding_corners & ImDrawCornerFlags_BotLeft) ? rounding : 0.0f;
        PathArcToFast(ImVec2(a.x + rounding_tl, a.y + rounding_tl), rounding_tl, 6, 9);
        PathArcToFast(ImVec2(b.x - rounding_tr, a.y + rounding_tr), rounding_tr, 9, 12);
        PathArcToFast(ImVec2(b.x - rounding_br, b.y - rounding_br), rounding_br, 0, 3);
        PathArcToFast(ImVec2(a.x + rounding_bl, b.y - rounding_bl), rounding_bl, 3, 6);
    }
}

void ImDrawList::AddLine(const ImVec2& p1, const ImVec2& p2, ImU32 col, float thickness)
{
    if ((col & IM_COL32_A_MASK) == 0)
        return;
    PathLineTo(p1 + ImVec2(0.5f, 0.5f));
    PathLineTo(p2 + ImVec2(0.5f, 0.5f));
    PathStroke(col, false, thickness);
}

// p_min = upper-left, p_max = lower-right
// Note we don't render 1 pixels sized rectangles properly.
void ImDrawList::AddRect(const ImVec2& p_min, const ImVec2& p_max, ImU32 col, float rounding, ImDrawCornerFlags rounding_corners, float thickness)
{
    if ((col & IM_COL32_A_MASK) == 0)
        return;
    if (Flags & ImDrawListFlags_AntiAliasedLines)
        PathRect(p_min + ImVec2(0.50f,0.50f), p_max - ImVec2(0.50f,0.50f), rounding, rounding_corners);
    else
        PathRect(p_min + ImVec2(0.50f,0.50f), p_max - ImVec2(0.49f,0.49f), rounding, rounding_corners); // Better looking lower-right corner and rounded non-AA shapes.
    PathStroke(col, true, thickness);
}

void ImDrawList::AddRectFilled(const ImVec2& p_min, const ImVec2& p_max, ImU32 col, float rounding, ImDrawCornerFlags rounding_corners)
{
    if ((col & IM_COL32_A_MASK) == 0)
        return;
    if (rounding > 0.0f)
    {
        PathRect(p_min, p_max, rounding, rounding_corners);
        PathFillConvex(col);
    }
    else
    {
        PrimReserve(6, 4);
        PrimRect(p_min, p_max, col);
    }
}

// p_min = upper-left, p_max = lower-right
void ImDrawList::AddRectFilledMultiColor(const ImVec2& p_min, const ImVec2& p_max, ImU32 col_upr_left, ImU32 col_upr_right, ImU32 col_bot_right, ImU32 col_bot_left)
{
    if (((col_upr_left | col_upr_right | col_bot_right | col_bot_left) & IM_COL32_A_MASK) == 0)
        return;

    const ImVec2 uv = _Data->TexUvWhitePixel;
    PrimReserve(6, 4);
    PrimWriteIdx((ImDrawIdx)(_VtxCurrentIdx)); PrimWriteIdx((ImDrawIdx)(_VtxCurrentIdx+1)); PrimWriteIdx((ImDrawIdx)(_VtxCurrentIdx+2));
    PrimWriteIdx((ImDrawIdx)(_VtxCurrentIdx)); PrimWriteIdx((ImDrawIdx)(_VtxCurrentIdx+2)); PrimWriteIdx((ImDrawIdx)(_VtxCurrentIdx+3));
    PrimWriteVtx(p_min, uv, col_upr_left);
    PrimWriteVtx(ImVec2(p_max.x, p_min.y), uv, col_upr_right);
    PrimWriteVtx(p_max, uv, col_bot_right);
    PrimWriteVtx(ImVec2(p_min.x, p_max.y), uv, col_bot_left);
}

void ImDrawList::AddQuad(const ImVec2& p1, const ImVec2& p2, const ImVec2& p3, const ImVec2& p4, ImU32 col, float thickness)
{
    if ((col & IM_COL32_A_MASK) == 0)
        return;

    PathLineTo(p1);
    PathLineTo(p2);
    PathLineTo(p3);
    PathLineTo(p4);
    PathStroke(col, true, thickness);
}

void ImDrawList::AddQuadFilled(const ImVec2& p1, const ImVec2& p2, const ImVec2& p3, const ImVec2& p4, ImU32 col)
{
    if ((col & IM_COL32_A_MASK) == 0)
        return;

    PathLineTo(p1);
    PathLineTo(p2);
    PathLineTo(p3);
    PathLineTo(p4);
    PathFillConvex(col);
}

void ImDrawList::AddTriangle(const ImVec2& p1, const ImVec2& p2, const ImVec2& p3, ImU32 col, float thickness)
{
    if ((col & IM_COL32_A_MASK) == 0)
        return;

    PathLineTo(p1);
    PathLineTo(p2);
    PathLineTo(p3);
    PathStroke(col, true, thickness);
}

void ImDrawList::AddTriangleFilled(const ImVec2& p1, const ImVec2& p2, const ImVec2& p3, ImU32 col)
{
    if ((col & IM_COL32_A_MASK) == 0)
        return;

    PathLineTo(p1);
    PathLineTo(p2);
    PathLineTo(p3);
    PathFillConvex(col);
}

void ImDrawList::AddCircle(const ImVec2& center, float radius, ImU32 col, int num_segments, float thickness)
{
    if ((col & IM_COL32_A_MASK) == 0 || num_segments <= 2)
        return;

    // Because we are filling a closed shape we remove 1 from the count of segments/points
    const float a_max = (IM_PI * 2.0f) * ((float)num_segments - 1.0f) / (float)num_segments;
    PathArcTo(center, radius - 0.5f, 0.0f, a_max, num_segments - 1);
    PathStroke(col, true, thickness);
}

void ImDrawList::AddCircleFilled(const ImVec2& center, float radius, ImU32 col, int num_segments)
{
    if ((col & IM_COL32_A_MASK) == 0 || num_segments <= 2)
        return;

    // Because we are filling a closed shape we remove 1 from the count of segments/points
    const float a_max = (IM_PI * 2.0f) * ((float)num_segments - 1.0f) / (float)num_segments;
    PathArcTo(center, radius, 0.0f, a_max, num_segments - 1);
    PathFillConvex(col);
}

void ImDrawList::AddBezierCurve(const ImVec2& pos0, const ImVec2& cp0, const ImVec2& cp1, const ImVec2& pos1, ImU32 col, float thickness, int num_segments)
{
    if ((col & IM_COL32_A_MASK) == 0)
        return;

    PathLineTo(pos0);
    PathBezierCurveTo(cp0, cp1, pos1, num_segments);
    PathStroke(col, false, thickness);
}

void ImDrawList::AddText(const ImFont* font, float font_size, const ImVec2& pos, ImU32 col, const char* text_begin, const char* text_end, float wrap_width, const ImVec4* cpu_fine_clip_rect)
{
    if ((col & IM_COL32_A_MASK) == 0)
        return;

    if (text_end == NULL)
        text_end = text_begin + strlen(text_begin);
    if (text_begin == text_end)
        return;

    // Pull default font/size from the shared ImDrawListSharedData instance
    if (font == NULL)
        font = _Data->Font;
    if (font_size == 0.0f)
        font_size = _Data->FontSize;

    IM_ASSERT(font->ContainerAtlas->TexID == _TextureIdStack.back());  // Use high-level ImGui::PushFont() or low-level ImDrawList::PushTextureId() to change font.

    ImVec4 clip_rect = _ClipRectStack.back();
    if (cpu_fine_clip_rect)
    {
        clip_rect.x = ImMax(clip_rect.x, cpu_fine_clip_rect->x);
        clip_rect.y = ImMax(clip_rect.y, cpu_fine_clip_rect->y);
        clip_rect.z = ImMin(clip_rect.z, cpu_fine_clip_rect->z);
        clip_rect.w = ImMin(clip_rect.w, cpu_fine_clip_rect->w);
    }
    font->RenderText(this, font_size, pos, col, clip_rect, text_begin, text_end, wrap_width, cpu_fine_clip_rect != NULL);
}

void ImDrawList::AddText(const ImVec2& pos, ImU32 col, const char* text_begin, const char* text_end)
{
    AddText(NULL, 0.0f, pos, col, text_begin, text_end);
}

void ImDrawList::AddImage(ImTextureID user_texture_id, const ImVec2& p_min, const ImVec2& p_max, const ImVec2& uv_min, const ImVec2& uv_max, ImU32 col)
{
    if ((col & IM_COL32_A_MASK) == 0)
        return;

    const bool push_texture_id = _TextureIdStack.empty() || user_texture_id != _TextureIdStack.back();
    if (push_texture_id)
        PushTextureID(user_texture_id);

    PrimReserve(6, 4);
    PrimRectUV(p_min, p_max, uv_min, uv_max, col);

    if (push_texture_id)
        PopTextureID();
}

void ImDrawList::AddImageQuad(ImTextureID user_texture_id, const ImVec2& p1, const ImVec2& p2, const ImVec2& p3, const ImVec2& p4, const ImVec2& uv1, const ImVec2& uv2, const ImVec2& uv3, const ImVec2& uv4, ImU32 col)
{
    if ((col & IM_COL32_A_MASK) == 0)
        return;

    const bool push_texture_id = _TextureIdStack.empty() || user_texture_id != _TextureIdStack.back();
    if (push_texture_id)
        PushTextureID(user_texture_id);

    PrimReserve(6, 4);
    PrimQuadUV(p1, p2, p3, p4, uv1, uv2, uv3, uv4, col);

    if (push_texture_id)
        PopTextureID();
}

void ImDrawList::AddImageRounded(ImTextureID user_texture_id, const ImVec2& p_min, const ImVec2& p_max, const ImVec2& uv_min, const ImVec2& uv_max, ImU32 col, float rounding, ImDrawCornerFlags rounding_corners)
{
    if ((col & IM_COL32_A_MASK) == 0)
        return;

    if (rounding <= 0.0f || (rounding_corners & ImDrawCornerFlags_All) == 0)
    {
        AddImage(user_texture_id, p_min, p_max, uv_min, uv_max, col);
        return;
    }

    const bool push_texture_id = _TextureIdStack.empty() || user_texture_id != _TextureIdStack.back();
    if (push_texture_id)
        PushTextureID(user_texture_id);

    int vert_start_idx = VtxBuffer.Size;
    PathRect(p_min, p_max, rounding, rounding_corners);
    PathFillConvex(col);
    int vert_end_idx = VtxBuffer.Size;
    ImGui::ShadeVertsLinearUV(this, vert_start_idx, vert_end_idx, p_min, p_max, uv_min, uv_max, true);

    if (push_texture_id)
        PopTextureID();
}


//-----------------------------------------------------------------------------
// ImDrawListSplitter
//-----------------------------------------------------------------------------
// FIXME: This may be a little confusing, trying to be a little too low-level/optimal instead of just doing vector swap..
//-----------------------------------------------------------------------------

void ImDrawListSplitter::ClearFreeMemory()
{
    for (int i = 0; i < _Channels.Size; i++)
    {
        if (i == _Current)
            memset(&_Channels[i], 0, sizeof(_Channels[i]));  // Current channel is a copy of CmdBuffer/IdxBuffer, don't destruct again
        _Channels[i]._CmdBuffer.clear();
        _Channels[i]._IdxBuffer.clear();
    }
    _Current = 0;
    _Count = 1;
    _Channels.clear();
}

void ImDrawListSplitter::Split(ImDrawList* draw_list, int channels_count)
{
    IM_ASSERT(_Current == 0 && _Count <= 1);
    int old_channels_count = _Channels.Size;
    if (old_channels_count < channels_count)
        _Channels.resize(channels_count);
    _Count = channels_count;

    // Channels[] (24/32 bytes each) hold storage that we'll swap with draw_list->_CmdBuffer/_IdxBuffer
    // The content of Channels[0] at this point doesn't matter. We clear it to make state tidy in a debugger but we don't strictly need to.
    // When we switch to the next channel, we'll copy draw_list->_CmdBuffer/_IdxBuffer into Channels[0] and then Channels[1] into draw_list->CmdBuffer/_IdxBuffer
    memset(&_Channels[0], 0, sizeof(ImDrawChannel));
    for (int i = 1; i < channels_count; i++)
    {
        if (i >= old_channels_count)
        {
            IM_PLACEMENT_NEW(&_Channels[i]) ImDrawChannel();
        }
        else
        {
            _Channels[i]._CmdBuffer.resize(0);
            _Channels[i]._IdxBuffer.resize(0);
        }
        if (_Channels[i]._CmdBuffer.Size == 0)
        {
            ImDrawCmd draw_cmd;
            draw_cmd.ClipRect = draw_list->_ClipRectStack.back();
            draw_cmd.TextureId = draw_list->_TextureIdStack.back();
            _Channels[i]._CmdBuffer.push_back(draw_cmd);
        }
    }
}

static inline bool CanMergeDrawCommands(ImDrawCmd* a, ImDrawCmd* b)
{
    return memcmp(&a->ClipRect, &b->ClipRect, sizeof(a->ClipRect)) == 0 && a->TextureId == b->TextureId && a->VtxOffset == b->VtxOffset && !a->UserCallback && !b->UserCallback;
}

void ImDrawListSplitter::Merge(ImDrawList* draw_list)
{
    // Note that we never use or rely on channels.Size because it is merely a buffer that we never shrink back to 0 to keep all sub-buffers ready for use.
    if (_Count <= 1)
        return;

    SetCurrentChannel(draw_list, 0);
    if (draw_list->CmdBuffer.Size != 0 && draw_list->CmdBuffer.back().ElemCount == 0)
        draw_list->CmdBuffer.pop_back();

    // Calculate our final buffer sizes. Also fix the incorrect IdxOffset values in each command.
    int new_cmd_buffer_count = 0;
    int new_idx_buffer_count = 0;
    ImDrawCmd* last_cmd = (_Count > 0 && draw_list->CmdBuffer.Size > 0) ? &draw_list->CmdBuffer.back() : NULL;
    int idx_offset = last_cmd ? last_cmd->IdxOffset + last_cmd->ElemCount : 0;
    for (int i = 1; i < _Count; i++)
    {
        ImDrawChannel& ch = _Channels[i];
        if (ch._CmdBuffer.Size > 0 && ch._CmdBuffer.back().ElemCount == 0)
            ch._CmdBuffer.pop_back();
        if (ch._CmdBuffer.Size > 0 && last_cmd != NULL && CanMergeDrawCommands(last_cmd, &ch._CmdBuffer[0]))
        {
            // Merge previous channel last draw command with current channel first draw command if matching.
            last_cmd->ElemCount += ch._CmdBuffer[0].ElemCount;
            idx_offset += ch._CmdBuffer[0].ElemCount;
            ch._CmdBuffer.erase(ch._CmdBuffer.Data);
        }
        if (ch._CmdBuffer.Size > 0)
            last_cmd = &ch._CmdBuffer.back();
        new_cmd_buffer_count += ch._CmdBuffer.Size;
        new_idx_buffer_count += ch._IdxBuffer.Size;
        for (int cmd_n = 0; cmd_n < ch._CmdBuffer.Size; cmd_n++)
        {
            ch._CmdBuffer.Data[cmd_n].IdxOffset = idx_offset;
            idx_offset += ch._CmdBuffer.Data[cmd_n].ElemCount;
        }
    }
    draw_list->CmdBuffer.resize(draw_list->CmdBuffer.Size + new_cmd_buffer_count);
    draw_list->IdxBuffer.resize(draw_list->IdxBuffer.Size + new_idx_buffer_count);

    // Write commands and indices in order (they are fairly small structures, we don't copy vertices only indices)
    ImDrawCmd* cmd_write = draw_list->CmdBuffer.Data + draw_list->CmdBuffer.Size - new_cmd_buffer_count;
    ImDrawIdx* idx_write = draw_list->IdxBuffer.Data + draw_list->IdxBuffer.Size - new_idx_buffer_count;
    for (int i = 1; i < _Count; i++)
    {
        ImDrawChannel& ch = _Channels[i];
        if (int sz = ch._CmdBuffer.Size) { memcpy(cmd_write, ch._CmdBuffer.Data, sz * sizeof(ImDrawCmd)); cmd_write += sz; }
        if (int sz = ch._IdxBuffer.Size) { memcpy(idx_write, ch._IdxBuffer.Data, sz * sizeof(ImDrawIdx)); idx_write += sz; }
    }
    draw_list->_IdxWritePtr = idx_write;
    draw_list->UpdateClipRect(); // We call this instead of AddDrawCmd(), so that empty channels won't produce an extra draw call.
    _Count = 1;
}

void ImDrawListSplitter::SetCurrentChannel(ImDrawList* draw_list, int idx)
{
    IM_ASSERT(idx >= 0 && idx < _Count);
    if (_Current == idx)
        return;
    // Overwrite ImVector (12/16 bytes), four times. This is merely a silly optimization instead of doing .swap()
    memcpy(&_Channels.Data[_Current]._CmdBuffer, &draw_list->CmdBuffer, sizeof(draw_list->CmdBuffer));
    memcpy(&_Channels.Data[_Current]._IdxBuffer, &draw_list->IdxBuffer, sizeof(draw_list->IdxBuffer));
    _Current = idx;
    memcpy(&draw_list->CmdBuffer, &_Channels.Data[idx]._CmdBuffer, sizeof(draw_list->CmdBuffer));
    memcpy(&draw_list->IdxBuffer, &_Channels.Data[idx]._IdxBuffer, sizeof(draw_list->IdxBuffer));
    draw_list->_IdxWritePtr = draw_list->IdxBuffer.Data + draw_list->IdxBuffer.Size;
}

//-----------------------------------------------------------------------------
// [SECTION] ImDrawData
//-----------------------------------------------------------------------------

// For backward compatibility: convert all buffers from indexed to de-indexed, in case you cannot render indexed. Note: this is slow and most likely a waste of resources. Always prefer indexed rendering!
void ImDrawData::DeIndexAllBuffers()
{
    ImVector<ImDrawVert> new_vtx_buffer;
    TotalVtxCount = TotalIdxCount = 0;
    for (int i = 0; i < CmdListsCount; i++)
    {
        ImDrawList* cmd_list = CmdLists[i];
        if (cmd_list->IdxBuffer.empty())
            continue;
        new_vtx_buffer.resize(cmd_list->IdxBuffer.Size);
        for (int j = 0; j < cmd_list->IdxBuffer.Size; j++)
            new_vtx_buffer[j] = cmd_list->VtxBuffer[cmd_list->IdxBuffer[j]];
        cmd_list->VtxBuffer.swap(new_vtx_buffer);
        cmd_list->IdxBuffer.resize(0);
        TotalVtxCount += cmd_list->VtxBuffer.Size;
    }
}

// Helper to scale the ClipRect field of each ImDrawCmd.
// Use if your final output buffer is at a different scale than draw_data->DisplaySize,
// or if there is a difference between your window resolution and framebuffer resolution.
void ImDrawData::ScaleClipRects(const ImVec2& fb_scale)
{
    for (int i = 0; i < CmdListsCount; i++)
    {
        ImDrawList* cmd_list = CmdLists[i];
        for (int cmd_i = 0; cmd_i < cmd_list->CmdBuffer.Size; cmd_i++)
        {
            ImDrawCmd* cmd = &cmd_list->CmdBuffer[cmd_i];
            cmd->ClipRect = ImVec4(cmd->ClipRect.x * fb_scale.x, cmd->ClipRect.y * fb_scale.y, cmd->ClipRect.z * fb_scale.x, cmd->ClipRect.w * fb_scale.y);
        }
    }
}

//-----------------------------------------------------------------------------
// [SECTION] Helpers ShadeVertsXXX functions
//-----------------------------------------------------------------------------

// Generic linear color gradient, write to RGB fields, leave A untouched.
void ImGui::ShadeVertsLinearColorGradientKeepAlpha(ImDrawList* draw_list, int vert_start_idx, int vert_end_idx, ImVec2 gradient_p0, ImVec2 gradient_p1, ImU32 col0, ImU32 col1)
{
    ImVec2 gradient_extent = gradient_p1 - gradient_p0;
    float gradient_inv_length2 = 1.0f / ImLengthSqr(gradient_extent);
    ImDrawVert* vert_start = draw_list->VtxBuffer.Data + vert_start_idx;
    ImDrawVert* vert_end = draw_list->VtxBuffer.Data + vert_end_idx;
    for (ImDrawVert* vert = vert_start; vert < vert_end; vert++)
    {
        float d = ImDot(vert->pos - gradient_p0, gradient_extent);
        float t = ImClamp(d * gradient_inv_length2, 0.0f, 1.0f);
        int r = ImLerp((int)(col0 >> IM_COL32_R_SHIFT) & 0xFF, (int)(col1 >> IM_COL32_R_SHIFT) & 0xFF, t);
        int g = ImLerp((int)(col0 >> IM_COL32_G_SHIFT) & 0xFF, (int)(col1 >> IM_COL32_G_SHIFT) & 0xFF, t);
        int b = ImLerp((int)(col0 >> IM_COL32_B_SHIFT) & 0xFF, (int)(col1 >> IM_COL32_B_SHIFT) & 0xFF, t);
        vert->col = (r << IM_COL32_R_SHIFT) | (g << IM_COL32_G_SHIFT) | (b << IM_COL32_B_SHIFT) | (vert->col & IM_COL32_A_MASK);
    }
}

// Distribute UV over (a, b) rectangle
void ImGui::ShadeVertsLinearUV(ImDrawList* draw_list, int vert_start_idx, int vert_end_idx, const ImVec2& a, const ImVec2& b, const ImVec2& uv_a, const ImVec2& uv_b, bool clamp)
{
    const ImVec2 size = b - a;
    const ImVec2 uv_size = uv_b - uv_a;
    const ImVec2 scale = ImVec2(
        size.x != 0.0f ? (uv_size.x / size.x) : 0.0f,
        size.y != 0.0f ? (uv_size.y / size.y) : 0.0f);

    ImDrawVert* vert_start = draw_list->VtxBuffer.Data + vert_start_idx;
    ImDrawVert* vert_end = draw_list->VtxBuffer.Data + vert_end_idx;
    if (clamp)
    {
        const ImVec2 min = ImMin(uv_a, uv_b);
        const ImVec2 max = ImMax(uv_a, uv_b);
        for (ImDrawVert* vertex = vert_start; vertex < vert_end; ++vertex)
            vertex->uv = ImClamp(uv_a + ImMul(ImVec2(vertex->pos.x, vertex->pos.y) - a, scale), min, max);
    }
    else
    {
        for (ImDrawVert* vertex = vert_start; vertex < vert_end; ++vertex)
            vertex->uv = uv_a + ImMul(ImVec2(vertex->pos.x, vertex->pos.y) - a, scale);
    }
}

//-----------------------------------------------------------------------------
// [SECTION] ImFontConfig
//-----------------------------------------------------------------------------

ImFontConfig::ImFontConfig()
{
    FontData = NULL;
    FontDataSize = 0;
    FontDataOwnedByAtlas = true;
    FontNo = 0;
    SizePixels = 0.0f;
    OversampleH = 3; // FIXME: 2 may be a better default?
    OversampleV = 1;
    PixelSnapH = false;
    GlyphExtraSpacing = ImVec2(0.0f, 0.0f);
    GlyphOffset = ImVec2(0.0f, 0.0f);
    GlyphRanges = NULL;
    GlyphMinAdvanceX = 0.0f;
    GlyphMaxAdvanceX = FLT_MAX;
    MergeMode = false;
    RasterizerFlags = 0x00;
    RasterizerMultiply = 1.0f;
    EllipsisChar = (ImWchar)-1;
    memset(Name, 0, sizeof(Name));
    DstFont = NULL;
}

//-----------------------------------------------------------------------------
// [SECTION] ImFontAtlas
//-----------------------------------------------------------------------------

// A work of art lies ahead! (. = white layer, X = black layer, others are blank)
// The white texels on the top left are the ones we'll use everywhere in Dear ImGui to render filled shapes.
const int FONT_ATLAS_DEFAULT_TEX_DATA_W_HALF = 108;
const int FONT_ATLAS_DEFAULT_TEX_DATA_H      = 27;
const unsigned int FONT_ATLAS_DEFAULT_TEX_DATA_ID = 0x80000000;
static const char FONT_ATLAS_DEFAULT_TEX_DATA_PIXELS[FONT_ATLAS_DEFAULT_TEX_DATA_W_HALF * FONT_ATLAS_DEFAULT_TEX_DATA_H + 1] =
{
    "..-         -XXXXXXX-    X    -           X           -XXXXXXX          -          XXXXXXX-     XX          "
    "..-         -X.....X-   X.X   -          X.X          -X.....X          -          X.....X-    X..X         "
    "---         -XXX.XXX-  X...X  -         X...X         -X....X           -           X....X-    X..X         "
    "X           -  X.X  - X.....X -        X.....X        -X...X            -            X...X-    X..X         "
    "XX          -  X.X  -X.......X-       X.......X       -X..X.X           -           X.X..X-    X..X         "
    "X.X         -  X.X  -XXXX.XXXX-       XXXX.XXXX       -X.X X.X          -          X.X X.X-    X..XXX       "
    "X..X        -  X.X  -   X.X   -          X.X          -XX   X.X         -         X.X   XX-    X..X..XXX    "
    "X...X       -  X.X  -   X.X   -    XX    X.X    XX    -      X.X        -        X.X      -    X..X..X..XX  "
    "X....X      -  X.X  -   X.X   -   X.X    X.X    X.X   -       X.X       -       X.X       -    X..X..X..X.X "
    "X.....X     -  X.X  -   X.X   -  X..X    X.X    X..X  -        X.X      -      X.X        -XXX X..X..X..X..X"
    "X......X    -  X.X  -   X.X   - X...XXXXXX.XXXXXX...X -         X.X   XX-XX   X.X         -X..XX........X..X"
    "X.......X   -  X.X  -   X.X   -X.....................X-          X.X X.X-X.X X.X          -X...X...........X"
    "X........X  -  X.X  -   X.X   - X...XXXXXX.XXXXXX...X -           X.X..X-X..X.X           - X..............X"
    "X.........X -XXX.XXX-   X.X   -  X..X    X.X    X..X  -            X...X-X...X            -  X.............X"
    "X..........X-X.....X-   X.X   -   X.X    X.X    X.X   -           X....X-X....X           -  X.............X"
    "X......XXXXX-XXXXXXX-   X.X   -    XX    X.X    XX    -          X.....X-X.....X          -   X............X"
    "X...X..X    ---------   X.X   -          X.X          -          XXXXXXX-XXXXXXX          -   X...........X "
    "X..X X..X   -       -XXXX.XXXX-       XXXX.XXXX       -------------------------------------    X..........X "
    "X.X  X..X   -       -X.......X-       X.......X       -    XX           XX    -           -    X..........X "
    "XX    X..X  -       - X.....X -        X.....X        -   X.X           X.X   -           -     X........X  "
    "      X..X          -  X...X  -         X...X         -  X..X           X..X  -           -     X........X  "
    "       XX           -   X.X   -          X.X          - X...XXXXXXXXXXXXX...X -           -     XXXXXXXXXX  "
    "------------        -    X    -           X           -X.....................X-           ------------------"
    "                    ----------------------------------- X...XXXXXXXXXXXXX...X -                             "
    "                                                      -  X..X           X..X  -                             "
    "                                                      -   X.X           X.X   -                             "
    "                                                      -    XX           XX    -                             "
};

static const ImVec2 FONT_ATLAS_DEFAULT_TEX_CURSOR_DATA[ImGuiMouseCursor_COUNT][3] =
{
    // Pos ........ Size ......... Offset ......
    { ImVec2( 0,3), ImVec2(12,19), ImVec2( 0, 0) }, // ImGuiMouseCursor_Arrow
    { ImVec2(13,0), ImVec2( 7,16), ImVec2( 1, 8) }, // ImGuiMouseCursor_TextInput
    { ImVec2(31,0), ImVec2(23,23), ImVec2(11,11) }, // ImGuiMouseCursor_ResizeAll
    { ImVec2(21,0), ImVec2( 9,23), ImVec2( 4,11) }, // ImGuiMouseCursor_ResizeNS
    { ImVec2(55,18),ImVec2(23, 9), ImVec2(11, 4) }, // ImGuiMouseCursor_ResizeEW
    { ImVec2(73,0), ImVec2(17,17), ImVec2( 8, 8) }, // ImGuiMouseCursor_ResizeNESW
    { ImVec2(55,0), ImVec2(17,17), ImVec2( 8, 8) }, // ImGuiMouseCursor_ResizeNWSE
    { ImVec2(91,0), ImVec2(17,22), ImVec2( 5, 0) }, // ImGuiMouseCursor_Hand
};

ImFontAtlas::ImFontAtlas()
{
    Locked = false;
    Flags = ImFontAtlasFlags_None;
    TexID = (ImTextureID)NULL;
    TexDesiredWidth = 0;
    TexGlyphPadding = 1;

    TexPixelsAlpha8 = NULL;
    TexPixelsRGBA32 = NULL;
    TexWidth = TexHeight = 0;
    TexUvScale = ImVec2(0.0f, 0.0f);
    TexUvWhitePixel = ImVec2(0.0f, 0.0f);
    for (int n = 0; n < IM_ARRAYSIZE(CustomRectIds); n++)
        CustomRectIds[n] = -1;
}

ImFontAtlas::~ImFontAtlas()
{
    IM_ASSERT(!Locked && "Cannot modify a locked ImFontAtlas between NewFrame() and EndFrame/Render()!");
    Clear();
}

void    ImFontAtlas::ClearInputData()
{
    IM_ASSERT(!Locked && "Cannot modify a locked ImFontAtlas between NewFrame() and EndFrame/Render()!");
    for (int i = 0; i < ConfigData.Size; i++)
        if (ConfigData[i].FontData && ConfigData[i].FontDataOwnedByAtlas)
        {
            IM_FREE(ConfigData[i].FontData);
            ConfigData[i].FontData = NULL;
        }

    // When clearing this we lose access to the font name and other information used to build the font.
    for (int i = 0; i < Fonts.Size; i++)
        if (Fonts[i]->ConfigData >= ConfigData.Data && Fonts[i]->ConfigData < ConfigData.Data + ConfigData.Size)
        {
            Fonts[i]->ConfigData = NULL;
            Fonts[i]->ConfigDataCount = 0;
        }
    ConfigData.clear();
    CustomRects.clear();
    for (int n = 0; n < IM_ARRAYSIZE(CustomRectIds); n++)
        CustomRectIds[n] = -1;
}

void    ImFontAtlas::ClearTexData()
{
    IM_ASSERT(!Locked && "Cannot modify a locked ImFontAtlas between NewFrame() and EndFrame/Render()!");
    if (TexPixelsAlpha8)
        IM_FREE(TexPixelsAlpha8);
    if (TexPixelsRGBA32)
        IM_FREE(TexPixelsRGBA32);
    TexPixelsAlpha8 = NULL;
    TexPixelsRGBA32 = NULL;
}

void    ImFontAtlas::ClearFonts()
{
    IM_ASSERT(!Locked && "Cannot modify a locked ImFontAtlas between NewFrame() and EndFrame/Render()!");
    for (int i = 0; i < Fonts.Size; i++)
        IM_DELETE(Fonts[i]);
    Fonts.clear();
}

void    ImFontAtlas::Clear()
{
    ClearInputData();
    ClearTexData();
    ClearFonts();
}

void    ImFontAtlas::GetTexDataAsAlpha8(unsigned char** out_pixels, int* out_width, int* out_height, int* out_bytes_per_pixel)
{
    // Build atlas on demand
    if (TexPixelsAlpha8 == NULL)
    {
        if (ConfigData.empty())
            AddFontDefault();
        Build();
    }

    *out_pixels = TexPixelsAlpha8;
    if (out_width) *out_width = TexWidth;
    if (out_height) *out_height = TexHeight;
    if (out_bytes_per_pixel) *out_bytes_per_pixel = 1;
}

void    ImFontAtlas::GetTexDataAsRGBA32(unsigned char** out_pixels, int* out_width, int* out_height, int* out_bytes_per_pixel)
{
    // Convert to RGBA32 format on demand
    // Although it is likely to be the most commonly used format, our font rendering is 1 channel / 8 bpp
    if (!TexPixelsRGBA32)
    {
        unsigned char* pixels = NULL;
        GetTexDataAsAlpha8(&pixels, NULL, NULL);
        if (pixels)
        {
            TexPixelsRGBA32 = (unsigned int*)IM_ALLOC((size_t)TexWidth * (size_t)TexHeight * 4);
            const unsigned char* src = pixels;
            unsigned int* dst = TexPixelsRGBA32;
            for (int n = TexWidth * TexHeight; n > 0; n--)
                *dst++ = IM_COL32(255, 255, 255, (unsigned int)(*src++));
        }
    }

    *out_pixels = (unsigned char*)TexPixelsRGBA32;
    if (out_width) *out_width = TexWidth;
    if (out_height) *out_height = TexHeight;
    if (out_bytes_per_pixel) *out_bytes_per_pixel = 4;
}

ImFont* ImFontAtlas::AddFont(const ImFontConfig* font_cfg)
{
    IM_ASSERT(!Locked && "Cannot modify a locked ImFontAtlas between NewFrame() and EndFrame/Render()!");
    IM_ASSERT(font_cfg->FontData != NULL && font_cfg->FontDataSize > 0);
    IM_ASSERT(font_cfg->SizePixels > 0.0f);

    // Create new font
    if (!font_cfg->MergeMode)
        Fonts.push_back(IM_NEW(ImFont));
    else
        IM_ASSERT(!Fonts.empty() && "Cannot use MergeMode for the first font"); // When using MergeMode make sure that a font has already been added before. You can use ImGui::GetIO().Fonts->AddFontDefault() to add the default imgui font.

    ConfigData.push_back(*font_cfg);
    ImFontConfig& new_font_cfg = ConfigData.back();
    if (new_font_cfg.DstFont == NULL)
        new_font_cfg.DstFont = Fonts.back();
    if (!new_font_cfg.FontDataOwnedByAtlas)
    {
        new_font_cfg.FontData = IM_ALLOC(new_font_cfg.FontDataSize);
        new_font_cfg.FontDataOwnedByAtlas = true;
        memcpy(new_font_cfg.FontData, font_cfg->FontData, (size_t)new_font_cfg.FontDataSize);
    }

    if (new_font_cfg.DstFont->EllipsisChar == (ImWchar)-1)
        new_font_cfg.DstFont->EllipsisChar = font_cfg->EllipsisChar;

    // Invalidate texture
    ClearTexData();
    return new_font_cfg.DstFont;
}

// Default font TTF is compressed with stb_compress then base85 encoded (see misc/fonts/binary_to_compressed_c.cpp for encoder)
static unsigned int stb_decompress_length(const unsigned char *input);
static unsigned int stb_decompress(unsigned char *output, const unsigned char *input, unsigned int length);
static const char*  GetDefaultCompressedFontDataTTFBase85();
static unsigned int Decode85Byte(char c)                                    { return c >= '\\' ? c-36 : c-35; }
static void         Decode85(const unsigned char* src, unsigned char* dst)
{
    while (*src)
    {
        unsigned int tmp = Decode85Byte(src[0]) + 85*(Decode85Byte(src[1]) + 85*(Decode85Byte(src[2]) + 85*(Decode85Byte(src[3]) + 85*Decode85Byte(src[4]))));
        dst[0] = ((tmp >> 0) & 0xFF); dst[1] = ((tmp >> 8) & 0xFF); dst[2] = ((tmp >> 16) & 0xFF); dst[3] = ((tmp >> 24) & 0xFF);   // We can't assume little-endianness.
        src += 5;
        dst += 4;
    }
}

// Load embedded ProggyClean.ttf at size 13, disable oversampling
ImFont* ImFontAtlas::AddFontDefault(const ImFontConfig* font_cfg_template)
{
    ImFontConfig font_cfg = font_cfg_template ? *font_cfg_template : ImFontConfig();
    if (!font_cfg_template)
    {
        font_cfg.OversampleH = font_cfg.OversampleV = 1;
        font_cfg.PixelSnapH = true;
    }
    if (font_cfg.SizePixels <= 0.0f)
        font_cfg.SizePixels = 13.0f * 1.0f;
    if (font_cfg.Name[0] == '\0')
        ImFormatString(font_cfg.Name, IM_ARRAYSIZE(font_cfg.Name), "ProggyClean.ttf, %dpx", (int)font_cfg.SizePixels);
    font_cfg.EllipsisChar = (ImWchar)0x0085;

    const char* ttf_compressed_base85 = GetDefaultCompressedFontDataTTFBase85();
    const ImWchar* glyph_ranges = font_cfg.GlyphRanges != NULL ? font_cfg.GlyphRanges : GetGlyphRangesDefault();
    ImFont* font = AddFontFromMemoryCompressedBase85TTF(ttf_compressed_base85, font_cfg.SizePixels, &font_cfg, glyph_ranges);
    font->DisplayOffset.y = 1.0f;
    return font;
}

ImFont* ImFontAtlas::AddFontFromFileTTF(const char* filename, float size_pixels, const ImFontConfig* font_cfg_template, const ImWchar* glyph_ranges)
{
    IM_ASSERT(!Locked && "Cannot modify a locked ImFontAtlas between NewFrame() and EndFrame/Render()!");
    size_t data_size = 0;
    void* data = ImFileLoadToMemory(filename, "rb", &data_size, 0);
    if (!data)
    {
        IM_ASSERT(0); // Could not load file.
        return NULL;
    }
    ImFontConfig font_cfg = font_cfg_template ? *font_cfg_template : ImFontConfig();
    if (font_cfg.Name[0] == '\0')
    {
        // Store a short copy of filename into into the font name for convenience
        const char* p;
        for (p = filename + strlen(filename); p > filename && p[-1] != '/' && p[-1] != '\\'; p--) {}
        ImFormatString(font_cfg.Name, IM_ARRAYSIZE(font_cfg.Name), "%s, %.0fpx", p, size_pixels);
    }
    return AddFontFromMemoryTTF(data, (int)data_size, size_pixels, &font_cfg, glyph_ranges);
}

// NB: Transfer ownership of 'ttf_data' to ImFontAtlas, unless font_cfg_template->FontDataOwnedByAtlas == false. Owned TTF buffer will be deleted after Build().
ImFont* ImFontAtlas::AddFontFromMemoryTTF(void* ttf_data, int ttf_size, float size_pixels, const ImFontConfig* font_cfg_template, const ImWchar* glyph_ranges)
{
    IM_ASSERT(!Locked && "Cannot modify a locked ImFontAtlas between NewFrame() and EndFrame/Render()!");
    ImFontConfig font_cfg = font_cfg_template ? *font_cfg_template : ImFontConfig();
    IM_ASSERT(font_cfg.FontData == NULL);
    font_cfg.FontData = ttf_data;
    font_cfg.FontDataSize = ttf_size;
    font_cfg.SizePixels = size_pixels;
    if (glyph_ranges)
        font_cfg.GlyphRanges = glyph_ranges;
    return AddFont(&font_cfg);
}

ImFont* ImFontAtlas::AddFontFromMemoryCompressedTTF(const void* compressed_ttf_data, int compressed_ttf_size, float size_pixels, const ImFontConfig* font_cfg_template, const ImWchar* glyph_ranges)
{
    const unsigned int buf_decompressed_size = stb_decompress_length((const unsigned char*)compressed_ttf_data);
    unsigned char* buf_decompressed_data = (unsigned char *)IM_ALLOC(buf_decompressed_size);
    stb_decompress(buf_decompressed_data, (const unsigned char*)compressed_ttf_data, (unsigned int)compressed_ttf_size);

    ImFontConfig font_cfg = font_cfg_template ? *font_cfg_template : ImFontConfig();
    IM_ASSERT(font_cfg.FontData == NULL);
    font_cfg.FontDataOwnedByAtlas = true;
    return AddFontFromMemoryTTF(buf_decompressed_data, (int)buf_decompressed_size, size_pixels, &font_cfg, glyph_ranges);
}

ImFont* ImFontAtlas::AddFontFromMemoryCompressedBase85TTF(const char* compressed_ttf_data_base85, float size_pixels, const ImFontConfig* font_cfg, const ImWchar* glyph_ranges)
{
    int compressed_ttf_size = (((int)strlen(compressed_ttf_data_base85) + 4) / 5) * 4;
    void* compressed_ttf = IM_ALLOC((size_t)compressed_ttf_size);
    Decode85((const unsigned char*)compressed_ttf_data_base85, (unsigned char*)compressed_ttf);
    ImFont* font = AddFontFromMemoryCompressedTTF(compressed_ttf, compressed_ttf_size, size_pixels, font_cfg, glyph_ranges);
    IM_FREE(compressed_ttf);
    return font;
}

int ImFontAtlas::AddCustomRectRegular(unsigned int id, int width, int height)
{
    IM_ASSERT(id >= 0x10000);
    IM_ASSERT(width > 0 && width <= 0xFFFF);
    IM_ASSERT(height > 0 && height <= 0xFFFF);
    ImFontAtlasCustomRect r;
    r.ID = id;
    r.Width = (unsigned short)width;
    r.Height = (unsigned short)height;
    CustomRects.push_back(r);
    return CustomRects.Size - 1; // Return index
}

int ImFontAtlas::AddCustomRectFontGlyph(ImFont* font, ImWchar id, int width, int height, float advance_x, const ImVec2& offset)
{
    IM_ASSERT(font != NULL);
    IM_ASSERT(width > 0 && width <= 0xFFFF);
    IM_ASSERT(height > 0 && height <= 0xFFFF);
    ImFontAtlasCustomRect r;
    r.ID = id;
    r.Width = (unsigned short)width;
    r.Height = (unsigned short)height;
    r.GlyphAdvanceX = advance_x;
    r.GlyphOffset = offset;
    r.Font = font;
    CustomRects.push_back(r);
    return CustomRects.Size - 1; // Return index
}

void ImFontAtlas::CalcCustomRectUV(const ImFontAtlasCustomRect* rect, ImVec2* out_uv_min, ImVec2* out_uv_max)
{
    IM_ASSERT(TexWidth > 0 && TexHeight > 0);   // Font atlas needs to be built before we can calculate UV coordinates
    IM_ASSERT(rect->IsPacked());                // Make sure the rectangle has been packed
    *out_uv_min = ImVec2((float)rect->X * TexUvScale.x, (float)rect->Y * TexUvScale.y);
    *out_uv_max = ImVec2((float)(rect->X + rect->Width) * TexUvScale.x, (float)(rect->Y + rect->Height) * TexUvScale.y);
}

bool ImFontAtlas::GetMouseCursorTexData(ImGuiMouseCursor cursor_type, ImVec2* out_offset, ImVec2* out_size, ImVec2 out_uv_border[2], ImVec2 out_uv_fill[2])
{
    if (cursor_type <= ImGuiMouseCursor_None || cursor_type >= ImGuiMouseCursor_COUNT)
        return false;
    if (Flags & ImFontAtlasFlags_NoMouseCursors)
        return false;

    IM_ASSERT(CustomRectIds[0] != -1);
    ImFontAtlasCustomRect& r = CustomRects[CustomRectIds[0]];
    IM_ASSERT(r.ID == FONT_ATLAS_DEFAULT_TEX_DATA_ID);
    ImVec2 pos = FONT_ATLAS_DEFAULT_TEX_CURSOR_DATA[cursor_type][0] + ImVec2((float)r.X, (float)r.Y);
    ImVec2 size = FONT_ATLAS_DEFAULT_TEX_CURSOR_DATA[cursor_type][1];
    *out_size = size;
    *out_offset = FONT_ATLAS_DEFAULT_TEX_CURSOR_DATA[cursor_type][2];
    out_uv_border[0] = (pos) * TexUvScale;
    out_uv_border[1] = (pos + size) * TexUvScale;
    pos.x += FONT_ATLAS_DEFAULT_TEX_DATA_W_HALF + 1;
    out_uv_fill[0] = (pos) * TexUvScale;
    out_uv_fill[1] = (pos + size) * TexUvScale;
    return true;
}

bool    ImFontAtlas::Build()
{
    IM_ASSERT(!Locked && "Cannot modify a locked ImFontAtlas between NewFrame() and EndFrame/Render()!");
    return ImFontAtlasBuildWithStbTruetype(this);
}

void    ImFontAtlasBuildMultiplyCalcLookupTable(unsigned char out_table[256], float in_brighten_factor)
{
    for (unsigned int i = 0; i < 256; i++)
    {
        unsigned int value = (unsigned int)(i * in_brighten_factor);
        out_table[i] = value > 255 ? 255 : (value & 0xFF);
    }
}

void    ImFontAtlasBuildMultiplyRectAlpha8(const unsigned char table[256], unsigned char* pixels, int x, int y, int w, int h, int stride)
{
    unsigned char* data = pixels + x + y * stride;
    for (int j = h; j > 0; j--, data += stride)
        for (int i = 0; i < w; i++)
            data[i] = table[data[i]];
}

// Temporary data for one source font (multiple source fonts can be merged into one destination ImFont)
// (C++03 doesn't allow instancing ImVector<> with function-local types so we declare the type here.)
struct ImFontBuildSrcData
{
    stbtt_fontinfo      FontInfo;
    stbtt_pack_range    PackRange;          // Hold the list of codepoints to pack (essentially points to Codepoints.Data)
    stbrp_rect*         Rects;              // Rectangle to pack. We first fill in their size and the packer will give us their position.
    stbtt_packedchar*   PackedChars;        // Output glyphs
    const ImWchar*      SrcRanges;          // Ranges as requested by user (user is allowed to request too much, e.g. 0x0020..0xFFFF)
    int                 DstIndex;           // Index into atlas->Fonts[] and dst_tmp_array[]
    int                 GlyphsHighest;      // Highest requested codepoint
    int                 GlyphsCount;        // Glyph count (excluding missing glyphs and glyphs already set by an earlier source font)
    ImBoolVector        GlyphsSet;          // Glyph bit map (random access, 1-bit per codepoint. This will be a maximum of 8KB)
    ImVector<int>       GlyphsList;         // Glyph codepoints list (flattened version of GlyphsMap)
};

// Temporary data for one destination ImFont* (multiple source fonts can be merged into one destination ImFont)
struct ImFontBuildDstData
{
    int                 SrcCount;           // Number of source fonts targeting this destination font.
    int                 GlyphsHighest;
    int                 GlyphsCount;
    ImBoolVector        GlyphsSet;          // This is used to resolve collision when multiple sources are merged into a same destination font.
};

static void UnpackBoolVectorToFlatIndexList(const ImBoolVector* in, ImVector<int>* out)
{
    IM_ASSERT(sizeof(in->Storage.Data[0]) == sizeof(int));
    const int* it_begin = in->Storage.begin();
    const int* it_end = in->Storage.end();
    for (const int* it = it_begin; it < it_end; it++)
        if (int entries_32 = *it)
            for (int bit_n = 0; bit_n < 32; bit_n++)
                if (entries_32 & (1u << bit_n))
                    out->push_back((int)((it - it_begin) << 5) + bit_n);
}

bool    ImFontAtlasBuildWithStbTruetype(ImFontAtlas* atlas)
{
    IM_ASSERT(atlas->ConfigData.Size > 0);

    ImFontAtlasBuildRegisterDefaultCustomRects(atlas);

    // Clear atlas
    atlas->TexID = (ImTextureID)NULL;
    atlas->TexWidth = atlas->TexHeight = 0;
    atlas->TexUvScale = ImVec2(0.0f, 0.0f);
    atlas->TexUvWhitePixel = ImVec2(0.0f, 0.0f);
    atlas->ClearTexData();

    // Temporary storage for building
    ImVector<ImFontBuildSrcData> src_tmp_array;
    ImVector<ImFontBuildDstData> dst_tmp_array;
    src_tmp_array.resize(atlas->ConfigData.Size);
    dst_tmp_array.resize(atlas->Fonts.Size);
    memset(src_tmp_array.Data, 0, (size_t)src_tmp_array.size_in_bytes());
    memset(dst_tmp_array.Data, 0, (size_t)dst_tmp_array.size_in_bytes());

    // 1. Initialize font loading structure, check font data validity
    for (int src_i = 0; src_i < atlas->ConfigData.Size; src_i++)
    {
        ImFontBuildSrcData& src_tmp = src_tmp_array[src_i];
        ImFontConfig& cfg = atlas->ConfigData[src_i];
        IM_ASSERT(cfg.DstFont && (!cfg.DstFont->IsLoaded() || cfg.DstFont->ContainerAtlas == atlas));

        // Find index from cfg.DstFont (we allow the user to set cfg.DstFont. Also it makes casual debugging nicer than when storing indices)
        src_tmp.DstIndex = -1;
        for (int output_i = 0; output_i < atlas->Fonts.Size && src_tmp.DstIndex == -1; output_i++)
            if (cfg.DstFont == atlas->Fonts[output_i])
                src_tmp.DstIndex = output_i;
        IM_ASSERT(src_tmp.DstIndex != -1); // cfg.DstFont not pointing within atlas->Fonts[] array?
        if (src_tmp.DstIndex == -1)
            return false;

        // Initialize helper structure for font loading and verify that the TTF/OTF data is correct
        const int font_offset = stbtt_GetFontOffsetForIndex((unsigned char*)cfg.FontData, cfg.FontNo);
        IM_ASSERT(font_offset >= 0 && "FontData is incorrect, or FontNo cannot be found.");
        if (!stbtt_InitFont(&src_tmp.FontInfo, (unsigned char*)cfg.FontData, font_offset))
            return false;

        // Measure highest codepoints
        ImFontBuildDstData& dst_tmp = dst_tmp_array[src_tmp.DstIndex];
        src_tmp.SrcRanges = cfg.GlyphRanges ? cfg.GlyphRanges : atlas->GetGlyphRangesDefault();
        for (const ImWchar* src_range = src_tmp.SrcRanges; src_range[0] && src_range[1]; src_range += 2)
            src_tmp.GlyphsHighest = ImMax(src_tmp.GlyphsHighest, (int)src_range[1]);
        dst_tmp.SrcCount++;
        dst_tmp.GlyphsHighest = ImMax(dst_tmp.GlyphsHighest, src_tmp.GlyphsHighest);
    }

    // 2. For every requested codepoint, check for their presence in the font data, and handle redundancy or overlaps between source fonts to avoid unused glyphs.
    int total_glyphs_count = 0;
    for (int src_i = 0; src_i < src_tmp_array.Size; src_i++)
    {
        ImFontBuildSrcData& src_tmp = src_tmp_array[src_i];
        ImFontBuildDstData& dst_tmp = dst_tmp_array[src_tmp.DstIndex];
        src_tmp.GlyphsSet.Resize(src_tmp.GlyphsHighest + 1);
        if (dst_tmp.GlyphsSet.Storage.empty())
            dst_tmp.GlyphsSet.Resize(dst_tmp.GlyphsHighest + 1);

        for (const ImWchar* src_range = src_tmp.SrcRanges; src_range[0] && src_range[1]; src_range += 2)
            for (int codepoint = src_range[0]; codepoint <= src_range[1]; codepoint++)
            {
                if (dst_tmp.GlyphsSet.GetBit(codepoint))    // Don't overwrite existing glyphs. We could make this an option for MergeMode (e.g. MergeOverwrite==true)
                    continue;
                if (!stbtt_FindGlyphIndex(&src_tmp.FontInfo, codepoint))    // It is actually in the font?
                    continue;

                // Add to avail set/counters
                src_tmp.GlyphsCount++;
                dst_tmp.GlyphsCount++;
                src_tmp.GlyphsSet.SetBit(codepoint, true);
                dst_tmp.GlyphsSet.SetBit(codepoint, true);
                total_glyphs_count++;
            }
    }

    // 3. Unpack our bit map into a flat list (we now have all the Unicode points that we know are requested _and_ available _and_ not overlapping another)
    for (int src_i = 0; src_i < src_tmp_array.Size; src_i++)
    {
        ImFontBuildSrcData& src_tmp = src_tmp_array[src_i];
        src_tmp.GlyphsList.reserve(src_tmp.GlyphsCount);
        UnpackBoolVectorToFlatIndexList(&src_tmp.GlyphsSet, &src_tmp.GlyphsList);
        src_tmp.GlyphsSet.Clear();
        IM_ASSERT(src_tmp.GlyphsList.Size == src_tmp.GlyphsCount);
    }
    for (int dst_i = 0; dst_i < dst_tmp_array.Size; dst_i++)
        dst_tmp_array[dst_i].GlyphsSet.Clear();
    dst_tmp_array.clear();

    // Allocate packing character data and flag packed characters buffer as non-packed (x0=y0=x1=y1=0)
    // (We technically don't need to zero-clear buf_rects, but let's do it for the sake of sanity)
    ImVector<stbrp_rect> buf_rects;
    ImVector<stbtt_packedchar> buf_packedchars;
    buf_rects.resize(total_glyphs_count);
    buf_packedchars.resize(total_glyphs_count);
    memset(buf_rects.Data, 0, (size_t)buf_rects.size_in_bytes());
    memset(buf_packedchars.Data, 0, (size_t)buf_packedchars.size_in_bytes());

    // 4. Gather glyphs sizes so we can pack them in our virtual canvas.
    int total_surface = 0;
    int buf_rects_out_n = 0;
    int buf_packedchars_out_n = 0;
    for (int src_i = 0; src_i < src_tmp_array.Size; src_i++)
    {
        ImFontBuildSrcData& src_tmp = src_tmp_array[src_i];
        if (src_tmp.GlyphsCount == 0)
            continue;

        src_tmp.Rects = &buf_rects[buf_rects_out_n];
        src_tmp.PackedChars = &buf_packedchars[buf_packedchars_out_n];
        buf_rects_out_n += src_tmp.GlyphsCount;
        buf_packedchars_out_n += src_tmp.GlyphsCount;

        // Convert our ranges in the format stb_truetype wants
        ImFontConfig& cfg = atlas->ConfigData[src_i];
        src_tmp.PackRange.font_size = cfg.SizePixels;
        src_tmp.PackRange.first_unicode_codepoint_in_range = 0;
        src_tmp.PackRange.array_of_unicode_codepoints = src_tmp.GlyphsList.Data;
        src_tmp.PackRange.num_chars = src_tmp.GlyphsList.Size;
        src_tmp.PackRange.chardata_for_range = src_tmp.PackedChars;
        src_tmp.PackRange.h_oversample = (unsigned char)cfg.OversampleH;
        src_tmp.PackRange.v_oversample = (unsigned char)cfg.OversampleV;

        // Gather the sizes of all rectangles we will need to pack (this loop is based on stbtt_PackFontRangesGatherRects)
        const float scale = (cfg.SizePixels > 0) ? stbtt_ScaleForPixelHeight(&src_tmp.FontInfo, cfg.SizePixels) : stbtt_ScaleForMappingEmToPixels(&src_tmp.FontInfo, -cfg.SizePixels);
        const int padding = atlas->TexGlyphPadding;
        for (int glyph_i = 0; glyph_i < src_tmp.GlyphsList.Size; glyph_i++)
        {
            int x0, y0, x1, y1;
            const int glyph_index_in_font = stbtt_FindGlyphIndex(&src_tmp.FontInfo, src_tmp.GlyphsList[glyph_i]);
            IM_ASSERT(glyph_index_in_font != 0);
            stbtt_GetGlyphBitmapBoxSubpixel(&src_tmp.FontInfo, glyph_index_in_font, scale * cfg.OversampleH, scale * cfg.OversampleV, 0, 0, &x0, &y0, &x1, &y1);
            src_tmp.Rects[glyph_i].w = (stbrp_coord)(x1 - x0 + padding + cfg.OversampleH - 1);
            src_tmp.Rects[glyph_i].h = (stbrp_coord)(y1 - y0 + padding + cfg.OversampleV - 1);
            total_surface += src_tmp.Rects[glyph_i].w * src_tmp.Rects[glyph_i].h;
        }
    }

    // We need a width for the skyline algorithm, any width!
    // The exact width doesn't really matter much, but some API/GPU have texture size limitations and increasing width can decrease height.
    // User can override TexDesiredWidth and TexGlyphPadding if they wish, otherwise we use a simple heuristic to select the width based on expected surface.
    const int surface_sqrt = (int)ImSqrt((float)total_surface) + 1;
    atlas->TexHeight = 0;
    if (atlas->TexDesiredWidth > 0)
        atlas->TexWidth = atlas->TexDesiredWidth;
    else
        atlas->TexWidth = (surface_sqrt >= 4096*0.7f) ? 4096 : (surface_sqrt >= 2048*0.7f) ? 2048 : (surface_sqrt >= 1024*0.7f) ? 1024 : 512;

    // 5. Start packing
    // Pack our extra data rectangles first, so it will be on the upper-left corner of our texture (UV will have small values).
    const int TEX_HEIGHT_MAX = 1024 * 32;
    stbtt_pack_context spc = {};
    stbtt_PackBegin(&spc, NULL, atlas->TexWidth, TEX_HEIGHT_MAX, 0, atlas->TexGlyphPadding, NULL);
    ImFontAtlasBuildPackCustomRects(atlas, spc.pack_info);

    // 6. Pack each source font. No rendering yet, we are working with rectangles in an infinitely tall texture at this point.
    for (int src_i = 0; src_i < src_tmp_array.Size; src_i++)
    {
        ImFontBuildSrcData& src_tmp = src_tmp_array[src_i];
        if (src_tmp.GlyphsCount == 0)
            continue;

        stbrp_pack_rects((stbrp_context*)spc.pack_info, src_tmp.Rects, src_tmp.GlyphsCount);

        // Extend texture height and mark missing glyphs as non-packed so we won't render them.
        // FIXME: We are not handling packing failure here (would happen if we got off TEX_HEIGHT_MAX or if a single if larger than TexWidth?)
        for (int glyph_i = 0; glyph_i < src_tmp.GlyphsCount; glyph_i++)
            if (src_tmp.Rects[glyph_i].was_packed)
                atlas->TexHeight = ImMax(atlas->TexHeight, src_tmp.Rects[glyph_i].y + src_tmp.Rects[glyph_i].h);
    }

    // 7. Allocate texture
    atlas->TexHeight = (atlas->Flags & ImFontAtlasFlags_NoPowerOfTwoHeight) ? (atlas->TexHeight + 1) : ImUpperPowerOfTwo(atlas->TexHeight);
    atlas->TexUvScale = ImVec2(1.0f / atlas->TexWidth, 1.0f / atlas->TexHeight);
    atlas->TexPixelsAlpha8 = (unsigned char*)IM_ALLOC(atlas->TexWidth * atlas->TexHeight);
    memset(atlas->TexPixelsAlpha8, 0, atlas->TexWidth * atlas->TexHeight);
    spc.pixels = atlas->TexPixelsAlpha8;
    spc.height = atlas->TexHeight;

    // 8. Render/rasterize font characters into the texture
    for (int src_i = 0; src_i < src_tmp_array.Size; src_i++)
    {
        ImFontConfig& cfg = atlas->ConfigData[src_i];
        ImFontBuildSrcData& src_tmp = src_tmp_array[src_i];
        if (src_tmp.GlyphsCount == 0)
            continue;

        stbtt_PackFontRangesRenderIntoRects(&spc, &src_tmp.FontInfo, &src_tmp.PackRange, 1, src_tmp.Rects);

        // Apply multiply operator
        if (cfg.RasterizerMultiply != 1.0f)
        {
            unsigned char multiply_table[256];
            ImFontAtlasBuildMultiplyCalcLookupTable(multiply_table, cfg.RasterizerMultiply);
            stbrp_rect* r = &src_tmp.Rects[0];
            for (int glyph_i = 0; glyph_i < src_tmp.GlyphsCount; glyph_i++, r++)
                if (r->was_packed)
                    ImFontAtlasBuildMultiplyRectAlpha8(multiply_table, atlas->TexPixelsAlpha8, r->x, r->y, r->w, r->h, atlas->TexWidth * 1);
        }
        src_tmp.Rects = NULL;
    }

    // End packing
    stbtt_PackEnd(&spc);
    buf_rects.clear();

    // 9. Setup ImFont and glyphs for runtime
    for (int src_i = 0; src_i < src_tmp_array.Size; src_i++)
    {
        ImFontBuildSrcData& src_tmp = src_tmp_array[src_i];
        if (src_tmp.GlyphsCount == 0)
            continue;

        ImFontConfig& cfg = atlas->ConfigData[src_i];
        ImFont* dst_font = cfg.DstFont; // We can have multiple input fonts writing into a same destination font (when using MergeMode=true)

        const float font_scale = stbtt_ScaleForPixelHeight(&src_tmp.FontInfo, cfg.SizePixels);
        int unscaled_ascent, unscaled_descent, unscaled_line_gap;
        stbtt_GetFontVMetrics(&src_tmp.FontInfo, &unscaled_ascent, &unscaled_descent, &unscaled_line_gap);

        const float ascent = ImFloor(unscaled_ascent * font_scale + ((unscaled_ascent > 0.0f) ? +1 : -1));
        const float descent = ImFloor(unscaled_descent * font_scale + ((unscaled_descent > 0.0f) ? +1 : -1));
        ImFontAtlasBuildSetupFont(atlas, dst_font, &cfg, ascent, descent);
        const float font_off_x = cfg.GlyphOffset.x;
        const float font_off_y = cfg.GlyphOffset.y + (float)(int)(dst_font->Ascent + 0.5f);

        for (int glyph_i = 0; glyph_i < src_tmp.GlyphsCount; glyph_i++)
        {
            const int codepoint = src_tmp.GlyphsList[glyph_i];
            const stbtt_packedchar& pc = src_tmp.PackedChars[glyph_i];

            const float char_advance_x_org = pc.xadvance;
            const float char_advance_x_mod = ImClamp(char_advance_x_org, cfg.GlyphMinAdvanceX, cfg.GlyphMaxAdvanceX);
            float char_off_x = font_off_x;
            if (char_advance_x_org != char_advance_x_mod)
                char_off_x += cfg.PixelSnapH ? (float)(int)((char_advance_x_mod - char_advance_x_org) * 0.5f) : (char_advance_x_mod - char_advance_x_org) * 0.5f;

            // Register glyph
            stbtt_aligned_quad q;
            float dummy_x = 0.0f, dummy_y = 0.0f;
            stbtt_GetPackedQuad(src_tmp.PackedChars, atlas->TexWidth, atlas->TexHeight, glyph_i, &dummy_x, &dummy_y, &q, 0);
            dst_font->AddGlyph((ImWchar)codepoint, q.x0 + char_off_x, q.y0 + font_off_y, q.x1 + char_off_x, q.y1 + font_off_y, q.s0, q.t0, q.s1, q.t1, char_advance_x_mod);
        }
    }

    // Cleanup temporary (ImVector doesn't honor destructor)
    for (int src_i = 0; src_i < src_tmp_array.Size; src_i++)
        src_tmp_array[src_i].~ImFontBuildSrcData();

    ImFontAtlasBuildFinish(atlas);
    return true;
}

void ImFontAtlasBuildRegisterDefaultCustomRects(ImFontAtlas* atlas)
{
    if (atlas->CustomRectIds[0] >= 0)
        return;
    if (!(atlas->Flags & ImFontAtlasFlags_NoMouseCursors))
        atlas->CustomRectIds[0] = atlas->AddCustomRectRegular(FONT_ATLAS_DEFAULT_TEX_DATA_ID, FONT_ATLAS_DEFAULT_TEX_DATA_W_HALF*2+1, FONT_ATLAS_DEFAULT_TEX_DATA_H);
    else
        atlas->CustomRectIds[0] = atlas->AddCustomRectRegular(FONT_ATLAS_DEFAULT_TEX_DATA_ID, 2, 2);
}

void ImFontAtlasBuildSetupFont(ImFontAtlas* atlas, ImFont* font, ImFontConfig* font_config, float ascent, float descent)
{
    if (!font_config->MergeMode)
    {
        font->ClearOutputData();
        font->FontSize = font_config->SizePixels;
        font->ConfigData = font_config;
        font->ContainerAtlas = atlas;
        font->Ascent = ascent;
        font->Descent = descent;
    }
    font->ConfigDataCount++;
}

void ImFontAtlasBuildPackCustomRects(ImFontAtlas* atlas, void* stbrp_context_opaque)
{
    stbrp_context* pack_context = (stbrp_context*)stbrp_context_opaque;
    IM_ASSERT(pack_context != NULL);

    ImVector<ImFontAtlasCustomRect>& user_rects = atlas->CustomRects;
    IM_ASSERT(user_rects.Size >= 1); // We expect at least the default custom rects to be registered, else something went wrong.

    ImVector<stbrp_rect> pack_rects;
    pack_rects.resize(user_rects.Size);
    memset(pack_rects.Data, 0, (size_t)pack_rects.size_in_bytes());
    for (int i = 0; i < user_rects.Size; i++)
    {
        pack_rects[i].w = user_rects[i].Width;
        pack_rects[i].h = user_rects[i].Height;
    }
    stbrp_pack_rects(pack_context, &pack_rects[0], pack_rects.Size);
    for (int i = 0; i < pack_rects.Size; i++)
        if (pack_rects[i].was_packed)
        {
            user_rects[i].X = pack_rects[i].x;
            user_rects[i].Y = pack_rects[i].y;
            IM_ASSERT(pack_rects[i].w == user_rects[i].Width && pack_rects[i].h == user_rects[i].Height);
            atlas->TexHeight = ImMax(atlas->TexHeight, pack_rects[i].y + pack_rects[i].h);
        }
}

static void ImFontAtlasBuildRenderDefaultTexData(ImFontAtlas* atlas)
{
    IM_ASSERT(atlas->CustomRectIds[0] >= 0);
    IM_ASSERT(atlas->TexPixelsAlpha8 != NULL);
    ImFontAtlasCustomRect& r = atlas->CustomRects[atlas->CustomRectIds[0]];
    IM_ASSERT(r.ID == FONT_ATLAS_DEFAULT_TEX_DATA_ID);
    IM_ASSERT(r.IsPacked());

    const int w = atlas->TexWidth;
    if (!(atlas->Flags & ImFontAtlasFlags_NoMouseCursors))
    {
        // Render/copy pixels
        IM_ASSERT(r.Width == FONT_ATLAS_DEFAULT_TEX_DATA_W_HALF * 2 + 1 && r.Height == FONT_ATLAS_DEFAULT_TEX_DATA_H);
        for (int y = 0, n = 0; y < FONT_ATLAS_DEFAULT_TEX_DATA_H; y++)
            for (int x = 0; x < FONT_ATLAS_DEFAULT_TEX_DATA_W_HALF; x++, n++)
            {
                const int offset0 = (int)(r.X + x) + (int)(r.Y + y) * w;
                const int offset1 = offset0 + FONT_ATLAS_DEFAULT_TEX_DATA_W_HALF + 1;
                atlas->TexPixelsAlpha8[offset0] = FONT_ATLAS_DEFAULT_TEX_DATA_PIXELS[n] == '.' ? 0xFF : 0x00;
                atlas->TexPixelsAlpha8[offset1] = FONT_ATLAS_DEFAULT_TEX_DATA_PIXELS[n] == 'X' ? 0xFF : 0x00;
            }
    }
    else
    {
        IM_ASSERT(r.Width == 2 && r.Height == 2);
        const int offset = (int)(r.X) + (int)(r.Y) * w;
        atlas->TexPixelsAlpha8[offset] = atlas->TexPixelsAlpha8[offset + 1] = atlas->TexPixelsAlpha8[offset + w] = atlas->TexPixelsAlpha8[offset + w + 1] = 0xFF;
    }
    atlas->TexUvWhitePixel = ImVec2((r.X + 0.5f) * atlas->TexUvScale.x, (r.Y + 0.5f) * atlas->TexUvScale.y);
}

void ImFontAtlasBuildFinish(ImFontAtlas* atlas)
{
    // Render into our custom data block
    ImFontAtlasBuildRenderDefaultTexData(atlas);

    // Register custom rectangle glyphs
    for (int i = 0; i < atlas->CustomRects.Size; i++)
    {
        const ImFontAtlasCustomRect& r = atlas->CustomRects[i];
        if (r.Font == NULL || r.ID > 0x10000)
            continue;

        IM_ASSERT(r.Font->ContainerAtlas == atlas);
        ImVec2 uv0, uv1;
        atlas->CalcCustomRectUV(&r, &uv0, &uv1);
        r.Font->AddGlyph((ImWchar)r.ID, r.GlyphOffset.x, r.GlyphOffset.y, r.GlyphOffset.x + r.Width, r.GlyphOffset.y + r.Height, uv0.x, uv0.y, uv1.x, uv1.y, r.GlyphAdvanceX);
    }

    // Build all fonts lookup tables
    for (int i = 0; i < atlas->Fonts.Size; i++)
        if (atlas->Fonts[i]->DirtyLookupTables)
            atlas->Fonts[i]->BuildLookupTable();

    // Ellipsis character is required for rendering elided text. We prefer using U+2026 (horizontal ellipsis).
    // However some old fonts may contain ellipsis at U+0085. Here we auto-detect most suitable ellipsis character.
    // FIXME: Also note that 0x2026 is currently seldomly included in our font ranges. Because of this we are more likely to use three individual dots.
    for (int i = 0; i < atlas->Fonts.size(); i++)
    {
        ImFont* font = atlas->Fonts[i];
        if (font->EllipsisChar != (ImWchar)-1)
            continue;
        const ImWchar ellipsis_variants[] = { (ImWchar)0x2026, (ImWchar)0x0085 };
        for (int j = 0; j < IM_ARRAYSIZE(ellipsis_variants); j++)
            if (font->FindGlyphNoFallback(ellipsis_variants[j]) != NULL) // Verify glyph exists
            {
                font->EllipsisChar = ellipsis_variants[j];
                break;
            }
    }
}

// Retrieve list of range (2 int per range, values are inclusive)
const ImWchar*   ImFontAtlas::GetGlyphRangesDefault()
{
    static const ImWchar ranges[] =
    {
        0x0020, 0x00FF, // Basic Latin + Latin Supplement
        0,
    };
    return &ranges[0];
}

const ImWchar*  ImFontAtlas::GetGlyphRangesKorean()
{
    static const ImWchar ranges[] =
    {
        0x0020, 0x00FF, // Basic Latin + Latin Supplement
        0x3131, 0x3163, // Korean alphabets
        0xAC00, 0xD79D, // Korean characters
        0,
    };
    return &ranges[0];
}

const ImWchar*  ImFontAtlas::GetGlyphRangesChineseFull()
{
    static const ImWchar ranges[] =
    {
        0x0020, 0x00FF, // Basic Latin + Latin Supplement
        0x2000, 0x206F, // General Punctuation
        0x3000, 0x30FF, // CJK Symbols and Punctuations, Hiragana, Katakana
        0x31F0, 0x31FF, // Katakana Phonetic Extensions
        0xFF00, 0xFFEF, // Half-width characters
        0x4e00, 0x9FAF, // CJK Ideograms
        0,
    };
    return &ranges[0];
}

static void UnpackAccumulativeOffsetsIntoRanges(int base_codepoint, const short* accumulative_offsets, int accumulative_offsets_count, ImWchar* out_ranges)
{
    for (int n = 0; n < accumulative_offsets_count; n++, out_ranges += 2)
    {
        out_ranges[0] = out_ranges[1] = (ImWchar)(base_codepoint + accumulative_offsets[n]);
        base_codepoint += accumulative_offsets[n];
    }
    out_ranges[0] = 0;
}

//-------------------------------------------------------------------------
// [SECTION] ImFontAtlas glyph ranges helpers
//-------------------------------------------------------------------------

const ImWchar*  ImFontAtlas::GetGlyphRangesChineseSimplifiedCommon()
{
    // Store 2500 regularly used characters for Simplified Chinese.
    // Sourced from https://zh.wiktionary.org/wiki/%E9%99%84%E5%BD%95:%E7%8E%B0%E4%BB%A3%E6%B1%89%E8%AF%AD%E5%B8%B8%E7%94%A8%E5%AD%97%E8%A1%A8
    // This table covers 97.97% of all characters used during the month in July, 1987.
    // You can use ImFontGlyphRangesBuilder to create your own ranges derived from this, by merging existing ranges or adding new characters.
    // (Stored as accumulative offsets from the initial unicode codepoint 0x4E00. This encoding is designed to helps us compact the source code size.)
    static const short accumulative_offsets_from_0x4E00[] =
    {
        0,1,2,4,1,1,1,1,2,1,3,2,1,2,2,1,1,1,1,1,5,2,1,2,3,3,3,2,2,4,1,1,1,2,1,5,2,3,1,2,1,2,1,1,2,1,1,2,2,1,4,1,1,1,1,5,10,1,2,19,2,1,2,1,2,1,2,1,2,
        1,5,1,6,3,2,1,2,2,1,1,1,4,8,5,1,1,4,1,1,3,1,2,1,5,1,2,1,1,1,10,1,1,5,2,4,6,1,4,2,2,2,12,2,1,1,6,1,1,1,4,1,1,4,6,5,1,4,2,2,4,10,7,1,1,4,2,4,
        2,1,4,3,6,10,12,5,7,2,14,2,9,1,1,6,7,10,4,7,13,1,5,4,8,4,1,1,2,28,5,6,1,1,5,2,5,20,2,2,9,8,11,2,9,17,1,8,6,8,27,4,6,9,20,11,27,6,68,2,2,1,1,
        1,2,1,2,2,7,6,11,3,3,1,1,3,1,2,1,1,1,1,1,3,1,1,8,3,4,1,5,7,2,1,4,4,8,4,2,1,2,1,1,4,5,6,3,6,2,12,3,1,3,9,2,4,3,4,1,5,3,3,1,3,7,1,5,1,1,1,1,2,
        3,4,5,2,3,2,6,1,1,2,1,7,1,7,3,4,5,15,2,2,1,5,3,22,19,2,1,1,1,1,2,5,1,1,1,6,1,1,12,8,2,9,18,22,4,1,1,5,1,16,1,2,7,10,15,1,1,6,2,4,1,2,4,1,6,
        1,1,3,2,4,1,6,4,5,1,2,1,1,2,1,10,3,1,3,2,1,9,3,2,5,7,2,19,4,3,6,1,1,1,1,1,4,3,2,1,1,1,2,5,3,1,1,1,2,2,1,1,2,1,1,2,1,3,1,1,1,3,7,1,4,1,1,2,1,
        1,2,1,2,4,4,3,8,1,1,1,2,1,3,5,1,3,1,3,4,6,2,2,14,4,6,6,11,9,1,15,3,1,28,5,2,5,5,3,1,3,4,5,4,6,14,3,2,3,5,21,2,7,20,10,1,2,19,2,4,28,28,2,3,
        2,1,14,4,1,26,28,42,12,40,3,52,79,5,14,17,3,2,2,11,3,4,6,3,1,8,2,23,4,5,8,10,4,2,7,3,5,1,1,6,3,1,2,2,2,5,28,1,1,7,7,20,5,3,29,3,17,26,1,8,4,
        27,3,6,11,23,5,3,4,6,13,24,16,6,5,10,25,35,7,3,2,3,3,14,3,6,2,6,1,4,2,3,8,2,1,1,3,3,3,4,1,1,13,2,2,4,5,2,1,14,14,1,2,2,1,4,5,2,3,1,14,3,12,
        3,17,2,16,5,1,2,1,8,9,3,19,4,2,2,4,17,25,21,20,28,75,1,10,29,103,4,1,2,1,1,4,2,4,1,2,3,24,2,2,2,1,1,2,1,3,8,1,1,1,2,1,1,3,1,1,1,6,1,5,3,1,1,
        1,3,4,1,1,5,2,1,5,6,13,9,16,1,1,1,1,3,2,3,2,4,5,2,5,2,2,3,7,13,7,2,2,1,1,1,1,2,3,3,2,1,6,4,9,2,1,14,2,14,2,1,18,3,4,14,4,11,41,15,23,15,23,
        176,1,3,4,1,1,1,1,5,3,1,2,3,7,3,1,1,2,1,2,4,4,6,2,4,1,9,7,1,10,5,8,16,29,1,1,2,2,3,1,3,5,2,4,5,4,1,1,2,2,3,3,7,1,6,10,1,17,1,44,4,6,2,1,1,6,
        5,4,2,10,1,6,9,2,8,1,24,1,2,13,7,8,8,2,1,4,1,3,1,3,3,5,2,5,10,9,4,9,12,2,1,6,1,10,1,1,7,7,4,10,8,3,1,13,4,3,1,6,1,3,5,2,1,2,17,16,5,2,16,6,
        1,4,2,1,3,3,6,8,5,11,11,1,3,3,2,4,6,10,9,5,7,4,7,4,7,1,1,4,2,1,3,6,8,7,1,6,11,5,5,3,24,9,4,2,7,13,5,1,8,82,16,61,1,1,1,4,2,2,16,10,3,8,1,1,
        6,4,2,1,3,1,1,1,4,3,8,4,2,2,1,1,1,1,1,6,3,5,1,1,4,6,9,2,1,1,1,2,1,7,2,1,6,1,5,4,4,3,1,8,1,3,3,1,3,2,2,2,2,3,1,6,1,2,1,2,1,3,7,1,8,2,1,2,1,5,
        2,5,3,5,10,1,2,1,1,3,2,5,11,3,9,3,5,1,1,5,9,1,2,1,5,7,9,9,8,1,3,3,3,6,8,2,3,2,1,1,32,6,1,2,15,9,3,7,13,1,3,10,13,2,14,1,13,10,2,1,3,10,4,15,
        2,15,15,10,1,3,9,6,9,32,25,26,47,7,3,2,3,1,6,3,4,3,2,8,5,4,1,9,4,2,2,19,10,6,2,3,8,1,2,2,4,2,1,9,4,4,4,6,4,8,9,2,3,1,1,1,1,3,5,5,1,3,8,4,6,
        2,1,4,12,1,5,3,7,13,2,5,8,1,6,1,2,5,14,6,1,5,2,4,8,15,5,1,23,6,62,2,10,1,1,8,1,2,2,10,4,2,2,9,2,1,1,3,2,3,1,5,3,3,2,1,3,8,1,1,1,11,3,1,1,4,
        3,7,1,14,1,2,3,12,5,2,5,1,6,7,5,7,14,11,1,3,1,8,9,12,2,1,11,8,4,4,2,6,10,9,13,1,1,3,1,5,1,3,2,4,4,1,18,2,3,14,11,4,29,4,2,7,1,3,13,9,2,2,5,
        3,5,20,7,16,8,5,72,34,6,4,22,12,12,28,45,36,9,7,39,9,191,1,1,1,4,11,8,4,9,2,3,22,1,1,1,1,4,17,1,7,7,1,11,31,10,2,4,8,2,3,2,1,4,2,16,4,32,2,
        3,19,13,4,9,1,5,2,14,8,1,1,3,6,19,6,5,1,16,6,2,10,8,5,1,2,3,1,5,5,1,11,6,6,1,3,3,2,6,3,8,1,1,4,10,7,5,7,7,5,8,9,2,1,3,4,1,1,3,1,3,3,2,6,16,
        1,4,6,3,1,10,6,1,3,15,2,9,2,10,25,13,9,16,6,2,2,10,11,4,3,9,1,2,6,6,5,4,30,40,1,10,7,12,14,33,6,3,6,7,3,1,3,1,11,14,4,9,5,12,11,49,18,51,31,
        140,31,2,2,1,5,1,8,1,10,1,4,4,3,24,1,10,1,3,6,6,16,3,4,5,2,1,4,2,57,10,6,22,2,22,3,7,22,6,10,11,36,18,16,33,36,2,5,5,1,1,1,4,10,1,4,13,2,7,
        5,2,9,3,4,1,7,43,3,7,3,9,14,7,9,1,11,1,1,3,7,4,18,13,1,14,1,3,6,10,73,2,2,30,6,1,11,18,19,13,22,3,46,42,37,89,7,3,16,34,2,2,3,9,1,7,1,1,1,2,
        2,4,10,7,3,10,3,9,5,28,9,2,6,13,7,3,1,3,10,2,7,2,11,3,6,21,54,85,2,1,4,2,2,1,39,3,21,2,2,5,1,1,1,4,1,1,3,4,15,1,3,2,4,4,2,3,8,2,20,1,8,7,13,
        4,1,26,6,2,9,34,4,21,52,10,4,4,1,5,12,2,11,1,7,2,30,12,44,2,30,1,1,3,6,16,9,17,39,82,2,2,24,7,1,7,3,16,9,14,44,2,1,2,1,2,3,5,2,4,1,6,7,5,3,
        2,6,1,11,5,11,2,1,18,19,8,1,3,24,29,2,1,3,5,2,2,1,13,6,5,1,46,11,3,5,1,1,5,8,2,10,6,12,6,3,7,11,2,4,16,13,2,5,1,1,2,2,5,2,28,5,2,23,10,8,4,
        4,22,39,95,38,8,14,9,5,1,13,5,4,3,13,12,11,1,9,1,27,37,2,5,4,4,63,211,95,2,2,2,1,3,5,2,1,1,2,2,1,1,1,3,2,4,1,2,1,1,5,2,2,1,1,2,3,1,3,1,1,1,
        3,1,4,2,1,3,6,1,1,3,7,15,5,3,2,5,3,9,11,4,2,22,1,6,3,8,7,1,4,28,4,16,3,3,25,4,4,27,27,1,4,1,2,2,7,1,3,5,2,28,8,2,14,1,8,6,16,25,3,3,3,14,3,
        3,1,1,2,1,4,6,3,8,4,1,1,1,2,3,6,10,6,2,3,18,3,2,5,5,4,3,1,5,2,5,4,23,7,6,12,6,4,17,11,9,5,1,1,10,5,12,1,1,11,26,33,7,3,6,1,17,7,1,5,12,1,11,
        2,4,1,8,14,17,23,1,2,1,7,8,16,11,9,6,5,2,6,4,16,2,8,14,1,11,8,9,1,1,1,9,25,4,11,19,7,2,15,2,12,8,52,7,5,19,2,16,4,36,8,1,16,8,24,26,4,6,2,9,
        5,4,36,3,28,12,25,15,37,27,17,12,59,38,5,32,127,1,2,9,17,14,4,1,2,1,1,8,11,50,4,14,2,19,16,4,17,5,4,5,26,12,45,2,23,45,104,30,12,8,3,10,2,2,
        3,3,1,4,20,7,2,9,6,15,2,20,1,3,16,4,11,15,6,134,2,5,59,1,2,2,2,1,9,17,3,26,137,10,211,59,1,2,4,1,4,1,1,1,2,6,2,3,1,1,2,3,2,3,1,3,4,4,2,3,3,
        1,4,3,1,7,2,2,3,1,2,1,3,3,3,2,2,3,2,1,3,14,6,1,3,2,9,6,15,27,9,34,145,1,1,2,1,1,1,1,2,1,1,1,1,2,2,2,3,1,2,1,1,1,2,3,5,8,3,5,2,4,1,3,2,2,2,12,
        4,1,1,1,10,4,5,1,20,4,16,1,15,9,5,12,2,9,2,5,4,2,26,19,7,1,26,4,30,12,15,42,1,6,8,172,1,1,4,2,1,1,11,2,2,4,2,1,2,1,10,8,1,2,1,4,5,1,2,5,1,8,
        4,1,3,4,2,1,6,2,1,3,4,1,2,1,1,1,1,12,5,7,2,4,3,1,1,1,3,3,6,1,2,2,3,3,3,2,1,2,12,14,11,6,6,4,12,2,8,1,7,10,1,35,7,4,13,15,4,3,23,21,28,52,5,
        26,5,6,1,7,10,2,7,53,3,2,1,1,1,2,163,532,1,10,11,1,3,3,4,8,2,8,6,2,2,23,22,4,2,2,4,2,1,3,1,3,3,5,9,8,2,1,2,8,1,10,2,12,21,20,15,105,2,3,1,1,
        3,2,3,1,1,2,5,1,4,15,11,19,1,1,1,1,5,4,5,1,1,2,5,3,5,12,1,2,5,1,11,1,1,15,9,1,4,5,3,26,8,2,1,3,1,1,15,19,2,12,1,2,5,2,7,2,19,2,20,6,26,7,5,
        2,2,7,34,21,13,70,2,128,1,1,2,1,1,2,1,1,3,2,2,2,15,1,4,1,3,4,42,10,6,1,49,85,8,1,2,1,1,4,4,2,3,6,1,5,7,4,3,211,4,1,2,1,2,5,1,2,4,2,2,6,5,6,
        10,3,4,48,100,6,2,16,296,5,27,387,2,2,3,7,16,8,5,38,15,39,21,9,10,3,7,59,13,27,21,47,5,21,6
    };
    static ImWchar base_ranges[] = // not zero-terminated
    {
        0x0020, 0x00FF, // Basic Latin + Latin Supplement
        0x2000, 0x206F, // General Punctuation
        0x3000, 0x30FF, // CJK Symbols and Punctuations, Hiragana, Katakana
        0x31F0, 0x31FF, // Katakana Phonetic Extensions
        0xFF00, 0xFFEF  // Half-width characters
    };
    static ImWchar full_ranges[IM_ARRAYSIZE(base_ranges) + IM_ARRAYSIZE(accumulative_offsets_from_0x4E00) * 2 + 1] = { 0 };
    if (!full_ranges[0])
    {
        memcpy(full_ranges, base_ranges, sizeof(base_ranges));
        UnpackAccumulativeOffsetsIntoRanges(0x4E00, accumulative_offsets_from_0x4E00, IM_ARRAYSIZE(accumulative_offsets_from_0x4E00), full_ranges + IM_ARRAYSIZE(base_ranges));
    }
    return &full_ranges[0];
}

const ImWchar*  ImFontAtlas::GetGlyphRangesJapanese()
{
    // 1946 common ideograms code points for Japanese
    // Sourced from http://theinstructionlimit.com/common-kanji-character-ranges-for-xna-spritefont-rendering
    // FIXME: Source a list of the revised 2136 Joyo Kanji list from 2010 and rebuild this.
    // You can use ImFontGlyphRangesBuilder to create your own ranges derived from this, by merging existing ranges or adding new characters.
    // (Stored as accumulative offsets from the initial unicode codepoint 0x4E00. This encoding is designed to helps us compact the source code size.)
    static const short accumulative_offsets_from_0x4E00[] =
    {
        0,1,2,4,1,1,1,1,2,1,6,2,2,1,8,5,7,11,1,2,10,10,8,2,4,20,2,11,8,2,1,2,1,6,2,1,7,5,3,7,1,1,13,7,9,1,4,6,1,2,1,10,1,1,9,2,2,4,5,6,14,1,1,9,3,18,
        5,4,2,2,10,7,1,1,1,3,2,4,3,23,2,10,12,2,14,2,4,13,1,6,10,3,1,7,13,6,4,13,5,2,3,17,2,2,5,7,6,4,1,7,14,16,6,13,9,15,1,1,7,16,4,7,1,19,9,2,7,15,
        2,6,5,13,25,4,14,13,11,25,1,1,1,2,1,2,2,3,10,11,3,3,1,1,4,4,2,1,4,9,1,4,3,5,5,2,7,12,11,15,7,16,4,5,16,2,1,1,6,3,3,1,1,2,7,6,6,7,1,4,7,6,1,1,
        2,1,12,3,3,9,5,8,1,11,1,2,3,18,20,4,1,3,6,1,7,3,5,5,7,2,2,12,3,1,4,2,3,2,3,11,8,7,4,17,1,9,25,1,1,4,2,2,4,1,2,7,1,1,1,3,1,2,6,16,1,2,1,1,3,12,
        20,2,5,20,8,7,6,2,1,1,1,1,6,2,1,2,10,1,1,6,1,3,1,2,1,4,1,12,4,1,3,1,1,1,1,1,10,4,7,5,13,1,15,1,1,30,11,9,1,15,38,14,1,32,17,20,1,9,31,2,21,9,
        4,49,22,2,1,13,1,11,45,35,43,55,12,19,83,1,3,2,3,13,2,1,7,3,18,3,13,8,1,8,18,5,3,7,25,24,9,24,40,3,17,24,2,1,6,2,3,16,15,6,7,3,12,1,9,7,3,3,
        3,15,21,5,16,4,5,12,11,11,3,6,3,2,31,3,2,1,1,23,6,6,1,4,2,6,5,2,1,1,3,3,22,2,6,2,3,17,3,2,4,5,1,9,5,1,1,6,15,12,3,17,2,14,2,8,1,23,16,4,2,23,
        8,15,23,20,12,25,19,47,11,21,65,46,4,3,1,5,6,1,2,5,26,2,1,1,3,11,1,1,1,2,1,2,3,1,1,10,2,3,1,1,1,3,6,3,2,2,6,6,9,2,2,2,6,2,5,10,2,4,1,2,1,2,2,
        3,1,1,3,1,2,9,23,9,2,1,1,1,1,5,3,2,1,10,9,6,1,10,2,31,25,3,7,5,40,1,15,6,17,7,27,180,1,3,2,2,1,1,1,6,3,10,7,1,3,6,17,8,6,2,2,1,3,5,5,8,16,14,
        15,1,1,4,1,2,1,1,1,3,2,7,5,6,2,5,10,1,4,2,9,1,1,11,6,1,44,1,3,7,9,5,1,3,1,1,10,7,1,10,4,2,7,21,15,7,2,5,1,8,3,4,1,3,1,6,1,4,2,1,4,10,8,1,4,5,
        1,5,10,2,7,1,10,1,1,3,4,11,10,29,4,7,3,5,2,3,33,5,2,19,3,1,4,2,6,31,11,1,3,3,3,1,8,10,9,12,11,12,8,3,14,8,6,11,1,4,41,3,1,2,7,13,1,5,6,2,6,12,
        12,22,5,9,4,8,9,9,34,6,24,1,1,20,9,9,3,4,1,7,2,2,2,6,2,28,5,3,6,1,4,6,7,4,2,1,4,2,13,6,4,4,3,1,8,8,3,2,1,5,1,2,2,3,1,11,11,7,3,6,10,8,6,16,16,
        22,7,12,6,21,5,4,6,6,3,6,1,3,2,1,2,8,29,1,10,1,6,13,6,6,19,31,1,13,4,4,22,17,26,33,10,4,15,12,25,6,67,10,2,3,1,6,10,2,6,2,9,1,9,4,4,1,2,16,2,
        5,9,2,3,8,1,8,3,9,4,8,6,4,8,11,3,2,1,1,3,26,1,7,5,1,11,1,5,3,5,2,13,6,39,5,1,5,2,11,6,10,5,1,15,5,3,6,19,21,22,2,4,1,6,1,8,1,4,8,2,4,2,2,9,2,
        1,1,1,4,3,6,3,12,7,1,14,2,4,10,2,13,1,17,7,3,2,1,3,2,13,7,14,12,3,1,29,2,8,9,15,14,9,14,1,3,1,6,5,9,11,3,38,43,20,7,7,8,5,15,12,19,15,81,8,7,
        1,5,73,13,37,28,8,8,1,15,18,20,165,28,1,6,11,8,4,14,7,15,1,3,3,6,4,1,7,14,1,1,11,30,1,5,1,4,14,1,4,2,7,52,2,6,29,3,1,9,1,21,3,5,1,26,3,11,14,
        11,1,17,5,1,2,1,3,2,8,1,2,9,12,1,1,2,3,8,3,24,12,7,7,5,17,3,3,3,1,23,10,4,4,6,3,1,16,17,22,3,10,21,16,16,6,4,10,2,1,1,2,8,8,6,5,3,3,3,39,25,
        15,1,1,16,6,7,25,15,6,6,12,1,22,13,1,4,9,5,12,2,9,1,12,28,8,3,5,10,22,60,1,2,40,4,61,63,4,1,13,12,1,4,31,12,1,14,89,5,16,6,29,14,2,5,49,18,18,
        5,29,33,47,1,17,1,19,12,2,9,7,39,12,3,7,12,39,3,1,46,4,12,3,8,9,5,31,15,18,3,2,2,66,19,13,17,5,3,46,124,13,57,34,2,5,4,5,8,1,1,1,4,3,1,17,5,
        3,5,3,1,8,5,6,3,27,3,26,7,12,7,2,17,3,7,18,78,16,4,36,1,2,1,6,2,1,39,17,7,4,13,4,4,4,1,10,4,2,4,6,3,10,1,19,1,26,2,4,33,2,73,47,7,3,8,2,4,15,
        18,1,29,2,41,14,1,21,16,41,7,39,25,13,44,2,2,10,1,13,7,1,7,3,5,20,4,8,2,49,1,10,6,1,6,7,10,7,11,16,3,12,20,4,10,3,1,2,11,2,28,9,2,4,7,2,15,1,
        27,1,28,17,4,5,10,7,3,24,10,11,6,26,3,2,7,2,2,49,16,10,16,15,4,5,27,61,30,14,38,22,2,7,5,1,3,12,23,24,17,17,3,3,2,4,1,6,2,7,5,1,1,5,1,1,9,4,
        1,3,6,1,8,2,8,4,14,3,5,11,4,1,3,32,1,19,4,1,13,11,5,2,1,8,6,8,1,6,5,13,3,23,11,5,3,16,3,9,10,1,24,3,198,52,4,2,2,5,14,5,4,22,5,20,4,11,6,41,
        1,5,2,2,11,5,2,28,35,8,22,3,18,3,10,7,5,3,4,1,5,3,8,9,3,6,2,16,22,4,5,5,3,3,18,23,2,6,23,5,27,8,1,33,2,12,43,16,5,2,3,6,1,20,4,2,9,7,1,11,2,
        10,3,14,31,9,3,25,18,20,2,5,5,26,14,1,11,17,12,40,19,9,6,31,83,2,7,9,19,78,12,14,21,76,12,113,79,34,4,1,1,61,18,85,10,2,2,13,31,11,50,6,33,159,
        179,6,6,7,4,4,2,4,2,5,8,7,20,32,22,1,3,10,6,7,28,5,10,9,2,77,19,13,2,5,1,4,4,7,4,13,3,9,31,17,3,26,2,6,6,5,4,1,7,11,3,4,2,1,6,2,20,4,1,9,2,6,
        3,7,1,1,1,20,2,3,1,6,2,3,6,2,4,8,1,5,13,8,4,11,23,1,10,6,2,1,3,21,2,2,4,24,31,4,10,10,2,5,192,15,4,16,7,9,51,1,2,1,1,5,1,1,2,1,3,5,3,1,3,4,1,
        3,1,3,3,9,8,1,2,2,2,4,4,18,12,92,2,10,4,3,14,5,25,16,42,4,14,4,2,21,5,126,30,31,2,1,5,13,3,22,5,6,6,20,12,1,14,12,87,3,19,1,8,2,9,9,3,3,23,2,
        3,7,6,3,1,2,3,9,1,3,1,6,3,2,1,3,11,3,1,6,10,3,2,3,1,2,1,5,1,1,11,3,6,4,1,7,2,1,2,5,5,34,4,14,18,4,19,7,5,8,2,6,79,1,5,2,14,8,2,9,2,1,36,28,16,
        4,1,1,1,2,12,6,42,39,16,23,7,15,15,3,2,12,7,21,64,6,9,28,8,12,3,3,41,59,24,51,55,57,294,9,9,2,6,2,15,1,2,13,38,90,9,9,9,3,11,7,1,1,1,5,6,3,2,
        1,2,2,3,8,1,4,4,1,5,7,1,4,3,20,4,9,1,1,1,5,5,17,1,5,2,6,2,4,1,4,5,7,3,18,11,11,32,7,5,4,7,11,127,8,4,3,3,1,10,1,1,6,21,14,1,16,1,7,1,3,6,9,65,
        51,4,3,13,3,10,1,1,12,9,21,110,3,19,24,1,1,10,62,4,1,29,42,78,28,20,18,82,6,3,15,6,84,58,253,15,155,264,15,21,9,14,7,58,40,39,
    };
    static ImWchar base_ranges[] = // not zero-terminated
    {
        0x0020, 0x00FF, // Basic Latin + Latin Supplement
        0x3000, 0x30FF, // CJK Symbols and Punctuations, Hiragana, Katakana
        0x31F0, 0x31FF, // Katakana Phonetic Extensions
        0xFF00, 0xFFEF  // Half-width characters
    };
    static ImWchar full_ranges[IM_ARRAYSIZE(base_ranges) + IM_ARRAYSIZE(accumulative_offsets_from_0x4E00)*2 + 1] = { 0 };
    if (!full_ranges[0])
    {
        memcpy(full_ranges, base_ranges, sizeof(base_ranges));
        UnpackAccumulativeOffsetsIntoRanges(0x4E00, accumulative_offsets_from_0x4E00, IM_ARRAYSIZE(accumulative_offsets_from_0x4E00), full_ranges + IM_ARRAYSIZE(base_ranges));
    }
    return &full_ranges[0];
}

const ImWchar*  ImFontAtlas::GetGlyphRangesCyrillic()
{
    static const ImWchar ranges[] =
    {
        0x0020, 0x00FF, // Basic Latin + Latin Supplement
        0x0400, 0x052F, // Cyrillic + Cyrillic Supplement
        0x2DE0, 0x2DFF, // Cyrillic Extended-A
        0xA640, 0xA69F, // Cyrillic Extended-B
        0,
    };
    return &ranges[0];
}

const ImWchar*  ImFontAtlas::GetGlyphRangesThai()
{
    static const ImWchar ranges[] =
    {
        0x0020, 0x00FF, // Basic Latin
        0x2010, 0x205E, // Punctuations
        0x0E00, 0x0E7F, // Thai
        0,
    };
    return &ranges[0];
}

const ImWchar*  ImFontAtlas::GetGlyphRangesVietnamese()
{
    static const ImWchar ranges[] =
    {
        0x0020, 0x00FF, // Basic Latin
        0x0102, 0x0103,
        0x0110, 0x0111,
        0x0128, 0x0129,
        0x0168, 0x0169,
        0x01A0, 0x01A1,
        0x01AF, 0x01B0,
        0x1EA0, 0x1EF9,
        0,
    };
    return &ranges[0];
}

//-----------------------------------------------------------------------------
// [SECTION] ImFontGlyphRangesBuilder
//-----------------------------------------------------------------------------

void ImFontGlyphRangesBuilder::AddText(const char* text, const char* text_end)
{
    while (text_end ? (text < text_end) : *text)
    {
        unsigned int c = 0;
        int c_len = ImTextCharFromUtf8(&c, text, text_end);
        text += c_len;
        if (c_len == 0)
            break;
        if (c < 0x10000)
            AddChar((ImWchar)c);
    }
}

void ImFontGlyphRangesBuilder::AddRanges(const ImWchar* ranges)
{
    for (; ranges[0]; ranges += 2)
        for (ImWchar c = ranges[0]; c <= ranges[1]; c++)
            AddChar(c);
}

void ImFontGlyphRangesBuilder::BuildRanges(ImVector<ImWchar>* out_ranges)
{
    int max_codepoint = 0x10000;
    for (int n = 0; n < max_codepoint; n++)
        if (GetBit(n))
        {
            out_ranges->push_back((ImWchar)n);
            while (n < max_codepoint - 1 && GetBit(n + 1))
                n++;
            out_ranges->push_back((ImWchar)n);
        }
    out_ranges->push_back(0);
}

//-----------------------------------------------------------------------------
// [SECTION] ImFont
//-----------------------------------------------------------------------------

ImFont::ImFont()
{
    FontSize = 0.0f;
    FallbackAdvanceX = 0.0f;
    FallbackChar = (ImWchar)'?';
    EllipsisChar = (ImWchar)-1;
    DisplayOffset = ImVec2(0.0f, 0.0f);
    FallbackGlyph = NULL;
    ContainerAtlas = NULL;
    ConfigData = NULL;
    ConfigDataCount = 0;
    DirtyLookupTables = false;
    Scale = 1.0f;
    Ascent = Descent = 0.0f;
    MetricsTotalSurface = 0;
}

ImFont::~ImFont()
{
    ClearOutputData();
}

void    ImFont::ClearOutputData()
{
    FontSize = 0.0f;
    FallbackAdvanceX = 0.0f;
    Glyphs.clear();
    IndexAdvanceX.clear();
    IndexLookup.clear();
    FallbackGlyph = NULL;
    ContainerAtlas = NULL;
    DirtyLookupTables = true;
    Ascent = Descent = 0.0f;
    MetricsTotalSurface = 0;
}

void ImFont::BuildLookupTable()
{
    int max_codepoint = 0;
    for (int i = 0; i != Glyphs.Size; i++)
        max_codepoint = ImMax(max_codepoint, (int)Glyphs[i].Codepoint);

    IM_ASSERT(Glyphs.Size < 0xFFFF); // -1 is reserved
    IndexAdvanceX.clear();
    IndexLookup.clear();
    DirtyLookupTables = false;
    GrowIndex(max_codepoint + 1);
    for (int i = 0; i < Glyphs.Size; i++)
    {
        int codepoint = (int)Glyphs[i].Codepoint;
        IndexAdvanceX[codepoint] = Glyphs[i].AdvanceX;
        IndexLookup[codepoint] = (ImWchar)i;
    }

    // Create a glyph to handle TAB
    // FIXME: Needs proper TAB handling but it needs to be contextualized (or we could arbitrary say that each string starts at "column 0" ?)
    if (FindGlyph((ImWchar)' '))
    {
        if (Glyphs.back().Codepoint != '\t')   // So we can call this function multiple times
            Glyphs.resize(Glyphs.Size + 1);
        ImFontGlyph& tab_glyph = Glyphs.back();
        tab_glyph = *FindGlyph((ImWchar)' ');
        tab_glyph.Codepoint = '\t';
        tab_glyph.AdvanceX *= IM_TABSIZE;
        IndexAdvanceX[(int)tab_glyph.Codepoint] = (float)tab_glyph.AdvanceX;
        IndexLookup[(int)tab_glyph.Codepoint] = (ImWchar)(Glyphs.Size-1);
    }

    FallbackGlyph = FindGlyphNoFallback(FallbackChar);
    FallbackAdvanceX = FallbackGlyph ? FallbackGlyph->AdvanceX : 0.0f;
    for (int i = 0; i < max_codepoint + 1; i++)
        if (IndexAdvanceX[i] < 0.0f)
            IndexAdvanceX[i] = FallbackAdvanceX;
}

void ImFont::SetFallbackChar(ImWchar c)
{
    FallbackChar = c;
    BuildLookupTable();
}

void ImFont::GrowIndex(int new_size)
{
    IM_ASSERT(IndexAdvanceX.Size == IndexLookup.Size);
    if (new_size <= IndexLookup.Size)
        return;
    IndexAdvanceX.resize(new_size, -1.0f);
    IndexLookup.resize(new_size, (ImWchar)-1);
}

// x0/y0/x1/y1 are offset from the character upper-left layout position, in pixels. Therefore x0/y0 are often fairly close to zero.
// Not to be mistaken with texture coordinates, which are held by u0/v0/u1/v1 in normalized format (0.0..1.0 on each texture axis).
void ImFont::AddGlyph(ImWchar codepoint, float x0, float y0, float x1, float y1, float u0, float v0, float u1, float v1, float advance_x)
{
    Glyphs.resize(Glyphs.Size + 1);
    ImFontGlyph& glyph = Glyphs.back();
    glyph.Codepoint = (ImWchar)codepoint;
    glyph.X0 = x0;
    glyph.Y0 = y0;
    glyph.X1 = x1;
    glyph.Y1 = y1;
    glyph.U0 = u0;
    glyph.V0 = v0;
    glyph.U1 = u1;
    glyph.V1 = v1;
    glyph.AdvanceX = advance_x + ConfigData->GlyphExtraSpacing.x;  // Bake spacing into AdvanceX

    if (ConfigData->PixelSnapH)
        glyph.AdvanceX = (float)(int)(glyph.AdvanceX + 0.5f);

    // Compute rough surface usage metrics (+1 to account for average padding, +0.99 to round)
    DirtyLookupTables = true;
    MetricsTotalSurface += (int)((glyph.U1 - glyph.U0) * ContainerAtlas->TexWidth + 1.99f) * (int)((glyph.V1 - glyph.V0) * ContainerAtlas->TexHeight + 1.99f);
}

void ImFont::AddRemapChar(ImWchar dst, ImWchar src, bool overwrite_dst)
{
    IM_ASSERT(IndexLookup.Size > 0);    // Currently this can only be called AFTER the font has been built, aka after calling ImFontAtlas::GetTexDataAs*() function.
    int index_size = IndexLookup.Size;

    if (dst < index_size && IndexLookup.Data[dst] == (ImWchar)-1 && !overwrite_dst) // 'dst' already exists
        return;
    if (src >= index_size && dst >= index_size) // both 'dst' and 'src' don't exist -> no-op
        return;

    GrowIndex(dst + 1);
    IndexLookup[dst] = (src < index_size) ? IndexLookup.Data[src] : (ImWchar)-1;
    IndexAdvanceX[dst] = (src < index_size) ? IndexAdvanceX.Data[src] : 1.0f;
}

const ImFontGlyph* ImFont::FindGlyph(ImWchar c) const
{
    if (c >= IndexLookup.Size)
        return FallbackGlyph;
    const ImWchar i = IndexLookup.Data[c];
    if (i == (ImWchar)-1)
        return FallbackGlyph;
    return &Glyphs.Data[i];
}

const ImFontGlyph* ImFont::FindGlyphNoFallback(ImWchar c) const
{
    if (c >= IndexLookup.Size)
        return NULL;
    const ImWchar i = IndexLookup.Data[c];
    if (i == (ImWchar)-1)
        return NULL;
    return &Glyphs.Data[i];
}

const char* ImFont::CalcWordWrapPositionA(float scale, const char* text, const char* text_end, float wrap_width) const
{
    // Simple word-wrapping for English, not full-featured. Please submit failing cases!
    // FIXME: Much possible improvements (don't cut things like "word !", "word!!!" but cut within "word,,,,", more sensible support for punctuations, support for Unicode punctuations, etc.)

    // For references, possible wrap point marked with ^
    //  "aaa bbb, ccc,ddd. eee   fff. ggg!"
    //      ^    ^    ^   ^   ^__    ^    ^

    // List of hardcoded separators: .,;!?'"

    // Skip extra blanks after a line returns (that includes not counting them in width computation)
    // e.g. "Hello    world" --> "Hello" "World"

    // Cut words that cannot possibly fit within one line.
    // e.g.: "The tropical fish" with ~5 characters worth of width --> "The tr" "opical" "fish"

    float line_width = 0.0f;
    float word_width = 0.0f;
    float blank_width = 0.0f;
    wrap_width /= scale; // We work with unscaled widths to avoid scaling every characters

    const char* word_end = text;
    const char* prev_word_end = NULL;
    bool inside_word = true;

    const char* s = text;
    while (s < text_end)
    {
        unsigned int c = (unsigned int)*s;
        const char* next_s;
        if (c < 0x80)
            next_s = s + 1;
        else
            next_s = s + ImTextCharFromUtf8(&c, s, text_end);
        if (c == 0)
            break;

        if (c < 32)
        {
            if (c == '\n')
            {
                line_width = word_width = blank_width = 0.0f;
                inside_word = true;
                s = next_s;
                continue;
            }
            if (c == '\r')
            {
                s = next_s;
                continue;
            }
        }

        const float char_width = ((int)c < IndexAdvanceX.Size ? IndexAdvanceX.Data[c] : FallbackAdvanceX);
        if (ImCharIsBlankW(c))
        {
            if (inside_word)
            {
                line_width += blank_width;
                blank_width = 0.0f;
                word_end = s;
            }
            blank_width += char_width;
            inside_word = false;
        }
        else
        {
            word_width += char_width;
            if (inside_word)
            {
                word_end = next_s;
            }
            else
            {
                prev_word_end = word_end;
                line_width += word_width + blank_width;
                word_width = blank_width = 0.0f;
            }

            // Allow wrapping after punctuation.
            inside_word = !(c == '.' || c == ',' || c == ';' || c == '!' || c == '?' || c == '\"');
        }

        // We ignore blank width at the end of the line (they can be skipped)
        if (line_width + word_width > wrap_width)
        {
            // Words that cannot possibly fit within an entire line will be cut anywhere.
            if (word_width < wrap_width)
                s = prev_word_end ? prev_word_end : word_end;
            break;
        }

        s = next_s;
    }

    return s;
}

ImVec2 ImFont::CalcTextSizeA(float size, float max_width, float wrap_width, const char* text_begin, const char* text_end, const char** remaining) const
{
    if (!text_end)
        text_end = text_begin + strlen(text_begin); // FIXME-OPT: Need to avoid this.

    const float line_height = size;
    const float scale = size / FontSize;

    ImVec2 text_size = ImVec2(0,0);
    float line_width = 0.0f;

    const bool word_wrap_enabled = (wrap_width > 0.0f);
    const char* word_wrap_eol = NULL;

    const char* s = text_begin;
    while (s < text_end)
    {
        if (word_wrap_enabled)
        {
            // Calculate how far we can render. Requires two passes on the string data but keeps the code simple and not intrusive for what's essentially an uncommon feature.
            if (!word_wrap_eol)
            {
                word_wrap_eol = CalcWordWrapPositionA(scale, s, text_end, wrap_width - line_width);
                if (word_wrap_eol == s) // Wrap_width is too small to fit anything. Force displaying 1 character to minimize the height discontinuity.
                    word_wrap_eol++;    // +1 may not be a character start point in UTF-8 but it's ok because we use s >= word_wrap_eol below
            }

            if (s >= word_wrap_eol)
            {
                if (text_size.x < line_width)
                    text_size.x = line_width;
                text_size.y += line_height;
                line_width = 0.0f;
                word_wrap_eol = NULL;

                // Wrapping skips upcoming blanks
                while (s < text_end)
                {
                    const char c = *s;
                    if (ImCharIsBlankA(c)) { s++; } else if (c == '\n') { s++; break; } else { break; }
                }
                continue;
            }
        }

        // Decode and advance source
        const char* prev_s = s;
        unsigned int c = (unsigned int)*s;
        if (c < 0x80)
        {
            s += 1;
        }
        else
        {
            s += ImTextCharFromUtf8(&c, s, text_end);
            if (c == 0) // Malformed UTF-8?
                break;
        }

        if (c < 32)
        {
            if (c == '\n')
            {
                text_size.x = ImMax(text_size.x, line_width);
                text_size.y += line_height;
                line_width = 0.0f;
                continue;
            }
            if (c == '\r')
                continue;
        }

        const float char_width = ((int)c < IndexAdvanceX.Size ? IndexAdvanceX.Data[c] : FallbackAdvanceX) * scale;
        if (line_width + char_width >= max_width)
        {
            s = prev_s;
            break;
        }

        line_width += char_width;
    }

    if (text_size.x < line_width)
        text_size.x = line_width;

    if (line_width > 0 || text_size.y == 0.0f)
        text_size.y += line_height;

    if (remaining)
        *remaining = s;

    return text_size;
}

void ImFont::RenderChar(ImDrawList* draw_list, float size, ImVec2 pos, ImU32 col, ImWchar c) const
{
    if (c == ' ' || c == '\t' || c == '\n' || c == '\r') // Match behavior of RenderText(), those 4 codepoints are hard-coded.
        return;
    if (const ImFontGlyph* glyph = FindGlyph(c))
    {
        float scale = (size >= 0.0f) ? (size / FontSize) : 1.0f;
        pos.x = (float)(int)pos.x + DisplayOffset.x;
        pos.y = (float)(int)pos.y + DisplayOffset.y;
        draw_list->PrimReserve(6, 4);
        draw_list->PrimRectUV(ImVec2(pos.x + glyph->X0 * scale, pos.y + glyph->Y0 * scale), ImVec2(pos.x + glyph->X1 * scale, pos.y + glyph->Y1 * scale), ImVec2(glyph->U0, glyph->V0), ImVec2(glyph->U1, glyph->V1), col);
    }
}

void ImFont::RenderText(ImDrawList* draw_list, float size, ImVec2 pos, ImU32 col, const ImVec4& clip_rect, const char* text_begin, const char* text_end, float wrap_width, bool cpu_fine_clip) const
{
    if (!text_end)
        text_end = text_begin + strlen(text_begin); // ImGui:: functions generally already provides a valid text_end, so this is merely to handle direct calls.

    // Align to be pixel perfect
    pos.x = (float)(int)pos.x + DisplayOffset.x;
    pos.y = (float)(int)pos.y + DisplayOffset.y;
    float x = pos.x;
    float y = pos.y;
    if (y > clip_rect.w)
        return;

    const float scale = size / FontSize;
    const float line_height = FontSize * scale;
    const bool word_wrap_enabled = (wrap_width > 0.0f);
    const char* word_wrap_eol = NULL;

    // Fast-forward to first visible line
    const char* s = text_begin;
    if (y + line_height < clip_rect.y && !word_wrap_enabled)
        while (y + line_height < clip_rect.y && s < text_end)
        {
            s = (const char*)memchr(s, '\n', text_end - s);
            s = s ? s + 1 : text_end;
            y += line_height;
        }

    // For large text, scan for the last visible line in order to avoid over-reserving in the call to PrimReserve()
    // Note that very large horizontal line will still be affected by the issue (e.g. a one megabyte string buffer without a newline will likely crash atm)
    if (text_end - s > 10000 && !word_wrap_enabled)
    {
        const char* s_end = s;
        float y_end = y;
        while (y_end < clip_rect.w && s_end < text_end)
        {
            s_end = (const char*)memchr(s_end, '\n', text_end - s_end);
            s_end = s_end ? s_end + 1 : text_end;
            y_end += line_height;
        }
        text_end = s_end;
    }
    if (s == text_end)
        return;

    // Reserve vertices for remaining worse case (over-reserving is useful and easily amortized)
    const int vtx_count_max = (int)(text_end - s) * 4;
    const int idx_count_max = (int)(text_end - s) * 6;
    const int idx_expected_size = draw_list->IdxBuffer.Size + idx_count_max;
    draw_list->PrimReserve(idx_count_max, vtx_count_max);

    ImDrawVert* vtx_write = draw_list->_VtxWritePtr;
    ImDrawIdx* idx_write = draw_list->_IdxWritePtr;
    unsigned int vtx_current_idx = draw_list->_VtxCurrentIdx;

    while (s < text_end)
    {
        if (word_wrap_enabled)
        {
            // Calculate how far we can render. Requires two passes on the string data but keeps the code simple and not intrusive for what's essentially an uncommon feature.
            if (!word_wrap_eol)
            {
                word_wrap_eol = CalcWordWrapPositionA(scale, s, text_end, wrap_width - (x - pos.x));
                if (word_wrap_eol == s) // Wrap_width is too small to fit anything. Force displaying 1 character to minimize the height discontinuity.
                    word_wrap_eol++;    // +1 may not be a character start point in UTF-8 but it's ok because we use s >= word_wrap_eol below
            }

            if (s >= word_wrap_eol)
            {
                x = pos.x;
                y += line_height;
                word_wrap_eol = NULL;

                // Wrapping skips upcoming blanks
                while (s < text_end)
                {
                    const char c = *s;
                    if (ImCharIsBlankA(c)) { s++; } else if (c == '\n') { s++; break; } else { break; }
                }
                continue;
            }
        }

        // Decode and advance source
        unsigned int c = (unsigned int)*s;
        if (c < 0x80)
        {
            s += 1;
        }
        else
        {
            s += ImTextCharFromUtf8(&c, s, text_end);
            if (c == 0) // Malformed UTF-8?
                break;
        }

        if (c < 32)
        {
            if (c == '\n')
            {
                x = pos.x;
                y += line_height;
                if (y > clip_rect.w)
                    break; // break out of main loop
                continue;
            }
            if (c == '\r')
                continue;
        }

        float char_width = 0.0f;
        if (const ImFontGlyph* glyph = FindGlyph((ImWchar)c))
        {
            char_width = glyph->AdvanceX * scale;

            // Arbitrarily assume that both space and tabs are empty glyphs as an optimization
            if (c != ' ' && c != '\t')
            {
                // We don't do a second finer clipping test on the Y axis as we've already skipped anything before clip_rect.y and exit once we pass clip_rect.w
                float x1 = x + glyph->X0 * scale;
                float x2 = x + glyph->X1 * scale;
                float y1 = y + glyph->Y0 * scale;
                float y2 = y + glyph->Y1 * scale;
                if (x1 <= clip_rect.z && x2 >= clip_rect.x)
                {
                    // Render a character
                    float u1 = glyph->U0;
                    float v1 = glyph->V0;
                    float u2 = glyph->U1;
                    float v2 = glyph->V1;

                    // CPU side clipping used to fit text in their frame when the frame is too small. Only does clipping for axis aligned quads.
                    if (cpu_fine_clip)
                    {
                        if (x1 < clip_rect.x)
                        {
                            u1 = u1 + (1.0f - (x2 - clip_rect.x) / (x2 - x1)) * (u2 - u1);
                            x1 = clip_rect.x;
                        }
                        if (y1 < clip_rect.y)
                        {
                            v1 = v1 + (1.0f - (y2 - clip_rect.y) / (y2 - y1)) * (v2 - v1);
                            y1 = clip_rect.y;
                        }
                        if (x2 > clip_rect.z)
                        {
                            u2 = u1 + ((clip_rect.z - x1) / (x2 - x1)) * (u2 - u1);
                            x2 = clip_rect.z;
                        }
                        if (y2 > clip_rect.w)
                        {
                            v2 = v1 + ((clip_rect.w - y1) / (y2 - y1)) * (v2 - v1);
                            y2 = clip_rect.w;
                        }
                        if (y1 >= y2)
                        {
                            x += char_width;
                            continue;
                        }
                    }

                    // We are NOT calling PrimRectUV() here because non-inlined causes too much overhead in a debug builds. Inlined here:
                    {
                        idx_write[0] = (ImDrawIdx)(vtx_current_idx); idx_write[1] = (ImDrawIdx)(vtx_current_idx+1); idx_write[2] = (ImDrawIdx)(vtx_current_idx+2);
                        idx_write[3] = (ImDrawIdx)(vtx_current_idx); idx_write[4] = (ImDrawIdx)(vtx_current_idx+2); idx_write[5] = (ImDrawIdx)(vtx_current_idx+3);
                        vtx_write[0].pos.x = x1; vtx_write[0].pos.y = y1; vtx_write[0].col = col; vtx_write[0].uv.x = u1; vtx_write[0].uv.y = v1;
                        vtx_write[1].pos.x = x2; vtx_write[1].pos.y = y1; vtx_write[1].col = col; vtx_write[1].uv.x = u2; vtx_write[1].uv.y = v1;
                        vtx_write[2].pos.x = x2; vtx_write[2].pos.y = y2; vtx_write[2].col = col; vtx_write[2].uv.x = u2; vtx_write[2].uv.y = v2;
                        vtx_write[3].pos.x = x1; vtx_write[3].pos.y = y2; vtx_write[3].col = col; vtx_write[3].uv.x = u1; vtx_write[3].uv.y = v2;
                        vtx_write += 4;
                        vtx_current_idx += 4;
                        idx_write += 6;
                    }
                }
            }
        }

        x += char_width;
    }

    // Give back unused vertices
    draw_list->VtxBuffer.resize((int)(vtx_write - draw_list->VtxBuffer.Data));
    draw_list->IdxBuffer.resize((int)(idx_write - draw_list->IdxBuffer.Data));
    draw_list->CmdBuffer[draw_list->CmdBuffer.Size-1].ElemCount -= (idx_expected_size - draw_list->IdxBuffer.Size);
    draw_list->_VtxWritePtr = vtx_write;
    draw_list->_IdxWritePtr = idx_write;
    draw_list->_VtxCurrentIdx = vtx_current_idx;
}

//-----------------------------------------------------------------------------
// [SECTION] Internal Render Helpers
// (progressively moved from imgui.cpp to here when they are redesigned to stop accessing ImGui global state)
//-----------------------------------------------------------------------------
// - RenderMouseCursor()
// - RenderArrowDockMenu()
// - RenderArrowPointingAt()
// - RenderRectFilledRangeH()
<<<<<<< HEAD
// - RenderRectFilledWithHole()
// - RenderPixelEllipsis()
=======
>>>>>>> b48dc067
//-----------------------------------------------------------------------------

void ImGui::RenderMouseCursor(ImVec2 pos, float scale, ImGuiMouseCursor mouse_cursor)
{
    if (mouse_cursor == ImGuiMouseCursor_None)
        return;
    IM_ASSERT(mouse_cursor > ImGuiMouseCursor_None && mouse_cursor < ImGuiMouseCursor_COUNT);

    const ImU32 col_shadow = IM_COL32(0, 0, 0, 48);
    const ImU32 col_border = IM_COL32(0, 0, 0, 255);          // Black
    const ImU32 col_fill   = IM_COL32(255, 255, 255, 255);    // White

    ImGuiContext& g = *GImGui;
    ImFontAtlas* font_atlas = g.IO.Fonts;
    ImVec2 offset, size, uv[4];
    if (font_atlas->GetMouseCursorTexData(mouse_cursor, &offset, &size, &uv[0], &uv[2]))
    {
        pos -= offset;
        const ImTextureID tex_id = font_atlas->TexID;

        // We need to account for the possibility of the mouse cursor straddling multiple viewports...
        for (int viewport_n = 0; viewport_n < g.Viewports.Size; viewport_n++)
        {
            ImGuiViewportP* viewport = g.Viewports[viewport_n];
            if (!viewport->GetRect().Overlaps(ImRect(pos, pos + ImVec2(size.x + 2, size.y + 2) * scale)))
                continue;

            ImDrawList* draw_list = GetForegroundDrawList(viewport);
            draw_list->PushTextureID(tex_id);
            draw_list->AddImage(tex_id, pos + ImVec2(1,0)*scale, pos + ImVec2(1,0)*scale + size*scale, uv[2], uv[3], col_shadow);
            draw_list->AddImage(tex_id, pos + ImVec2(2,0)*scale, pos + ImVec2(2,0)*scale + size*scale, uv[2], uv[3], col_shadow);
            draw_list->AddImage(tex_id, pos,                     pos + size*scale,                     uv[2], uv[3], col_border);
            draw_list->AddImage(tex_id, pos,                     pos + size*scale,                     uv[0], uv[1], col_fill);
            draw_list->PopTextureID();
        }
    }
}

// Render an arrow. 'pos' is position of the arrow tip. half_sz.x is length from base to tip. half_sz.y is length on each side.
void ImGui::RenderArrowPointingAt(ImDrawList* draw_list, ImVec2 pos, ImVec2 half_sz, ImGuiDir direction, ImU32 col)
{
    switch (direction)
    {
    case ImGuiDir_Left:  draw_list->AddTriangleFilled(ImVec2(pos.x + half_sz.x, pos.y - half_sz.y), ImVec2(pos.x + half_sz.x, pos.y + half_sz.y), pos, col); return;
    case ImGuiDir_Right: draw_list->AddTriangleFilled(ImVec2(pos.x - half_sz.x, pos.y + half_sz.y), ImVec2(pos.x - half_sz.x, pos.y - half_sz.y), pos, col); return;
    case ImGuiDir_Up:    draw_list->AddTriangleFilled(ImVec2(pos.x + half_sz.x, pos.y + half_sz.y), ImVec2(pos.x - half_sz.x, pos.y + half_sz.y), pos, col); return;
    case ImGuiDir_Down:  draw_list->AddTriangleFilled(ImVec2(pos.x - half_sz.x, pos.y - half_sz.y), ImVec2(pos.x + half_sz.x, pos.y - half_sz.y), pos, col); return;
    case ImGuiDir_None: case ImGuiDir_COUNT: break; // Fix warnings
    }
}

// This is less wide than RenderArrow() and we use in dock nodes instead of the regular RenderArrow() to denote a change of functionality,
// and because the saved space means that the left-most tab label can stay at exactly the same position as the label of a loose window.
void ImGui::RenderArrowDockMenu(ImDrawList* draw_list, ImVec2 p_min, float sz, ImU32 col)
{
    draw_list->AddRectFilled(p_min + ImVec2(sz * 0.10f, sz * 0.15f), p_min + ImVec2(sz * 0.70f, sz * 0.30f), col);
    RenderArrowPointingAt(draw_list, p_min + ImVec2(sz * 0.40f, sz * 0.85f), ImVec2(sz * 0.30f, sz * 0.40f), ImGuiDir_Down, col);
}

static inline float ImAcos01(float x)
{
    if (x <= 0.0f) return IM_PI * 0.5f;
    if (x >= 1.0f) return 0.0f;
    return ImAcos(x);
    //return (-0.69813170079773212f * x * x - 0.87266462599716477f) * x + 1.5707963267948966f; // Cheap approximation, may be enough for what we do.
}

// FIXME: Cleanup and move code to ImDrawList.
void ImGui::RenderRectFilledRangeH(ImDrawList* draw_list, const ImRect& rect, ImU32 col, float x_start_norm, float x_end_norm, float rounding)
{
    if (x_end_norm == x_start_norm)
        return;
    if (x_start_norm > x_end_norm)
        ImSwap(x_start_norm, x_end_norm);

    ImVec2 p0 = ImVec2(ImLerp(rect.Min.x, rect.Max.x, x_start_norm), rect.Min.y);
    ImVec2 p1 = ImVec2(ImLerp(rect.Min.x, rect.Max.x, x_end_norm), rect.Max.y);
    if (rounding == 0.0f)
    {
        draw_list->AddRectFilled(p0, p1, col, 0.0f);
        return;
    }

    rounding = ImClamp(ImMin((rect.Max.x - rect.Min.x) * 0.5f, (rect.Max.y - rect.Min.y) * 0.5f) - 1.0f, 0.0f, rounding);
    const float inv_rounding = 1.0f / rounding;
    const float arc0_b = ImAcos01(1.0f - (p0.x - rect.Min.x) * inv_rounding);
    const float arc0_e = ImAcos01(1.0f - (p1.x - rect.Min.x) * inv_rounding);
    const float half_pi = IM_PI * 0.5f; // We will == compare to this because we know this is the exact value ImAcos01 can return.
    const float x0 = ImMax(p0.x, rect.Min.x + rounding);
    if (arc0_b == arc0_e)
    {
        draw_list->PathLineTo(ImVec2(x0, p1.y));
        draw_list->PathLineTo(ImVec2(x0, p0.y));
    }
    else if (arc0_b == 0.0f && arc0_e == half_pi)
    {
        draw_list->PathArcToFast(ImVec2(x0, p1.y - rounding), rounding, 3, 6); // BL
        draw_list->PathArcToFast(ImVec2(x0, p0.y + rounding), rounding, 6, 9); // TR
    }
    else
    {
        draw_list->PathArcTo(ImVec2(x0, p1.y - rounding), rounding, IM_PI - arc0_e, IM_PI - arc0_b, 3); // BL
        draw_list->PathArcTo(ImVec2(x0, p0.y + rounding), rounding, IM_PI + arc0_b, IM_PI + arc0_e, 3); // TR
    }
    if (p1.x > rect.Min.x + rounding)
    {
        const float arc1_b = ImAcos01(1.0f - (rect.Max.x - p1.x) * inv_rounding);
        const float arc1_e = ImAcos01(1.0f - (rect.Max.x - p0.x) * inv_rounding);
        const float x1 = ImMin(p1.x, rect.Max.x - rounding);
        if (arc1_b == arc1_e)
        {
            draw_list->PathLineTo(ImVec2(x1, p0.y));
            draw_list->PathLineTo(ImVec2(x1, p1.y));
        }
        else if (arc1_b == 0.0f && arc1_e == half_pi)
        {
            draw_list->PathArcToFast(ImVec2(x1, p0.y + rounding), rounding, 9, 12); // TR
            draw_list->PathArcToFast(ImVec2(x1, p1.y - rounding), rounding, 0, 3);  // BR
        }
        else
        {
            draw_list->PathArcTo(ImVec2(x1, p0.y + rounding), rounding, -arc1_e, -arc1_b, 3); // TR
            draw_list->PathArcTo(ImVec2(x1, p1.y - rounding), rounding, +arc1_b, +arc1_e, 3); // BR
        }
    }
    draw_list->PathFillConvex(col);
}

<<<<<<< HEAD
// For CTRL+TAB within a docking node we need to render the dimming background in 8 steps
// (Because the root node renders the background in one shot, in order to avoid flickering when a child dock node is not submitted)
void ImGui::RenderRectFilledWithHole(ImDrawList* draw_list, ImRect outer, ImRect inner, ImU32 col, float rounding)
{
    const bool fill_L = (inner.Min.x > outer.Min.x);
    const bool fill_R = (inner.Max.x < outer.Max.x);
    const bool fill_U = (inner.Min.y > outer.Min.y);
    const bool fill_D = (inner.Max.y < outer.Max.y);
    if (fill_L) draw_list->AddRectFilled(ImVec2(outer.Min.x, inner.Min.y), ImVec2(inner.Min.x, inner.Max.y), col, rounding, (fill_U ? 0 : ImDrawCornerFlags_TopLeft) | (fill_D ? 0 : ImDrawCornerFlags_BotLeft));
    if (fill_R) draw_list->AddRectFilled(ImVec2(inner.Max.x, inner.Min.y), ImVec2(outer.Max.x, inner.Max.y), col, rounding, (fill_U ? 0 : ImDrawCornerFlags_TopRight) | (fill_D ? 0 : ImDrawCornerFlags_BotRight));
    if (fill_U) draw_list->AddRectFilled(ImVec2(inner.Min.x, outer.Min.y), ImVec2(inner.Max.x, inner.Min.y), col, rounding, (fill_L ? 0 : ImDrawCornerFlags_TopLeft) | (fill_R ? 0 : ImDrawCornerFlags_TopRight));
    if (fill_D) draw_list->AddRectFilled(ImVec2(inner.Min.x, inner.Max.y), ImVec2(inner.Max.x, outer.Max.y), col, rounding, (fill_L ? 0 : ImDrawCornerFlags_BotLeft) | (fill_R ? 0 : ImDrawCornerFlags_BotRight));
    if (fill_L && fill_U) draw_list->AddRectFilled(ImVec2(outer.Min.x, outer.Min.y), ImVec2(inner.Min.x, inner.Min.y), col, rounding, ImDrawCornerFlags_TopLeft);
    if (fill_R && fill_U) draw_list->AddRectFilled(ImVec2(inner.Max.x, outer.Min.y), ImVec2(outer.Max.x, inner.Min.y), col, rounding, ImDrawCornerFlags_TopRight);
    if (fill_L && fill_D) draw_list->AddRectFilled(ImVec2(outer.Min.x, inner.Max.y), ImVec2(inner.Min.x, outer.Max.y), col, rounding, ImDrawCornerFlags_BotLeft);
    if (fill_R && fill_D) draw_list->AddRectFilled(ImVec2(inner.Max.x, inner.Max.y), ImVec2(outer.Max.x, outer.Max.y), col, rounding, ImDrawCornerFlags_BotRight);
}

// FIXME: Rendering an ellipsis "..." is a surprisingly tricky problem for us... we cannot rely on font glyph having it,
// and regular dot are typically too wide. If we render a dot/shape ourselves it comes with the risk that it wouldn't match
// the boldness or positioning of what the font uses...
void ImGui::RenderPixelEllipsis(ImDrawList* draw_list, ImVec2 pos, ImU32 col, int count)
{
    ImFont* font = draw_list->_Data->Font;
    const float font_scale = draw_list->_Data->FontSize / font->FontSize;
    pos.y += (float)(int)(font->DisplayOffset.y + font->Ascent * font_scale + 0.5f - 1.0f);
    for (int dot_n = 0; dot_n < count; dot_n++)
        draw_list->AddRectFilled(ImVec2(pos.x + dot_n * 2.0f, pos.y), ImVec2(pos.x + dot_n * 2.0f + 1.0f, pos.y + 1.0f), col);
}

=======
>>>>>>> b48dc067
//-----------------------------------------------------------------------------
// [SECTION] Decompression code
//-----------------------------------------------------------------------------
// Compressed with stb_compress() then converted to a C array and encoded as base85.
// Use the program in misc/fonts/binary_to_compressed_c.cpp to create the array from a TTF file.
// The purpose of encoding as base85 instead of "0x00,0x01,..." style is only save on _source code_ size.
// Decompression from stb.h (public domain) by Sean Barrett https://github.com/nothings/stb/blob/master/stb.h
//-----------------------------------------------------------------------------

static unsigned int stb_decompress_length(const unsigned char *input)
{
    return (input[8] << 24) + (input[9] << 16) + (input[10] << 8) + input[11];
}

static unsigned char *stb__barrier_out_e, *stb__barrier_out_b;
static const unsigned char *stb__barrier_in_b;
static unsigned char *stb__dout;
static void stb__match(const unsigned char *data, unsigned int length)
{
    // INVERSE of memmove... write each byte before copying the next...
    IM_ASSERT(stb__dout + length <= stb__barrier_out_e);
    if (stb__dout + length > stb__barrier_out_e) { stb__dout += length; return; }
    if (data < stb__barrier_out_b) { stb__dout = stb__barrier_out_e+1; return; }
    while (length--) *stb__dout++ = *data++;
}

static void stb__lit(const unsigned char *data, unsigned int length)
{
    IM_ASSERT(stb__dout + length <= stb__barrier_out_e);
    if (stb__dout + length > stb__barrier_out_e) { stb__dout += length; return; }
    if (data < stb__barrier_in_b) { stb__dout = stb__barrier_out_e+1; return; }
    memcpy(stb__dout, data, length);
    stb__dout += length;
}

#define stb__in2(x)   ((i[x] << 8) + i[(x)+1])
#define stb__in3(x)   ((i[x] << 16) + stb__in2((x)+1))
#define stb__in4(x)   ((i[x] << 24) + stb__in3((x)+1))

static const unsigned char *stb_decompress_token(const unsigned char *i)
{
    if (*i >= 0x20) { // use fewer if's for cases that expand small
        if (*i >= 0x80)       stb__match(stb__dout-i[1]-1, i[0] - 0x80 + 1), i += 2;
        else if (*i >= 0x40)  stb__match(stb__dout-(stb__in2(0) - 0x4000 + 1), i[2]+1), i += 3;
        else /* *i >= 0x20 */ stb__lit(i+1, i[0] - 0x20 + 1), i += 1 + (i[0] - 0x20 + 1);
    } else { // more ifs for cases that expand large, since overhead is amortized
        if (*i >= 0x18)       stb__match(stb__dout-(stb__in3(0) - 0x180000 + 1), i[3]+1), i += 4;
        else if (*i >= 0x10)  stb__match(stb__dout-(stb__in3(0) - 0x100000 + 1), stb__in2(3)+1), i += 5;
        else if (*i >= 0x08)  stb__lit(i+2, stb__in2(0) - 0x0800 + 1), i += 2 + (stb__in2(0) - 0x0800 + 1);
        else if (*i == 0x07)  stb__lit(i+3, stb__in2(1) + 1), i += 3 + (stb__in2(1) + 1);
        else if (*i == 0x06)  stb__match(stb__dout-(stb__in3(1)+1), i[4]+1), i += 5;
        else if (*i == 0x04)  stb__match(stb__dout-(stb__in3(1)+1), stb__in2(4)+1), i += 6;
    }
    return i;
}

static unsigned int stb_adler32(unsigned int adler32, unsigned char *buffer, unsigned int buflen)
{
    const unsigned long ADLER_MOD = 65521;
    unsigned long s1 = adler32 & 0xffff, s2 = adler32 >> 16;
    unsigned long blocklen, i;

    blocklen = buflen % 5552;
    while (buflen) {
        for (i=0; i + 7 < blocklen; i += 8) {
            s1 += buffer[0], s2 += s1;
            s1 += buffer[1], s2 += s1;
            s1 += buffer[2], s2 += s1;
            s1 += buffer[3], s2 += s1;
            s1 += buffer[4], s2 += s1;
            s1 += buffer[5], s2 += s1;
            s1 += buffer[6], s2 += s1;
            s1 += buffer[7], s2 += s1;

            buffer += 8;
        }

        for (; i < blocklen; ++i)
            s1 += *buffer++, s2 += s1;

        s1 %= ADLER_MOD, s2 %= ADLER_MOD;
        buflen -= blocklen;
        blocklen = 5552;
    }
    return (unsigned int)(s2 << 16) + (unsigned int)s1;
}

static unsigned int stb_decompress(unsigned char *output, const unsigned char *i, unsigned int /*length*/)
{
    unsigned int olen;
    if (stb__in4(0) != 0x57bC0000) return 0;
    if (stb__in4(4) != 0)          return 0; // error! stream is > 4GB
    olen = stb_decompress_length(i);
    stb__barrier_in_b = i;
    stb__barrier_out_e = output + olen;
    stb__barrier_out_b = output;
    i += 16;

    stb__dout = output;
    for (;;) {
        const unsigned char *old_i = i;
        i = stb_decompress_token(i);
        if (i == old_i) {
            if (*i == 0x05 && i[1] == 0xfa) {
                IM_ASSERT(stb__dout == output + olen);
                if (stb__dout != output + olen) return 0;
                if (stb_adler32(1, output, olen) != (unsigned int) stb__in4(2))
                    return 0;
                return olen;
            } else {
                IM_ASSERT(0); /* NOTREACHED */
                return 0;
            }
        }
        IM_ASSERT(stb__dout <= output + olen);
        if (stb__dout > output + olen)
            return 0;
    }
}

//-----------------------------------------------------------------------------
// [SECTION] Default font data (ProggyClean.ttf)
//-----------------------------------------------------------------------------
// ProggyClean.ttf
// Copyright (c) 2004, 2005 Tristan Grimmer
// MIT license (see License.txt in http://www.upperbounds.net/download/ProggyClean.ttf.zip)
// Download and more information at http://upperbounds.net
//-----------------------------------------------------------------------------
// File: 'ProggyClean.ttf' (41208 bytes)
// Exported using misc/fonts/binary_to_compressed_c.cpp (with compression + base85 string encoding).
// The purpose of encoding as base85 instead of "0x00,0x01,..." style is only save on _source code_ size.
//-----------------------------------------------------------------------------
static const char proggy_clean_ttf_compressed_data_base85[11980+1] =
    "7])#######hV0qs'/###[),##/l:$#Q6>##5[n42>c-TH`->>#/e>11NNV=Bv(*:.F?uu#(gRU.o0XGH`$vhLG1hxt9?W`#,5LsCp#-i>.r$<$6pD>Lb';9Crc6tgXmKVeU2cD4Eo3R/"
    "2*>]b(MC;$jPfY.;h^`IWM9<Lh2TlS+f-s$o6Q<BWH`YiU.xfLq$N;$0iR/GX:U(jcW2p/W*q?-qmnUCI;jHSAiFWM.R*kU@C=GH?a9wp8f$e.-4^Qg1)Q-GL(lf(r/7GrRgwV%MS=C#"
    "`8ND>Qo#t'X#(v#Y9w0#1D$CIf;W'#pWUPXOuxXuU(H9M(1<q-UE31#^-V'8IRUo7Qf./L>=Ke$$'5F%)]0^#0X@U.a<r:QLtFsLcL6##lOj)#.Y5<-R&KgLwqJfLgN&;Q?gI^#DY2uL"
    "i@^rMl9t=cWq6##weg>$FBjVQTSDgEKnIS7EM9>ZY9w0#L;>>#Mx&4Mvt//L[MkA#W@lK.N'[0#7RL_&#w+F%HtG9M#XL`N&.,GM4Pg;-<nLENhvx>-VsM.M0rJfLH2eTM`*oJMHRC`N"
    "kfimM2J,W-jXS:)r0wK#@Fge$U>`w'N7G#$#fB#$E^$#:9:hk+eOe--6x)F7*E%?76%^GMHePW-Z5l'&GiF#$956:rS?dA#fiK:)Yr+`&#0j@'DbG&#^$PG.Ll+DNa<XCMKEV*N)LN/N"
    "*b=%Q6pia-Xg8I$<MR&,VdJe$<(7G;Ckl'&hF;;$<_=X(b.RS%%)###MPBuuE1V:v&cX&#2m#(&cV]`k9OhLMbn%s$G2,B$BfD3X*sp5#l,$R#]x_X1xKX%b5U*[r5iMfUo9U`N99hG)"
    "tm+/Us9pG)XPu`<0s-)WTt(gCRxIg(%6sfh=ktMKn3j)<6<b5Sk_/0(^]AaN#(p/L>&VZ>1i%h1S9u5o@YaaW$e+b<TWFn/Z:Oh(Cx2$lNEoN^e)#CFY@@I;BOQ*sRwZtZxRcU7uW6CX"
    "ow0i(?$Q[cjOd[P4d)]>ROPOpxTO7Stwi1::iB1q)C_=dV26J;2,]7op$]uQr@_V7$q^%lQwtuHY]=DX,n3L#0PHDO4f9>dC@O>HBuKPpP*E,N+b3L#lpR/MrTEH.IAQk.a>D[.e;mc."
    "x]Ip.PH^'/aqUO/$1WxLoW0[iLA<QT;5HKD+@qQ'NQ(3_PLhE48R.qAPSwQ0/WK?Z,[x?-J;jQTWA0X@KJ(_Y8N-:/M74:/-ZpKrUss?d#dZq]DAbkU*JqkL+nwX@@47`5>w=4h(9.`G"
    "CRUxHPeR`5Mjol(dUWxZa(>STrPkrJiWx`5U7F#.g*jrohGg`cg:lSTvEY/EV_7H4Q9[Z%cnv;JQYZ5q.l7Zeas:HOIZOB?G<Nald$qs]@]L<J7bR*>gv:[7MI2k).'2($5FNP&EQ(,)"
    "U]W]+fh18.vsai00);D3@4ku5P?DP8aJt+;qUM]=+b'8@;mViBKx0DE[-auGl8:PJ&Dj+M6OC]O^((##]`0i)drT;-7X`=-H3[igUnPG-NZlo.#k@h#=Ork$m>a>$-?Tm$UV(?#P6YY#"
    "'/###xe7q.73rI3*pP/$1>s9)W,JrM7SN]'/4C#v$U`0#V.[0>xQsH$fEmPMgY2u7Kh(G%siIfLSoS+MK2eTM$=5,M8p`A.;_R%#u[K#$x4AG8.kK/HSB==-'Ie/QTtG?-.*^N-4B/ZM"
    "_3YlQC7(p7q)&](`6_c)$/*JL(L-^(]$wIM`dPtOdGA,U3:w2M-0<q-]L_?^)1vw'.,MRsqVr.L;aN&#/EgJ)PBc[-f>+WomX2u7lqM2iEumMTcsF?-aT=Z-97UEnXglEn1K-bnEO`gu"
    "Ft(c%=;Am_Qs@jLooI&NX;]0#j4#F14;gl8-GQpgwhrq8'=l_f-b49'UOqkLu7-##oDY2L(te+Mch&gLYtJ,MEtJfLh'x'M=$CS-ZZ%P]8bZ>#S?YY#%Q&q'3^Fw&?D)UDNrocM3A76/"
    "/oL?#h7gl85[qW/NDOk%16ij;+:1a'iNIdb-ou8.P*w,v5#EI$TWS>Pot-R*H'-SEpA:g)f+O$%%`kA#G=8RMmG1&O`>to8bC]T&$,n.LoO>29sp3dt-52U%VM#q7'DHpg+#Z9%H[K<L"
    "%a2E-grWVM3@2=-k22tL]4$##6We'8UJCKE[d_=%wI;'6X-GsLX4j^SgJ$##R*w,vP3wK#iiW&#*h^D&R?jp7+/u&#(AP##XU8c$fSYW-J95_-Dp[g9wcO&#M-h1OcJlc-*vpw0xUX&#"
    "OQFKNX@QI'IoPp7nb,QU//MQ&ZDkKP)X<WSVL(68uVl&#c'[0#(s1X&xm$Y%B7*K:eDA323j998GXbA#pwMs-jgD$9QISB-A_(aN4xoFM^@C58D0+Q+q3n0#3U1InDjF682-SjMXJK)("
    "h$hxua_K]ul92%'BOU&#BRRh-slg8KDlr:%L71Ka:.A;%YULjDPmL<LYs8i#XwJOYaKPKc1h:'9Ke,g)b),78=I39B;xiY$bgGw-&.Zi9InXDuYa%G*f2Bq7mn9^#p1vv%#(Wi-;/Z5h"
    "o;#2:;%d&#x9v68C5g?ntX0X)pT`;%pB3q7mgGN)3%(P8nTd5L7GeA-GL@+%J3u2:(Yf>et`e;)f#Km8&+DC$I46>#Kr]]u-[=99tts1.qb#q72g1WJO81q+eN'03'eM>&1XxY-caEnO"
    "j%2n8)),?ILR5^.Ibn<-X-Mq7[a82Lq:F&#ce+S9wsCK*x`569E8ew'He]h:sI[2LM$[guka3ZRd6:t%IG:;$%YiJ:Nq=?eAw;/:nnDq0(CYcMpG)qLN4$##&J<j$UpK<Q4a1]MupW^-"
    "sj_$%[HK%'F####QRZJ::Y3EGl4'@%FkiAOg#p[##O`gukTfBHagL<LHw%q&OV0##F=6/:chIm0@eCP8X]:kFI%hl8hgO@RcBhS-@Qb$%+m=hPDLg*%K8ln(wcf3/'DW-$.lR?n[nCH-"
    "eXOONTJlh:.RYF%3'p6sq:UIMA945&^HFS87@$EP2iG<-lCO$%c`uKGD3rC$x0BL8aFn--`ke%#HMP'vh1/R&O_J9'um,.<tx[@%wsJk&bUT2`0uMv7gg#qp/ij.L56'hl;.s5CUrxjO"
    "M7-##.l+Au'A&O:-T72L]P`&=;ctp'XScX*rU.>-XTt,%OVU4)S1+R-#dg0/Nn?Ku1^0f$B*P:Rowwm-`0PKjYDDM'3]d39VZHEl4,.j']Pk-M.h^&:0FACm$maq-&sgw0t7/6(^xtk%"
    "LuH88Fj-ekm>GA#_>568x6(OFRl-IZp`&b,_P'$M<Jnq79VsJW/mWS*PUiq76;]/NM_>hLbxfc$mj`,O;&%W2m`Zh:/)Uetw:aJ%]K9h:TcF]u_-Sj9,VK3M.*'&0D[Ca]J9gp8,kAW]"
    "%(?A%R$f<->Zts'^kn=-^@c4%-pY6qI%J%1IGxfLU9CP8cbPlXv);C=b),<2mOvP8up,UVf3839acAWAW-W?#ao/^#%KYo8fRULNd2.>%m]UK:n%r$'sw]J;5pAoO_#2mO3n,'=H5(et"
    "Hg*`+RLgv>=4U8guD$I%D:W>-r5V*%j*W:Kvej.Lp$<M-SGZ':+Q_k+uvOSLiEo(<aD/K<CCc`'Lx>'?;++O'>()jLR-^u68PHm8ZFWe+ej8h:9r6L*0//c&iH&R8pRbA#Kjm%upV1g:"
    "a_#Ur7FuA#(tRh#.Y5K+@?3<-8m0$PEn;J:rh6?I6uG<-`wMU'ircp0LaE_OtlMb&1#6T.#FDKu#1Lw%u%+GM+X'e?YLfjM[VO0MbuFp7;>Q&#WIo)0@F%q7c#4XAXN-U&VB<HFF*qL("
    "$/V,;(kXZejWO`<[5?\?ewY(*9=%wDc;,u<'9t3W-(H1th3+G]ucQ]kLs7df($/*JL]@*t7Bu_G3_7mp7<iaQjO@.kLg;x3B0lqp7Hf,^Ze7-##@/c58Mo(3;knp0%)A7?-W+eI'o8)b<"
    "nKnw'Ho8C=Y>pqB>0ie&jhZ[?iLR@@_AvA-iQC(=ksRZRVp7`.=+NpBC%rh&3]R:8XDmE5^V8O(x<<aG/1N$#FX$0V5Y6x'aErI3I$7x%E`v<-BY,)%-?Psf*l?%C3.mM(=/M0:JxG'?"
    "7WhH%o'a<-80g0NBxoO(GH<dM]n.+%q@jH?f.UsJ2Ggs&4<-e47&Kl+f//9@`b+?.TeN_&B8Ss?v;^Trk;f#YvJkl&w$]>-+k?'(<S:68tq*WoDfZu';mM?8X[ma8W%*`-=;D.(nc7/;"
    ")g:T1=^J$&BRV(-lTmNB6xqB[@0*o.erM*<SWF]u2=st-*(6v>^](H.aREZSi,#1:[IXaZFOm<-ui#qUq2$##Ri;u75OK#(RtaW-K-F`S+cF]uN`-KMQ%rP/Xri.LRcB##=YL3BgM/3M"
    "D?@f&1'BW-)Ju<L25gl8uhVm1hL$##*8###'A3/LkKW+(^rWX?5W_8g)a(m&K8P>#bmmWCMkk&#TR`C,5d>g)F;t,4:@_l8G/5h4vUd%&%950:VXD'QdWoY-F$BtUwmfe$YqL'8(PWX("
    "P?^@Po3$##`MSs?DWBZ/S>+4%>fX,VWv/w'KD`LP5IbH;rTV>n3cEK8U#bX]l-/V+^lj3;vlMb&[5YQ8#pekX9JP3XUC72L,,?+Ni&co7ApnO*5NK,((W-i:$,kp'UDAO(G0Sq7MVjJs"
    "bIu)'Z,*[>br5fX^:FPAWr-m2KgL<LUN098kTF&#lvo58=/vjDo;.;)Ka*hLR#/k=rKbxuV`>Q_nN6'8uTG&#1T5g)uLv:873UpTLgH+#FgpH'_o1780Ph8KmxQJ8#H72L4@768@Tm&Q"
    "h4CB/5OvmA&,Q&QbUoi$a_%3M01H)4x7I^&KQVgtFnV+;[Pc>[m4k//,]1?#`VY[Jr*3&&slRfLiVZJ:]?=K3Sw=[$=uRB?3xk48@aeg<Z'<$#4H)6,>e0jT6'N#(q%.O=?2S]u*(m<-"
    "V8J'(1)G][68hW$5'q[GC&5j`TE?m'esFGNRM)j,ffZ?-qx8;->g4t*:CIP/[Qap7/9'#(1sao7w-.qNUdkJ)tCF&#B^;xGvn2r9FEPFFFcL@.iFNkTve$m%#QvQS8U@)2Z+3K:AKM5i"
    "sZ88+dKQ)W6>J%CL<KE>`.d*(B`-n8D9oK<Up]c$X$(,)M8Zt7/[rdkqTgl-0cuGMv'?>-XV1q['-5k'cAZ69e;D_?$ZPP&s^+7])$*$#@QYi9,5P&#9r+$%CE=68>K8r0=dSC%%(@p7"
    ".m7jilQ02'0-VWAg<a/''3u.=4L$Y)6k/K:_[3=&jvL<L0C/2'v:^;-DIBW,B4E68:kZ;%?8(Q8BH=kO65BW?xSG&#@uU,DS*,?.+(o(#1vCS8#CHF>TlGW'b)Tq7VT9q^*^$$.:&N@@"
    "$&)WHtPm*5_rO0&e%K&#-30j(E4#'Zb.o/(Tpm$>K'f@[PvFl,hfINTNU6u'0pao7%XUp9]5.>%h`8_=VYbxuel.NTSsJfLacFu3B'lQSu/m6-Oqem8T+oE--$0a/k]uj9EwsG>%veR*"
    "hv^BFpQj:K'#SJ,sB-'#](j.Lg92rTw-*n%@/;39rrJF,l#qV%OrtBeC6/,;qB3ebNW[?,Hqj2L.1NP&GjUR=1D8QaS3Up&@*9wP?+lo7b?@%'k4`p0Z$22%K3+iCZj?XJN4Nm&+YF]u"
    "@-W$U%VEQ/,,>>#)D<h#`)h0:<Q6909ua+&VU%n2:cG3FJ-%@Bj-DgLr`Hw&HAKjKjseK</xKT*)B,N9X3]krc12t'pgTV(Lv-tL[xg_%=M_q7a^x?7Ubd>#%8cY#YZ?=,`Wdxu/ae&#"
    "w6)R89tI#6@s'(6Bf7a&?S=^ZI_kS&ai`&=tE72L_D,;^R)7[$s<Eh#c&)q.MXI%#v9ROa5FZO%sF7q7Nwb&#ptUJ:aqJe$Sl68%.D###EC><?-aF&#RNQv>o8lKN%5/$(vdfq7+ebA#"
    "u1p]ovUKW&Y%q]'>$1@-[xfn$7ZTp7mM,G,Ko7a&Gu%G[RMxJs[0MM%wci.LFDK)(<c`Q8N)jEIF*+?P2a8g%)$q]o2aH8C&<SibC/q,(e:v;-b#6[$NtDZ84Je2KNvB#$P5?tQ3nt(0"
    "d=j.LQf./Ll33+(;q3L-w=8dX$#WF&uIJ@-bfI>%:_i2B5CsR8&9Z&#=mPEnm0f`<&c)QL5uJ#%u%lJj+D-r;BoF&#4DoS97h5g)E#o:&S4weDF,9^Hoe`h*L+_a*NrLW-1pG_&2UdB8"
    "6e%B/:=>)N4xeW.*wft-;$'58-ESqr<b?UI(_%@[P46>#U`'6AQ]m&6/`Z>#S?YY#Vc;r7U2&326d=w&H####?TZ`*4?&.MK?LP8Vxg>$[QXc%QJv92.(Db*B)gb*BM9dM*hJMAo*c&#"
    "b0v=Pjer]$gG&JXDf->'StvU7505l9$AFvgYRI^&<^b68?j#q9QX4SM'RO#&sL1IM.rJfLUAj221]d##DW=m83u5;'bYx,*Sl0hL(W;;$doB&O/TQ:(Z^xBdLjL<Lni;''X.`$#8+1GD"
    ":k$YUWsbn8ogh6rxZ2Z9]%nd+>V#*8U_72Lh+2Q8Cj0i:6hp&$C/:p(HK>T8Y[gHQ4`4)'$Ab(Nof%V'8hL&#<NEdtg(n'=S1A(Q1/I&4([%dM`,Iu'1:_hL>SfD07&6D<fp8dHM7/g+"
    "tlPN9J*rKaPct&?'uBCem^jn%9_K)<,C5K3s=5g&GmJb*[SYq7K;TRLGCsM-$$;S%:Y@r7AK0pprpL<Lrh,q7e/%KWK:50I^+m'vi`3?%Zp+<-d+$L-Sv:@.o19n$s0&39;kn;S%BSq*"
    "$3WoJSCLweV[aZ'MQIjO<7;X-X;&+dMLvu#^UsGEC9WEc[X(wI7#2.(F0jV*eZf<-Qv3J-c+J5AlrB#$p(H68LvEA'q3n0#m,[`*8Ft)FcYgEud]CWfm68,(aLA$@EFTgLXoBq/UPlp7"
    ":d[/;r_ix=:TF`S5H-b<LI&HY(K=h#)]Lk$K14lVfm:x$H<3^Ql<M`$OhapBnkup'D#L$Pb_`N*g]2e;X/Dtg,bsj&K#2[-:iYr'_wgH)NUIR8a1n#S?Yej'h8^58UbZd+^FKD*T@;6A"
    "7aQC[K8d-(v6GI$x:T<&'Gp5Uf>@M.*J:;$-rv29'M]8qMv-tLp,'886iaC=Hb*YJoKJ,(j%K=H`K.v9HggqBIiZu'QvBT.#=)0ukruV&.)3=(^1`o*Pj4<-<aN((^7('#Z0wK#5GX@7"
    "u][`*S^43933A4rl][`*O4CgLEl]v$1Q3AeF37dbXk,.)vj#x'd`;qgbQR%FW,2(?LO=s%Sc68%NP'##Aotl8x=BE#j1UD([3$M(]UI2LX3RpKN@;/#f'f/&_mt&F)XdF<9t4)Qa.*kT"
    "LwQ'(TTB9.xH'>#MJ+gLq9-##@HuZPN0]u:h7.T..G:;$/Usj(T7`Q8tT72LnYl<-qx8;-HV7Q-&Xdx%1a,hC=0u+HlsV>nuIQL-5<N?)NBS)QN*_I,?&)2'IM%L3I)X((e/dl2&8'<M"
    ":^#M*Q+[T.Xri.LYS3v%fF`68h;b-X[/En'CR.q7E)p'/kle2HM,u;^%OKC-N+Ll%F9CF<Nf'^#t2L,;27W:0O@6##U6W7:$rJfLWHj$#)woqBefIZ.PK<b*t7ed;p*_m;4ExK#h@&]>"
    "_>@kXQtMacfD.m-VAb8;IReM3$wf0''hra*so568'Ip&vRs849'MRYSp%:t:h5qSgwpEr$B>Q,;s(C#$)`svQuF$##-D,##,g68@2[T;.XSdN9Qe)rpt._K-#5wF)sP'##p#C0c%-Gb%"
    "hd+<-j'Ai*x&&HMkT]C'OSl##5RG[JXaHN;d'uA#x._U;.`PU@(Z3dt4r152@:v,'R.Sj'w#0<-;kPI)FfJ&#AYJ&#//)>-k=m=*XnK$>=)72L]0I%>.G690a:$##<,);?;72#?x9+d;"
    "^V'9;jY@;)br#q^YQpx:X#Te$Z^'=-=bGhLf:D6&bNwZ9-ZD#n^9HhLMr5G;']d&6'wYmTFmL<LD)F^%[tC'8;+9E#C$g%#5Y>q9wI>P(9mI[>kC-ekLC/R&CH+s'B;K-M6$EB%is00:"
    "+A4[7xks.LrNk0&E)wILYF@2L'0Nb$+pv<(2.768/FrY&h$^3i&@+G%JT'<-,v`3;_)I9M^AE]CN?Cl2AZg+%4iTpT3<n-&%H%b<FDj2M<hH=&Eh<2Len$b*aTX=-8QxN)k11IM1c^j%"
    "9s<L<NFSo)B?+<-(GxsF,^-Eh@$4dXhN$+#rxK8'je'D7k`e;)2pYwPA'_p9&@^18ml1^[@g4t*[JOa*[=Qp7(qJ_oOL^('7fB&Hq-:sf,sNj8xq^>$U4O]GKx'm9)b@p7YsvK3w^YR-"
    "CdQ*:Ir<($u&)#(&?L9Rg3H)4fiEp^iI9O8KnTj,]H?D*r7'M;PwZ9K0E^k&-cpI;.p/6_vwoFMV<->#%Xi.LxVnrU(4&8/P+:hLSKj$#U%]49t'I:rgMi'FL@a:0Y-uA[39',(vbma*"
    "hU%<-SRF`Tt:542R_VV$p@[p8DV[A,?1839FWdF<TddF<9Ah-6&9tWoDlh]&1SpGMq>Ti1O*H&#(AL8[_P%.M>v^-))qOT*F5Cq0`Ye%+$B6i:7@0IX<N+T+0MlMBPQ*Vj>SsD<U4JHY"
    "8kD2)2fU/M#$e.)T4,_=8hLim[&);?UkK'-x?'(:siIfL<$pFM`i<?%W(mGDHM%>iWP,##P`%/L<eXi:@Z9C.7o=@(pXdAO/NLQ8lPl+HPOQa8wD8=^GlPa8TKI1CjhsCTSLJM'/Wl>-"
    "S(qw%sf/@%#B6;/U7K]uZbi^Oc^2n<bhPmUkMw>%t<)'mEVE''n`WnJra$^TKvX5B>;_aSEK',(hwa0:i4G?.Bci.(X[?b*($,=-n<.Q%`(X=?+@Am*Js0&=3bh8K]mL<LoNs'6,'85`"
    "0?t/'_U59@]ddF<#LdF<eWdF<OuN/45rY<-L@&#+fm>69=Lb,OcZV/);TTm8VI;?%OtJ<(b4mq7M6:u?KRdF<gR@2L=FNU-<b[(9c/ML3m;Z[$oF3g)GAWqpARc=<ROu7cL5l;-[A]%/"
    "+fsd;l#SafT/f*W]0=O'$(Tb<[)*@e775R-:Yob%g*>l*:xP?Yb.5)%w_I?7uk5JC+FS(m#i'k.'a0i)9<7b'fs'59hq$*5Uhv##pi^8+hIEBF`nvo`;'l0.^S1<-wUK2/Coh58KKhLj"
    "M=SO*rfO`+qC`W-On.=AJ56>>i2@2LH6A:&5q`?9I3@@'04&p2/LVa*T-4<-i3;M9UvZd+N7>b*eIwg:CC)c<>nO&#<IGe;__.thjZl<%w(Wk2xmp4Q@I#I9,DF]u7-P=.-_:YJ]aS@V"
    "?6*C()dOp7:WL,b&3Rg/.cmM9&r^>$(>.Z-I&J(Q0Hd5Q%7Co-b`-c<N(6r@ip+AurK<m86QIth*#v;-OBqi+L7wDE-Ir8K['m+DDSLwK&/.?-V%U_%3:qKNu$_b*B-kp7NaD'QdWQPK"
    "Yq[@>P)hI;*_F]u`Rb[.j8_Q/<&>uu+VsH$sM9TA%?)(vmJ80),P7E>)tjD%2L=-t#fK[%`v=Q8<FfNkgg^oIbah*#8/Qt$F&:K*-(N/'+1vMB,u()-a.VUU*#[e%gAAO(S>WlA2);Sa"
    ">gXm8YB`1d@K#n]76-a$U,mF<fX]idqd)<3,]J7JmW4`6]uks=4-72L(jEk+:bJ0M^q-8Dm_Z?0olP1C9Sa&H[d&c$ooQUj]Exd*3ZM@-WGW2%s',B-_M%>%Ul:#/'xoFM9QX-$.QN'>"
    "[%$Z$uF6pA6Ki2O5:8w*vP1<-1`[G,)-m#>0`P&#eb#.3i)rtB61(o'$?X3B</R90;eZ]%Ncq;-Tl]#F>2Qft^ae_5tKL9MUe9b*sLEQ95C&`=G?@Mj=wh*'3E>=-<)Gt*Iw)'QG:`@I"
    "wOf7&]1i'S01B+Ev/Nac#9S;=;YQpg_6U`*kVY39xK,[/6Aj7:'1Bm-_1EYfa1+o&o4hp7KN_Q(OlIo@S%;jVdn0'1<Vc52=u`3^o-n1'g4v58Hj&6_t7$##?M)c<$bgQ_'SY((-xkA#"
    "Y(,p'H9rIVY-b,'%bCPF7.J<Up^,(dU1VY*5#WkTU>h19w,WQhLI)3S#f$2(eb,jr*b;3Vw]*7NH%$c4Vs,eD9>XW8?N]o+(*pgC%/72LV-u<Hp,3@e^9UB1J+ak9-TN/mhKPg+AJYd$"
    "MlvAF_jCK*.O-^(63adMT->W%iewS8W6m2rtCpo'RS1R84=@paTKt)>=%&1[)*vp'u+x,VrwN;&]kuO9JDbg=pO$J*.jVe;u'm0dr9l,<*wMK*Oe=g8lV_KEBFkO'oU]^=[-792#ok,)"
    "i]lR8qQ2oA8wcRCZ^7w/Njh;?.stX?Q1>S1q4Bn$)K1<-rGdO'$Wr.Lc.CG)$/*JL4tNR/,SVO3,aUw'DJN:)Ss;wGn9A32ijw%FL+Z0Fn.U9;reSq)bmI32U==5ALuG&#Vf1398/pVo"
    "1*c-(aY168o<`JsSbk-,1N;$>0:OUas(3:8Z972LSfF8eb=c-;>SPw7.6hn3m`9^Xkn(r.qS[0;T%&Qc=+STRxX'q1BNk3&*eu2;&8q$&x>Q#Q7^Tf+6<(d%ZVmj2bDi%.3L2n+4W'$P"
    "iDDG)g,r%+?,$@?uou5tSe2aN_AQU*<h`e-GI7)?OK2A.d7_c)?wQ5AS@DL3r#7fSkgl6-++D:'A,uq7SvlB$pcpH'q3n0#_%dY#xCpr-l<F0NR@-##FEV6NTF6##$l84N1w?AO>'IAO"
    "URQ##V^Fv-XFbGM7Fl(N<3DhLGF%q.1rC$#:T__&Pi68%0xi_&[qFJ(77j_&JWoF.V735&T,[R*:xFR*K5>>#`bW-?4Ne_&6Ne_&6Ne_&n`kr-#GJcM6X;uM6X;uM(.a..^2TkL%oR(#"
    ";u.T%fAr%4tJ8&><1=GHZ_+m9/#H1F^R#SC#*N=BA9(D?v[UiFY>>^8p,KKF.W]L29uLkLlu/+4T<XoIB&hx=T1PcDaB&;HH+-AFr?(m9HZV)FKS8JCw;SD=6[^/DZUL`EUDf]GGlG&>"
    "w$)F./^n3+rlo+DB;5sIYGNk+i1t-69Jg--0pao7Sm#K)pdHW&;LuDNH@H>#/X-TI(;P>#,Gc>#0Su>#4`1?#8lC?#<xU?#@.i?#D:%@#HF7@#LRI@#P_[@#Tkn@#Xw*A#]-=A#a9OA#"
    "d<F&#*;G##.GY##2Sl##6`($#:l:$#>xL$#B.`$#F:r$#JF.%#NR@%#R_R%#Vke%#Zww%#_-4&#3^Rh%Sflr-k'MS.o?.5/sWel/wpEM0%3'/1)K^f1-d>G21&v(35>V`39V7A4=onx4"
    "A1OY5EI0;6Ibgr6M$HS7Q<)58C5w,;WoA*#[%T*#`1g*#d=#+#hI5+#lUG+#pbY+#tnl+#x$),#&1;,#*=M,#.I`,#2Ur,#6b.-#;w[H#iQtA#m^0B#qjBB#uvTB##-hB#'9$C#+E6C#"
    "/QHC#3^ZC#7jmC#;v)D#?,<D#C8ND#GDaD#KPsD#O]/E#g1A5#KA*1#gC17#MGd;#8(02#L-d3#rWM4#Hga1#,<w0#T.j<#O#'2#CYN1#qa^:#_4m3#o@/=#eG8=#t8J5#`+78#4uI-#"
    "m3B2#SB[8#Q0@8#i[*9#iOn8#1Nm;#^sN9#qh<9#:=x-#P;K2#$%X9#bC+.#Rg;<#mN=.#MTF.#RZO.#2?)4#Y#(/#[)1/#b;L/#dAU/#0Sv;#lY$0#n`-0#sf60#(F24#wrH0#%/e0#"
    "TmD<#%JSMFove:CTBEXI:<eh2g)B,3h2^G3i;#d3jD>)4kMYD4lVu`4m`:&5niUA5@(A5BA1]PBB:xlBCC=2CDLXMCEUtiCf&0g2'tN?PGT4CPGT4CPGT4CPGT4CPGT4CPGT4CPGT4CP"
    "GT4CPGT4CPGT4CPGT4CPGT4CPGT4CP-qekC`.9kEg^+F$kwViFJTB&5KTB&5KTB&5KTB&5KTB&5KTB&5KTB&5KTB&5KTB&5KTB&5KTB&5KTB&5KTB&5KTB&5KTB&5o,^<-28ZI'O?;xp"
    "O?;xpO?;xpO?;xpO?;xpO?;xpO?;xpO?;xpO?;xpO?;xpO?;xpO?;xpO?;xpO?;xp;7q-#lLYI:xvD=#";

static const char* GetDefaultCompressedFontDataTTFBase85()
{
    return proggy_clean_ttf_compressed_data_base85;
}<|MERGE_RESOLUTION|>--- conflicted
+++ resolved
@@ -3042,11 +3042,7 @@
 // - RenderArrowDockMenu()
 // - RenderArrowPointingAt()
 // - RenderRectFilledRangeH()
-<<<<<<< HEAD
 // - RenderRectFilledWithHole()
-// - RenderPixelEllipsis()
-=======
->>>>>>> b48dc067
 //-----------------------------------------------------------------------------
 
 void ImGui::RenderMouseCursor(ImVec2 pos, float scale, ImGuiMouseCursor mouse_cursor)
@@ -3175,7 +3171,6 @@
     draw_list->PathFillConvex(col);
 }
 
-<<<<<<< HEAD
 // For CTRL+TAB within a docking node we need to render the dimming background in 8 steps
 // (Because the root node renders the background in one shot, in order to avoid flickering when a child dock node is not submitted)
 void ImGui::RenderRectFilledWithHole(ImDrawList* draw_list, ImRect outer, ImRect inner, ImU32 col, float rounding)
@@ -3194,20 +3189,6 @@
     if (fill_R && fill_D) draw_list->AddRectFilled(ImVec2(inner.Max.x, inner.Max.y), ImVec2(outer.Max.x, outer.Max.y), col, rounding, ImDrawCornerFlags_BotRight);
 }
 
-// FIXME: Rendering an ellipsis "..." is a surprisingly tricky problem for us... we cannot rely on font glyph having it,
-// and regular dot are typically too wide. If we render a dot/shape ourselves it comes with the risk that it wouldn't match
-// the boldness or positioning of what the font uses...
-void ImGui::RenderPixelEllipsis(ImDrawList* draw_list, ImVec2 pos, ImU32 col, int count)
-{
-    ImFont* font = draw_list->_Data->Font;
-    const float font_scale = draw_list->_Data->FontSize / font->FontSize;
-    pos.y += (float)(int)(font->DisplayOffset.y + font->Ascent * font_scale + 0.5f - 1.0f);
-    for (int dot_n = 0; dot_n < count; dot_n++)
-        draw_list->AddRectFilled(ImVec2(pos.x + dot_n * 2.0f, pos.y), ImVec2(pos.x + dot_n * 2.0f + 1.0f, pos.y + 1.0f), col);
-}
-
-=======
->>>>>>> b48dc067
 //-----------------------------------------------------------------------------
 // [SECTION] Decompression code
 //-----------------------------------------------------------------------------

// dear imgui: Renderer Backend for modern OpenGL with shaders / programmatic pipeline
// - Desktop GL: 2.x 3.x 4.x
// - Embedded GL: ES 2.0 (WebGL 1.0), ES 3.0 (WebGL 2.0)
// This needs to be used along with a Platform Backend (e.g. GLFW, SDL, Win32, custom..)

// Implemented features:
//  [X] Renderer: User texture binding. Use 'GLuint' OpenGL texture identifier as void*/ImTextureID. Read the FAQ about ImTextureID!
//  [X] Renderer: Multi-viewport support. Enable with 'io.ConfigFlags |= ImGuiConfigFlags_ViewportsEnable'.
//  [x] Renderer: Desktop GL only: Support for large meshes (64k+ vertices) with 16-bit indices.

// You can copy and use unmodified imgui_impl_* files in your project. See examples/ folder for examples of using this.
// If you are new to Dear ImGui, read documentation from the docs/ folder + read the top of imgui.cpp.
// Read online: https://github.com/ocornut/imgui/tree/master/docs

// CHANGELOG
// (minor and older changes stripped away, please see git history for details)
<<<<<<< HEAD
//  2021-XX-XX: Platform: Added support for multiple windows via the ImGuiPlatformIO interface.
=======
//  2021-05-24: OpenGL: Access GL_CLIP_ORIGIN when "GL_ARB_clip_control" extension is detected, inside of just OpenGL 4.5 version.
>>>>>>> 04fd5072
//  2021-05-19: OpenGL: Replaced direct access to ImDrawCmd::TextureId with a call to ImDrawCmd::GetTexID(). (will become a requirement)
//  2021-04-06: OpenGL: Don't try to read GL_CLIP_ORIGIN unless we're OpenGL 4.5 or greater.
//  2021-02-18: OpenGL: Change blending equation to preserve alpha in output buffer.
//  2021-01-03: OpenGL: Backup, setup and restore GL_STENCIL_TEST state.
//  2020-10-23: OpenGL: Backup, setup and restore GL_PRIMITIVE_RESTART state.
//  2020-10-15: OpenGL: Use glGetString(GL_VERSION) instead of glGetIntegerv(GL_MAJOR_VERSION, ...) when the later returns zero (e.g. Desktop GL 2.x)
//  2020-09-17: OpenGL: Fix to avoid compiling/calling glBindSampler() on ES or pre 3.3 context which have the defines set by a loader.
//  2020-07-10: OpenGL: Added support for glad2 OpenGL loader.
//  2020-05-08: OpenGL: Made default GLSL version 150 (instead of 130) on OSX.
//  2020-04-21: OpenGL: Fixed handling of glClipControl(GL_UPPER_LEFT) by inverting projection matrix.
//  2020-04-12: OpenGL: Fixed context version check mistakenly testing for 4.0+ instead of 3.2+ to enable ImGuiBackendFlags_RendererHasVtxOffset.
//  2020-03-24: OpenGL: Added support for glbinding 2.x OpenGL loader.
//  2020-01-07: OpenGL: Added support for glbinding 3.x OpenGL loader.
//  2019-10-25: OpenGL: Using a combination of GL define and runtime GL version to decide whether to use glDrawElementsBaseVertex(). Fix building with pre-3.2 GL loaders.
//  2019-09-22: OpenGL: Detect default GL loader using __has_include compiler facility.
//  2019-09-16: OpenGL: Tweak initialization code to allow application calling ImGui_ImplOpenGL3_CreateFontsTexture() before the first NewFrame() call.
//  2019-05-29: OpenGL: Desktop GL only: Added support for large mesh (64K+ vertices), enable ImGuiBackendFlags_RendererHasVtxOffset flag.
//  2019-04-30: OpenGL: Added support for special ImDrawCallback_ResetRenderState callback to reset render state.
//  2019-03-29: OpenGL: Not calling glBindBuffer more than necessary in the render loop.
//  2019-03-15: OpenGL: Added a GL call + comments in ImGui_ImplOpenGL3_Init() to detect uninitialized GL function loaders early.
//  2019-03-03: OpenGL: Fix support for ES 2.0 (WebGL 1.0).
//  2019-02-20: OpenGL: Fix for OSX not supporting OpenGL 4.5, we don't try to read GL_CLIP_ORIGIN even if defined by the headers/loader.
//  2019-02-11: OpenGL: Projecting clipping rectangles correctly using draw_data->FramebufferScale to allow multi-viewports for retina display.
//  2019-02-01: OpenGL: Using GLSL 410 shaders for any version over 410 (e.g. 430, 450).
//  2018-11-30: Misc: Setting up io.BackendRendererName so it can be displayed in the About Window.
//  2018-11-13: OpenGL: Support for GL 4.5's glClipControl(GL_UPPER_LEFT) / GL_CLIP_ORIGIN.
//  2018-08-29: OpenGL: Added support for more OpenGL loaders: glew and glad, with comments indicative that any loader can be used.
//  2018-08-09: OpenGL: Default to OpenGL ES 3 on iOS and Android. GLSL version default to "#version 300 ES".
//  2018-07-30: OpenGL: Support for GLSL 300 ES and 410 core. Fixes for Emscripten compilation.
//  2018-07-10: OpenGL: Support for more GLSL versions (based on the GLSL version string). Added error output when shaders fail to compile/link.
//  2018-06-08: Misc: Extracted imgui_impl_opengl3.cpp/.h away from the old combined GLFW/SDL+OpenGL3 examples.
//  2018-06-08: OpenGL: Use draw_data->DisplayPos and draw_data->DisplaySize to setup projection matrix and clipping rectangle.
//  2018-05-25: OpenGL: Removed unnecessary backup/restore of GL_ELEMENT_ARRAY_BUFFER_BINDING since this is part of the VAO state.
//  2018-05-14: OpenGL: Making the call to glBindSampler() optional so 3.2 context won't fail if the function is a NULL pointer.
//  2018-03-06: OpenGL: Added const char* glsl_version parameter to ImGui_ImplOpenGL3_Init() so user can override the GLSL version e.g. "#version 150".
//  2018-02-23: OpenGL: Create the VAO in the render function so the setup can more easily be used with multiple shared GL context.
//  2018-02-16: Misc: Obsoleted the io.RenderDrawListsFn callback and exposed ImGui_ImplSdlGL3_RenderDrawData() in the .h file so you can call it yourself.
//  2018-01-07: OpenGL: Changed GLSL shader version from 330 to 150.
//  2017-09-01: OpenGL: Save and restore current bound sampler. Save and restore current polygon mode.
//  2017-05-01: OpenGL: Fixed save and restore of current blend func state.
//  2017-05-01: OpenGL: Fixed save and restore of current GL_ACTIVE_TEXTURE.
//  2016-09-05: OpenGL: Fixed save and restore of current scissor rectangle.
//  2016-07-29: OpenGL: Explicitly setting GL_UNPACK_ROW_LENGTH to reduce issues because SDL changes it. (#752)

//----------------------------------------
// OpenGL    GLSL      GLSL
// version   version   string
//----------------------------------------
//  2.0       110       "#version 110"
//  2.1       120       "#version 120"
//  3.0       130       "#version 130"
//  3.1       140       "#version 140"
//  3.2       150       "#version 150"
//  3.3       330       "#version 330 core"
//  4.0       400       "#version 400 core"
//  4.1       410       "#version 410 core"
//  4.2       420       "#version 410 core"
//  4.3       430       "#version 430 core"
//  ES 2.0    100       "#version 100"      = WebGL 1.0
//  ES 3.0    300       "#version 300 es"   = WebGL 2.0
//----------------------------------------

#if defined(_MSC_VER) && !defined(_CRT_SECURE_NO_WARNINGS)
#define _CRT_SECURE_NO_WARNINGS
#endif

#include "imgui.h"
#include "imgui_impl_opengl3.h"
#include <stdio.h>
#if defined(_MSC_VER) && _MSC_VER <= 1500 // MSVC 2008 or earlier
#include <stddef.h>     // intptr_t
#else
#include <stdint.h>     // intptr_t
#endif

// GL includes
#if defined(IMGUI_IMPL_OPENGL_ES2)
#include <GLES2/gl2.h>
#elif defined(IMGUI_IMPL_OPENGL_ES3)
#if (defined(__APPLE__) && (TARGET_OS_IOS || TARGET_OS_TV))
#include <OpenGLES/ES3/gl.h>    // Use GL ES 3
#else
#include <GLES3/gl3.h>          // Use GL ES 3
#endif
#else
// About Desktop OpenGL function loaders:
//  Modern desktop OpenGL doesn't have a standard portable header file to load OpenGL function pointers.
//  Helper libraries are often used for this purpose! Here we are supporting a few common ones (gl3w, glew, glad).
//  You may use another loader/header of your choice (glext, glLoadGen, etc.), or chose to manually implement your own.
#if defined(IMGUI_IMPL_OPENGL_LOADER_GL3W)
#include <GL/gl3w.h>            // Needs to be initialized with gl3wInit() in user's code
#elif defined(IMGUI_IMPL_OPENGL_LOADER_GLEW)
#include <GL/glew.h>            // Needs to be initialized with glewInit() in user's code.
#elif defined(IMGUI_IMPL_OPENGL_LOADER_GLAD)
#include <glad/glad.h>          // Needs to be initialized with gladLoadGL() in user's code.
#elif defined(IMGUI_IMPL_OPENGL_LOADER_GLAD2)
#include <glad/gl.h>            // Needs to be initialized with gladLoadGL(...) or gladLoaderLoadGL() in user's code.
#elif defined(IMGUI_IMPL_OPENGL_LOADER_GLBINDING2)
#ifndef GLFW_INCLUDE_NONE
#define GLFW_INCLUDE_NONE       // GLFW including OpenGL headers causes ambiguity or multiple definition errors.
#endif
#include <glbinding/Binding.h>  // Needs to be initialized with glbinding::Binding::initialize() in user's code.
#include <glbinding/gl/gl.h>
using namespace gl;
#elif defined(IMGUI_IMPL_OPENGL_LOADER_GLBINDING3)
#ifndef GLFW_INCLUDE_NONE
#define GLFW_INCLUDE_NONE       // GLFW including OpenGL headers causes ambiguity or multiple definition errors.
#endif
#include <glbinding/glbinding.h>// Needs to be initialized with glbinding::initialize() in user's code.
#include <glbinding/gl/gl.h>
using namespace gl;
#else
#include IMGUI_IMPL_OPENGL_LOADER_CUSTOM
#endif
#endif

// Desktop GL 3.2+ has glDrawElementsBaseVertex() which GL ES and WebGL don't have.
#if !defined(IMGUI_IMPL_OPENGL_ES2) && !defined(IMGUI_IMPL_OPENGL_ES3) && defined(GL_VERSION_3_2)
#define IMGUI_IMPL_OPENGL_MAY_HAVE_VTX_OFFSET
#endif

// Desktop GL 3.3+ has glBindSampler()
#if !defined(IMGUI_IMPL_OPENGL_ES2) && !defined(IMGUI_IMPL_OPENGL_ES3) && defined(GL_VERSION_3_3)
#define IMGUI_IMPL_OPENGL_MAY_HAVE_BIND_SAMPLER
#endif

// Desktop GL 3.1+ has GL_PRIMITIVE_RESTART state
#if !defined(IMGUI_IMPL_OPENGL_ES2) && !defined(IMGUI_IMPL_OPENGL_ES3) && defined(GL_VERSION_3_1)
#define IMGUI_IMPL_OPENGL_MAY_HAVE_PRIMITIVE_RESTART
#endif

// Desktop GL use extension detection
#if !defined(IMGUI_IMPL_OPENGL_ES2) && !defined(IMGUI_IMPL_OPENGL_ES3)
#define IMGUI_IMPL_OPENGL_MAY_HAVE_EXTENSIONS
#endif

// OpenGL Data
static GLuint       g_GlVersion = 0;                // Extracted at runtime using GL_MAJOR_VERSION, GL_MINOR_VERSION queries (e.g. 320 for GL 3.2)
static char         g_GlslVersionString[32] = "";   // Specified by user or detected based on compile time GL settings.
static GLuint       g_FontTexture = 0;
static GLuint       g_ShaderHandle = 0, g_VertHandle = 0, g_FragHandle = 0;
static GLint        g_AttribLocationTex = 0, g_AttribLocationProjMtx = 0;                                // Uniforms location
static GLuint       g_AttribLocationVtxPos = 0, g_AttribLocationVtxUV = 0, g_AttribLocationVtxColor = 0; // Vertex attributes location
static unsigned int g_VboHandle = 0, g_ElementsHandle = 0;
static bool         g_HasClipOrigin = false;

// Forward Declarations
static void ImGui_ImplOpenGL3_InitPlatformInterface();
static void ImGui_ImplOpenGL3_ShutdownPlatformInterface();

// Functions
bool    ImGui_ImplOpenGL3_Init(const char* glsl_version)
{
    // Query for GL version (e.g. 320 for GL 3.2)
#if !defined(IMGUI_IMPL_OPENGL_ES2)
    GLint major = 0;
    GLint minor = 0;
    glGetIntegerv(GL_MAJOR_VERSION, &major);
    glGetIntegerv(GL_MINOR_VERSION, &minor);
    if (major == 0 && minor == 0)
    {
        // Query GL_VERSION in desktop GL 2.x, the string will start with "<major>.<minor>"
        const char* gl_version = (const char*)glGetString(GL_VERSION);
        sscanf(gl_version, "%d.%d", &major, &minor);
    }
    g_GlVersion = (GLuint)(major * 100 + minor * 10);
#else
    g_GlVersion = 200; // GLES 2
#endif

    // Setup backend capabilities flags
    ImGuiIO& io = ImGui::GetIO();
    io.BackendRendererName = "imgui_impl_opengl3";
#ifdef IMGUI_IMPL_OPENGL_MAY_HAVE_VTX_OFFSET
    if (g_GlVersion >= 320)
        io.BackendFlags |= ImGuiBackendFlags_RendererHasVtxOffset;  // We can honor the ImDrawCmd::VtxOffset field, allowing for large meshes.
#endif
    io.BackendFlags |= ImGuiBackendFlags_RendererHasViewports;  // We can create multi-viewports on the Renderer side (optional)

    // Store GLSL version string so we can refer to it later in case we recreate shaders.
    // Note: GLSL version is NOT the same as GL version. Leave this to NULL if unsure.
#if defined(IMGUI_IMPL_OPENGL_ES2)
    if (glsl_version == NULL)
        glsl_version = "#version 100";
#elif defined(IMGUI_IMPL_OPENGL_ES3)
    if (glsl_version == NULL)
        glsl_version = "#version 300 es";
#elif defined(__APPLE__)
    if (glsl_version == NULL)
        glsl_version = "#version 150";
#else
    if (glsl_version == NULL)
        glsl_version = "#version 130";
#endif
    IM_ASSERT((int)strlen(glsl_version) + 2 < IM_ARRAYSIZE(g_GlslVersionString));
    strcpy(g_GlslVersionString, glsl_version);
    strcat(g_GlslVersionString, "\n");

    // Debugging construct to make it easily visible in the IDE and debugger which GL loader has been selected.
    // The code actually never uses the 'gl_loader' variable! It is only here so you can read it!
    // If auto-detection fails or doesn't select the same GL loader file as used by your application,
    // you are likely to get a crash below.
    // You can explicitly select a loader by using '#define IMGUI_IMPL_OPENGL_LOADER_XXX' in imconfig.h or compiler command-line.
    const char* gl_loader = "Unknown";
    IM_UNUSED(gl_loader);
#if defined(IMGUI_IMPL_OPENGL_LOADER_GL3W)
    gl_loader = "GL3W";
#elif defined(IMGUI_IMPL_OPENGL_LOADER_GLEW)
    gl_loader = "GLEW";
#elif defined(IMGUI_IMPL_OPENGL_LOADER_GLAD)
    gl_loader = "GLAD";
#elif defined(IMGUI_IMPL_OPENGL_LOADER_GLAD2)
    gl_loader = "GLAD2";
#elif defined(IMGUI_IMPL_OPENGL_LOADER_GLBINDING2)
    gl_loader = "glbinding2";
#elif defined(IMGUI_IMPL_OPENGL_LOADER_GLBINDING3)
    gl_loader = "glbinding3";
#elif defined(IMGUI_IMPL_OPENGL_LOADER_CUSTOM)
    gl_loader = "custom";
#else
    gl_loader = "none";
#endif

    // Make an arbitrary GL call (we don't actually need the result)
    // IF YOU GET A CRASH HERE: it probably means that you haven't initialized the OpenGL function loader used by this code.
    // Desktop OpenGL 3/4 need a function loader. See the IMGUI_IMPL_OPENGL_LOADER_xxx explanation above.
    GLint current_texture;
    glGetIntegerv(GL_TEXTURE_BINDING_2D, &current_texture);

<<<<<<< HEAD
    if (io.ConfigFlags & ImGuiConfigFlags_ViewportsEnable)
        ImGui_ImplOpenGL3_InitPlatformInterface();
=======
    // Detect extensions we support
    g_HasClipOrigin = (g_GlVersion >= 450);
#ifdef IMGUI_IMPL_OPENGL_MAY_HAVE_EXTENSIONS
    GLint num_extensions = 0;
    glGetIntegerv(GL_NUM_EXTENSIONS, &num_extensions);
    for (GLint i = 0; i < num_extensions; i++)
    {
        const char* extension = (const char*)glGetStringi(GL_EXTENSIONS, i);
        if (strcmp(extension, "GL_ARB_clip_control") == 0)
            g_HasClipOrigin = true;
    }
#endif
>>>>>>> 04fd5072

    return true;
}

void    ImGui_ImplOpenGL3_Shutdown()
{
    ImGui_ImplOpenGL3_ShutdownPlatformInterface();
    ImGui_ImplOpenGL3_DestroyDeviceObjects();
}

void    ImGui_ImplOpenGL3_NewFrame()
{
    if (!g_ShaderHandle)
        ImGui_ImplOpenGL3_CreateDeviceObjects();
}

static void ImGui_ImplOpenGL3_SetupRenderState(ImDrawData* draw_data, int fb_width, int fb_height, GLuint vertex_array_object)
{
    // Setup render state: alpha-blending enabled, no face culling, no depth testing, scissor enabled, polygon fill
    glEnable(GL_BLEND);
    glBlendEquation(GL_FUNC_ADD);
    glBlendFuncSeparate(GL_SRC_ALPHA, GL_ONE_MINUS_SRC_ALPHA, GL_ONE, GL_ONE_MINUS_SRC_ALPHA);
    glDisable(GL_CULL_FACE);
    glDisable(GL_DEPTH_TEST);
    glDisable(GL_STENCIL_TEST);
    glEnable(GL_SCISSOR_TEST);
#ifdef IMGUI_IMPL_OPENGL_MAY_HAVE_PRIMITIVE_RESTART
    if (g_GlVersion >= 310)
        glDisable(GL_PRIMITIVE_RESTART);
#endif
#ifdef GL_POLYGON_MODE
    glPolygonMode(GL_FRONT_AND_BACK, GL_FILL);
#endif

    // Support for GL 4.5 rarely used glClipControl(GL_UPPER_LEFT)
#if defined(GL_CLIP_ORIGIN)
    bool clip_origin_lower_left = true;
    if (g_HasClipOrigin)
    {
        GLenum current_clip_origin = 0; glGetIntegerv(GL_CLIP_ORIGIN, (GLint*)&current_clip_origin);
        if (current_clip_origin == GL_UPPER_LEFT)
            clip_origin_lower_left = false;
    }
#endif

    // Setup viewport, orthographic projection matrix
    // Our visible imgui space lies from draw_data->DisplayPos (top left) to draw_data->DisplayPos+data_data->DisplaySize (bottom right). DisplayPos is (0,0) for single viewport apps.
    glViewport(0, 0, (GLsizei)fb_width, (GLsizei)fb_height);
    float L = draw_data->DisplayPos.x;
    float R = draw_data->DisplayPos.x + draw_data->DisplaySize.x;
    float T = draw_data->DisplayPos.y;
    float B = draw_data->DisplayPos.y + draw_data->DisplaySize.y;
#if defined(GL_CLIP_ORIGIN)
    if (!clip_origin_lower_left) { float tmp = T; T = B; B = tmp; } // Swap top and bottom if origin is upper left
#endif
    const float ortho_projection[4][4] =
    {
        { 2.0f/(R-L),   0.0f,         0.0f,   0.0f },
        { 0.0f,         2.0f/(T-B),   0.0f,   0.0f },
        { 0.0f,         0.0f,        -1.0f,   0.0f },
        { (R+L)/(L-R),  (T+B)/(B-T),  0.0f,   1.0f },
    };
    glUseProgram(g_ShaderHandle);
    glUniform1i(g_AttribLocationTex, 0);
    glUniformMatrix4fv(g_AttribLocationProjMtx, 1, GL_FALSE, &ortho_projection[0][0]);

#ifdef IMGUI_IMPL_OPENGL_MAY_HAVE_BIND_SAMPLER
    if (g_GlVersion >= 330)
        glBindSampler(0, 0); // We use combined texture/sampler state. Applications using GL 3.3 may set that otherwise.
#endif

    (void)vertex_array_object;
#ifndef IMGUI_IMPL_OPENGL_ES2
    glBindVertexArray(vertex_array_object);
#endif

    // Bind vertex/index buffers and setup attributes for ImDrawVert
    glBindBuffer(GL_ARRAY_BUFFER, g_VboHandle);
    glBindBuffer(GL_ELEMENT_ARRAY_BUFFER, g_ElementsHandle);
    glEnableVertexAttribArray(g_AttribLocationVtxPos);
    glEnableVertexAttribArray(g_AttribLocationVtxUV);
    glEnableVertexAttribArray(g_AttribLocationVtxColor);
    glVertexAttribPointer(g_AttribLocationVtxPos,   2, GL_FLOAT,         GL_FALSE, sizeof(ImDrawVert), (GLvoid*)IM_OFFSETOF(ImDrawVert, pos));
    glVertexAttribPointer(g_AttribLocationVtxUV,    2, GL_FLOAT,         GL_FALSE, sizeof(ImDrawVert), (GLvoid*)IM_OFFSETOF(ImDrawVert, uv));
    glVertexAttribPointer(g_AttribLocationVtxColor, 4, GL_UNSIGNED_BYTE, GL_TRUE,  sizeof(ImDrawVert), (GLvoid*)IM_OFFSETOF(ImDrawVert, col));
}

// OpenGL3 Render function.
// Note that this implementation is little overcomplicated because we are saving/setting up/restoring every OpenGL state explicitly.
// This is in order to be able to run within an OpenGL engine that doesn't do so.
void    ImGui_ImplOpenGL3_RenderDrawData(ImDrawData* draw_data)
{
    // Avoid rendering when minimized, scale coordinates for retina displays (screen coordinates != framebuffer coordinates)
    int fb_width = (int)(draw_data->DisplaySize.x * draw_data->FramebufferScale.x);
    int fb_height = (int)(draw_data->DisplaySize.y * draw_data->FramebufferScale.y);
    if (fb_width <= 0 || fb_height <= 0)
        return;

    // Backup GL state
    GLenum last_active_texture; glGetIntegerv(GL_ACTIVE_TEXTURE, (GLint*)&last_active_texture);
    glActiveTexture(GL_TEXTURE0);
    GLuint last_program; glGetIntegerv(GL_CURRENT_PROGRAM, (GLint*)&last_program);
    GLuint last_texture; glGetIntegerv(GL_TEXTURE_BINDING_2D, (GLint*)&last_texture);
#ifdef IMGUI_IMPL_OPENGL_MAY_HAVE_BIND_SAMPLER
    GLuint last_sampler; if (g_GlVersion >= 330) { glGetIntegerv(GL_SAMPLER_BINDING, (GLint*)&last_sampler); } else { last_sampler = 0; }
#endif
    GLuint last_array_buffer; glGetIntegerv(GL_ARRAY_BUFFER_BINDING, (GLint*)&last_array_buffer);
#ifndef IMGUI_IMPL_OPENGL_ES2
    GLuint last_vertex_array_object; glGetIntegerv(GL_VERTEX_ARRAY_BINDING, (GLint*)&last_vertex_array_object);
#endif
#ifdef GL_POLYGON_MODE
    GLint last_polygon_mode[2]; glGetIntegerv(GL_POLYGON_MODE, last_polygon_mode);
#endif
    GLint last_viewport[4]; glGetIntegerv(GL_VIEWPORT, last_viewport);
    GLint last_scissor_box[4]; glGetIntegerv(GL_SCISSOR_BOX, last_scissor_box);
    GLenum last_blend_src_rgb; glGetIntegerv(GL_BLEND_SRC_RGB, (GLint*)&last_blend_src_rgb);
    GLenum last_blend_dst_rgb; glGetIntegerv(GL_BLEND_DST_RGB, (GLint*)&last_blend_dst_rgb);
    GLenum last_blend_src_alpha; glGetIntegerv(GL_BLEND_SRC_ALPHA, (GLint*)&last_blend_src_alpha);
    GLenum last_blend_dst_alpha; glGetIntegerv(GL_BLEND_DST_ALPHA, (GLint*)&last_blend_dst_alpha);
    GLenum last_blend_equation_rgb; glGetIntegerv(GL_BLEND_EQUATION_RGB, (GLint*)&last_blend_equation_rgb);
    GLenum last_blend_equation_alpha; glGetIntegerv(GL_BLEND_EQUATION_ALPHA, (GLint*)&last_blend_equation_alpha);
    GLboolean last_enable_blend = glIsEnabled(GL_BLEND);
    GLboolean last_enable_cull_face = glIsEnabled(GL_CULL_FACE);
    GLboolean last_enable_depth_test = glIsEnabled(GL_DEPTH_TEST);
    GLboolean last_enable_stencil_test = glIsEnabled(GL_STENCIL_TEST);
    GLboolean last_enable_scissor_test = glIsEnabled(GL_SCISSOR_TEST);
#ifdef IMGUI_IMPL_OPENGL_MAY_HAVE_PRIMITIVE_RESTART
    GLboolean last_enable_primitive_restart = (g_GlVersion >= 310) ? glIsEnabled(GL_PRIMITIVE_RESTART) : GL_FALSE;
#endif

    // Setup desired GL state
    // Recreate the VAO every time (this is to easily allow multiple GL contexts to be rendered to. VAO are not shared among GL contexts)
    // The renderer would actually work without any VAO bound, but then our VertexAttrib calls would overwrite the default one currently bound.
    GLuint vertex_array_object = 0;
#ifndef IMGUI_IMPL_OPENGL_ES2
    glGenVertexArrays(1, &vertex_array_object);
#endif
    ImGui_ImplOpenGL3_SetupRenderState(draw_data, fb_width, fb_height, vertex_array_object);

    // Will project scissor/clipping rectangles into framebuffer space
    ImVec2 clip_off = draw_data->DisplayPos;         // (0,0) unless using multi-viewports
    ImVec2 clip_scale = draw_data->FramebufferScale; // (1,1) unless using retina display which are often (2,2)

    // Render command lists
    for (int n = 0; n < draw_data->CmdListsCount; n++)
    {
        const ImDrawList* cmd_list = draw_data->CmdLists[n];

        // Upload vertex/index buffers
        glBufferData(GL_ARRAY_BUFFER, (GLsizeiptr)cmd_list->VtxBuffer.Size * (int)sizeof(ImDrawVert), (const GLvoid*)cmd_list->VtxBuffer.Data, GL_STREAM_DRAW);
        glBufferData(GL_ELEMENT_ARRAY_BUFFER, (GLsizeiptr)cmd_list->IdxBuffer.Size * (int)sizeof(ImDrawIdx), (const GLvoid*)cmd_list->IdxBuffer.Data, GL_STREAM_DRAW);

        for (int cmd_i = 0; cmd_i < cmd_list->CmdBuffer.Size; cmd_i++)
        {
            const ImDrawCmd* pcmd = &cmd_list->CmdBuffer[cmd_i];
            if (pcmd->UserCallback != NULL)
            {
                // User callback, registered via ImDrawList::AddCallback()
                // (ImDrawCallback_ResetRenderState is a special callback value used by the user to request the renderer to reset render state.)
                if (pcmd->UserCallback == ImDrawCallback_ResetRenderState)
                    ImGui_ImplOpenGL3_SetupRenderState(draw_data, fb_width, fb_height, vertex_array_object);
                else
                    pcmd->UserCallback(cmd_list, pcmd);
            }
            else
            {
                // Project scissor/clipping rectangles into framebuffer space
                ImVec4 clip_rect;
                clip_rect.x = (pcmd->ClipRect.x - clip_off.x) * clip_scale.x;
                clip_rect.y = (pcmd->ClipRect.y - clip_off.y) * clip_scale.y;
                clip_rect.z = (pcmd->ClipRect.z - clip_off.x) * clip_scale.x;
                clip_rect.w = (pcmd->ClipRect.w - clip_off.y) * clip_scale.y;

                if (clip_rect.x < fb_width && clip_rect.y < fb_height && clip_rect.z >= 0.0f && clip_rect.w >= 0.0f)
                {
                    // Apply scissor/clipping rectangle
                    glScissor((int)clip_rect.x, (int)(fb_height - clip_rect.w), (int)(clip_rect.z - clip_rect.x), (int)(clip_rect.w - clip_rect.y));

                    // Bind texture, Draw
                    glBindTexture(GL_TEXTURE_2D, (GLuint)(intptr_t)pcmd->GetTexID());
#ifdef IMGUI_IMPL_OPENGL_MAY_HAVE_VTX_OFFSET
                    if (g_GlVersion >= 320)
                        glDrawElementsBaseVertex(GL_TRIANGLES, (GLsizei)pcmd->ElemCount, sizeof(ImDrawIdx) == 2 ? GL_UNSIGNED_SHORT : GL_UNSIGNED_INT, (void*)(intptr_t)(pcmd->IdxOffset * sizeof(ImDrawIdx)), (GLint)pcmd->VtxOffset);
                    else
#endif
                    glDrawElements(GL_TRIANGLES, (GLsizei)pcmd->ElemCount, sizeof(ImDrawIdx) == 2 ? GL_UNSIGNED_SHORT : GL_UNSIGNED_INT, (void*)(intptr_t)(pcmd->IdxOffset * sizeof(ImDrawIdx)));
                }
            }
        }
    }

    // Destroy the temporary VAO
#ifndef IMGUI_IMPL_OPENGL_ES2
    glDeleteVertexArrays(1, &vertex_array_object);
#endif

    // Restore modified GL state
    glUseProgram(last_program);
    glBindTexture(GL_TEXTURE_2D, last_texture);
#ifdef IMGUI_IMPL_OPENGL_MAY_HAVE_BIND_SAMPLER
    if (g_GlVersion >= 330)
        glBindSampler(0, last_sampler);
#endif
    glActiveTexture(last_active_texture);
#ifndef IMGUI_IMPL_OPENGL_ES2
    glBindVertexArray(last_vertex_array_object);
#endif
    glBindBuffer(GL_ARRAY_BUFFER, last_array_buffer);
    glBlendEquationSeparate(last_blend_equation_rgb, last_blend_equation_alpha);
    glBlendFuncSeparate(last_blend_src_rgb, last_blend_dst_rgb, last_blend_src_alpha, last_blend_dst_alpha);
    if (last_enable_blend) glEnable(GL_BLEND); else glDisable(GL_BLEND);
    if (last_enable_cull_face) glEnable(GL_CULL_FACE); else glDisable(GL_CULL_FACE);
    if (last_enable_depth_test) glEnable(GL_DEPTH_TEST); else glDisable(GL_DEPTH_TEST);
    if (last_enable_stencil_test) glEnable(GL_STENCIL_TEST); else glDisable(GL_STENCIL_TEST);
    if (last_enable_scissor_test) glEnable(GL_SCISSOR_TEST); else glDisable(GL_SCISSOR_TEST);
#ifdef IMGUI_IMPL_OPENGL_MAY_HAVE_PRIMITIVE_RESTART
    if (g_GlVersion >= 310) { if (last_enable_primitive_restart) glEnable(GL_PRIMITIVE_RESTART); else glDisable(GL_PRIMITIVE_RESTART); }
#endif

#ifdef GL_POLYGON_MODE
    glPolygonMode(GL_FRONT_AND_BACK, (GLenum)last_polygon_mode[0]);
#endif
    glViewport(last_viewport[0], last_viewport[1], (GLsizei)last_viewport[2], (GLsizei)last_viewport[3]);
    glScissor(last_scissor_box[0], last_scissor_box[1], (GLsizei)last_scissor_box[2], (GLsizei)last_scissor_box[3]);
}

bool ImGui_ImplOpenGL3_CreateFontsTexture()
{
    // Build texture atlas
    ImGuiIO& io = ImGui::GetIO();
    unsigned char* pixels;
    int width, height;
    io.Fonts->GetTexDataAsRGBA32(&pixels, &width, &height);   // Load as RGBA 32-bit (75% of the memory is wasted, but default font is so small) because it is more likely to be compatible with user's existing shaders. If your ImTextureId represent a higher-level concept than just a GL texture id, consider calling GetTexDataAsAlpha8() instead to save on GPU memory.

    // Upload texture to graphics system
    GLint last_texture;
    glGetIntegerv(GL_TEXTURE_BINDING_2D, &last_texture);
    glGenTextures(1, &g_FontTexture);
    glBindTexture(GL_TEXTURE_2D, g_FontTexture);
    glTexParameteri(GL_TEXTURE_2D, GL_TEXTURE_MIN_FILTER, GL_LINEAR);
    glTexParameteri(GL_TEXTURE_2D, GL_TEXTURE_MAG_FILTER, GL_LINEAR);
#ifdef GL_UNPACK_ROW_LENGTH
    glPixelStorei(GL_UNPACK_ROW_LENGTH, 0);
#endif
    glTexImage2D(GL_TEXTURE_2D, 0, GL_RGBA, width, height, 0, GL_RGBA, GL_UNSIGNED_BYTE, pixels);

    // Store our identifier
    io.Fonts->SetTexID((ImTextureID)(intptr_t)g_FontTexture);

    // Restore state
    glBindTexture(GL_TEXTURE_2D, last_texture);

    return true;
}

void ImGui_ImplOpenGL3_DestroyFontsTexture()
{
    if (g_FontTexture)
    {
        ImGuiIO& io = ImGui::GetIO();
        glDeleteTextures(1, &g_FontTexture);
        io.Fonts->SetTexID(0);
        g_FontTexture = 0;
    }
}

// If you get an error please report on github. You may try different GL context version or GLSL version. See GL<>GLSL version table at the top of this file.
static bool CheckShader(GLuint handle, const char* desc)
{
    GLint status = 0, log_length = 0;
    glGetShaderiv(handle, GL_COMPILE_STATUS, &status);
    glGetShaderiv(handle, GL_INFO_LOG_LENGTH, &log_length);
    if ((GLboolean)status == GL_FALSE)
        fprintf(stderr, "ERROR: ImGui_ImplOpenGL3_CreateDeviceObjects: failed to compile %s!\n", desc);
    if (log_length > 1)
    {
        ImVector<char> buf;
        buf.resize((int)(log_length + 1));
        glGetShaderInfoLog(handle, log_length, NULL, (GLchar*)buf.begin());
        fprintf(stderr, "%s\n", buf.begin());
    }
    return (GLboolean)status == GL_TRUE;
}

// If you get an error please report on GitHub. You may try different GL context version or GLSL version.
static bool CheckProgram(GLuint handle, const char* desc)
{
    GLint status = 0, log_length = 0;
    glGetProgramiv(handle, GL_LINK_STATUS, &status);
    glGetProgramiv(handle, GL_INFO_LOG_LENGTH, &log_length);
    if ((GLboolean)status == GL_FALSE)
        fprintf(stderr, "ERROR: ImGui_ImplOpenGL3_CreateDeviceObjects: failed to link %s! (with GLSL '%s')\n", desc, g_GlslVersionString);
    if (log_length > 1)
    {
        ImVector<char> buf;
        buf.resize((int)(log_length + 1));
        glGetProgramInfoLog(handle, log_length, NULL, (GLchar*)buf.begin());
        fprintf(stderr, "%s\n", buf.begin());
    }
    return (GLboolean)status == GL_TRUE;
}

bool    ImGui_ImplOpenGL3_CreateDeviceObjects()
{
    // Backup GL state
    GLint last_texture, last_array_buffer;
    glGetIntegerv(GL_TEXTURE_BINDING_2D, &last_texture);
    glGetIntegerv(GL_ARRAY_BUFFER_BINDING, &last_array_buffer);
#ifndef IMGUI_IMPL_OPENGL_ES2
    GLint last_vertex_array;
    glGetIntegerv(GL_VERTEX_ARRAY_BINDING, &last_vertex_array);
#endif

    // Parse GLSL version string
    int glsl_version = 130;
    sscanf(g_GlslVersionString, "#version %d", &glsl_version);

    const GLchar* vertex_shader_glsl_120 =
        "uniform mat4 ProjMtx;\n"
        "attribute vec2 Position;\n"
        "attribute vec2 UV;\n"
        "attribute vec4 Color;\n"
        "varying vec2 Frag_UV;\n"
        "varying vec4 Frag_Color;\n"
        "void main()\n"
        "{\n"
        "    Frag_UV = UV;\n"
        "    Frag_Color = Color;\n"
        "    gl_Position = ProjMtx * vec4(Position.xy,0,1);\n"
        "}\n";

    const GLchar* vertex_shader_glsl_130 =
        "uniform mat4 ProjMtx;\n"
        "in vec2 Position;\n"
        "in vec2 UV;\n"
        "in vec4 Color;\n"
        "out vec2 Frag_UV;\n"
        "out vec4 Frag_Color;\n"
        "void main()\n"
        "{\n"
        "    Frag_UV = UV;\n"
        "    Frag_Color = Color;\n"
        "    gl_Position = ProjMtx * vec4(Position.xy,0,1);\n"
        "}\n";

    const GLchar* vertex_shader_glsl_300_es =
        "precision mediump float;\n"
        "layout (location = 0) in vec2 Position;\n"
        "layout (location = 1) in vec2 UV;\n"
        "layout (location = 2) in vec4 Color;\n"
        "uniform mat4 ProjMtx;\n"
        "out vec2 Frag_UV;\n"
        "out vec4 Frag_Color;\n"
        "void main()\n"
        "{\n"
        "    Frag_UV = UV;\n"
        "    Frag_Color = Color;\n"
        "    gl_Position = ProjMtx * vec4(Position.xy,0,1);\n"
        "}\n";

    const GLchar* vertex_shader_glsl_410_core =
        "layout (location = 0) in vec2 Position;\n"
        "layout (location = 1) in vec2 UV;\n"
        "layout (location = 2) in vec4 Color;\n"
        "uniform mat4 ProjMtx;\n"
        "out vec2 Frag_UV;\n"
        "out vec4 Frag_Color;\n"
        "void main()\n"
        "{\n"
        "    Frag_UV = UV;\n"
        "    Frag_Color = Color;\n"
        "    gl_Position = ProjMtx * vec4(Position.xy,0,1);\n"
        "}\n";

    const GLchar* fragment_shader_glsl_120 =
        "#ifdef GL_ES\n"
        "    precision mediump float;\n"
        "#endif\n"
        "uniform sampler2D Texture;\n"
        "varying vec2 Frag_UV;\n"
        "varying vec4 Frag_Color;\n"
        "void main()\n"
        "{\n"
        "    gl_FragColor = Frag_Color * texture2D(Texture, Frag_UV.st);\n"
        "}\n";

    const GLchar* fragment_shader_glsl_130 =
        "uniform sampler2D Texture;\n"
        "in vec2 Frag_UV;\n"
        "in vec4 Frag_Color;\n"
        "out vec4 Out_Color;\n"
        "void main()\n"
        "{\n"
        "    Out_Color = Frag_Color * texture(Texture, Frag_UV.st);\n"
        "}\n";

    const GLchar* fragment_shader_glsl_300_es =
        "precision mediump float;\n"
        "uniform sampler2D Texture;\n"
        "in vec2 Frag_UV;\n"
        "in vec4 Frag_Color;\n"
        "layout (location = 0) out vec4 Out_Color;\n"
        "void main()\n"
        "{\n"
        "    Out_Color = Frag_Color * texture(Texture, Frag_UV.st);\n"
        "}\n";

    const GLchar* fragment_shader_glsl_410_core =
        "in vec2 Frag_UV;\n"
        "in vec4 Frag_Color;\n"
        "uniform sampler2D Texture;\n"
        "layout (location = 0) out vec4 Out_Color;\n"
        "void main()\n"
        "{\n"
        "    Out_Color = Frag_Color * texture(Texture, Frag_UV.st);\n"
        "}\n";

    // Select shaders matching our GLSL versions
    const GLchar* vertex_shader = NULL;
    const GLchar* fragment_shader = NULL;
    if (glsl_version < 130)
    {
        vertex_shader = vertex_shader_glsl_120;
        fragment_shader = fragment_shader_glsl_120;
    }
    else if (glsl_version >= 410)
    {
        vertex_shader = vertex_shader_glsl_410_core;
        fragment_shader = fragment_shader_glsl_410_core;
    }
    else if (glsl_version == 300)
    {
        vertex_shader = vertex_shader_glsl_300_es;
        fragment_shader = fragment_shader_glsl_300_es;
    }
    else
    {
        vertex_shader = vertex_shader_glsl_130;
        fragment_shader = fragment_shader_glsl_130;
    }

    // Create shaders
    const GLchar* vertex_shader_with_version[2] = { g_GlslVersionString, vertex_shader };
    g_VertHandle = glCreateShader(GL_VERTEX_SHADER);
    glShaderSource(g_VertHandle, 2, vertex_shader_with_version, NULL);
    glCompileShader(g_VertHandle);
    CheckShader(g_VertHandle, "vertex shader");

    const GLchar* fragment_shader_with_version[2] = { g_GlslVersionString, fragment_shader };
    g_FragHandle = glCreateShader(GL_FRAGMENT_SHADER);
    glShaderSource(g_FragHandle, 2, fragment_shader_with_version, NULL);
    glCompileShader(g_FragHandle);
    CheckShader(g_FragHandle, "fragment shader");

    g_ShaderHandle = glCreateProgram();
    glAttachShader(g_ShaderHandle, g_VertHandle);
    glAttachShader(g_ShaderHandle, g_FragHandle);
    glLinkProgram(g_ShaderHandle);
    CheckProgram(g_ShaderHandle, "shader program");

    g_AttribLocationTex = glGetUniformLocation(g_ShaderHandle, "Texture");
    g_AttribLocationProjMtx = glGetUniformLocation(g_ShaderHandle, "ProjMtx");
    g_AttribLocationVtxPos = (GLuint)glGetAttribLocation(g_ShaderHandle, "Position");
    g_AttribLocationVtxUV = (GLuint)glGetAttribLocation(g_ShaderHandle, "UV");
    g_AttribLocationVtxColor = (GLuint)glGetAttribLocation(g_ShaderHandle, "Color");

    // Create buffers
    glGenBuffers(1, &g_VboHandle);
    glGenBuffers(1, &g_ElementsHandle);

    ImGui_ImplOpenGL3_CreateFontsTexture();

    // Restore modified GL state
    glBindTexture(GL_TEXTURE_2D, last_texture);
    glBindBuffer(GL_ARRAY_BUFFER, last_array_buffer);
#ifndef IMGUI_IMPL_OPENGL_ES2
    glBindVertexArray(last_vertex_array);
#endif

    return true;
}

void    ImGui_ImplOpenGL3_DestroyDeviceObjects()
{
    if (g_VboHandle)        { glDeleteBuffers(1, &g_VboHandle); g_VboHandle = 0; }
    if (g_ElementsHandle)   { glDeleteBuffers(1, &g_ElementsHandle); g_ElementsHandle = 0; }
    if (g_ShaderHandle && g_VertHandle) { glDetachShader(g_ShaderHandle, g_VertHandle); }
    if (g_ShaderHandle && g_FragHandle) { glDetachShader(g_ShaderHandle, g_FragHandle); }
    if (g_VertHandle)       { glDeleteShader(g_VertHandle); g_VertHandle = 0; }
    if (g_FragHandle)       { glDeleteShader(g_FragHandle); g_FragHandle = 0; }
    if (g_ShaderHandle)     { glDeleteProgram(g_ShaderHandle); g_ShaderHandle = 0; }

    ImGui_ImplOpenGL3_DestroyFontsTexture();
}

//--------------------------------------------------------------------------------------------------------
// MULTI-VIEWPORT / PLATFORM INTERFACE SUPPORT
// This is an _advanced_ and _optional_ feature, allowing the backend to create and handle multiple viewports simultaneously.
// If you are new to dear imgui or creating a new binding for dear imgui, it is recommended that you completely ignore this section first..
//--------------------------------------------------------------------------------------------------------

static void ImGui_ImplOpenGL3_RenderWindow(ImGuiViewport* viewport, void*)
{
    if (!(viewport->Flags & ImGuiViewportFlags_NoRendererClear))
    {
        ImVec4 clear_color = ImVec4(0.0f, 0.0f, 0.0f, 1.0f);
        glClearColor(clear_color.x, clear_color.y, clear_color.z, clear_color.w);
        glClear(GL_COLOR_BUFFER_BIT);
    }
    ImGui_ImplOpenGL3_RenderDrawData(viewport->DrawData);
}

static void ImGui_ImplOpenGL3_InitPlatformInterface()
{
    ImGuiPlatformIO& platform_io = ImGui::GetPlatformIO();
    platform_io.Renderer_RenderWindow = ImGui_ImplOpenGL3_RenderWindow;
}

static void ImGui_ImplOpenGL3_ShutdownPlatformInterface()
{
    ImGui::DestroyPlatformWindows();
}<|MERGE_RESOLUTION|>--- conflicted
+++ resolved
@@ -14,11 +14,8 @@
 
 // CHANGELOG
 // (minor and older changes stripped away, please see git history for details)
-<<<<<<< HEAD
 //  2021-XX-XX: Platform: Added support for multiple windows via the ImGuiPlatformIO interface.
-=======
 //  2021-05-24: OpenGL: Access GL_CLIP_ORIGIN when "GL_ARB_clip_control" extension is detected, inside of just OpenGL 4.5 version.
->>>>>>> 04fd5072
 //  2021-05-19: OpenGL: Replaced direct access to ImDrawCmd::TextureId with a call to ImDrawCmd::GetTexID(). (will become a requirement)
 //  2021-04-06: OpenGL: Don't try to read GL_CLIP_ORIGIN unless we're OpenGL 4.5 or greater.
 //  2021-02-18: OpenGL: Change blending equation to preserve alpha in output buffer.
@@ -248,10 +245,6 @@
     GLint current_texture;
     glGetIntegerv(GL_TEXTURE_BINDING_2D, &current_texture);
 
-<<<<<<< HEAD
-    if (io.ConfigFlags & ImGuiConfigFlags_ViewportsEnable)
-        ImGui_ImplOpenGL3_InitPlatformInterface();
-=======
     // Detect extensions we support
     g_HasClipOrigin = (g_GlVersion >= 450);
 #ifdef IMGUI_IMPL_OPENGL_MAY_HAVE_EXTENSIONS
@@ -264,7 +257,9 @@
             g_HasClipOrigin = true;
     }
 #endif
->>>>>>> 04fd5072
+
+    if (io.ConfigFlags & ImGuiConfigFlags_ViewportsEnable)
+        ImGui_ImplOpenGL3_InitPlatformInterface();
 
     return true;
 }

--- conflicted
+++ resolved
@@ -1704,13 +1704,9 @@
 // Extend ImGuiTabItemFlags_
 enum ImGuiTabItemFlagsPrivate_
 {
-<<<<<<< HEAD
-    ImGuiTabItemFlags_NoCloseButton             = 1 << 20,  // Store whether p_open is set or not, which we need to recompute ContentWidth during layout.
+    ImGuiTabItemFlags_NoCloseButton             = 1 << 20,  // Track whether p_open was set or not (we'll need this info on the next frame to recompute ContentWidth during layout)
     ImGuiTabItemFlags_Unsorted                  = 1 << 21,  // [Docking] Trailing tabs with the _Unsorted flag will be sorted based on the DockOrder of their Window.
     ImGuiTabItemFlags_Preview                   = 1 << 22   // [Docking] Display tab shape for docking preview (height is adjusted slightly to compensate for the yet missing tab bar)
-=======
-    ImGuiTabItemFlags_NoCloseButton             = 1 << 20   // Track whether p_open was set or not (we'll need this info on the next frame to recompute ContentWidth during layout)
->>>>>>> 3a800f2d
 };
 
 // Storage for one active tab item (sizeof() 32~40 bytes)
@@ -1801,11 +1797,7 @@
 
     IMGUI_API void          SetCurrentFont(ImFont* font);
     inline ImFont*          GetDefaultFont() { ImGuiContext& g = *GImGui; return g.IO.FontDefault ? g.IO.FontDefault : g.IO.Fonts->Fonts[0]; }
-<<<<<<< HEAD
     inline ImDrawList*      GetForegroundDrawList(ImGuiWindow* window) { return GetForegroundDrawList(window->Viewport); }
-=======
-    inline ImDrawList*      GetForegroundDrawList(ImGuiWindow* window) { IM_UNUSED(window); ImGuiContext& g = *GImGui; return &g.ForegroundDrawList; } // This seemingly unnecessary wrapper simplifies compatibility between the 'master' and 'docking' branches.
->>>>>>> 3a800f2d
 
     // Init
     IMGUI_API void          Initialize(ImGuiContext* context);

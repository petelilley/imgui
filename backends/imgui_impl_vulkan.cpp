// dear imgui: Renderer Backend for Vulkan
// This needs to be used along with a Platform Backend (e.g. GLFW, SDL, Win32, custom..)

// Implemented features:
//  [X] Renderer: Support for large meshes (64k+ vertices) with 16-bit indices.
//  [x] Platform: Multi-viewport / platform windows. With issues (flickering when creating a new viewport).
// Missing features:
//  [ ] Renderer: User texture binding. Changes of ImTextureID aren't supported by this backend! See https://github.com/ocornut/imgui/pull/914

// You can use unmodified imgui_impl_* files in your project. See examples/ folder for examples of using this.
// Prefer including the entire imgui/ repository into your project (either as a copy or as a submodule), and only build the backends you need.
// If you are new to Dear ImGui, read documentation from the docs/ folder + read the top of imgui.cpp.
// Read online: https://github.com/ocornut/imgui/tree/master/docs

// The aim of imgui_impl_vulkan.h/.cpp is to be usable in your engine without any modification.
// IF YOU FEEL YOU NEED TO MAKE ANY CHANGE TO THIS CODE, please share them and your feedback at https://github.com/ocornut/imgui/

// Important note to the reader who wish to integrate imgui_impl_vulkan.cpp/.h in their own engine/app.
// - Common ImGui_ImplVulkan_XXX functions and structures are used to interface with imgui_impl_vulkan.cpp/.h.
//   You will use those if you want to use this rendering backend in your engine/app.
// - Helper ImGui_ImplVulkanH_XXX functions and structures are only used by this example (main.cpp) and by
//   the backend itself (imgui_impl_vulkan.cpp), but should PROBABLY NOT be used by your own engine/app code.
// Read comments in imgui_impl_vulkan.h.

// CHANGELOG
// (minor and older changes stripped away, please see git history for details)
<<<<<<< HEAD
//  2021-XX-XX: Platform: Added support for multiple windows via the ImGuiPlatformIO interface.
=======
//  2021-10-15: Vulkan: Call vkCmdSetScissor() at the end of render a full-viewport to reduce likehood of issues with people using VK_DYNAMIC_STATE_SCISSOR in their app without calling vkCmdSetScissor() explicitly every frame.
>>>>>>> 14466a6d
//  2021-06-29: Reorganized backend to pull data from a single structure to facilitate usage with multiple-contexts (all g_XXXX access changed to bd->XXXX).
//  2021-03-22: Vulkan: Fix mapped memory validation error when buffer sizes are not multiple of VkPhysicalDeviceLimits::nonCoherentAtomSize.
//  2021-02-18: Vulkan: Change blending equation to preserve alpha in output buffer.
//  2021-01-27: Vulkan: Added support for custom function load and IMGUI_IMPL_VULKAN_NO_PROTOTYPES by using ImGui_ImplVulkan_LoadFunctions().
//  2020-11-11: Vulkan: Added support for specifying which subpass to reference during VkPipeline creation.
//  2020-09-07: Vulkan: Added VkPipeline parameter to ImGui_ImplVulkan_RenderDrawData (default to one passed to ImGui_ImplVulkan_Init).
//  2020-05-04: Vulkan: Fixed crash if initial frame has no vertices.
//  2020-04-26: Vulkan: Fixed edge case where render callbacks wouldn't be called if the ImDrawData didn't have vertices.
//  2019-08-01: Vulkan: Added support for specifying multisample count. Set ImGui_ImplVulkan_InitInfo::MSAASamples to one of the VkSampleCountFlagBits values to use, default is non-multisampled as before.
//  2019-05-29: Vulkan: Added support for large mesh (64K+ vertices), enable ImGuiBackendFlags_RendererHasVtxOffset flag.
//  2019-04-30: Vulkan: Added support for special ImDrawCallback_ResetRenderState callback to reset render state.
//  2019-04-04: *BREAKING CHANGE*: Vulkan: Added ImageCount/MinImageCount fields in ImGui_ImplVulkan_InitInfo, required for initialization (was previously a hard #define IMGUI_VK_QUEUED_FRAMES 2). Added ImGui_ImplVulkan_SetMinImageCount().
//  2019-04-04: Vulkan: Added VkInstance argument to ImGui_ImplVulkanH_CreateWindow() optional helper.
//  2019-04-04: Vulkan: Avoid passing negative coordinates to vkCmdSetScissor, which debug validation layers do not like.
//  2019-04-01: Vulkan: Support for 32-bit index buffer (#define ImDrawIdx unsigned int).
//  2019-02-16: Vulkan: Viewport and clipping rectangles correctly using draw_data->FramebufferScale to allow retina display.
//  2018-11-30: Misc: Setting up io.BackendRendererName so it can be displayed in the About Window.
//  2018-08-25: Vulkan: Fixed mishandled VkSurfaceCapabilitiesKHR::maxImageCount=0 case.
//  2018-06-22: Inverted the parameters to ImGui_ImplVulkan_RenderDrawData() to be consistent with other backends.
//  2018-06-08: Misc: Extracted imgui_impl_vulkan.cpp/.h away from the old combined GLFW+Vulkan example.
//  2018-06-08: Vulkan: Use draw_data->DisplayPos and draw_data->DisplaySize to setup projection matrix and clipping rectangle.
//  2018-03-03: Vulkan: Various refactor, created a couple of ImGui_ImplVulkanH_XXX helper that the example can use and that viewport support will use.
//  2018-03-01: Vulkan: Renamed ImGui_ImplVulkan_Init_Info to ImGui_ImplVulkan_InitInfo and fields to match more closely Vulkan terminology.
//  2018-02-16: Misc: Obsoleted the io.RenderDrawListsFn callback, ImGui_ImplVulkan_Render() calls ImGui_ImplVulkan_RenderDrawData() itself.
//  2018-02-06: Misc: Removed call to ImGui::Shutdown() which is not available from 1.60 WIP, user needs to call CreateContext/DestroyContext themselves.
//  2017-05-15: Vulkan: Fix scissor offset being negative. Fix new Vulkan validation warnings. Set required depth member for buffer image copy.
//  2016-11-13: Vulkan: Fix validation layer warnings and errors and redeclare gl_PerVertex.
//  2016-10-18: Vulkan: Add location decorators & change to use structs as in/out in glsl, update embedded spv (produced with glslangValidator -x). Null the released resources.
//  2016-08-27: Vulkan: Fix Vulkan example for use when a depth buffer is active.

#include "imgui_impl_vulkan.h"
#include <stdio.h>

// Reusable buffers used for rendering 1 current in-flight frame, for ImGui_ImplVulkan_RenderDrawData()
// [Please zero-clear before use!]
struct ImGui_ImplVulkanH_FrameRenderBuffers
{
    VkDeviceMemory      VertexBufferMemory;
    VkDeviceMemory      IndexBufferMemory;
    VkDeviceSize        VertexBufferSize;
    VkDeviceSize        IndexBufferSize;
    VkBuffer            VertexBuffer;
    VkBuffer            IndexBuffer;
};

// Each viewport will hold 1 ImGui_ImplVulkanH_WindowRenderBuffers
// [Please zero-clear before use!]
struct ImGui_ImplVulkanH_WindowRenderBuffers
{
    uint32_t            Index;
    uint32_t            Count;
    ImGui_ImplVulkanH_FrameRenderBuffers*   FrameRenderBuffers;
};

// For multi-viewport support:
// Helper structure we store in the void* RenderUserData field of each ImGuiViewport to easily retrieve our backend data.
struct ImGui_ImplVulkan_ViewportData
{
    bool                                    WindowOwned;
    ImGui_ImplVulkanH_Window                Window;             // Used by secondary viewports only
    ImGui_ImplVulkanH_WindowRenderBuffers   RenderBuffers;      // Used by all viewports

    ImGui_ImplVulkan_ViewportData()         { WindowOwned = false; memset(&RenderBuffers, 0, sizeof(RenderBuffers)); }
    ~ImGui_ImplVulkan_ViewportData()        { }
};

// Vulkan data
struct ImGui_ImplVulkan_Data
{
    ImGui_ImplVulkan_InitInfo   VulkanInitInfo;
    VkRenderPass                RenderPass;
    VkDeviceSize                BufferMemoryAlignment;
    VkPipelineCreateFlags       PipelineCreateFlags;
    VkDescriptorSetLayout       DescriptorSetLayout;
    VkPipelineLayout            PipelineLayout;
    VkDescriptorSet             DescriptorSet;
    VkPipeline                  Pipeline;
    uint32_t                    Subpass;
    VkShaderModule              ShaderModuleVert;
    VkShaderModule              ShaderModuleFrag;

    // Font data
    VkSampler                   FontSampler;
    VkDeviceMemory              FontMemory;
    VkImage                     FontImage;
    VkImageView                 FontView;
    VkDeviceMemory              UploadBufferMemory;
    VkBuffer                    UploadBuffer;

    // Render buffers for main window
    ImGui_ImplVulkanH_WindowRenderBuffers MainWindowRenderBuffers;

    ImGui_ImplVulkan_Data()
    {
        memset(this, 0, sizeof(*this));
        BufferMemoryAlignment = 256;
    }
};

// Forward Declarations
bool ImGui_ImplVulkan_CreateDeviceObjects();
void ImGui_ImplVulkan_DestroyDeviceObjects();
void ImGui_ImplVulkanH_DestroyFrame(VkDevice device, ImGui_ImplVulkanH_Frame* fd, const VkAllocationCallbacks* allocator);
void ImGui_ImplVulkanH_DestroyFrameSemaphores(VkDevice device, ImGui_ImplVulkanH_FrameSemaphores* fsd, const VkAllocationCallbacks* allocator);
void ImGui_ImplVulkanH_DestroyFrameRenderBuffers(VkDevice device, ImGui_ImplVulkanH_FrameRenderBuffers* buffers, const VkAllocationCallbacks* allocator);
void ImGui_ImplVulkanH_DestroyWindowRenderBuffers(VkDevice device, ImGui_ImplVulkanH_WindowRenderBuffers* buffers, const VkAllocationCallbacks* allocator);
void ImGui_ImplVulkanH_DestroyAllViewportsRenderBuffers(VkDevice device, const VkAllocationCallbacks* allocator);
void ImGui_ImplVulkanH_CreateWindowSwapChain(VkPhysicalDevice physical_device, VkDevice device, ImGui_ImplVulkanH_Window* wd, const VkAllocationCallbacks* allocator, int w, int h, uint32_t min_image_count);
void ImGui_ImplVulkanH_CreateWindowCommandBuffers(VkPhysicalDevice physical_device, VkDevice device, ImGui_ImplVulkanH_Window* wd, uint32_t queue_family, const VkAllocationCallbacks* allocator);

// Vulkan prototypes for use with custom loaders
// (see description of IMGUI_IMPL_VULKAN_NO_PROTOTYPES in imgui_impl_vulkan.h
#ifdef VK_NO_PROTOTYPES
static bool g_FunctionsLoaded = false;
#else
static bool g_FunctionsLoaded = true;
#endif
#ifdef VK_NO_PROTOTYPES
#define IMGUI_VULKAN_FUNC_MAP(IMGUI_VULKAN_FUNC_MAP_MACRO) \
    IMGUI_VULKAN_FUNC_MAP_MACRO(vkAllocateCommandBuffers) \
    IMGUI_VULKAN_FUNC_MAP_MACRO(vkAllocateDescriptorSets) \
    IMGUI_VULKAN_FUNC_MAP_MACRO(vkAllocateMemory) \
    IMGUI_VULKAN_FUNC_MAP_MACRO(vkBindBufferMemory) \
    IMGUI_VULKAN_FUNC_MAP_MACRO(vkBindImageMemory) \
    IMGUI_VULKAN_FUNC_MAP_MACRO(vkCmdBindDescriptorSets) \
    IMGUI_VULKAN_FUNC_MAP_MACRO(vkCmdBindIndexBuffer) \
    IMGUI_VULKAN_FUNC_MAP_MACRO(vkCmdBindPipeline) \
    IMGUI_VULKAN_FUNC_MAP_MACRO(vkCmdBindVertexBuffers) \
    IMGUI_VULKAN_FUNC_MAP_MACRO(vkCmdCopyBufferToImage) \
    IMGUI_VULKAN_FUNC_MAP_MACRO(vkCmdDrawIndexed) \
    IMGUI_VULKAN_FUNC_MAP_MACRO(vkCmdPipelineBarrier) \
    IMGUI_VULKAN_FUNC_MAP_MACRO(vkCmdPushConstants) \
    IMGUI_VULKAN_FUNC_MAP_MACRO(vkCmdSetScissor) \
    IMGUI_VULKAN_FUNC_MAP_MACRO(vkCmdSetViewport) \
    IMGUI_VULKAN_FUNC_MAP_MACRO(vkCreateBuffer) \
    IMGUI_VULKAN_FUNC_MAP_MACRO(vkCreateCommandPool) \
    IMGUI_VULKAN_FUNC_MAP_MACRO(vkCreateDescriptorSetLayout) \
    IMGUI_VULKAN_FUNC_MAP_MACRO(vkCreateFence) \
    IMGUI_VULKAN_FUNC_MAP_MACRO(vkCreateFramebuffer) \
    IMGUI_VULKAN_FUNC_MAP_MACRO(vkCreateGraphicsPipelines) \
    IMGUI_VULKAN_FUNC_MAP_MACRO(vkCreateImage) \
    IMGUI_VULKAN_FUNC_MAP_MACRO(vkCreateImageView) \
    IMGUI_VULKAN_FUNC_MAP_MACRO(vkCreatePipelineLayout) \
    IMGUI_VULKAN_FUNC_MAP_MACRO(vkCreateRenderPass) \
    IMGUI_VULKAN_FUNC_MAP_MACRO(vkCreateSampler) \
    IMGUI_VULKAN_FUNC_MAP_MACRO(vkCreateSemaphore) \
    IMGUI_VULKAN_FUNC_MAP_MACRO(vkCreateShaderModule) \
    IMGUI_VULKAN_FUNC_MAP_MACRO(vkCreateSwapchainKHR) \
    IMGUI_VULKAN_FUNC_MAP_MACRO(vkDestroyBuffer) \
    IMGUI_VULKAN_FUNC_MAP_MACRO(vkDestroyCommandPool) \
    IMGUI_VULKAN_FUNC_MAP_MACRO(vkDestroyDescriptorSetLayout) \
    IMGUI_VULKAN_FUNC_MAP_MACRO(vkDestroyFence) \
    IMGUI_VULKAN_FUNC_MAP_MACRO(vkDestroyFramebuffer) \
    IMGUI_VULKAN_FUNC_MAP_MACRO(vkDestroyImage) \
    IMGUI_VULKAN_FUNC_MAP_MACRO(vkDestroyImageView) \
    IMGUI_VULKAN_FUNC_MAP_MACRO(vkDestroyPipeline) \
    IMGUI_VULKAN_FUNC_MAP_MACRO(vkDestroyPipelineLayout) \
    IMGUI_VULKAN_FUNC_MAP_MACRO(vkDestroyRenderPass) \
    IMGUI_VULKAN_FUNC_MAP_MACRO(vkDestroySampler) \
    IMGUI_VULKAN_FUNC_MAP_MACRO(vkDestroySemaphore) \
    IMGUI_VULKAN_FUNC_MAP_MACRO(vkDestroyShaderModule) \
    IMGUI_VULKAN_FUNC_MAP_MACRO(vkDestroySurfaceKHR) \
    IMGUI_VULKAN_FUNC_MAP_MACRO(vkDestroySwapchainKHR) \
    IMGUI_VULKAN_FUNC_MAP_MACRO(vkDeviceWaitIdle) \
    IMGUI_VULKAN_FUNC_MAP_MACRO(vkFlushMappedMemoryRanges) \
    IMGUI_VULKAN_FUNC_MAP_MACRO(vkFreeCommandBuffers) \
    IMGUI_VULKAN_FUNC_MAP_MACRO(vkFreeMemory) \
    IMGUI_VULKAN_FUNC_MAP_MACRO(vkGetBufferMemoryRequirements) \
    IMGUI_VULKAN_FUNC_MAP_MACRO(vkGetImageMemoryRequirements) \
    IMGUI_VULKAN_FUNC_MAP_MACRO(vkGetPhysicalDeviceMemoryProperties) \
    IMGUI_VULKAN_FUNC_MAP_MACRO(vkGetPhysicalDeviceSurfaceCapabilitiesKHR) \
    IMGUI_VULKAN_FUNC_MAP_MACRO(vkGetPhysicalDeviceSurfaceFormatsKHR) \
    IMGUI_VULKAN_FUNC_MAP_MACRO(vkGetPhysicalDeviceSurfacePresentModesKHR) \
    IMGUI_VULKAN_FUNC_MAP_MACRO(vkGetSwapchainImagesKHR) \
    IMGUI_VULKAN_FUNC_MAP_MACRO(vkMapMemory) \
    IMGUI_VULKAN_FUNC_MAP_MACRO(vkUnmapMemory) \
    IMGUI_VULKAN_FUNC_MAP_MACRO(vkUpdateDescriptorSets) \
    IMGUI_VULKAN_FUNC_MAP_MACRO(vkGetPhysicalDeviceSurfaceSupportKHR) \
    IMGUI_VULKAN_FUNC_MAP_MACRO(vkWaitForFences) \
    IMGUI_VULKAN_FUNC_MAP_MACRO(vkCmdBeginRenderPass) \
    IMGUI_VULKAN_FUNC_MAP_MACRO(vkCmdEndRenderPass) \
    IMGUI_VULKAN_FUNC_MAP_MACRO(vkQueuePresentKHR) \
    IMGUI_VULKAN_FUNC_MAP_MACRO(vkBeginCommandBuffer) \
    IMGUI_VULKAN_FUNC_MAP_MACRO(vkEndCommandBuffer) \
    IMGUI_VULKAN_FUNC_MAP_MACRO(vkResetFences) \
    IMGUI_VULKAN_FUNC_MAP_MACRO(vkQueueSubmit) \
    IMGUI_VULKAN_FUNC_MAP_MACRO(vkResetCommandPool) \
    IMGUI_VULKAN_FUNC_MAP_MACRO(vkAcquireNextImageKHR)

// Define function pointers
#define IMGUI_VULKAN_FUNC_DEF(func) static PFN_##func func;
IMGUI_VULKAN_FUNC_MAP(IMGUI_VULKAN_FUNC_DEF)
#undef IMGUI_VULKAN_FUNC_DEF
#endif // VK_NO_PROTOTYPES

//-----------------------------------------------------------------------------
// SHADERS
//-----------------------------------------------------------------------------

// Forward Declarations
static void ImGui_ImplVulkan_InitPlatformInterface();
static void ImGui_ImplVulkan_ShutdownPlatformInterface();

// glsl_shader.vert, compiled with:
// # glslangValidator -V -x -o glsl_shader.vert.u32 glsl_shader.vert
/*
#version 450 core
layout(location = 0) in vec2 aPos;
layout(location = 1) in vec2 aUV;
layout(location = 2) in vec4 aColor;
layout(push_constant) uniform uPushConstant { vec2 uScale; vec2 uTranslate; } pc;

out gl_PerVertex { vec4 gl_Position; };
layout(location = 0) out struct { vec4 Color; vec2 UV; } Out;

void main()
{
    Out.Color = aColor;
    Out.UV = aUV;
    gl_Position = vec4(aPos * pc.uScale + pc.uTranslate, 0, 1);
}
*/
static uint32_t __glsl_shader_vert_spv[] =
{
    0x07230203,0x00010000,0x00080001,0x0000002e,0x00000000,0x00020011,0x00000001,0x0006000b,
    0x00000001,0x4c534c47,0x6474732e,0x3035342e,0x00000000,0x0003000e,0x00000000,0x00000001,
    0x000a000f,0x00000000,0x00000004,0x6e69616d,0x00000000,0x0000000b,0x0000000f,0x00000015,
    0x0000001b,0x0000001c,0x00030003,0x00000002,0x000001c2,0x00040005,0x00000004,0x6e69616d,
    0x00000000,0x00030005,0x00000009,0x00000000,0x00050006,0x00000009,0x00000000,0x6f6c6f43,
    0x00000072,0x00040006,0x00000009,0x00000001,0x00005655,0x00030005,0x0000000b,0x0074754f,
    0x00040005,0x0000000f,0x6c6f4361,0x0000726f,0x00030005,0x00000015,0x00565561,0x00060005,
    0x00000019,0x505f6c67,0x65567265,0x78657472,0x00000000,0x00060006,0x00000019,0x00000000,
    0x505f6c67,0x7469736f,0x006e6f69,0x00030005,0x0000001b,0x00000000,0x00040005,0x0000001c,
    0x736f5061,0x00000000,0x00060005,0x0000001e,0x73755075,0x6e6f4368,0x6e617473,0x00000074,
    0x00050006,0x0000001e,0x00000000,0x61635375,0x0000656c,0x00060006,0x0000001e,0x00000001,
    0x61725475,0x616c736e,0x00006574,0x00030005,0x00000020,0x00006370,0x00040047,0x0000000b,
    0x0000001e,0x00000000,0x00040047,0x0000000f,0x0000001e,0x00000002,0x00040047,0x00000015,
    0x0000001e,0x00000001,0x00050048,0x00000019,0x00000000,0x0000000b,0x00000000,0x00030047,
    0x00000019,0x00000002,0x00040047,0x0000001c,0x0000001e,0x00000000,0x00050048,0x0000001e,
    0x00000000,0x00000023,0x00000000,0x00050048,0x0000001e,0x00000001,0x00000023,0x00000008,
    0x00030047,0x0000001e,0x00000002,0x00020013,0x00000002,0x00030021,0x00000003,0x00000002,
    0x00030016,0x00000006,0x00000020,0x00040017,0x00000007,0x00000006,0x00000004,0x00040017,
    0x00000008,0x00000006,0x00000002,0x0004001e,0x00000009,0x00000007,0x00000008,0x00040020,
    0x0000000a,0x00000003,0x00000009,0x0004003b,0x0000000a,0x0000000b,0x00000003,0x00040015,
    0x0000000c,0x00000020,0x00000001,0x0004002b,0x0000000c,0x0000000d,0x00000000,0x00040020,
    0x0000000e,0x00000001,0x00000007,0x0004003b,0x0000000e,0x0000000f,0x00000001,0x00040020,
    0x00000011,0x00000003,0x00000007,0x0004002b,0x0000000c,0x00000013,0x00000001,0x00040020,
    0x00000014,0x00000001,0x00000008,0x0004003b,0x00000014,0x00000015,0x00000001,0x00040020,
    0x00000017,0x00000003,0x00000008,0x0003001e,0x00000019,0x00000007,0x00040020,0x0000001a,
    0x00000003,0x00000019,0x0004003b,0x0000001a,0x0000001b,0x00000003,0x0004003b,0x00000014,
    0x0000001c,0x00000001,0x0004001e,0x0000001e,0x00000008,0x00000008,0x00040020,0x0000001f,
    0x00000009,0x0000001e,0x0004003b,0x0000001f,0x00000020,0x00000009,0x00040020,0x00000021,
    0x00000009,0x00000008,0x0004002b,0x00000006,0x00000028,0x00000000,0x0004002b,0x00000006,
    0x00000029,0x3f800000,0x00050036,0x00000002,0x00000004,0x00000000,0x00000003,0x000200f8,
    0x00000005,0x0004003d,0x00000007,0x00000010,0x0000000f,0x00050041,0x00000011,0x00000012,
    0x0000000b,0x0000000d,0x0003003e,0x00000012,0x00000010,0x0004003d,0x00000008,0x00000016,
    0x00000015,0x00050041,0x00000017,0x00000018,0x0000000b,0x00000013,0x0003003e,0x00000018,
    0x00000016,0x0004003d,0x00000008,0x0000001d,0x0000001c,0x00050041,0x00000021,0x00000022,
    0x00000020,0x0000000d,0x0004003d,0x00000008,0x00000023,0x00000022,0x00050085,0x00000008,
    0x00000024,0x0000001d,0x00000023,0x00050041,0x00000021,0x00000025,0x00000020,0x00000013,
    0x0004003d,0x00000008,0x00000026,0x00000025,0x00050081,0x00000008,0x00000027,0x00000024,
    0x00000026,0x00050051,0x00000006,0x0000002a,0x00000027,0x00000000,0x00050051,0x00000006,
    0x0000002b,0x00000027,0x00000001,0x00070050,0x00000007,0x0000002c,0x0000002a,0x0000002b,
    0x00000028,0x00000029,0x00050041,0x00000011,0x0000002d,0x0000001b,0x0000000d,0x0003003e,
    0x0000002d,0x0000002c,0x000100fd,0x00010038
};

// glsl_shader.frag, compiled with:
// # glslangValidator -V -x -o glsl_shader.frag.u32 glsl_shader.frag
/*
#version 450 core
layout(location = 0) out vec4 fColor;
layout(set=0, binding=0) uniform sampler2D sTexture;
layout(location = 0) in struct { vec4 Color; vec2 UV; } In;
void main()
{
    fColor = In.Color * texture(sTexture, In.UV.st);
}
*/
static uint32_t __glsl_shader_frag_spv[] =
{
    0x07230203,0x00010000,0x00080001,0x0000001e,0x00000000,0x00020011,0x00000001,0x0006000b,
    0x00000001,0x4c534c47,0x6474732e,0x3035342e,0x00000000,0x0003000e,0x00000000,0x00000001,
    0x0007000f,0x00000004,0x00000004,0x6e69616d,0x00000000,0x00000009,0x0000000d,0x00030010,
    0x00000004,0x00000007,0x00030003,0x00000002,0x000001c2,0x00040005,0x00000004,0x6e69616d,
    0x00000000,0x00040005,0x00000009,0x6c6f4366,0x0000726f,0x00030005,0x0000000b,0x00000000,
    0x00050006,0x0000000b,0x00000000,0x6f6c6f43,0x00000072,0x00040006,0x0000000b,0x00000001,
    0x00005655,0x00030005,0x0000000d,0x00006e49,0x00050005,0x00000016,0x78655473,0x65727574,
    0x00000000,0x00040047,0x00000009,0x0000001e,0x00000000,0x00040047,0x0000000d,0x0000001e,
    0x00000000,0x00040047,0x00000016,0x00000022,0x00000000,0x00040047,0x00000016,0x00000021,
    0x00000000,0x00020013,0x00000002,0x00030021,0x00000003,0x00000002,0x00030016,0x00000006,
    0x00000020,0x00040017,0x00000007,0x00000006,0x00000004,0x00040020,0x00000008,0x00000003,
    0x00000007,0x0004003b,0x00000008,0x00000009,0x00000003,0x00040017,0x0000000a,0x00000006,
    0x00000002,0x0004001e,0x0000000b,0x00000007,0x0000000a,0x00040020,0x0000000c,0x00000001,
    0x0000000b,0x0004003b,0x0000000c,0x0000000d,0x00000001,0x00040015,0x0000000e,0x00000020,
    0x00000001,0x0004002b,0x0000000e,0x0000000f,0x00000000,0x00040020,0x00000010,0x00000001,
    0x00000007,0x00090019,0x00000013,0x00000006,0x00000001,0x00000000,0x00000000,0x00000000,
    0x00000001,0x00000000,0x0003001b,0x00000014,0x00000013,0x00040020,0x00000015,0x00000000,
    0x00000014,0x0004003b,0x00000015,0x00000016,0x00000000,0x0004002b,0x0000000e,0x00000018,
    0x00000001,0x00040020,0x00000019,0x00000001,0x0000000a,0x00050036,0x00000002,0x00000004,
    0x00000000,0x00000003,0x000200f8,0x00000005,0x00050041,0x00000010,0x00000011,0x0000000d,
    0x0000000f,0x0004003d,0x00000007,0x00000012,0x00000011,0x0004003d,0x00000014,0x00000017,
    0x00000016,0x00050041,0x00000019,0x0000001a,0x0000000d,0x00000018,0x0004003d,0x0000000a,
    0x0000001b,0x0000001a,0x00050057,0x00000007,0x0000001c,0x00000017,0x0000001b,0x00050085,
    0x00000007,0x0000001d,0x00000012,0x0000001c,0x0003003e,0x00000009,0x0000001d,0x000100fd,
    0x00010038
};

//-----------------------------------------------------------------------------
// FUNCTIONS
//-----------------------------------------------------------------------------

// Backend data stored in io.BackendRendererUserData to allow support for multiple Dear ImGui contexts
// It is STRONGLY preferred that you use docking branch with multi-viewports (== single Dear ImGui context + multiple windows) instead of multiple Dear ImGui contexts.
// FIXME: multi-context support is not tested and probably dysfunctional in this backend.
static ImGui_ImplVulkan_Data* ImGui_ImplVulkan_GetBackendData()
{
    return ImGui::GetCurrentContext() ? (ImGui_ImplVulkan_Data*)ImGui::GetIO().BackendRendererUserData : NULL;
}

static uint32_t ImGui_ImplVulkan_MemoryType(VkMemoryPropertyFlags properties, uint32_t type_bits)
{
    ImGui_ImplVulkan_Data* bd = ImGui_ImplVulkan_GetBackendData();
    ImGui_ImplVulkan_InitInfo* v = &bd->VulkanInitInfo;
    VkPhysicalDeviceMemoryProperties prop;
    vkGetPhysicalDeviceMemoryProperties(v->PhysicalDevice, &prop);
    for (uint32_t i = 0; i < prop.memoryTypeCount; i++)
        if ((prop.memoryTypes[i].propertyFlags & properties) == properties && type_bits & (1 << i))
            return i;
    return 0xFFFFFFFF; // Unable to find memoryType
}

static void check_vk_result(VkResult err)
{
    ImGui_ImplVulkan_Data* bd = ImGui_ImplVulkan_GetBackendData();
    if (!bd)
        return;
    ImGui_ImplVulkan_InitInfo* v = &bd->VulkanInitInfo;
    if (v->CheckVkResultFn)
        v->CheckVkResultFn(err);
}

static void CreateOrResizeBuffer(VkBuffer& buffer, VkDeviceMemory& buffer_memory, VkDeviceSize& p_buffer_size, size_t new_size, VkBufferUsageFlagBits usage)
{
    ImGui_ImplVulkan_Data* bd = ImGui_ImplVulkan_GetBackendData();
    ImGui_ImplVulkan_InitInfo* v = &bd->VulkanInitInfo;
    VkResult err;
    if (buffer != VK_NULL_HANDLE)
        vkDestroyBuffer(v->Device, buffer, v->Allocator);
    if (buffer_memory != VK_NULL_HANDLE)
        vkFreeMemory(v->Device, buffer_memory, v->Allocator);

    VkDeviceSize vertex_buffer_size_aligned = ((new_size - 1) / bd->BufferMemoryAlignment + 1) * bd->BufferMemoryAlignment;
    VkBufferCreateInfo buffer_info = {};
    buffer_info.sType = VK_STRUCTURE_TYPE_BUFFER_CREATE_INFO;
    buffer_info.size = vertex_buffer_size_aligned;
    buffer_info.usage = usage;
    buffer_info.sharingMode = VK_SHARING_MODE_EXCLUSIVE;
    err = vkCreateBuffer(v->Device, &buffer_info, v->Allocator, &buffer);
    check_vk_result(err);

    VkMemoryRequirements req;
    vkGetBufferMemoryRequirements(v->Device, buffer, &req);
    bd->BufferMemoryAlignment = (bd->BufferMemoryAlignment > req.alignment) ? bd->BufferMemoryAlignment : req.alignment;
    VkMemoryAllocateInfo alloc_info = {};
    alloc_info.sType = VK_STRUCTURE_TYPE_MEMORY_ALLOCATE_INFO;
    alloc_info.allocationSize = req.size;
    alloc_info.memoryTypeIndex = ImGui_ImplVulkan_MemoryType(VK_MEMORY_PROPERTY_HOST_VISIBLE_BIT, req.memoryTypeBits);
    err = vkAllocateMemory(v->Device, &alloc_info, v->Allocator, &buffer_memory);
    check_vk_result(err);

    err = vkBindBufferMemory(v->Device, buffer, buffer_memory, 0);
    check_vk_result(err);
    p_buffer_size = req.size;
}

static void ImGui_ImplVulkan_SetupRenderState(ImDrawData* draw_data, VkPipeline pipeline, VkCommandBuffer command_buffer, ImGui_ImplVulkanH_FrameRenderBuffers* rb, int fb_width, int fb_height)
{
    ImGui_ImplVulkan_Data* bd = ImGui_ImplVulkan_GetBackendData();

    // Bind pipeline and descriptor sets:
    {
        vkCmdBindPipeline(command_buffer, VK_PIPELINE_BIND_POINT_GRAPHICS, pipeline);
        VkDescriptorSet desc_set[1] = { bd->DescriptorSet };
        vkCmdBindDescriptorSets(command_buffer, VK_PIPELINE_BIND_POINT_GRAPHICS, bd->PipelineLayout, 0, 1, desc_set, 0, NULL);
    }

    // Bind Vertex And Index Buffer:
    if (draw_data->TotalVtxCount > 0)
    {
        VkBuffer vertex_buffers[1] = { rb->VertexBuffer };
        VkDeviceSize vertex_offset[1] = { 0 };
        vkCmdBindVertexBuffers(command_buffer, 0, 1, vertex_buffers, vertex_offset);
        vkCmdBindIndexBuffer(command_buffer, rb->IndexBuffer, 0, sizeof(ImDrawIdx) == 2 ? VK_INDEX_TYPE_UINT16 : VK_INDEX_TYPE_UINT32);
    }

    // Setup viewport:
    {
        VkViewport viewport;
        viewport.x = 0;
        viewport.y = 0;
        viewport.width = (float)fb_width;
        viewport.height = (float)fb_height;
        viewport.minDepth = 0.0f;
        viewport.maxDepth = 1.0f;
        vkCmdSetViewport(command_buffer, 0, 1, &viewport);
    }

    // Setup scale and translation:
    // Our visible imgui space lies from draw_data->DisplayPps (top left) to draw_data->DisplayPos+data_data->DisplaySize (bottom right). DisplayPos is (0,0) for single viewport apps.
    {
        float scale[2];
        scale[0] = 2.0f / draw_data->DisplaySize.x;
        scale[1] = 2.0f / draw_data->DisplaySize.y;
        float translate[2];
        translate[0] = -1.0f - draw_data->DisplayPos.x * scale[0];
        translate[1] = -1.0f - draw_data->DisplayPos.y * scale[1];
        vkCmdPushConstants(command_buffer, bd->PipelineLayout, VK_SHADER_STAGE_VERTEX_BIT, sizeof(float) * 0, sizeof(float) * 2, scale);
        vkCmdPushConstants(command_buffer, bd->PipelineLayout, VK_SHADER_STAGE_VERTEX_BIT, sizeof(float) * 2, sizeof(float) * 2, translate);
    }
}

// Render function
void ImGui_ImplVulkan_RenderDrawData(ImDrawData* draw_data, VkCommandBuffer command_buffer, VkPipeline pipeline)
{
    // Avoid rendering when minimized, scale coordinates for retina displays (screen coordinates != framebuffer coordinates)
    int fb_width = (int)(draw_data->DisplaySize.x * draw_data->FramebufferScale.x);
    int fb_height = (int)(draw_data->DisplaySize.y * draw_data->FramebufferScale.y);
    if (fb_width <= 0 || fb_height <= 0)
        return;

    ImGui_ImplVulkan_Data* bd = ImGui_ImplVulkan_GetBackendData();
    ImGui_ImplVulkan_InitInfo* v = &bd->VulkanInitInfo;
    if (pipeline == VK_NULL_HANDLE)
        pipeline = bd->Pipeline;

    // Allocate array to store enough vertex/index buffers. Each unique viewport gets its own storage.
    ImGui_ImplVulkan_ViewportData* viewport_renderer_data = (ImGui_ImplVulkan_ViewportData*)draw_data->OwnerViewport->RendererUserData;
    IM_ASSERT(viewport_renderer_data != NULL);
    ImGui_ImplVulkanH_WindowRenderBuffers* wrb = &viewport_renderer_data->RenderBuffers;
    if (wrb->FrameRenderBuffers == NULL)
    {
        wrb->Index = 0;
        wrb->Count = v->ImageCount;
        wrb->FrameRenderBuffers = (ImGui_ImplVulkanH_FrameRenderBuffers*)IM_ALLOC(sizeof(ImGui_ImplVulkanH_FrameRenderBuffers) * wrb->Count);
        memset(wrb->FrameRenderBuffers, 0, sizeof(ImGui_ImplVulkanH_FrameRenderBuffers) * wrb->Count);
    }
    IM_ASSERT(wrb->Count == v->ImageCount);
    wrb->Index = (wrb->Index + 1) % wrb->Count;
    ImGui_ImplVulkanH_FrameRenderBuffers* rb = &wrb->FrameRenderBuffers[wrb->Index];

    if (draw_data->TotalVtxCount > 0)
    {
        // Create or resize the vertex/index buffers
        size_t vertex_size = draw_data->TotalVtxCount * sizeof(ImDrawVert);
        size_t index_size = draw_data->TotalIdxCount * sizeof(ImDrawIdx);
        if (rb->VertexBuffer == VK_NULL_HANDLE || rb->VertexBufferSize < vertex_size)
            CreateOrResizeBuffer(rb->VertexBuffer, rb->VertexBufferMemory, rb->VertexBufferSize, vertex_size, VK_BUFFER_USAGE_VERTEX_BUFFER_BIT);
        if (rb->IndexBuffer == VK_NULL_HANDLE || rb->IndexBufferSize < index_size)
            CreateOrResizeBuffer(rb->IndexBuffer, rb->IndexBufferMemory, rb->IndexBufferSize, index_size, VK_BUFFER_USAGE_INDEX_BUFFER_BIT);

        // Upload vertex/index data into a single contiguous GPU buffer
        ImDrawVert* vtx_dst = NULL;
        ImDrawIdx* idx_dst = NULL;
        VkResult err = vkMapMemory(v->Device, rb->VertexBufferMemory, 0, rb->VertexBufferSize, 0, (void**)(&vtx_dst));
        check_vk_result(err);
        err = vkMapMemory(v->Device, rb->IndexBufferMemory, 0, rb->IndexBufferSize, 0, (void**)(&idx_dst));
        check_vk_result(err);
        for (int n = 0; n < draw_data->CmdListsCount; n++)
        {
            const ImDrawList* cmd_list = draw_data->CmdLists[n];
            memcpy(vtx_dst, cmd_list->VtxBuffer.Data, cmd_list->VtxBuffer.Size * sizeof(ImDrawVert));
            memcpy(idx_dst, cmd_list->IdxBuffer.Data, cmd_list->IdxBuffer.Size * sizeof(ImDrawIdx));
            vtx_dst += cmd_list->VtxBuffer.Size;
            idx_dst += cmd_list->IdxBuffer.Size;
        }
        VkMappedMemoryRange range[2] = {};
        range[0].sType = VK_STRUCTURE_TYPE_MAPPED_MEMORY_RANGE;
        range[0].memory = rb->VertexBufferMemory;
        range[0].size = VK_WHOLE_SIZE;
        range[1].sType = VK_STRUCTURE_TYPE_MAPPED_MEMORY_RANGE;
        range[1].memory = rb->IndexBufferMemory;
        range[1].size = VK_WHOLE_SIZE;
        err = vkFlushMappedMemoryRanges(v->Device, 2, range);
        check_vk_result(err);
        vkUnmapMemory(v->Device, rb->VertexBufferMemory);
        vkUnmapMemory(v->Device, rb->IndexBufferMemory);
    }

    // Setup desired Vulkan state
    ImGui_ImplVulkan_SetupRenderState(draw_data, pipeline, command_buffer, rb, fb_width, fb_height);

    // Will project scissor/clipping rectangles into framebuffer space
    ImVec2 clip_off = draw_data->DisplayPos;         // (0,0) unless using multi-viewports
    ImVec2 clip_scale = draw_data->FramebufferScale; // (1,1) unless using retina display which are often (2,2)

    // Render command lists
    // (Because we merged all buffers into a single one, we maintain our own offset into them)
    int global_vtx_offset = 0;
    int global_idx_offset = 0;
    for (int n = 0; n < draw_data->CmdListsCount; n++)
    {
        const ImDrawList* cmd_list = draw_data->CmdLists[n];
        for (int cmd_i = 0; cmd_i < cmd_list->CmdBuffer.Size; cmd_i++)
        {
            const ImDrawCmd* pcmd = &cmd_list->CmdBuffer[cmd_i];
            if (pcmd->UserCallback != NULL)
            {
                // User callback, registered via ImDrawList::AddCallback()
                // (ImDrawCallback_ResetRenderState is a special callback value used by the user to request the renderer to reset render state.)
                if (pcmd->UserCallback == ImDrawCallback_ResetRenderState)
                    ImGui_ImplVulkan_SetupRenderState(draw_data, pipeline, command_buffer, rb, fb_width, fb_height);
                else
                    pcmd->UserCallback(cmd_list, pcmd);
            }
            else
            {
                // Project scissor/clipping rectangles into framebuffer space
                ImVec2 clip_min((pcmd->ClipRect.x - clip_off.x) * clip_scale.x, (pcmd->ClipRect.y - clip_off.y) * clip_scale.y);
                ImVec2 clip_max((pcmd->ClipRect.z - clip_off.x) * clip_scale.x, (pcmd->ClipRect.w - clip_off.y) * clip_scale.y);

                // Clamp to viewport as vkCmdSetScissor() won't accept values that are off bounds
                if (clip_min.x < 0.0f) { clip_min.x = 0.0f; }
                if (clip_min.y < 0.0f) { clip_min.y = 0.0f; }
                if (clip_max.x > fb_width) { clip_max.x = (float)fb_width; }
                if (clip_max.y > fb_height) { clip_max.y = (float)fb_height; }
                if (clip_max.x < clip_min.x || clip_max.y < clip_min.y)
                    continue;

                // Apply scissor/clipping rectangle
                VkRect2D scissor;
                scissor.offset.x = (int32_t)(clip_min.x);
                scissor.offset.y = (int32_t)(clip_min.y);
                scissor.extent.width = (uint32_t)(clip_max.x - clip_min.x);
                scissor.extent.height = (uint32_t)(clip_max.y - clip_min.y);
                vkCmdSetScissor(command_buffer, 0, 1, &scissor);

                // Draw
                vkCmdDrawIndexed(command_buffer, pcmd->ElemCount, 1, pcmd->IdxOffset + global_idx_offset, pcmd->VtxOffset + global_vtx_offset, 0);
            }
        }
        global_idx_offset += cmd_list->IdxBuffer.Size;
        global_vtx_offset += cmd_list->VtxBuffer.Size;
    }

    // Note: at this point both vkCmdSetViewport() and vkCmdSetScissor() have been called.
    // Our last values will leak into user/application rendering IF:
    // - Your app uses a pipeline with VK_DYNAMIC_STATE_VIEWPORT or VK_DYNAMIC_STATE_SCISSOR dynamic state
    // - And you forgot to call vkCmdSetViewport() and vkCmdSetScissor() yourself to explicitely set that state.
    // If you use VK_DYNAMIC_STATE_VIEWPORT or VK_DYNAMIC_STATE_SCISSOR you are responsible for setting the values before rendering.
    // In theory we should aim to backup/restore those values but I am not sure this is possible.
    // We perform a call to vkCmdSetScissor() to set back a full viewport which is likely to fix things for 99% users but technically this is not perfect. (See github #4644)
    VkRect2D scissor = { { 0, 0 }, { (uint32_t)fb_width, (uint32_t)fb_height } };
    vkCmdSetScissor(command_buffer, 0, 1, &scissor);
}

bool ImGui_ImplVulkan_CreateFontsTexture(VkCommandBuffer command_buffer)
{
    ImGuiIO& io = ImGui::GetIO();
    ImGui_ImplVulkan_Data* bd = ImGui_ImplVulkan_GetBackendData();
    ImGui_ImplVulkan_InitInfo* v = &bd->VulkanInitInfo;

    unsigned char* pixels;
    int width, height;
    io.Fonts->GetTexDataAsRGBA32(&pixels, &width, &height);
    size_t upload_size = width * height * 4 * sizeof(char);

    VkResult err;

    // Create the Image:
    {
        VkImageCreateInfo info = {};
        info.sType = VK_STRUCTURE_TYPE_IMAGE_CREATE_INFO;
        info.imageType = VK_IMAGE_TYPE_2D;
        info.format = VK_FORMAT_R8G8B8A8_UNORM;
        info.extent.width = width;
        info.extent.height = height;
        info.extent.depth = 1;
        info.mipLevels = 1;
        info.arrayLayers = 1;
        info.samples = VK_SAMPLE_COUNT_1_BIT;
        info.tiling = VK_IMAGE_TILING_OPTIMAL;
        info.usage = VK_IMAGE_USAGE_SAMPLED_BIT | VK_IMAGE_USAGE_TRANSFER_DST_BIT;
        info.sharingMode = VK_SHARING_MODE_EXCLUSIVE;
        info.initialLayout = VK_IMAGE_LAYOUT_UNDEFINED;
        err = vkCreateImage(v->Device, &info, v->Allocator, &bd->FontImage);
        check_vk_result(err);
        VkMemoryRequirements req;
        vkGetImageMemoryRequirements(v->Device, bd->FontImage, &req);
        VkMemoryAllocateInfo alloc_info = {};
        alloc_info.sType = VK_STRUCTURE_TYPE_MEMORY_ALLOCATE_INFO;
        alloc_info.allocationSize = req.size;
        alloc_info.memoryTypeIndex = ImGui_ImplVulkan_MemoryType(VK_MEMORY_PROPERTY_DEVICE_LOCAL_BIT, req.memoryTypeBits);
        err = vkAllocateMemory(v->Device, &alloc_info, v->Allocator, &bd->FontMemory);
        check_vk_result(err);
        err = vkBindImageMemory(v->Device, bd->FontImage, bd->FontMemory, 0);
        check_vk_result(err);
    }

    // Create the Image View:
    {
        VkImageViewCreateInfo info = {};
        info.sType = VK_STRUCTURE_TYPE_IMAGE_VIEW_CREATE_INFO;
        info.image = bd->FontImage;
        info.viewType = VK_IMAGE_VIEW_TYPE_2D;
        info.format = VK_FORMAT_R8G8B8A8_UNORM;
        info.subresourceRange.aspectMask = VK_IMAGE_ASPECT_COLOR_BIT;
        info.subresourceRange.levelCount = 1;
        info.subresourceRange.layerCount = 1;
        err = vkCreateImageView(v->Device, &info, v->Allocator, &bd->FontView);
        check_vk_result(err);
    }

    // Update the Descriptor Set:
    {
        VkDescriptorImageInfo desc_image[1] = {};
        desc_image[0].sampler = bd->FontSampler;
        desc_image[0].imageView = bd->FontView;
        desc_image[0].imageLayout = VK_IMAGE_LAYOUT_SHADER_READ_ONLY_OPTIMAL;
        VkWriteDescriptorSet write_desc[1] = {};
        write_desc[0].sType = VK_STRUCTURE_TYPE_WRITE_DESCRIPTOR_SET;
        write_desc[0].dstSet = bd->DescriptorSet;
        write_desc[0].descriptorCount = 1;
        write_desc[0].descriptorType = VK_DESCRIPTOR_TYPE_COMBINED_IMAGE_SAMPLER;
        write_desc[0].pImageInfo = desc_image;
        vkUpdateDescriptorSets(v->Device, 1, write_desc, 0, NULL);
    }

    // Create the Upload Buffer:
    {
        VkBufferCreateInfo buffer_info = {};
        buffer_info.sType = VK_STRUCTURE_TYPE_BUFFER_CREATE_INFO;
        buffer_info.size = upload_size;
        buffer_info.usage = VK_BUFFER_USAGE_TRANSFER_SRC_BIT;
        buffer_info.sharingMode = VK_SHARING_MODE_EXCLUSIVE;
        err = vkCreateBuffer(v->Device, &buffer_info, v->Allocator, &bd->UploadBuffer);
        check_vk_result(err);
        VkMemoryRequirements req;
        vkGetBufferMemoryRequirements(v->Device, bd->UploadBuffer, &req);
        bd->BufferMemoryAlignment = (bd->BufferMemoryAlignment > req.alignment) ? bd->BufferMemoryAlignment : req.alignment;
        VkMemoryAllocateInfo alloc_info = {};
        alloc_info.sType = VK_STRUCTURE_TYPE_MEMORY_ALLOCATE_INFO;
        alloc_info.allocationSize = req.size;
        alloc_info.memoryTypeIndex = ImGui_ImplVulkan_MemoryType(VK_MEMORY_PROPERTY_HOST_VISIBLE_BIT, req.memoryTypeBits);
        err = vkAllocateMemory(v->Device, &alloc_info, v->Allocator, &bd->UploadBufferMemory);
        check_vk_result(err);
        err = vkBindBufferMemory(v->Device, bd->UploadBuffer, bd->UploadBufferMemory, 0);
        check_vk_result(err);
    }

    // Upload to Buffer:
    {
        char* map = NULL;
        err = vkMapMemory(v->Device, bd->UploadBufferMemory, 0, upload_size, 0, (void**)(&map));
        check_vk_result(err);
        memcpy(map, pixels, upload_size);
        VkMappedMemoryRange range[1] = {};
        range[0].sType = VK_STRUCTURE_TYPE_MAPPED_MEMORY_RANGE;
        range[0].memory = bd->UploadBufferMemory;
        range[0].size = upload_size;
        err = vkFlushMappedMemoryRanges(v->Device, 1, range);
        check_vk_result(err);
        vkUnmapMemory(v->Device, bd->UploadBufferMemory);
    }

    // Copy to Image:
    {
        VkImageMemoryBarrier copy_barrier[1] = {};
        copy_barrier[0].sType = VK_STRUCTURE_TYPE_IMAGE_MEMORY_BARRIER;
        copy_barrier[0].dstAccessMask = VK_ACCESS_TRANSFER_WRITE_BIT;
        copy_barrier[0].oldLayout = VK_IMAGE_LAYOUT_UNDEFINED;
        copy_barrier[0].newLayout = VK_IMAGE_LAYOUT_TRANSFER_DST_OPTIMAL;
        copy_barrier[0].srcQueueFamilyIndex = VK_QUEUE_FAMILY_IGNORED;
        copy_barrier[0].dstQueueFamilyIndex = VK_QUEUE_FAMILY_IGNORED;
        copy_barrier[0].image = bd->FontImage;
        copy_barrier[0].subresourceRange.aspectMask = VK_IMAGE_ASPECT_COLOR_BIT;
        copy_barrier[0].subresourceRange.levelCount = 1;
        copy_barrier[0].subresourceRange.layerCount = 1;
        vkCmdPipelineBarrier(command_buffer, VK_PIPELINE_STAGE_HOST_BIT, VK_PIPELINE_STAGE_TRANSFER_BIT, 0, 0, NULL, 0, NULL, 1, copy_barrier);

        VkBufferImageCopy region = {};
        region.imageSubresource.aspectMask = VK_IMAGE_ASPECT_COLOR_BIT;
        region.imageSubresource.layerCount = 1;
        region.imageExtent.width = width;
        region.imageExtent.height = height;
        region.imageExtent.depth = 1;
        vkCmdCopyBufferToImage(command_buffer, bd->UploadBuffer, bd->FontImage, VK_IMAGE_LAYOUT_TRANSFER_DST_OPTIMAL, 1, &region);

        VkImageMemoryBarrier use_barrier[1] = {};
        use_barrier[0].sType = VK_STRUCTURE_TYPE_IMAGE_MEMORY_BARRIER;
        use_barrier[0].srcAccessMask = VK_ACCESS_TRANSFER_WRITE_BIT;
        use_barrier[0].dstAccessMask = VK_ACCESS_SHADER_READ_BIT;
        use_barrier[0].oldLayout = VK_IMAGE_LAYOUT_TRANSFER_DST_OPTIMAL;
        use_barrier[0].newLayout = VK_IMAGE_LAYOUT_SHADER_READ_ONLY_OPTIMAL;
        use_barrier[0].srcQueueFamilyIndex = VK_QUEUE_FAMILY_IGNORED;
        use_barrier[0].dstQueueFamilyIndex = VK_QUEUE_FAMILY_IGNORED;
        use_barrier[0].image = bd->FontImage;
        use_barrier[0].subresourceRange.aspectMask = VK_IMAGE_ASPECT_COLOR_BIT;
        use_barrier[0].subresourceRange.levelCount = 1;
        use_barrier[0].subresourceRange.layerCount = 1;
        vkCmdPipelineBarrier(command_buffer, VK_PIPELINE_STAGE_TRANSFER_BIT, VK_PIPELINE_STAGE_FRAGMENT_SHADER_BIT, 0, 0, NULL, 0, NULL, 1, use_barrier);
    }

    // Store our identifier
    io.Fonts->SetTexID((ImTextureID)(intptr_t)bd->FontImage);

    return true;
}

static void ImGui_ImplVulkan_CreateShaderModules(VkDevice device, const VkAllocationCallbacks* allocator)
{
    // Create the shader modules
    ImGui_ImplVulkan_Data* bd = ImGui_ImplVulkan_GetBackendData();
    if (bd->ShaderModuleVert == VK_NULL_HANDLE)
    {
        VkShaderModuleCreateInfo vert_info = {};
        vert_info.sType = VK_STRUCTURE_TYPE_SHADER_MODULE_CREATE_INFO;
        vert_info.codeSize = sizeof(__glsl_shader_vert_spv);
        vert_info.pCode = (uint32_t*)__glsl_shader_vert_spv;
        VkResult err = vkCreateShaderModule(device, &vert_info, allocator, &bd->ShaderModuleVert);
        check_vk_result(err);
    }
    if (bd->ShaderModuleFrag == VK_NULL_HANDLE)
    {
        VkShaderModuleCreateInfo frag_info = {};
        frag_info.sType = VK_STRUCTURE_TYPE_SHADER_MODULE_CREATE_INFO;
        frag_info.codeSize = sizeof(__glsl_shader_frag_spv);
        frag_info.pCode = (uint32_t*)__glsl_shader_frag_spv;
        VkResult err = vkCreateShaderModule(device, &frag_info, allocator, &bd->ShaderModuleFrag);
        check_vk_result(err);
    }
}

static void ImGui_ImplVulkan_CreateFontSampler(VkDevice device, const VkAllocationCallbacks* allocator)
{
    ImGui_ImplVulkan_Data* bd = ImGui_ImplVulkan_GetBackendData();
    if (bd->FontSampler)
        return;

    VkSamplerCreateInfo info = {};
    info.sType = VK_STRUCTURE_TYPE_SAMPLER_CREATE_INFO;
    info.magFilter = VK_FILTER_LINEAR;
    info.minFilter = VK_FILTER_LINEAR;
    info.mipmapMode = VK_SAMPLER_MIPMAP_MODE_LINEAR;
    info.addressModeU = VK_SAMPLER_ADDRESS_MODE_REPEAT;
    info.addressModeV = VK_SAMPLER_ADDRESS_MODE_REPEAT;
    info.addressModeW = VK_SAMPLER_ADDRESS_MODE_REPEAT;
    info.minLod = -1000;
    info.maxLod = 1000;
    info.maxAnisotropy = 1.0f;
    VkResult err = vkCreateSampler(device, &info, allocator, &bd->FontSampler);
    check_vk_result(err);
}

static void ImGui_ImplVulkan_CreateDescriptorSetLayout(VkDevice device, const VkAllocationCallbacks* allocator)
{
    ImGui_ImplVulkan_Data* bd = ImGui_ImplVulkan_GetBackendData();
    if (bd->DescriptorSetLayout)
        return;

    ImGui_ImplVulkan_CreateFontSampler(device, allocator);
    VkSampler sampler[1] = { bd->FontSampler };
    VkDescriptorSetLayoutBinding binding[1] = {};
    binding[0].descriptorType = VK_DESCRIPTOR_TYPE_COMBINED_IMAGE_SAMPLER;
    binding[0].descriptorCount = 1;
    binding[0].stageFlags = VK_SHADER_STAGE_FRAGMENT_BIT;
    binding[0].pImmutableSamplers = sampler;
    VkDescriptorSetLayoutCreateInfo info = {};
    info.sType = VK_STRUCTURE_TYPE_DESCRIPTOR_SET_LAYOUT_CREATE_INFO;
    info.bindingCount = 1;
    info.pBindings = binding;
    VkResult err = vkCreateDescriptorSetLayout(device, &info, allocator, &bd->DescriptorSetLayout);
    check_vk_result(err);
}

static void ImGui_ImplVulkan_CreatePipelineLayout(VkDevice device, const VkAllocationCallbacks* allocator)
{
    ImGui_ImplVulkan_Data* bd = ImGui_ImplVulkan_GetBackendData();
    if (bd->PipelineLayout)
        return;

    // Constants: we are using 'vec2 offset' and 'vec2 scale' instead of a full 3d projection matrix
    ImGui_ImplVulkan_CreateDescriptorSetLayout(device, allocator);
    VkPushConstantRange push_constants[1] = {};
    push_constants[0].stageFlags = VK_SHADER_STAGE_VERTEX_BIT;
    push_constants[0].offset = sizeof(float) * 0;
    push_constants[0].size = sizeof(float) * 4;
    VkDescriptorSetLayout set_layout[1] = { bd->DescriptorSetLayout };
    VkPipelineLayoutCreateInfo layout_info = {};
    layout_info.sType = VK_STRUCTURE_TYPE_PIPELINE_LAYOUT_CREATE_INFO;
    layout_info.setLayoutCount = 1;
    layout_info.pSetLayouts = set_layout;
    layout_info.pushConstantRangeCount = 1;
    layout_info.pPushConstantRanges = push_constants;
    VkResult  err = vkCreatePipelineLayout(device, &layout_info, allocator, &bd->PipelineLayout);
    check_vk_result(err);
}

static void ImGui_ImplVulkan_CreatePipeline(VkDevice device, const VkAllocationCallbacks* allocator, VkPipelineCache pipelineCache, VkRenderPass renderPass, VkSampleCountFlagBits MSAASamples, VkPipeline* pipeline, uint32_t subpass)
{
    ImGui_ImplVulkan_Data* bd = ImGui_ImplVulkan_GetBackendData();
    ImGui_ImplVulkan_CreateShaderModules(device, allocator);

    VkPipelineShaderStageCreateInfo stage[2] = {};
    stage[0].sType = VK_STRUCTURE_TYPE_PIPELINE_SHADER_STAGE_CREATE_INFO;
    stage[0].stage = VK_SHADER_STAGE_VERTEX_BIT;
    stage[0].module = bd->ShaderModuleVert;
    stage[0].pName = "main";
    stage[1].sType = VK_STRUCTURE_TYPE_PIPELINE_SHADER_STAGE_CREATE_INFO;
    stage[1].stage = VK_SHADER_STAGE_FRAGMENT_BIT;
    stage[1].module = bd->ShaderModuleFrag;
    stage[1].pName = "main";

    VkVertexInputBindingDescription binding_desc[1] = {};
    binding_desc[0].stride = sizeof(ImDrawVert);
    binding_desc[0].inputRate = VK_VERTEX_INPUT_RATE_VERTEX;

    VkVertexInputAttributeDescription attribute_desc[3] = {};
    attribute_desc[0].location = 0;
    attribute_desc[0].binding = binding_desc[0].binding;
    attribute_desc[0].format = VK_FORMAT_R32G32_SFLOAT;
    attribute_desc[0].offset = IM_OFFSETOF(ImDrawVert, pos);
    attribute_desc[1].location = 1;
    attribute_desc[1].binding = binding_desc[0].binding;
    attribute_desc[1].format = VK_FORMAT_R32G32_SFLOAT;
    attribute_desc[1].offset = IM_OFFSETOF(ImDrawVert, uv);
    attribute_desc[2].location = 2;
    attribute_desc[2].binding = binding_desc[0].binding;
    attribute_desc[2].format = VK_FORMAT_R8G8B8A8_UNORM;
    attribute_desc[2].offset = IM_OFFSETOF(ImDrawVert, col);

    VkPipelineVertexInputStateCreateInfo vertex_info = {};
    vertex_info.sType = VK_STRUCTURE_TYPE_PIPELINE_VERTEX_INPUT_STATE_CREATE_INFO;
    vertex_info.vertexBindingDescriptionCount = 1;
    vertex_info.pVertexBindingDescriptions = binding_desc;
    vertex_info.vertexAttributeDescriptionCount = 3;
    vertex_info.pVertexAttributeDescriptions = attribute_desc;

    VkPipelineInputAssemblyStateCreateInfo ia_info = {};
    ia_info.sType = VK_STRUCTURE_TYPE_PIPELINE_INPUT_ASSEMBLY_STATE_CREATE_INFO;
    ia_info.topology = VK_PRIMITIVE_TOPOLOGY_TRIANGLE_LIST;

    VkPipelineViewportStateCreateInfo viewport_info = {};
    viewport_info.sType = VK_STRUCTURE_TYPE_PIPELINE_VIEWPORT_STATE_CREATE_INFO;
    viewport_info.viewportCount = 1;
    viewport_info.scissorCount = 1;

    VkPipelineRasterizationStateCreateInfo raster_info = {};
    raster_info.sType = VK_STRUCTURE_TYPE_PIPELINE_RASTERIZATION_STATE_CREATE_INFO;
    raster_info.polygonMode = VK_POLYGON_MODE_FILL;
    raster_info.cullMode = VK_CULL_MODE_NONE;
    raster_info.frontFace = VK_FRONT_FACE_COUNTER_CLOCKWISE;
    raster_info.lineWidth = 1.0f;

    VkPipelineMultisampleStateCreateInfo ms_info = {};
    ms_info.sType = VK_STRUCTURE_TYPE_PIPELINE_MULTISAMPLE_STATE_CREATE_INFO;
    ms_info.rasterizationSamples = (MSAASamples != 0) ? MSAASamples : VK_SAMPLE_COUNT_1_BIT;

    VkPipelineColorBlendAttachmentState color_attachment[1] = {};
    color_attachment[0].blendEnable = VK_TRUE;
    color_attachment[0].srcColorBlendFactor = VK_BLEND_FACTOR_SRC_ALPHA;
    color_attachment[0].dstColorBlendFactor = VK_BLEND_FACTOR_ONE_MINUS_SRC_ALPHA;
    color_attachment[0].colorBlendOp = VK_BLEND_OP_ADD;
    color_attachment[0].srcAlphaBlendFactor = VK_BLEND_FACTOR_ONE;
    color_attachment[0].dstAlphaBlendFactor = VK_BLEND_FACTOR_ONE_MINUS_SRC_ALPHA;
    color_attachment[0].alphaBlendOp = VK_BLEND_OP_ADD;
    color_attachment[0].colorWriteMask = VK_COLOR_COMPONENT_R_BIT | VK_COLOR_COMPONENT_G_BIT | VK_COLOR_COMPONENT_B_BIT | VK_COLOR_COMPONENT_A_BIT;

    VkPipelineDepthStencilStateCreateInfo depth_info = {};
    depth_info.sType = VK_STRUCTURE_TYPE_PIPELINE_DEPTH_STENCIL_STATE_CREATE_INFO;

    VkPipelineColorBlendStateCreateInfo blend_info = {};
    blend_info.sType = VK_STRUCTURE_TYPE_PIPELINE_COLOR_BLEND_STATE_CREATE_INFO;
    blend_info.attachmentCount = 1;
    blend_info.pAttachments = color_attachment;

    VkDynamicState dynamic_states[2] = { VK_DYNAMIC_STATE_VIEWPORT, VK_DYNAMIC_STATE_SCISSOR };
    VkPipelineDynamicStateCreateInfo dynamic_state = {};
    dynamic_state.sType = VK_STRUCTURE_TYPE_PIPELINE_DYNAMIC_STATE_CREATE_INFO;
    dynamic_state.dynamicStateCount = (uint32_t)IM_ARRAYSIZE(dynamic_states);
    dynamic_state.pDynamicStates = dynamic_states;

    ImGui_ImplVulkan_CreatePipelineLayout(device, allocator);

    VkGraphicsPipelineCreateInfo info = {};
    info.sType = VK_STRUCTURE_TYPE_GRAPHICS_PIPELINE_CREATE_INFO;
    info.flags = bd->PipelineCreateFlags;
    info.stageCount = 2;
    info.pStages = stage;
    info.pVertexInputState = &vertex_info;
    info.pInputAssemblyState = &ia_info;
    info.pViewportState = &viewport_info;
    info.pRasterizationState = &raster_info;
    info.pMultisampleState = &ms_info;
    info.pDepthStencilState = &depth_info;
    info.pColorBlendState = &blend_info;
    info.pDynamicState = &dynamic_state;
    info.layout = bd->PipelineLayout;
    info.renderPass = renderPass;
    info.subpass = subpass;
    VkResult err = vkCreateGraphicsPipelines(device, pipelineCache, 1, &info, allocator, pipeline);
    check_vk_result(err);
}

bool ImGui_ImplVulkan_CreateDeviceObjects()
{
    ImGui_ImplVulkan_Data* bd = ImGui_ImplVulkan_GetBackendData();
    ImGui_ImplVulkan_InitInfo* v = &bd->VulkanInitInfo;
    VkResult err;

    if (!bd->FontSampler)
    {
        VkSamplerCreateInfo info = {};
        info.sType = VK_STRUCTURE_TYPE_SAMPLER_CREATE_INFO;
        info.magFilter = VK_FILTER_LINEAR;
        info.minFilter = VK_FILTER_LINEAR;
        info.mipmapMode = VK_SAMPLER_MIPMAP_MODE_LINEAR;
        info.addressModeU = VK_SAMPLER_ADDRESS_MODE_REPEAT;
        info.addressModeV = VK_SAMPLER_ADDRESS_MODE_REPEAT;
        info.addressModeW = VK_SAMPLER_ADDRESS_MODE_REPEAT;
        info.minLod = -1000;
        info.maxLod = 1000;
        info.maxAnisotropy = 1.0f;
        err = vkCreateSampler(v->Device, &info, v->Allocator, &bd->FontSampler);
        check_vk_result(err);
    }

    if (!bd->DescriptorSetLayout)
    {
        VkSampler sampler[1] = {bd->FontSampler};
        VkDescriptorSetLayoutBinding binding[1] = {};
        binding[0].descriptorType = VK_DESCRIPTOR_TYPE_COMBINED_IMAGE_SAMPLER;
        binding[0].descriptorCount = 1;
        binding[0].stageFlags = VK_SHADER_STAGE_FRAGMENT_BIT;
        binding[0].pImmutableSamplers = sampler;
        VkDescriptorSetLayoutCreateInfo info = {};
        info.sType = VK_STRUCTURE_TYPE_DESCRIPTOR_SET_LAYOUT_CREATE_INFO;
        info.bindingCount = 1;
        info.pBindings = binding;
        err = vkCreateDescriptorSetLayout(v->Device, &info, v->Allocator, &bd->DescriptorSetLayout);
        check_vk_result(err);
    }

    // Create Descriptor Set:
    {
        VkDescriptorSetAllocateInfo alloc_info = {};
        alloc_info.sType = VK_STRUCTURE_TYPE_DESCRIPTOR_SET_ALLOCATE_INFO;
        alloc_info.descriptorPool = v->DescriptorPool;
        alloc_info.descriptorSetCount = 1;
        alloc_info.pSetLayouts = &bd->DescriptorSetLayout;
        err = vkAllocateDescriptorSets(v->Device, &alloc_info, &bd->DescriptorSet);
        check_vk_result(err);
    }

    if (!bd->PipelineLayout)
    {
        // Constants: we are using 'vec2 offset' and 'vec2 scale' instead of a full 3d projection matrix
        VkPushConstantRange push_constants[1] = {};
        push_constants[0].stageFlags = VK_SHADER_STAGE_VERTEX_BIT;
        push_constants[0].offset = sizeof(float) * 0;
        push_constants[0].size = sizeof(float) * 4;
        VkDescriptorSetLayout set_layout[1] = { bd->DescriptorSetLayout };
        VkPipelineLayoutCreateInfo layout_info = {};
        layout_info.sType = VK_STRUCTURE_TYPE_PIPELINE_LAYOUT_CREATE_INFO;
        layout_info.setLayoutCount = 1;
        layout_info.pSetLayouts = set_layout;
        layout_info.pushConstantRangeCount = 1;
        layout_info.pPushConstantRanges = push_constants;
        err = vkCreatePipelineLayout(v->Device, &layout_info, v->Allocator, &bd->PipelineLayout);
        check_vk_result(err);
    }

    ImGui_ImplVulkan_CreatePipeline(v->Device, v->Allocator, v->PipelineCache, bd->RenderPass, v->MSAASamples, &bd->Pipeline, bd->Subpass);

    return true;
}

void    ImGui_ImplVulkan_DestroyFontUploadObjects()
{
    ImGui_ImplVulkan_Data* bd = ImGui_ImplVulkan_GetBackendData();
    ImGui_ImplVulkan_InitInfo* v = &bd->VulkanInitInfo;
    if (bd->UploadBuffer)
    {
        vkDestroyBuffer(v->Device, bd->UploadBuffer, v->Allocator);
        bd->UploadBuffer = VK_NULL_HANDLE;
    }
    if (bd->UploadBufferMemory)
    {
        vkFreeMemory(v->Device, bd->UploadBufferMemory, v->Allocator);
        bd->UploadBufferMemory = VK_NULL_HANDLE;
    }
}

void    ImGui_ImplVulkan_DestroyDeviceObjects()
{
    ImGui_ImplVulkan_Data* bd = ImGui_ImplVulkan_GetBackendData();
    ImGui_ImplVulkan_InitInfo* v = &bd->VulkanInitInfo;
    ImGui_ImplVulkanH_DestroyAllViewportsRenderBuffers(v->Device, v->Allocator);
    ImGui_ImplVulkan_DestroyFontUploadObjects();

    if (bd->ShaderModuleVert)     { vkDestroyShaderModule(v->Device, bd->ShaderModuleVert, v->Allocator); bd->ShaderModuleVert = VK_NULL_HANDLE; }
    if (bd->ShaderModuleFrag)     { vkDestroyShaderModule(v->Device, bd->ShaderModuleFrag, v->Allocator); bd->ShaderModuleFrag = VK_NULL_HANDLE; }
    if (bd->FontView)             { vkDestroyImageView(v->Device, bd->FontView, v->Allocator); bd->FontView = VK_NULL_HANDLE; }
    if (bd->FontImage)            { vkDestroyImage(v->Device, bd->FontImage, v->Allocator); bd->FontImage = VK_NULL_HANDLE; }
    if (bd->FontMemory)           { vkFreeMemory(v->Device, bd->FontMemory, v->Allocator); bd->FontMemory = VK_NULL_HANDLE; }
    if (bd->FontSampler)          { vkDestroySampler(v->Device, bd->FontSampler, v->Allocator); bd->FontSampler = VK_NULL_HANDLE; }
    if (bd->DescriptorSetLayout)  { vkDestroyDescriptorSetLayout(v->Device, bd->DescriptorSetLayout, v->Allocator); bd->DescriptorSetLayout = VK_NULL_HANDLE; }
    if (bd->PipelineLayout)       { vkDestroyPipelineLayout(v->Device, bd->PipelineLayout, v->Allocator); bd->PipelineLayout = VK_NULL_HANDLE; }
    if (bd->Pipeline)             { vkDestroyPipeline(v->Device, bd->Pipeline, v->Allocator); bd->Pipeline = VK_NULL_HANDLE; }
}

bool    ImGui_ImplVulkan_LoadFunctions(PFN_vkVoidFunction(*loader_func)(const char* function_name, void* user_data), void* user_data)
{
    // Load function pointers
    // You can use the default Vulkan loader using:
    //      ImGui_ImplVulkan_LoadFunctions([](const char* function_name, void*) { return vkGetInstanceProcAddr(your_vk_isntance, function_name); });
    // But this would be equivalent to not setting VK_NO_PROTOTYPES.
#ifdef VK_NO_PROTOTYPES
#define IMGUI_VULKAN_FUNC_LOAD(func) \
    func = reinterpret_cast<decltype(func)>(loader_func(#func, user_data)); \
    if (func == NULL)   \
        return false;
    IMGUI_VULKAN_FUNC_MAP(IMGUI_VULKAN_FUNC_LOAD)
#undef IMGUI_VULKAN_FUNC_LOAD
#else
    IM_UNUSED(loader_func);
    IM_UNUSED(user_data);
#endif
    g_FunctionsLoaded = true;
    return true;
}

bool    ImGui_ImplVulkan_Init(ImGui_ImplVulkan_InitInfo* info, VkRenderPass render_pass)
{
    IM_ASSERT(g_FunctionsLoaded && "Need to call ImGui_ImplVulkan_LoadFunctions() if IMGUI_IMPL_VULKAN_NO_PROTOTYPES or VK_NO_PROTOTYPES are set!");

    ImGuiIO& io = ImGui::GetIO();
    IM_ASSERT(io.BackendRendererUserData == NULL && "Already initialized a renderer backend!");

    // Setup backend capabilities flags
    ImGui_ImplVulkan_Data* bd = IM_NEW(ImGui_ImplVulkan_Data)();
    io.BackendRendererUserData = (void*)bd;
    io.BackendRendererName = "imgui_impl_vulkan";
    io.BackendFlags |= ImGuiBackendFlags_RendererHasVtxOffset;  // We can honor the ImDrawCmd::VtxOffset field, allowing for large meshes.
    io.BackendFlags |= ImGuiBackendFlags_RendererHasViewports;  // We can create multi-viewports on the Renderer side (optional)

    IM_ASSERT(info->Instance != VK_NULL_HANDLE);
    IM_ASSERT(info->PhysicalDevice != VK_NULL_HANDLE);
    IM_ASSERT(info->Device != VK_NULL_HANDLE);
    IM_ASSERT(info->Queue != VK_NULL_HANDLE);
    IM_ASSERT(info->DescriptorPool != VK_NULL_HANDLE);
    IM_ASSERT(info->MinImageCount >= 2);
    IM_ASSERT(info->ImageCount >= info->MinImageCount);
    IM_ASSERT(render_pass != VK_NULL_HANDLE);

    bd->VulkanInitInfo = *info;
    bd->RenderPass = render_pass;
    bd->Subpass = info->Subpass;

    ImGui_ImplVulkan_CreateDeviceObjects();

    // Our render function expect RendererUserData to be storing the window render buffer we need (for the main viewport we won't use ->Window)
    ImGuiViewport* main_viewport = ImGui::GetMainViewport();
    main_viewport->RendererUserData = IM_NEW(ImGui_ImplVulkan_ViewportData)();

    if (io.ConfigFlags & ImGuiConfigFlags_ViewportsEnable)
        ImGui_ImplVulkan_InitPlatformInterface();

    return true;
}

void ImGui_ImplVulkan_Shutdown()
{
    ImGui_ImplVulkan_Data* bd = ImGui_ImplVulkan_GetBackendData();
    IM_ASSERT(bd != NULL && "No renderer backend to shutdown, or already shutdown?");
    ImGuiIO& io = ImGui::GetIO();

    // First destroy objects in all viewports
    ImGui_ImplVulkan_DestroyDeviceObjects();

    // Manually delete main viewport render data in-case we haven't initialized for viewports
    ImGuiViewport* main_viewport = ImGui::GetMainViewport();
    if (ImGui_ImplVulkan_ViewportData* vd = (ImGui_ImplVulkan_ViewportData*)main_viewport->RendererUserData)
        IM_DELETE(vd);
    main_viewport->RendererUserData = NULL;

    // Clean up windows
    ImGui_ImplVulkan_ShutdownPlatformInterface();

    io.BackendRendererName = NULL;
    io.BackendRendererUserData = NULL;
    IM_DELETE(bd);
}

void ImGui_ImplVulkan_NewFrame()
{
    ImGui_ImplVulkan_Data* bd = ImGui_ImplVulkan_GetBackendData();
    IM_ASSERT(bd != NULL && "Did you call ImGui_ImplVulkan_Init()?");
    IM_UNUSED(bd);
}

void ImGui_ImplVulkan_SetMinImageCount(uint32_t min_image_count)
{
    ImGui_ImplVulkan_Data* bd = ImGui_ImplVulkan_GetBackendData();
    IM_ASSERT(min_image_count >= 2);
    if (bd->VulkanInitInfo.MinImageCount == min_image_count)
        return;

    IM_ASSERT(0); // FIXME-VIEWPORT: Unsupported. Need to recreate all swap chains!
    ImGui_ImplVulkan_InitInfo* v = &bd->VulkanInitInfo;
    VkResult err = vkDeviceWaitIdle(v->Device);
    check_vk_result(err);
    ImGui_ImplVulkanH_DestroyAllViewportsRenderBuffers(v->Device, v->Allocator);

    bd->VulkanInitInfo.MinImageCount = min_image_count;
}


//-------------------------------------------------------------------------
// Internal / Miscellaneous Vulkan Helpers
// (Used by example's main.cpp. Used by multi-viewport features. PROBABLY NOT used by your own app.)
//-------------------------------------------------------------------------
// You probably do NOT need to use or care about those functions.
// Those functions only exist because:
//   1) they facilitate the readability and maintenance of the multiple main.cpp examples files.
//   2) the upcoming multi-viewport feature will need them internally.
// Generally we avoid exposing any kind of superfluous high-level helpers in the backends,
// but it is too much code to duplicate everywhere so we exceptionally expose them.
//
// Your engine/app will likely _already_ have code to setup all that stuff (swap chain, render pass, frame buffers, etc.).
// You may read this code to learn about Vulkan, but it is recommended you use you own custom tailored code to do equivalent work.
// (The ImGui_ImplVulkanH_XXX functions do not interact with any of the state used by the regular ImGui_ImplVulkan_XXX functions)
//-------------------------------------------------------------------------

VkSurfaceFormatKHR ImGui_ImplVulkanH_SelectSurfaceFormat(VkPhysicalDevice physical_device, VkSurfaceKHR surface, const VkFormat* request_formats, int request_formats_count, VkColorSpaceKHR request_color_space)
{
    IM_ASSERT(g_FunctionsLoaded && "Need to call ImGui_ImplVulkan_LoadFunctions() if IMGUI_IMPL_VULKAN_NO_PROTOTYPES or VK_NO_PROTOTYPES are set!");
    IM_ASSERT(request_formats != NULL);
    IM_ASSERT(request_formats_count > 0);

    // Per Spec Format and View Format are expected to be the same unless VK_IMAGE_CREATE_MUTABLE_BIT was set at image creation
    // Assuming that the default behavior is without setting this bit, there is no need for separate Swapchain image and image view format
    // Additionally several new color spaces were introduced with Vulkan Spec v1.0.40,
    // hence we must make sure that a format with the mostly available color space, VK_COLOR_SPACE_SRGB_NONLINEAR_KHR, is found and used.
    uint32_t avail_count;
    vkGetPhysicalDeviceSurfaceFormatsKHR(physical_device, surface, &avail_count, NULL);
    ImVector<VkSurfaceFormatKHR> avail_format;
    avail_format.resize((int)avail_count);
    vkGetPhysicalDeviceSurfaceFormatsKHR(physical_device, surface, &avail_count, avail_format.Data);

    // First check if only one format, VK_FORMAT_UNDEFINED, is available, which would imply that any format is available
    if (avail_count == 1)
    {
        if (avail_format[0].format == VK_FORMAT_UNDEFINED)
        {
            VkSurfaceFormatKHR ret;
            ret.format = request_formats[0];
            ret.colorSpace = request_color_space;
            return ret;
        }
        else
        {
            // No point in searching another format
            return avail_format[0];
        }
    }
    else
    {
        // Request several formats, the first found will be used
        for (int request_i = 0; request_i < request_formats_count; request_i++)
            for (uint32_t avail_i = 0; avail_i < avail_count; avail_i++)
                if (avail_format[avail_i].format == request_formats[request_i] && avail_format[avail_i].colorSpace == request_color_space)
                    return avail_format[avail_i];

        // If none of the requested image formats could be found, use the first available
        return avail_format[0];
    }
}

VkPresentModeKHR ImGui_ImplVulkanH_SelectPresentMode(VkPhysicalDevice physical_device, VkSurfaceKHR surface, const VkPresentModeKHR* request_modes, int request_modes_count)
{
    IM_ASSERT(g_FunctionsLoaded && "Need to call ImGui_ImplVulkan_LoadFunctions() if IMGUI_IMPL_VULKAN_NO_PROTOTYPES or VK_NO_PROTOTYPES are set!");
    IM_ASSERT(request_modes != NULL);
    IM_ASSERT(request_modes_count > 0);

    // Request a certain mode and confirm that it is available. If not use VK_PRESENT_MODE_FIFO_KHR which is mandatory
    uint32_t avail_count = 0;
    vkGetPhysicalDeviceSurfacePresentModesKHR(physical_device, surface, &avail_count, NULL);
    ImVector<VkPresentModeKHR> avail_modes;
    avail_modes.resize((int)avail_count);
    vkGetPhysicalDeviceSurfacePresentModesKHR(physical_device, surface, &avail_count, avail_modes.Data);
    //for (uint32_t avail_i = 0; avail_i < avail_count; avail_i++)
    //    printf("[vulkan] avail_modes[%d] = %d\n", avail_i, avail_modes[avail_i]);

    for (int request_i = 0; request_i < request_modes_count; request_i++)
        for (uint32_t avail_i = 0; avail_i < avail_count; avail_i++)
            if (request_modes[request_i] == avail_modes[avail_i])
                return request_modes[request_i];

    return VK_PRESENT_MODE_FIFO_KHR; // Always available
}

void ImGui_ImplVulkanH_CreateWindowCommandBuffers(VkPhysicalDevice physical_device, VkDevice device, ImGui_ImplVulkanH_Window* wd, uint32_t queue_family, const VkAllocationCallbacks* allocator)
{
    IM_ASSERT(physical_device != VK_NULL_HANDLE && device != VK_NULL_HANDLE);
    (void)physical_device;
    (void)allocator;

    // Create Command Buffers
    VkResult err;
    for (uint32_t i = 0; i < wd->ImageCount; i++)
    {
        ImGui_ImplVulkanH_Frame* fd = &wd->Frames[i];
        ImGui_ImplVulkanH_FrameSemaphores* fsd = &wd->FrameSemaphores[i];
        {
            VkCommandPoolCreateInfo info = {};
            info.sType = VK_STRUCTURE_TYPE_COMMAND_POOL_CREATE_INFO;
            info.flags = VK_COMMAND_POOL_CREATE_RESET_COMMAND_BUFFER_BIT;
            info.queueFamilyIndex = queue_family;
            err = vkCreateCommandPool(device, &info, allocator, &fd->CommandPool);
            check_vk_result(err);
        }
        {
            VkCommandBufferAllocateInfo info = {};
            info.sType = VK_STRUCTURE_TYPE_COMMAND_BUFFER_ALLOCATE_INFO;
            info.commandPool = fd->CommandPool;
            info.level = VK_COMMAND_BUFFER_LEVEL_PRIMARY;
            info.commandBufferCount = 1;
            err = vkAllocateCommandBuffers(device, &info, &fd->CommandBuffer);
            check_vk_result(err);
        }
        {
            VkFenceCreateInfo info = {};
            info.sType = VK_STRUCTURE_TYPE_FENCE_CREATE_INFO;
            info.flags = VK_FENCE_CREATE_SIGNALED_BIT;
            err = vkCreateFence(device, &info, allocator, &fd->Fence);
            check_vk_result(err);
        }
        {
            VkSemaphoreCreateInfo info = {};
            info.sType = VK_STRUCTURE_TYPE_SEMAPHORE_CREATE_INFO;
            err = vkCreateSemaphore(device, &info, allocator, &fsd->ImageAcquiredSemaphore);
            check_vk_result(err);
            err = vkCreateSemaphore(device, &info, allocator, &fsd->RenderCompleteSemaphore);
            check_vk_result(err);
        }
    }
}

int ImGui_ImplVulkanH_GetMinImageCountFromPresentMode(VkPresentModeKHR present_mode)
{
    if (present_mode == VK_PRESENT_MODE_MAILBOX_KHR)
        return 3;
    if (present_mode == VK_PRESENT_MODE_FIFO_KHR || present_mode == VK_PRESENT_MODE_FIFO_RELAXED_KHR)
        return 2;
    if (present_mode == VK_PRESENT_MODE_IMMEDIATE_KHR)
        return 1;
    IM_ASSERT(0);
    return 1;
}

// Also destroy old swap chain and in-flight frames data, if any.
void ImGui_ImplVulkanH_CreateWindowSwapChain(VkPhysicalDevice physical_device, VkDevice device, ImGui_ImplVulkanH_Window* wd, const VkAllocationCallbacks* allocator, int w, int h, uint32_t min_image_count)
{
    VkResult err;
    VkSwapchainKHR old_swapchain = wd->Swapchain;
    wd->Swapchain = VK_NULL_HANDLE;
    err = vkDeviceWaitIdle(device);
    check_vk_result(err);

    // We don't use ImGui_ImplVulkanH_DestroyWindow() because we want to preserve the old swapchain to create the new one.
    // Destroy old Framebuffer
    for (uint32_t i = 0; i < wd->ImageCount; i++)
    {
        ImGui_ImplVulkanH_DestroyFrame(device, &wd->Frames[i], allocator);
        ImGui_ImplVulkanH_DestroyFrameSemaphores(device, &wd->FrameSemaphores[i], allocator);
    }
    IM_FREE(wd->Frames);
    IM_FREE(wd->FrameSemaphores);
    wd->Frames = NULL;
    wd->FrameSemaphores = NULL;
    wd->ImageCount = 0;
    if (wd->RenderPass)
        vkDestroyRenderPass(device, wd->RenderPass, allocator);
    if (wd->Pipeline)
        vkDestroyPipeline(device, wd->Pipeline, allocator);

    // If min image count was not specified, request different count of images dependent on selected present mode
    if (min_image_count == 0)
        min_image_count = ImGui_ImplVulkanH_GetMinImageCountFromPresentMode(wd->PresentMode);

    // Create Swapchain
    {
        VkSwapchainCreateInfoKHR info = {};
        info.sType = VK_STRUCTURE_TYPE_SWAPCHAIN_CREATE_INFO_KHR;
        info.surface = wd->Surface;
        info.minImageCount = min_image_count;
        info.imageFormat = wd->SurfaceFormat.format;
        info.imageColorSpace = wd->SurfaceFormat.colorSpace;
        info.imageArrayLayers = 1;
        info.imageUsage = VK_IMAGE_USAGE_COLOR_ATTACHMENT_BIT;
        info.imageSharingMode = VK_SHARING_MODE_EXCLUSIVE;           // Assume that graphics family == present family
        info.preTransform = VK_SURFACE_TRANSFORM_IDENTITY_BIT_KHR;
        info.compositeAlpha = VK_COMPOSITE_ALPHA_OPAQUE_BIT_KHR;
        info.presentMode = wd->PresentMode;
        info.clipped = VK_TRUE;
        info.oldSwapchain = old_swapchain;
        VkSurfaceCapabilitiesKHR cap;
        err = vkGetPhysicalDeviceSurfaceCapabilitiesKHR(physical_device, wd->Surface, &cap);
        check_vk_result(err);
        if (info.minImageCount < cap.minImageCount)
            info.minImageCount = cap.minImageCount;
        else if (cap.maxImageCount != 0 && info.minImageCount > cap.maxImageCount)
            info.minImageCount = cap.maxImageCount;

        if (cap.currentExtent.width == 0xffffffff)
        {
            info.imageExtent.width = wd->Width = w;
            info.imageExtent.height = wd->Height = h;
        }
        else
        {
            info.imageExtent.width = wd->Width = cap.currentExtent.width;
            info.imageExtent.height = wd->Height = cap.currentExtent.height;
        }
        err = vkCreateSwapchainKHR(device, &info, allocator, &wd->Swapchain);
        check_vk_result(err);
        err = vkGetSwapchainImagesKHR(device, wd->Swapchain, &wd->ImageCount, NULL);
        check_vk_result(err);
        VkImage backbuffers[16] = {};
        IM_ASSERT(wd->ImageCount >= min_image_count);
        IM_ASSERT(wd->ImageCount < IM_ARRAYSIZE(backbuffers));
        err = vkGetSwapchainImagesKHR(device, wd->Swapchain, &wd->ImageCount, backbuffers);
        check_vk_result(err);

        IM_ASSERT(wd->Frames == NULL);
        wd->Frames = (ImGui_ImplVulkanH_Frame*)IM_ALLOC(sizeof(ImGui_ImplVulkanH_Frame) * wd->ImageCount);
        wd->FrameSemaphores = (ImGui_ImplVulkanH_FrameSemaphores*)IM_ALLOC(sizeof(ImGui_ImplVulkanH_FrameSemaphores) * wd->ImageCount);
        memset(wd->Frames, 0, sizeof(wd->Frames[0]) * wd->ImageCount);
        memset(wd->FrameSemaphores, 0, sizeof(wd->FrameSemaphores[0]) * wd->ImageCount);
        for (uint32_t i = 0; i < wd->ImageCount; i++)
            wd->Frames[i].Backbuffer = backbuffers[i];
    }
    if (old_swapchain)
        vkDestroySwapchainKHR(device, old_swapchain, allocator);

    // Create the Render Pass
    {
        VkAttachmentDescription attachment = {};
        attachment.format = wd->SurfaceFormat.format;
        attachment.samples = VK_SAMPLE_COUNT_1_BIT;
        attachment.loadOp = wd->ClearEnable ? VK_ATTACHMENT_LOAD_OP_CLEAR : VK_ATTACHMENT_LOAD_OP_DONT_CARE;
        attachment.storeOp = VK_ATTACHMENT_STORE_OP_STORE;
        attachment.stencilLoadOp = VK_ATTACHMENT_LOAD_OP_DONT_CARE;
        attachment.stencilStoreOp = VK_ATTACHMENT_STORE_OP_DONT_CARE;
        attachment.initialLayout = VK_IMAGE_LAYOUT_UNDEFINED;
        attachment.finalLayout = VK_IMAGE_LAYOUT_PRESENT_SRC_KHR;
        VkAttachmentReference color_attachment = {};
        color_attachment.attachment = 0;
        color_attachment.layout = VK_IMAGE_LAYOUT_COLOR_ATTACHMENT_OPTIMAL;
        VkSubpassDescription subpass = {};
        subpass.pipelineBindPoint = VK_PIPELINE_BIND_POINT_GRAPHICS;
        subpass.colorAttachmentCount = 1;
        subpass.pColorAttachments = &color_attachment;
        VkSubpassDependency dependency = {};
        dependency.srcSubpass = VK_SUBPASS_EXTERNAL;
        dependency.dstSubpass = 0;
        dependency.srcStageMask = VK_PIPELINE_STAGE_COLOR_ATTACHMENT_OUTPUT_BIT;
        dependency.dstStageMask = VK_PIPELINE_STAGE_COLOR_ATTACHMENT_OUTPUT_BIT;
        dependency.srcAccessMask = 0;
        dependency.dstAccessMask = VK_ACCESS_COLOR_ATTACHMENT_WRITE_BIT;
        VkRenderPassCreateInfo info = {};
        info.sType = VK_STRUCTURE_TYPE_RENDER_PASS_CREATE_INFO;
        info.attachmentCount = 1;
        info.pAttachments = &attachment;
        info.subpassCount = 1;
        info.pSubpasses = &subpass;
        info.dependencyCount = 1;
        info.pDependencies = &dependency;
        err = vkCreateRenderPass(device, &info, allocator, &wd->RenderPass);
        check_vk_result(err);

        // We do not create a pipeline by default as this is also used by examples' main.cpp,
        // but secondary viewport in multi-viewport mode may want to create one with:
        //ImGui_ImplVulkan_CreatePipeline(device, allocator, VK_NULL_HANDLE, wd->RenderPass, VK_SAMPLE_COUNT_1_BIT, &wd->Pipeline, bd->Subpass);
    }

    // Create The Image Views
    {
        VkImageViewCreateInfo info = {};
        info.sType = VK_STRUCTURE_TYPE_IMAGE_VIEW_CREATE_INFO;
        info.viewType = VK_IMAGE_VIEW_TYPE_2D;
        info.format = wd->SurfaceFormat.format;
        info.components.r = VK_COMPONENT_SWIZZLE_R;
        info.components.g = VK_COMPONENT_SWIZZLE_G;
        info.components.b = VK_COMPONENT_SWIZZLE_B;
        info.components.a = VK_COMPONENT_SWIZZLE_A;
        VkImageSubresourceRange image_range = { VK_IMAGE_ASPECT_COLOR_BIT, 0, 1, 0, 1 };
        info.subresourceRange = image_range;
        for (uint32_t i = 0; i < wd->ImageCount; i++)
        {
            ImGui_ImplVulkanH_Frame* fd = &wd->Frames[i];
            info.image = fd->Backbuffer;
            err = vkCreateImageView(device, &info, allocator, &fd->BackbufferView);
            check_vk_result(err);
        }
    }

    // Create Framebuffer
    {
        VkImageView attachment[1];
        VkFramebufferCreateInfo info = {};
        info.sType = VK_STRUCTURE_TYPE_FRAMEBUFFER_CREATE_INFO;
        info.renderPass = wd->RenderPass;
        info.attachmentCount = 1;
        info.pAttachments = attachment;
        info.width = wd->Width;
        info.height = wd->Height;
        info.layers = 1;
        for (uint32_t i = 0; i < wd->ImageCount; i++)
        {
            ImGui_ImplVulkanH_Frame* fd = &wd->Frames[i];
            attachment[0] = fd->BackbufferView;
            err = vkCreateFramebuffer(device, &info, allocator, &fd->Framebuffer);
            check_vk_result(err);
        }
    }
}

// Create or resize window
void ImGui_ImplVulkanH_CreateOrResizeWindow(VkInstance instance, VkPhysicalDevice physical_device, VkDevice device, ImGui_ImplVulkanH_Window* wd, uint32_t queue_family, const VkAllocationCallbacks* allocator, int width, int height, uint32_t min_image_count)
{
    IM_ASSERT(g_FunctionsLoaded && "Need to call ImGui_ImplVulkan_LoadFunctions() if IMGUI_IMPL_VULKAN_NO_PROTOTYPES or VK_NO_PROTOTYPES are set!");
    (void)instance;
    ImGui_ImplVulkanH_CreateWindowSwapChain(physical_device, device, wd, allocator, width, height, min_image_count);
    //ImGui_ImplVulkan_CreatePipeline(device, allocator, VK_NULL_HANDLE, wd->RenderPass, VK_SAMPLE_COUNT_1_BIT, &wd->Pipeline, g_VulkanInitInfo.Subpass);
    ImGui_ImplVulkanH_CreateWindowCommandBuffers(physical_device, device, wd, queue_family, allocator);
}

void ImGui_ImplVulkanH_DestroyWindow(VkInstance instance, VkDevice device, ImGui_ImplVulkanH_Window* wd, const VkAllocationCallbacks* allocator)
{
    vkDeviceWaitIdle(device); // FIXME: We could wait on the Queue if we had the queue in wd-> (otherwise VulkanH functions can't use globals)
    //vkQueueWaitIdle(bd->Queue);

    for (uint32_t i = 0; i < wd->ImageCount; i++)
    {
        ImGui_ImplVulkanH_DestroyFrame(device, &wd->Frames[i], allocator);
        ImGui_ImplVulkanH_DestroyFrameSemaphores(device, &wd->FrameSemaphores[i], allocator);
    }
    IM_FREE(wd->Frames);
    IM_FREE(wd->FrameSemaphores);
    wd->Frames = NULL;
    wd->FrameSemaphores = NULL;
    vkDestroyPipeline(device, wd->Pipeline, allocator);
    vkDestroyRenderPass(device, wd->RenderPass, allocator);
    vkDestroySwapchainKHR(device, wd->Swapchain, allocator);
    vkDestroySurfaceKHR(instance, wd->Surface, allocator);

    *wd = ImGui_ImplVulkanH_Window();
}

void ImGui_ImplVulkanH_DestroyFrame(VkDevice device, ImGui_ImplVulkanH_Frame* fd, const VkAllocationCallbacks* allocator)
{
    vkDestroyFence(device, fd->Fence, allocator);
    vkFreeCommandBuffers(device, fd->CommandPool, 1, &fd->CommandBuffer);
    vkDestroyCommandPool(device, fd->CommandPool, allocator);
    fd->Fence = VK_NULL_HANDLE;
    fd->CommandBuffer = VK_NULL_HANDLE;
    fd->CommandPool = VK_NULL_HANDLE;

    vkDestroyImageView(device, fd->BackbufferView, allocator);
    vkDestroyFramebuffer(device, fd->Framebuffer, allocator);
}

void ImGui_ImplVulkanH_DestroyFrameSemaphores(VkDevice device, ImGui_ImplVulkanH_FrameSemaphores* fsd, const VkAllocationCallbacks* allocator)
{
    vkDestroySemaphore(device, fsd->ImageAcquiredSemaphore, allocator);
    vkDestroySemaphore(device, fsd->RenderCompleteSemaphore, allocator);
    fsd->ImageAcquiredSemaphore = fsd->RenderCompleteSemaphore = VK_NULL_HANDLE;
}

void ImGui_ImplVulkanH_DestroyFrameRenderBuffers(VkDevice device, ImGui_ImplVulkanH_FrameRenderBuffers* buffers, const VkAllocationCallbacks* allocator)
{
    if (buffers->VertexBuffer) { vkDestroyBuffer(device, buffers->VertexBuffer, allocator); buffers->VertexBuffer = VK_NULL_HANDLE; }
    if (buffers->VertexBufferMemory) { vkFreeMemory(device, buffers->VertexBufferMemory, allocator); buffers->VertexBufferMemory = VK_NULL_HANDLE; }
    if (buffers->IndexBuffer) { vkDestroyBuffer(device, buffers->IndexBuffer, allocator); buffers->IndexBuffer = VK_NULL_HANDLE; }
    if (buffers->IndexBufferMemory) { vkFreeMemory(device, buffers->IndexBufferMemory, allocator); buffers->IndexBufferMemory = VK_NULL_HANDLE; }
    buffers->VertexBufferSize = 0;
    buffers->IndexBufferSize = 0;
}

void ImGui_ImplVulkanH_DestroyWindowRenderBuffers(VkDevice device, ImGui_ImplVulkanH_WindowRenderBuffers* buffers, const VkAllocationCallbacks* allocator)
{
    for (uint32_t n = 0; n < buffers->Count; n++)
        ImGui_ImplVulkanH_DestroyFrameRenderBuffers(device, &buffers->FrameRenderBuffers[n], allocator);
    IM_FREE(buffers->FrameRenderBuffers);
    buffers->FrameRenderBuffers = NULL;
    buffers->Index = 0;
    buffers->Count = 0;
}

void ImGui_ImplVulkanH_DestroyAllViewportsRenderBuffers(VkDevice device, const VkAllocationCallbacks* allocator)
{
    ImGuiPlatformIO& platform_io = ImGui::GetPlatformIO();
    for (int n = 0; n < platform_io.Viewports.Size; n++)
        if (ImGui_ImplVulkan_ViewportData* vd = (ImGui_ImplVulkan_ViewportData*)platform_io.Viewports[n]->RendererUserData)
            ImGui_ImplVulkanH_DestroyWindowRenderBuffers(device, &vd->RenderBuffers, allocator);
}

//--------------------------------------------------------------------------------------------------------
// MULTI-VIEWPORT / PLATFORM INTERFACE SUPPORT
// This is an _advanced_ and _optional_ feature, allowing the backend to create and handle multiple viewports simultaneously.
// If you are new to dear imgui or creating a new binding for dear imgui, it is recommended that you completely ignore this section first..
//--------------------------------------------------------------------------------------------------------

static void ImGui_ImplVulkan_CreateWindow(ImGuiViewport* viewport)
{
    ImGui_ImplVulkan_Data* bd = ImGui_ImplVulkan_GetBackendData();
    ImGui_ImplVulkan_ViewportData* vd = IM_NEW(ImGui_ImplVulkan_ViewportData)();
    viewport->RendererUserData = vd;
    ImGui_ImplVulkanH_Window* wd = &vd->Window;
    ImGui_ImplVulkan_InitInfo* v = &bd->VulkanInitInfo;

    // Create surface
    ImGuiPlatformIO& platform_io = ImGui::GetPlatformIO();
    VkResult err = (VkResult)platform_io.Platform_CreateVkSurface(viewport, (ImU64)v->Instance, (const void*)v->Allocator, (ImU64*)&wd->Surface);
    check_vk_result(err);

    // Check for WSI support
    VkBool32 res;
    vkGetPhysicalDeviceSurfaceSupportKHR(v->PhysicalDevice, v->QueueFamily, wd->Surface, &res);
    if (res != VK_TRUE)
    {
        IM_ASSERT(0); // Error: no WSI support on physical device
        return;
    }

    // Select Surface Format
    const VkFormat requestSurfaceImageFormat[] = { VK_FORMAT_B8G8R8A8_UNORM, VK_FORMAT_R8G8B8A8_UNORM, VK_FORMAT_B8G8R8_UNORM, VK_FORMAT_R8G8B8_UNORM };
    const VkColorSpaceKHR requestSurfaceColorSpace = VK_COLORSPACE_SRGB_NONLINEAR_KHR;
    wd->SurfaceFormat = ImGui_ImplVulkanH_SelectSurfaceFormat(v->PhysicalDevice, wd->Surface, requestSurfaceImageFormat, (size_t)IM_ARRAYSIZE(requestSurfaceImageFormat), requestSurfaceColorSpace);

    // Select Present Mode
    // FIXME-VULKAN: Even thought mailbox seems to get us maximum framerate with a single window, it halves framerate with a second window etc. (w/ Nvidia and SDK 1.82.1)
    VkPresentModeKHR present_modes[] = { VK_PRESENT_MODE_MAILBOX_KHR, VK_PRESENT_MODE_IMMEDIATE_KHR, VK_PRESENT_MODE_FIFO_KHR };
    wd->PresentMode = ImGui_ImplVulkanH_SelectPresentMode(v->PhysicalDevice, wd->Surface, &present_modes[0], IM_ARRAYSIZE(present_modes));
    //printf("[vulkan] Secondary window selected PresentMode = %d\n", wd->PresentMode);

    // Create SwapChain, RenderPass, Framebuffer, etc.
    wd->ClearEnable = (viewport->Flags & ImGuiViewportFlags_NoRendererClear) ? false : true;
    ImGui_ImplVulkanH_CreateOrResizeWindow(v->Instance, v->PhysicalDevice, v->Device, wd, v->QueueFamily, v->Allocator, (int)viewport->Size.x, (int)viewport->Size.y, v->MinImageCount);
    vd->WindowOwned = true;
}

static void ImGui_ImplVulkan_DestroyWindow(ImGuiViewport* viewport)
{
    // The main viewport (owned by the application) will always have RendererUserData == NULL since we didn't create the data for it.
    ImGui_ImplVulkan_Data* bd = ImGui_ImplVulkan_GetBackendData();
    if (ImGui_ImplVulkan_ViewportData* vd = (ImGui_ImplVulkan_ViewportData*)viewport->RendererUserData)
    {
        ImGui_ImplVulkan_InitInfo* v = &bd->VulkanInitInfo;
        if (vd->WindowOwned)
            ImGui_ImplVulkanH_DestroyWindow(v->Instance, v->Device, &vd->Window, v->Allocator);
        ImGui_ImplVulkanH_DestroyWindowRenderBuffers(v->Device, &vd->RenderBuffers, v->Allocator);
        IM_DELETE(vd);
    }
    viewport->RendererUserData = NULL;
}

static void ImGui_ImplVulkan_SetWindowSize(ImGuiViewport* viewport, ImVec2 size)
{
    ImGui_ImplVulkan_Data* bd = ImGui_ImplVulkan_GetBackendData();
    ImGui_ImplVulkan_ViewportData* vd = (ImGui_ImplVulkan_ViewportData*)viewport->RendererUserData;
    if (vd == NULL) // This is NULL for the main viewport (which is left to the user/app to handle)
        return;
    ImGui_ImplVulkan_InitInfo* v = &bd->VulkanInitInfo;
    vd->Window.ClearEnable = (viewport->Flags & ImGuiViewportFlags_NoRendererClear) ? false : true;
    ImGui_ImplVulkanH_CreateOrResizeWindow(v->Instance, v->PhysicalDevice, v->Device, &vd->Window, v->QueueFamily, v->Allocator, (int)size.x, (int)size.y, v->MinImageCount);
}

static void ImGui_ImplVulkan_RenderWindow(ImGuiViewport* viewport, void*)
{
    ImGui_ImplVulkan_Data* bd = ImGui_ImplVulkan_GetBackendData();
    ImGui_ImplVulkan_ViewportData* vd = (ImGui_ImplVulkan_ViewportData*)viewport->RendererUserData;
    ImGui_ImplVulkanH_Window* wd = &vd->Window;
    ImGui_ImplVulkan_InitInfo* v = &bd->VulkanInitInfo;
    VkResult err;

    ImGui_ImplVulkanH_Frame* fd = &wd->Frames[wd->FrameIndex];
    ImGui_ImplVulkanH_FrameSemaphores* fsd = &wd->FrameSemaphores[wd->SemaphoreIndex];
    {
        {
          err = vkAcquireNextImageKHR(v->Device, wd->Swapchain, UINT64_MAX, fsd->ImageAcquiredSemaphore, VK_NULL_HANDLE, &wd->FrameIndex);
          check_vk_result(err);
          fd = &wd->Frames[wd->FrameIndex];
        }
        for (;;)
        {
            err = vkWaitForFences(v->Device, 1, &fd->Fence, VK_TRUE, 100);
            if (err == VK_SUCCESS) break;
            if (err == VK_TIMEOUT) continue;
            check_vk_result(err);
        }
        {
            err = vkResetCommandPool(v->Device, fd->CommandPool, 0);
            check_vk_result(err);
            VkCommandBufferBeginInfo info = {};
            info.sType = VK_STRUCTURE_TYPE_COMMAND_BUFFER_BEGIN_INFO;
            info.flags |= VK_COMMAND_BUFFER_USAGE_ONE_TIME_SUBMIT_BIT;
            err = vkBeginCommandBuffer(fd->CommandBuffer, &info);
            check_vk_result(err);
        }
        {
            ImVec4 clear_color = ImVec4(0.0f, 0.0f, 0.0f, 1.0f);
            memcpy(&wd->ClearValue.color.float32[0], &clear_color, 4 * sizeof(float));

            VkRenderPassBeginInfo info = {};
            info.sType = VK_STRUCTURE_TYPE_RENDER_PASS_BEGIN_INFO;
            info.renderPass = wd->RenderPass;
            info.framebuffer = fd->Framebuffer;
            info.renderArea.extent.width = wd->Width;
            info.renderArea.extent.height = wd->Height;
            info.clearValueCount = (viewport->Flags & ImGuiViewportFlags_NoRendererClear) ? 0 : 1;
            info.pClearValues = (viewport->Flags & ImGuiViewportFlags_NoRendererClear) ? NULL : &wd->ClearValue;
            vkCmdBeginRenderPass(fd->CommandBuffer, &info, VK_SUBPASS_CONTENTS_INLINE);
        }
    }

    ImGui_ImplVulkan_RenderDrawData(viewport->DrawData, fd->CommandBuffer, wd->Pipeline);

    {
        vkCmdEndRenderPass(fd->CommandBuffer);
        {
            VkPipelineStageFlags wait_stage = VK_PIPELINE_STAGE_COLOR_ATTACHMENT_OUTPUT_BIT;
            VkSubmitInfo info = {};
            info.sType = VK_STRUCTURE_TYPE_SUBMIT_INFO;
            info.waitSemaphoreCount = 1;
            info.pWaitSemaphores = &fsd->ImageAcquiredSemaphore;
            info.pWaitDstStageMask = &wait_stage;
            info.commandBufferCount = 1;
            info.pCommandBuffers = &fd->CommandBuffer;
            info.signalSemaphoreCount = 1;
            info.pSignalSemaphores = &fsd->RenderCompleteSemaphore;

            err = vkEndCommandBuffer(fd->CommandBuffer);
            check_vk_result(err);
            err = vkResetFences(v->Device, 1, &fd->Fence);
            check_vk_result(err);
            err = vkQueueSubmit(v->Queue, 1, &info, fd->Fence);
            check_vk_result(err);
        }
    }
}

static void ImGui_ImplVulkan_SwapBuffers(ImGuiViewport* viewport, void*)
{
    ImGui_ImplVulkan_Data* bd = ImGui_ImplVulkan_GetBackendData();
    ImGui_ImplVulkan_ViewportData* vd = (ImGui_ImplVulkan_ViewportData*)viewport->RendererUserData;
    ImGui_ImplVulkanH_Window* wd = &vd->Window;
    ImGui_ImplVulkan_InitInfo* v = &bd->VulkanInitInfo;

    VkResult err;
    uint32_t present_index = wd->FrameIndex;

    ImGui_ImplVulkanH_FrameSemaphores* fsd = &wd->FrameSemaphores[wd->SemaphoreIndex];
    VkPresentInfoKHR info = {};
    info.sType = VK_STRUCTURE_TYPE_PRESENT_INFO_KHR;
    info.waitSemaphoreCount = 1;
    info.pWaitSemaphores = &fsd->RenderCompleteSemaphore;
    info.swapchainCount = 1;
    info.pSwapchains = &wd->Swapchain;
    info.pImageIndices = &present_index;
    err = vkQueuePresentKHR(v->Queue, &info);
    if (err == VK_ERROR_OUT_OF_DATE_KHR || err == VK_SUBOPTIMAL_KHR)
        ImGui_ImplVulkanH_CreateOrResizeWindow(v->Instance, v->PhysicalDevice, v->Device, &vd->Window, v->QueueFamily, v->Allocator, (int)viewport->Size.x, (int)viewport->Size.y, v->MinImageCount);
    else
        check_vk_result(err);

    wd->FrameIndex = (wd->FrameIndex + 1) % wd->ImageCount;         // This is for the next vkWaitForFences()
    wd->SemaphoreIndex = (wd->SemaphoreIndex + 1) % wd->ImageCount; // Now we can use the next set of semaphores
}

void ImGui_ImplVulkan_InitPlatformInterface()
{
    ImGuiPlatformIO& platform_io = ImGui::GetPlatformIO();
    if (ImGui::GetIO().ConfigFlags & ImGuiConfigFlags_ViewportsEnable)
        IM_ASSERT(platform_io.Platform_CreateVkSurface != NULL && "Platform needs to setup the CreateVkSurface handler.");
    platform_io.Renderer_CreateWindow = ImGui_ImplVulkan_CreateWindow;
    platform_io.Renderer_DestroyWindow = ImGui_ImplVulkan_DestroyWindow;
    platform_io.Renderer_SetWindowSize = ImGui_ImplVulkan_SetWindowSize;
    platform_io.Renderer_RenderWindow = ImGui_ImplVulkan_RenderWindow;
    platform_io.Renderer_SwapBuffers = ImGui_ImplVulkan_SwapBuffers;
}

void ImGui_ImplVulkan_ShutdownPlatformInterface()
{
    ImGui::DestroyPlatformWindows();
}<|MERGE_RESOLUTION|>--- conflicted
+++ resolved
@@ -24,11 +24,8 @@
 
 // CHANGELOG
 // (minor and older changes stripped away, please see git history for details)
-<<<<<<< HEAD
 //  2021-XX-XX: Platform: Added support for multiple windows via the ImGuiPlatformIO interface.
-=======
 //  2021-10-15: Vulkan: Call vkCmdSetScissor() at the end of render a full-viewport to reduce likehood of issues with people using VK_DYNAMIC_STATE_SCISSOR in their app without calling vkCmdSetScissor() explicitly every frame.
->>>>>>> 14466a6d
 //  2021-06-29: Reorganized backend to pull data from a single structure to facilitate usage with multiple-contexts (all g_XXXX access changed to bd->XXXX).
 //  2021-03-22: Vulkan: Fix mapped memory validation error when buffer sizes are not multiple of VkPhysicalDeviceLimits::nonCoherentAtomSize.
 //  2021-02-18: Vulkan: Change blending equation to preserve alpha in output buffer.

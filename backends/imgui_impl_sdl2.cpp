// dear imgui: Platform Backend for SDL2
// This needs to be used along with a Renderer (e.g. DirectX11, OpenGL3, Vulkan..)
// (Info: SDL2 is a cross-platform general purpose library for handling windows, inputs, graphics context creation, etc.)
// (Prefer SDL 2.0.5+ for full feature support.)

// Implemented features:
//  [X] Platform: Clipboard support.
//  [X] Platform: Mouse support. Can discriminate Mouse/TouchScreen.
//  [X] Platform: Keyboard support. Since 1.87 we are using the io.AddKeyEvent() function. Pass ImGuiKey values to all key functions e.g. ImGui::IsKeyPressed(ImGuiKey_Space). [Legacy SDL_SCANCODE_* values will also be supported unless IMGUI_DISABLE_OBSOLETE_KEYIO is set]
//  [X] Platform: Gamepad support. Enabled with 'io.ConfigFlags |= ImGuiConfigFlags_NavEnableGamepad'.
//  [X] Platform: Mouse cursor shape and visibility. Disable with 'io.ConfigFlags |= ImGuiConfigFlags_NoMouseCursorChange'.
//  [X] Platform: Multi-viewport support (multiple windows). Enable with 'io.ConfigFlags |= ImGuiConfigFlags_ViewportsEnable'.
// Issues:
//  [ ] Platform: Multi-viewport: Minimized windows seems to break mouse wheel events (at least under Windows).
//  [ ] Platform: Multi-viewport: ParentViewportID not honored, and so io.ConfigViewportsNoDefaultParent has no effect (minor).
//  [x] Platform: Basic IME support. App needs to call 'SDL_SetHint(SDL_HINT_IME_SHOW_UI, "1");' before SDL_CreateWindow()!.

// You can use unmodified imgui_impl_* files in your project. See examples/ folder for examples of using this.
// Prefer including the entire imgui/ repository into your project (either as a copy or as a submodule), and only build the backends you need.
// Learn about Dear ImGui:
// - FAQ                  https://dearimgui.com/faq
// - Getting Started      https://dearimgui.com/getting-started
// - Documentation        https://dearimgui.com/docs (same as your local docs/ folder).
// - Introduction, links and more at the top of imgui.cpp

// CHANGELOG
// (minor and older changes stripped away, please see git history for details)
<<<<<<< HEAD
//  2024-XX-XX: Platform: Added support for multiple windows via the ImGuiPlatformIO interface.
=======
//  2024-09-09: use SDL_Vulkan_GetDrawableSize() when available. (#7967, #3190)
>>>>>>> 67cd4ead
//  2024-08-22: moved some OS/backend related function pointers from ImGuiIO to ImGuiPlatformIO:
//               - io.GetClipboardTextFn    -> platform_io.Platform_GetClipboardTextFn
//               - io.SetClipboardTextFn    -> platform_io.Platform_SetClipboardTextFn
//               - io.PlatformOpenInShellFn -> platform_io.Platform_OpenInShellFn
//               - io.PlatformSetImeDataFn  -> platform_io.Platform_SetImeDataFn
//  2024-08-19: Storing SDL's Uint32 WindowID inside ImGuiViewport::PlatformHandle instead of SDL_Window*.
//  2024-08-19: ImGui_ImplSDL2_ProcessEvent() now ignores events intended for other SDL windows. (#7853)
//  2024-07-02: Emscripten: Added io.PlatformOpenInShellFn() handler for Emscripten versions.
//  2024-07-02: Update for io.SetPlatformImeDataFn() -> io.PlatformSetImeDataFn() renaming in main library.
//  2024-02-14: Inputs: Handle gamepad disconnection. Added ImGui_ImplSDL2_SetGamepadMode().
//  2023-10-05: Inputs: Added support for extra ImGuiKey values: F13 to F24 function keys, app back/forward keys.
//  2023-04-06: Inputs: Avoid calling SDL_StartTextInput()/SDL_StopTextInput() as they don't only pertain to IME. It's unclear exactly what their relation is to IME. (#6306)
//  2023-04-04: Inputs: Added support for io.AddMouseSourceEvent() to discriminate ImGuiMouseSource_Mouse/ImGuiMouseSource_TouchScreen. (#2702)
//  2023-02-23: Accept SDL_GetPerformanceCounter() not returning a monotonically increasing value. (#6189, #6114, #3644)
//  2023-02-07: Implement IME handler (io.SetPlatformImeDataFn will call SDL_SetTextInputRect()/SDL_StartTextInput()).
//  2023-02-07: *BREAKING CHANGE* Renamed this backend file from imgui_impl_sdl.cpp/.h to imgui_impl_sdl2.cpp/.h in prevision for the future release of SDL3.
//  2023-02-02: Avoid calling SDL_SetCursor() when cursor has not changed, as the function is surprisingly costly on Mac with latest SDL (may be fixed in next SDL version).
//  2023-02-02: Added support for SDL 2.0.18+ preciseX/preciseY mouse wheel data for smooth scrolling + Scaling X value on Emscripten (bug?). (#4019, #6096)
//  2023-02-02: Removed SDL_MOUSEWHEEL value clamping, as values seem correct in latest Emscripten. (#4019)
//  2023-02-01: Flipping SDL_MOUSEWHEEL 'wheel.x' value to match other backends and offer consistent horizontal scrolling direction. (#4019, #6096, #1463)
//  2022-10-11: Using 'nullptr' instead of 'NULL' as per our switch to C++11.
//  2022-09-26: Inputs: Disable SDL 2.0.22 new "auto capture" (SDL_HINT_MOUSE_AUTO_CAPTURE) which prevents drag and drop across windows for multi-viewport support + don't capture when drag and dropping. (#5710)
//  2022-09-26: Inputs: Renamed ImGuiKey_ModXXX introduced in 1.87 to ImGuiMod_XXX (old names still supported).
//  2022-03-22: Inputs: Fix mouse position issues when dragging outside of boundaries. SDL_CaptureMouse() erroneously still gives out LEAVE events when hovering OS decorations.
//  2022-03-22: Inputs: Added support for extra mouse buttons (SDL_BUTTON_X1/SDL_BUTTON_X2).
//  2022-02-04: Added SDL_Renderer* parameter to ImGui_ImplSDL2_InitForSDLRenderer(), so we can use SDL_GetRendererOutputSize() instead of SDL_GL_GetDrawableSize() when bound to a SDL_Renderer.
//  2022-01-26: Inputs: replaced short-lived io.AddKeyModsEvent() (added two weeks ago) with io.AddKeyEvent() using ImGuiKey_ModXXX flags. Sorry for the confusion.
//  2021-01-20: Inputs: calling new io.AddKeyAnalogEvent() for gamepad support, instead of writing directly to io.NavInputs[].
//  2022-01-17: Inputs: calling new io.AddMousePosEvent(), io.AddMouseButtonEvent(), io.AddMouseWheelEvent() API (1.87+).
//  2022-01-17: Inputs: always update key mods next and before key event (not in NewFrame) to fix input queue with very low framerates.
//  2022-01-12: Update mouse inputs using SDL_MOUSEMOTION/SDL_WINDOWEVENT_LEAVE + fallback to provide it when focused but not hovered/captured. More standard and will allow us to pass it to future input queue API.
//  2022-01-12: Maintain our own copy of MouseButtonsDown mask instead of using ImGui::IsAnyMouseDown() which will be obsoleted.
//  2022-01-10: Inputs: calling new io.AddKeyEvent(), io.AddKeyModsEvent() + io.SetKeyEventNativeData() API (1.87+). Support for full ImGuiKey range.
//  2021-08-17: Calling io.AddFocusEvent() on SDL_WINDOWEVENT_FOCUS_GAINED/SDL_WINDOWEVENT_FOCUS_LOST.
//  2021-07-29: Inputs: MousePos is correctly reported when the host platform window is hovered but not focused (using SDL_GetMouseFocus() + SDL_HINT_MOUSE_FOCUS_CLICKTHROUGH, requires SDL 2.0.5+)
//  2021-06:29: *BREAKING CHANGE* Removed 'SDL_Window* window' parameter to ImGui_ImplSDL2_NewFrame() which was unnecessary.
//  2021-06-29: Reorganized backend to pull data from a single structure to facilitate usage with multiple-contexts (all g_XXXX access changed to bd->XXXX).
//  2021-03-22: Rework global mouse pos availability check listing supported platforms explicitly, effectively fixing mouse access on Raspberry Pi. (#2837, #3950)
//  2020-05-25: Misc: Report a zero display-size when window is minimized, to be consistent with other backends.
//  2020-02-20: Inputs: Fixed mapping for ImGuiKey_KeyPadEnter (using SDL_SCANCODE_KP_ENTER instead of SDL_SCANCODE_RETURN2).
//  2019-12-17: Inputs: On Wayland, use SDL_GetMouseState (because there is no global mouse state).
//  2019-12-05: Inputs: Added support for ImGuiMouseCursor_NotAllowed mouse cursor.
//  2019-07-21: Inputs: Added mapping for ImGuiKey_KeyPadEnter.
//  2019-04-23: Inputs: Added support for SDL_GameController (if ImGuiConfigFlags_NavEnableGamepad is set by user application).
//  2019-03-12: Misc: Preserve DisplayFramebufferScale when main window is minimized.
//  2018-12-21: Inputs: Workaround for Android/iOS which don't seem to handle focus related calls.
//  2018-11-30: Misc: Setting up io.BackendPlatformName so it can be displayed in the About Window.
//  2018-11-14: Changed the signature of ImGui_ImplSDL2_ProcessEvent() to take a 'const SDL_Event*'.
//  2018-08-01: Inputs: Workaround for Emscripten which doesn't seem to handle focus related calls.
//  2018-06-29: Inputs: Added support for the ImGuiMouseCursor_Hand cursor.
//  2018-06-08: Misc: Extracted imgui_impl_sdl.cpp/.h away from the old combined SDL2+OpenGL/Vulkan examples.
//  2018-06-08: Misc: ImGui_ImplSDL2_InitForOpenGL() now takes a SDL_GLContext parameter.
//  2018-05-09: Misc: Fixed clipboard paste memory leak (we didn't call SDL_FreeMemory on the data returned by SDL_GetClipboardText).
//  2018-03-20: Misc: Setup io.BackendFlags ImGuiBackendFlags_HasMouseCursors flag + honor ImGuiConfigFlags_NoMouseCursorChange flag.
//  2018-02-16: Inputs: Added support for mouse cursors, honoring ImGui::GetMouseCursor() value.
//  2018-02-06: Misc: Removed call to ImGui::Shutdown() which is not available from 1.60 WIP, user needs to call CreateContext/DestroyContext themselves.
//  2018-02-06: Inputs: Added mapping for ImGuiKey_Space.
//  2018-02-05: Misc: Using SDL_GetPerformanceCounter() instead of SDL_GetTicks() to be able to handle very high framerate (1000+ FPS).
//  2018-02-05: Inputs: Keyboard mapping is using scancodes everywhere instead of a confusing mixture of keycodes and scancodes.
//  2018-01-20: Inputs: Added Horizontal Mouse Wheel support.
//  2018-01-19: Inputs: When available (SDL 2.0.4+) using SDL_CaptureMouse() to retrieve coordinates outside of client area when dragging. Otherwise (SDL 2.0.3 and before) testing for SDL_WINDOW_INPUT_FOCUS instead of SDL_WINDOW_MOUSE_FOCUS.
//  2018-01-18: Inputs: Added mapping for ImGuiKey_Insert.
//  2017-08-25: Inputs: MousePos set to -FLT_MAX,-FLT_MAX when mouse is unavailable/missing (instead of -1,-1).
//  2016-10-15: Misc: Added a void* user_data parameter to Clipboard function handlers.

#include "imgui.h"
#ifndef IMGUI_DISABLE
#include "imgui_impl_sdl2.h"

// Clang warnings with -Weverything
#if defined(__clang__)
#pragma clang diagnostic push
#pragma clang diagnostic ignored "-Wimplicit-int-float-conversion"  // warning: implicit conversion from 'xxx' to 'float' may lose precision
#endif

// SDL
// (the multi-viewports feature requires SDL features supported from SDL 2.0.4+. SDL 2.0.5+ is highly recommended)
#include <SDL.h>
#include <SDL_syswm.h>
#ifdef __APPLE__
#include <TargetConditionals.h>
#endif
#ifdef __EMSCRIPTEN__
#include <emscripten/em_js.h>
#endif

#if SDL_VERSION_ATLEAST(2,0,4) && !defined(__EMSCRIPTEN__) && !defined(__ANDROID__) && !(defined(__APPLE__) && TARGET_OS_IOS) && !defined(__amigaos4__)
#define SDL_HAS_CAPTURE_AND_GLOBAL_MOUSE    1
#else
#define SDL_HAS_CAPTURE_AND_GLOBAL_MOUSE    0
#endif
#define SDL_HAS_WINDOW_ALPHA                SDL_VERSION_ATLEAST(2,0,5)
#define SDL_HAS_ALWAYS_ON_TOP               SDL_VERSION_ATLEAST(2,0,5)
#define SDL_HAS_USABLE_DISPLAY_BOUNDS       SDL_VERSION_ATLEAST(2,0,5)
#define SDL_HAS_PER_MONITOR_DPI             SDL_VERSION_ATLEAST(2,0,4)
#define SDL_HAS_VULKAN                      SDL_VERSION_ATLEAST(2,0,6)
<<<<<<< HEAD
#define SDL_HAS_DISPLAY_EVENT               SDL_VERSION_ATLEAST(2,0,9)
#define SDL_HAS_SHOW_WINDOW_ACTIVATION_HINT SDL_VERSION_ATLEAST(2,0,18)
#if !SDL_HAS_VULKAN
static const Uint32 SDL_WINDOW_VULKAN = 0x10000000;
=======
#if SDL_HAS_VULKAN
extern "C" { extern DECLSPEC void SDLCALL SDL_Vulkan_GetDrawableSize(SDL_Window* window, int* w, int* h); }
>>>>>>> 67cd4ead
#endif

// SDL Data
struct ImGui_ImplSDL2_Data
{
    SDL_Window*             Window;
    Uint32                  WindowID;
    SDL_Renderer*           Renderer;
    Uint64                  Time;
    char*                   ClipboardTextData;
    bool                    UseVulkan;
    bool                    WantUpdateMonitors;

    // Mouse handling
    Uint32                  MouseWindowID;
    int                     MouseButtonsDown;
    SDL_Cursor*             MouseCursors[ImGuiMouseCursor_COUNT];
    SDL_Cursor*             MouseLastCursor;
    int                     MouseLastLeaveFrame;
    bool                    MouseCanUseGlobalState;
    bool                    MouseCanReportHoveredViewport;  // This is hard to use/unreliable on SDL so we'll set ImGuiBackendFlags_HasMouseHoveredViewport dynamically based on state.

    // Gamepad handling
    ImVector<SDL_GameController*> Gamepads;
    ImGui_ImplSDL2_GamepadMode    GamepadMode;
    bool                          WantUpdateGamepadsList;

    ImGui_ImplSDL2_Data()   { memset((void*)this, 0, sizeof(*this)); }
};

// Backend data stored in io.BackendPlatformUserData to allow support for multiple Dear ImGui contexts
// It is STRONGLY preferred that you use docking branch with multi-viewports (== single Dear ImGui context + multiple windows) instead of multiple Dear ImGui contexts.
// FIXME: multi-context support is not well tested and probably dysfunctional in this backend.
// FIXME: some shared resources (mouse cursor shape, gamepad) are mishandled when using multi-context.
static ImGui_ImplSDL2_Data* ImGui_ImplSDL2_GetBackendData()
{
    return ImGui::GetCurrentContext() ? (ImGui_ImplSDL2_Data*)ImGui::GetIO().BackendPlatformUserData : nullptr;
}

// Forward Declarations
static void ImGui_ImplSDL2_UpdateMonitors();
static void ImGui_ImplSDL2_InitPlatformInterface(SDL_Window* window, void* sdl_gl_context);
static void ImGui_ImplSDL2_ShutdownPlatformInterface();

// Functions
static const char* ImGui_ImplSDL2_GetClipboardText(ImGuiContext*)
{
    ImGui_ImplSDL2_Data* bd = ImGui_ImplSDL2_GetBackendData();
    if (bd->ClipboardTextData)
        SDL_free(bd->ClipboardTextData);
    bd->ClipboardTextData = SDL_GetClipboardText();
    return bd->ClipboardTextData;
}

static void ImGui_ImplSDL2_SetClipboardText(ImGuiContext*, const char* text)
{
    SDL_SetClipboardText(text);
}

// Note: native IME will only display if user calls SDL_SetHint(SDL_HINT_IME_SHOW_UI, "1") _before_ SDL_CreateWindow().
static void ImGui_ImplSDL2_PlatformSetImeData(ImGuiContext*, ImGuiViewport* viewport, ImGuiPlatformImeData* data)
{
    if (data->WantVisible)
    {
        SDL_Rect r;
        r.x = (int)(data->InputPos.x - viewport->Pos.x);
        r.y = (int)(data->InputPos.y - viewport->Pos.y + data->InputLineHeight);
        r.w = 1;
        r.h = (int)data->InputLineHeight;
        SDL_SetTextInputRect(&r);
    }
}

static ImGuiKey ImGui_ImplSDL2_KeyEventToImGuiKey(SDL_Keycode keycode, SDL_Scancode scancode)
{
    IM_UNUSED(scancode);
    switch (keycode)
    {
        case SDLK_TAB: return ImGuiKey_Tab;
        case SDLK_LEFT: return ImGuiKey_LeftArrow;
        case SDLK_RIGHT: return ImGuiKey_RightArrow;
        case SDLK_UP: return ImGuiKey_UpArrow;
        case SDLK_DOWN: return ImGuiKey_DownArrow;
        case SDLK_PAGEUP: return ImGuiKey_PageUp;
        case SDLK_PAGEDOWN: return ImGuiKey_PageDown;
        case SDLK_HOME: return ImGuiKey_Home;
        case SDLK_END: return ImGuiKey_End;
        case SDLK_INSERT: return ImGuiKey_Insert;
        case SDLK_DELETE: return ImGuiKey_Delete;
        case SDLK_BACKSPACE: return ImGuiKey_Backspace;
        case SDLK_SPACE: return ImGuiKey_Space;
        case SDLK_RETURN: return ImGuiKey_Enter;
        case SDLK_ESCAPE: return ImGuiKey_Escape;
        case SDLK_QUOTE: return ImGuiKey_Apostrophe;
        case SDLK_COMMA: return ImGuiKey_Comma;
        case SDLK_MINUS: return ImGuiKey_Minus;
        case SDLK_PERIOD: return ImGuiKey_Period;
        case SDLK_SLASH: return ImGuiKey_Slash;
        case SDLK_SEMICOLON: return ImGuiKey_Semicolon;
        case SDLK_EQUALS: return ImGuiKey_Equal;
        case SDLK_LEFTBRACKET: return ImGuiKey_LeftBracket;
        case SDLK_BACKSLASH: return ImGuiKey_Backslash;
        case SDLK_RIGHTBRACKET: return ImGuiKey_RightBracket;
        case SDLK_BACKQUOTE: return ImGuiKey_GraveAccent;
        case SDLK_CAPSLOCK: return ImGuiKey_CapsLock;
        case SDLK_SCROLLLOCK: return ImGuiKey_ScrollLock;
        case SDLK_NUMLOCKCLEAR: return ImGuiKey_NumLock;
        case SDLK_PRINTSCREEN: return ImGuiKey_PrintScreen;
        case SDLK_PAUSE: return ImGuiKey_Pause;
        case SDLK_KP_0: return ImGuiKey_Keypad0;
        case SDLK_KP_1: return ImGuiKey_Keypad1;
        case SDLK_KP_2: return ImGuiKey_Keypad2;
        case SDLK_KP_3: return ImGuiKey_Keypad3;
        case SDLK_KP_4: return ImGuiKey_Keypad4;
        case SDLK_KP_5: return ImGuiKey_Keypad5;
        case SDLK_KP_6: return ImGuiKey_Keypad6;
        case SDLK_KP_7: return ImGuiKey_Keypad7;
        case SDLK_KP_8: return ImGuiKey_Keypad8;
        case SDLK_KP_9: return ImGuiKey_Keypad9;
        case SDLK_KP_PERIOD: return ImGuiKey_KeypadDecimal;
        case SDLK_KP_DIVIDE: return ImGuiKey_KeypadDivide;
        case SDLK_KP_MULTIPLY: return ImGuiKey_KeypadMultiply;
        case SDLK_KP_MINUS: return ImGuiKey_KeypadSubtract;
        case SDLK_KP_PLUS: return ImGuiKey_KeypadAdd;
        case SDLK_KP_ENTER: return ImGuiKey_KeypadEnter;
        case SDLK_KP_EQUALS: return ImGuiKey_KeypadEqual;
        case SDLK_LCTRL: return ImGuiKey_LeftCtrl;
        case SDLK_LSHIFT: return ImGuiKey_LeftShift;
        case SDLK_LALT: return ImGuiKey_LeftAlt;
        case SDLK_LGUI: return ImGuiKey_LeftSuper;
        case SDLK_RCTRL: return ImGuiKey_RightCtrl;
        case SDLK_RSHIFT: return ImGuiKey_RightShift;
        case SDLK_RALT: return ImGuiKey_RightAlt;
        case SDLK_RGUI: return ImGuiKey_RightSuper;
        case SDLK_APPLICATION: return ImGuiKey_Menu;
        case SDLK_0: return ImGuiKey_0;
        case SDLK_1: return ImGuiKey_1;
        case SDLK_2: return ImGuiKey_2;
        case SDLK_3: return ImGuiKey_3;
        case SDLK_4: return ImGuiKey_4;
        case SDLK_5: return ImGuiKey_5;
        case SDLK_6: return ImGuiKey_6;
        case SDLK_7: return ImGuiKey_7;
        case SDLK_8: return ImGuiKey_8;
        case SDLK_9: return ImGuiKey_9;
        case SDLK_a: return ImGuiKey_A;
        case SDLK_b: return ImGuiKey_B;
        case SDLK_c: return ImGuiKey_C;
        case SDLK_d: return ImGuiKey_D;
        case SDLK_e: return ImGuiKey_E;
        case SDLK_f: return ImGuiKey_F;
        case SDLK_g: return ImGuiKey_G;
        case SDLK_h: return ImGuiKey_H;
        case SDLK_i: return ImGuiKey_I;
        case SDLK_j: return ImGuiKey_J;
        case SDLK_k: return ImGuiKey_K;
        case SDLK_l: return ImGuiKey_L;
        case SDLK_m: return ImGuiKey_M;
        case SDLK_n: return ImGuiKey_N;
        case SDLK_o: return ImGuiKey_O;
        case SDLK_p: return ImGuiKey_P;
        case SDLK_q: return ImGuiKey_Q;
        case SDLK_r: return ImGuiKey_R;
        case SDLK_s: return ImGuiKey_S;
        case SDLK_t: return ImGuiKey_T;
        case SDLK_u: return ImGuiKey_U;
        case SDLK_v: return ImGuiKey_V;
        case SDLK_w: return ImGuiKey_W;
        case SDLK_x: return ImGuiKey_X;
        case SDLK_y: return ImGuiKey_Y;
        case SDLK_z: return ImGuiKey_Z;
        case SDLK_F1: return ImGuiKey_F1;
        case SDLK_F2: return ImGuiKey_F2;
        case SDLK_F3: return ImGuiKey_F3;
        case SDLK_F4: return ImGuiKey_F4;
        case SDLK_F5: return ImGuiKey_F5;
        case SDLK_F6: return ImGuiKey_F6;
        case SDLK_F7: return ImGuiKey_F7;
        case SDLK_F8: return ImGuiKey_F8;
        case SDLK_F9: return ImGuiKey_F9;
        case SDLK_F10: return ImGuiKey_F10;
        case SDLK_F11: return ImGuiKey_F11;
        case SDLK_F12: return ImGuiKey_F12;
        case SDLK_F13: return ImGuiKey_F13;
        case SDLK_F14: return ImGuiKey_F14;
        case SDLK_F15: return ImGuiKey_F15;
        case SDLK_F16: return ImGuiKey_F16;
        case SDLK_F17: return ImGuiKey_F17;
        case SDLK_F18: return ImGuiKey_F18;
        case SDLK_F19: return ImGuiKey_F19;
        case SDLK_F20: return ImGuiKey_F20;
        case SDLK_F21: return ImGuiKey_F21;
        case SDLK_F22: return ImGuiKey_F22;
        case SDLK_F23: return ImGuiKey_F23;
        case SDLK_F24: return ImGuiKey_F24;
        case SDLK_AC_BACK: return ImGuiKey_AppBack;
        case SDLK_AC_FORWARD: return ImGuiKey_AppForward;
        default: break;
    }
    return ImGuiKey_None;
}

static void ImGui_ImplSDL2_UpdateKeyModifiers(SDL_Keymod sdl_key_mods)
{
    ImGuiIO& io = ImGui::GetIO();
    io.AddKeyEvent(ImGuiMod_Ctrl, (sdl_key_mods & KMOD_CTRL) != 0);
    io.AddKeyEvent(ImGuiMod_Shift, (sdl_key_mods & KMOD_SHIFT) != 0);
    io.AddKeyEvent(ImGuiMod_Alt, (sdl_key_mods & KMOD_ALT) != 0);
    io.AddKeyEvent(ImGuiMod_Super, (sdl_key_mods & KMOD_GUI) != 0);
}

static ImGuiViewport* ImGui_ImplSDL2_GetViewportForWindowID(Uint32 window_id)
{
    return ImGui::FindViewportByPlatformHandle((void*)(intptr_t)window_id);
}

// You can read the io.WantCaptureMouse, io.WantCaptureKeyboard flags to tell if dear imgui wants to use your inputs.
// - When io.WantCaptureMouse is true, do not dispatch mouse input data to your main application, or clear/overwrite your copy of the mouse data.
// - When io.WantCaptureKeyboard is true, do not dispatch keyboard input data to your main application, or clear/overwrite your copy of the keyboard data.
// Generally you may always pass all inputs to dear imgui, and hide them from your application based on those two flags.
bool ImGui_ImplSDL2_ProcessEvent(const SDL_Event* event)
{
    ImGui_ImplSDL2_Data* bd = ImGui_ImplSDL2_GetBackendData();
    IM_ASSERT(bd != nullptr && "Context or backend not initialized! Did you call ImGui_ImplSDL2_Init()?");
    ImGuiIO& io = ImGui::GetIO();

    switch (event->type)
    {
        case SDL_MOUSEMOTION:
        {
            if (ImGui_ImplSDL2_GetViewportForWindowID(event->motion.windowID) == NULL)
                return false;
            ImVec2 mouse_pos((float)event->motion.x, (float)event->motion.y);
            if (io.ConfigFlags & ImGuiConfigFlags_ViewportsEnable)
            {
                int window_x, window_y;
                SDL_GetWindowPosition(SDL_GetWindowFromID(event->motion.windowID), &window_x, &window_y);
                mouse_pos.x += window_x;
                mouse_pos.y += window_y;
            }
            io.AddMouseSourceEvent(event->motion.which == SDL_TOUCH_MOUSEID ? ImGuiMouseSource_TouchScreen : ImGuiMouseSource_Mouse);
            io.AddMousePosEvent(mouse_pos.x, mouse_pos.y);
            return true;
        }
        case SDL_MOUSEWHEEL:
        {
            if (ImGui_ImplSDL2_GetViewportForWindowID(event->wheel.windowID) == NULL)
                return false;
            //IMGUI_DEBUG_LOG("wheel %.2f %.2f, precise %.2f %.2f\n", (float)event->wheel.x, (float)event->wheel.y, event->wheel.preciseX, event->wheel.preciseY);
#if SDL_VERSION_ATLEAST(2,0,18) // If this fails to compile on Emscripten: update to latest Emscripten!
            float wheel_x = -event->wheel.preciseX;
            float wheel_y = event->wheel.preciseY;
#else
            float wheel_x = -(float)event->wheel.x;
            float wheel_y = (float)event->wheel.y;
#endif
#ifdef __EMSCRIPTEN__
            wheel_x /= 100.0f;
#endif
            io.AddMouseSourceEvent(event->wheel.which == SDL_TOUCH_MOUSEID ? ImGuiMouseSource_TouchScreen : ImGuiMouseSource_Mouse);
            io.AddMouseWheelEvent(wheel_x, wheel_y);
            return true;
        }
        case SDL_MOUSEBUTTONDOWN:
        case SDL_MOUSEBUTTONUP:
        {
            if (ImGui_ImplSDL2_GetViewportForWindowID(event->button.windowID) == NULL)
                return false;
            int mouse_button = -1;
            if (event->button.button == SDL_BUTTON_LEFT) { mouse_button = 0; }
            if (event->button.button == SDL_BUTTON_RIGHT) { mouse_button = 1; }
            if (event->button.button == SDL_BUTTON_MIDDLE) { mouse_button = 2; }
            if (event->button.button == SDL_BUTTON_X1) { mouse_button = 3; }
            if (event->button.button == SDL_BUTTON_X2) { mouse_button = 4; }
            if (mouse_button == -1)
                break;
            io.AddMouseSourceEvent(event->button.which == SDL_TOUCH_MOUSEID ? ImGuiMouseSource_TouchScreen : ImGuiMouseSource_Mouse);
            io.AddMouseButtonEvent(mouse_button, (event->type == SDL_MOUSEBUTTONDOWN));
            bd->MouseButtonsDown = (event->type == SDL_MOUSEBUTTONDOWN) ? (bd->MouseButtonsDown | (1 << mouse_button)) : (bd->MouseButtonsDown & ~(1 << mouse_button));
            return true;
        }
        case SDL_TEXTINPUT:
        {
            if (ImGui_ImplSDL2_GetViewportForWindowID(event->text.windowID) == NULL)
                return false;
            io.AddInputCharactersUTF8(event->text.text);
            return true;
        }
        case SDL_KEYDOWN:
        case SDL_KEYUP:
        {
            if (ImGui_ImplSDL2_GetViewportForWindowID(event->key.windowID) == NULL)
                return false;
            ImGui_ImplSDL2_UpdateKeyModifiers((SDL_Keymod)event->key.keysym.mod);
            ImGuiKey key = ImGui_ImplSDL2_KeyEventToImGuiKey(event->key.keysym.sym, event->key.keysym.scancode);
            io.AddKeyEvent(key, (event->type == SDL_KEYDOWN));
            io.SetKeyEventNativeData(key, event->key.keysym.sym, event->key.keysym.scancode, event->key.keysym.scancode); // To support legacy indexing (<1.87 user code). Legacy backend uses SDLK_*** as indices to IsKeyXXX() functions.
            return true;
        }
#if SDL_HAS_DISPLAY_EVENT
        case SDL_DISPLAYEVENT:
        {
            // 2.0.26 has SDL_DISPLAYEVENT_CONNECTED/SDL_DISPLAYEVENT_DISCONNECTED/SDL_DISPLAYEVENT_ORIENTATION,
            // so change of DPI/Scaling are not reflected in this event. (SDL3 has it)
            bd->WantUpdateMonitors = true;
            return true;
        }
#endif
        case SDL_WINDOWEVENT:
        {
            ImGuiViewport* viewport = ImGui_ImplSDL2_GetViewportForWindowID(event->window.windowID);
            if (viewport == NULL)
                return false;

            // - When capturing mouse, SDL will send a bunch of conflicting LEAVE/ENTER event on every mouse move, but the final ENTER tends to be right.
            // - However we won't get a correct LEAVE event for a captured window.
            // - In some cases, when detaching a window from main viewport SDL may send SDL_WINDOWEVENT_ENTER one frame too late,
            //   causing SDL_WINDOWEVENT_LEAVE on previous frame to interrupt drag operation by clear mouse position. This is why
            //   we delay process the SDL_WINDOWEVENT_LEAVE events by one frame. See issue #5012 for details.
            Uint8 window_event = event->window.event;
            if (window_event == SDL_WINDOWEVENT_ENTER)
            {
                bd->MouseWindowID = event->window.windowID;
                bd->MouseLastLeaveFrame = 0;
            }
            if (window_event == SDL_WINDOWEVENT_LEAVE)
                bd->MouseLastLeaveFrame = ImGui::GetFrameCount() + 1;
            if (window_event == SDL_WINDOWEVENT_FOCUS_GAINED)
                io.AddFocusEvent(true);
            else if (window_event == SDL_WINDOWEVENT_FOCUS_LOST)
                io.AddFocusEvent(false);
            else if (window_event == SDL_WINDOWEVENT_CLOSE)
                viewport->PlatformRequestClose = true;
            else if (window_event == SDL_WINDOWEVENT_MOVED)
                viewport->PlatformRequestMove = true;
            else if (window_event == SDL_WINDOWEVENT_RESIZED)
                viewport->PlatformRequestResize = true;
            return true;
        }
        case SDL_CONTROLLERDEVICEADDED:
        case SDL_CONTROLLERDEVICEREMOVED:
        {
            bd->WantUpdateGamepadsList = true;
            return true;
        }
    }
    return false;
}

#ifdef __EMSCRIPTEN__
EM_JS(void, ImGui_ImplSDL2_EmscriptenOpenURL, (char const* url), { url = url ? UTF8ToString(url) : null; if (url) window.open(url, '_blank'); });
#endif

static bool ImGui_ImplSDL2_Init(SDL_Window* window, SDL_Renderer* renderer, void* sdl_gl_context)
{
    ImGuiIO& io = ImGui::GetIO();
    IMGUI_CHECKVERSION();
    IM_ASSERT(io.BackendPlatformUserData == nullptr && "Already initialized a platform backend!");

    // Check and store if we are on a SDL backend that supports global mouse position
    // ("wayland" and "rpi" don't support it, but we chose to use a white-list instead of a black-list)
    bool mouse_can_use_global_state = false;
#if SDL_HAS_CAPTURE_AND_GLOBAL_MOUSE
    const char* sdl_backend = SDL_GetCurrentVideoDriver();
    const char* global_mouse_whitelist[] = { "windows", "cocoa", "x11", "DIVE", "VMAN" };
    for (int n = 0; n < IM_ARRAYSIZE(global_mouse_whitelist); n++)
        if (strncmp(sdl_backend, global_mouse_whitelist[n], strlen(global_mouse_whitelist[n])) == 0)
            mouse_can_use_global_state = true;
#endif

    // Setup backend capabilities flags
    ImGui_ImplSDL2_Data* bd = IM_NEW(ImGui_ImplSDL2_Data)();
    io.BackendPlatformUserData = (void*)bd;
    io.BackendPlatformName = "imgui_impl_sdl2";
    io.BackendFlags |= ImGuiBackendFlags_HasMouseCursors;           // We can honor GetMouseCursor() values (optional)
    io.BackendFlags |= ImGuiBackendFlags_HasSetMousePos;            // We can honor io.WantSetMousePos requests (optional, rarely used)
    if (mouse_can_use_global_state)
        io.BackendFlags |= ImGuiBackendFlags_PlatformHasViewports;  // We can create multi-viewports on the Platform side (optional)

    bd->Window = window;
    bd->WindowID = SDL_GetWindowID(window);
    bd->Renderer = renderer;

    // SDL on Linux/OSX doesn't report events for unfocused windows (see https://github.com/ocornut/imgui/issues/4960)
    // We will use 'MouseCanReportHoveredViewport' to set 'ImGuiBackendFlags_HasMouseHoveredViewport' dynamically each frame.
    bd->MouseCanUseGlobalState = mouse_can_use_global_state;
#ifndef __APPLE__
    bd->MouseCanReportHoveredViewport = bd->MouseCanUseGlobalState;
#else
    bd->MouseCanReportHoveredViewport = false;
#endif
    bd->WantUpdateMonitors = true;

    ImGuiPlatformIO& platform_io = ImGui::GetPlatformIO();
    platform_io.Platform_SetClipboardTextFn = ImGui_ImplSDL2_SetClipboardText;
    platform_io.Platform_GetClipboardTextFn = ImGui_ImplSDL2_GetClipboardText;
    platform_io.Platform_ClipboardUserData = nullptr;
    platform_io.Platform_SetImeDataFn = ImGui_ImplSDL2_PlatformSetImeData;
#ifdef __EMSCRIPTEN__
    platform_io.Platform_OpenInShellFn = [](ImGuiContext*, const char* url) { ImGui_ImplSDL2_EmscriptenOpenURL(url); return true; };
#endif

    // Gamepad handling
    bd->GamepadMode = ImGui_ImplSDL2_GamepadMode_AutoFirst;
    bd->WantUpdateGamepadsList = true;

    // Load mouse cursors
    bd->MouseCursors[ImGuiMouseCursor_Arrow] = SDL_CreateSystemCursor(SDL_SYSTEM_CURSOR_ARROW);
    bd->MouseCursors[ImGuiMouseCursor_TextInput] = SDL_CreateSystemCursor(SDL_SYSTEM_CURSOR_IBEAM);
    bd->MouseCursors[ImGuiMouseCursor_ResizeAll] = SDL_CreateSystemCursor(SDL_SYSTEM_CURSOR_SIZEALL);
    bd->MouseCursors[ImGuiMouseCursor_ResizeNS] = SDL_CreateSystemCursor(SDL_SYSTEM_CURSOR_SIZENS);
    bd->MouseCursors[ImGuiMouseCursor_ResizeEW] = SDL_CreateSystemCursor(SDL_SYSTEM_CURSOR_SIZEWE);
    bd->MouseCursors[ImGuiMouseCursor_ResizeNESW] = SDL_CreateSystemCursor(SDL_SYSTEM_CURSOR_SIZENESW);
    bd->MouseCursors[ImGuiMouseCursor_ResizeNWSE] = SDL_CreateSystemCursor(SDL_SYSTEM_CURSOR_SIZENWSE);
    bd->MouseCursors[ImGuiMouseCursor_Hand] = SDL_CreateSystemCursor(SDL_SYSTEM_CURSOR_HAND);
    bd->MouseCursors[ImGuiMouseCursor_NotAllowed] = SDL_CreateSystemCursor(SDL_SYSTEM_CURSOR_NO);

    // Set platform dependent data in viewport
    // Our mouse update function expect PlatformHandle to be filled for the main viewport
    ImGuiViewport* main_viewport = ImGui::GetMainViewport();
    main_viewport->PlatformHandle = (void*)(intptr_t)bd->WindowID;
    main_viewport->PlatformHandleRaw = nullptr;
    SDL_SysWMinfo info;
    SDL_VERSION(&info.version);
    if (SDL_GetWindowWMInfo(window, &info))
    {
#if defined(SDL_VIDEO_DRIVER_WINDOWS)
        main_viewport->PlatformHandleRaw = (void*)info.info.win.window;
#elif defined(__APPLE__) && defined(SDL_VIDEO_DRIVER_COCOA)
        main_viewport->PlatformHandleRaw = (void*)info.info.cocoa.window;
#endif
    }

    // From 2.0.5: Set SDL hint to receive mouse click events on window focus, otherwise SDL doesn't emit the event.
    // Without this, when clicking to gain focus, our widgets wouldn't activate even though they showed as hovered.
    // (This is unfortunately a global SDL setting, so enabling it might have a side-effect on your application.
    // It is unlikely to make a difference, but if your app absolutely needs to ignore the initial on-focus click:
    // you can ignore SDL_MOUSEBUTTONDOWN events coming right after a SDL_WINDOWEVENT_FOCUS_GAINED)
#ifdef SDL_HINT_MOUSE_FOCUS_CLICKTHROUGH
    SDL_SetHint(SDL_HINT_MOUSE_FOCUS_CLICKTHROUGH, "1");
#endif

    // From 2.0.18: Enable native IME.
    // IMPORTANT: This is used at the time of SDL_CreateWindow() so this will only affects secondary windows, if any.
    // For the main window to be affected, your application needs to call this manually before calling SDL_CreateWindow().
#ifdef SDL_HINT_IME_SHOW_UI
    SDL_SetHint(SDL_HINT_IME_SHOW_UI, "1");
#endif

    // From 2.0.22: Disable auto-capture, this is preventing drag and drop across multiple windows (see #5710)
#ifdef SDL_HINT_MOUSE_AUTO_CAPTURE
    SDL_SetHint(SDL_HINT_MOUSE_AUTO_CAPTURE, "0");
#endif

    // We need SDL_CaptureMouse(), SDL_GetGlobalMouseState() from SDL 2.0.4+ to support multiple viewports.
    // We left the call to ImGui_ImplSDL2_InitPlatformInterface() outside of #ifdef to avoid unused-function warnings.
    if ((io.ConfigFlags & ImGuiConfigFlags_ViewportsEnable) && (io.BackendFlags & ImGuiBackendFlags_PlatformHasViewports))
        ImGui_ImplSDL2_InitPlatformInterface(window, sdl_gl_context);

    return true;
}

bool ImGui_ImplSDL2_InitForOpenGL(SDL_Window* window, void* sdl_gl_context)
{
    return ImGui_ImplSDL2_Init(window, nullptr, sdl_gl_context);
}

bool ImGui_ImplSDL2_InitForVulkan(SDL_Window* window)
{
#if !SDL_HAS_VULKAN
    IM_ASSERT(0 && "Unsupported");
#endif
    if (!ImGui_ImplSDL2_Init(window, nullptr, nullptr))
        return false;
    ImGui_ImplSDL2_Data* bd = ImGui_ImplSDL2_GetBackendData();
    bd->UseVulkan = true;
    return true;
}

bool ImGui_ImplSDL2_InitForD3D(SDL_Window* window)
{
#if !defined(_WIN32)
    IM_ASSERT(0 && "Unsupported");
#endif
    return ImGui_ImplSDL2_Init(window, nullptr, nullptr);
}

bool ImGui_ImplSDL2_InitForMetal(SDL_Window* window)
{
    return ImGui_ImplSDL2_Init(window, nullptr, nullptr);
}

bool ImGui_ImplSDL2_InitForSDLRenderer(SDL_Window* window, SDL_Renderer* renderer)
{
    return ImGui_ImplSDL2_Init(window, renderer, nullptr);
}

bool ImGui_ImplSDL2_InitForOther(SDL_Window* window)
{
    return ImGui_ImplSDL2_Init(window, nullptr, nullptr);
}

static void ImGui_ImplSDL2_CloseGamepads();

void ImGui_ImplSDL2_Shutdown()
{
    ImGui_ImplSDL2_Data* bd = ImGui_ImplSDL2_GetBackendData();
    IM_ASSERT(bd != nullptr && "No platform backend to shutdown, or already shutdown?");
    ImGuiIO& io = ImGui::GetIO();

    ImGui_ImplSDL2_ShutdownPlatformInterface();

    if (bd->ClipboardTextData)
        SDL_free(bd->ClipboardTextData);
    for (ImGuiMouseCursor cursor_n = 0; cursor_n < ImGuiMouseCursor_COUNT; cursor_n++)
        SDL_FreeCursor(bd->MouseCursors[cursor_n]);
    ImGui_ImplSDL2_CloseGamepads();

    io.BackendPlatformName = nullptr;
    io.BackendPlatformUserData = nullptr;
    io.BackendFlags &= ~(ImGuiBackendFlags_HasMouseCursors | ImGuiBackendFlags_HasSetMousePos | ImGuiBackendFlags_HasGamepad | ImGuiBackendFlags_PlatformHasViewports | ImGuiBackendFlags_HasMouseHoveredViewport);
    IM_DELETE(bd);
}

// This code is incredibly messy because some of the functions we need for full viewport support are not available in SDL < 2.0.4.
static void ImGui_ImplSDL2_UpdateMouseData()
{
    ImGui_ImplSDL2_Data* bd = ImGui_ImplSDL2_GetBackendData();
    ImGuiIO& io = ImGui::GetIO();

    // We forward mouse input when hovered or captured (via SDL_MOUSEMOTION) or when focused (below)
#if SDL_HAS_CAPTURE_AND_GLOBAL_MOUSE
    // SDL_CaptureMouse() let the OS know e.g. that our imgui drag outside the SDL window boundaries shouldn't e.g. trigger other operations outside
    SDL_CaptureMouse((bd->MouseButtonsDown != 0) ? SDL_TRUE : SDL_FALSE);
    SDL_Window* focused_window = SDL_GetKeyboardFocus();
    const bool is_app_focused = (focused_window && (bd->Window == focused_window || ImGui_ImplSDL2_GetViewportForWindowID(SDL_GetWindowID(focused_window)) != NULL));
#else
    SDL_Window* focused_window = bd->Window;
    const bool is_app_focused = (SDL_GetWindowFlags(bd->Window) & SDL_WINDOW_INPUT_FOCUS) != 0; // SDL 2.0.3 and non-windowed systems: single-viewport only
#endif

    if (is_app_focused)
    {
        // (Optional) Set OS mouse position from Dear ImGui if requested (rarely used, only when ImGuiConfigFlags_NavEnableSetMousePos is enabled by user)
        if (io.WantSetMousePos)
        {
#if SDL_HAS_CAPTURE_AND_GLOBAL_MOUSE
            if (io.ConfigFlags & ImGuiConfigFlags_ViewportsEnable)
                SDL_WarpMouseGlobal((int)io.MousePos.x, (int)io.MousePos.y);
            else
#endif
                SDL_WarpMouseInWindow(bd->Window, (int)io.MousePos.x, (int)io.MousePos.y);
        }

        // (Optional) Fallback to provide mouse position when focused (SDL_MOUSEMOTION already provides this when hovered or captured)
        if (bd->MouseCanUseGlobalState && bd->MouseButtonsDown == 0)
        {
            // Single-viewport mode: mouse position in client window coordinates (io.MousePos is (0,0) when the mouse is on the upper-left corner of the app window)
            // Multi-viewport mode: mouse position in OS absolute coordinates (io.MousePos is (0,0) when the mouse is on the upper-left of the primary monitor)
            int mouse_x, mouse_y, window_x, window_y;
            SDL_GetGlobalMouseState(&mouse_x, &mouse_y);
            if (!(io.ConfigFlags & ImGuiConfigFlags_ViewportsEnable))
            {
                SDL_GetWindowPosition(focused_window, &window_x, &window_y);
                mouse_x -= window_x;
                mouse_y -= window_y;
            }
            io.AddMousePosEvent((float)mouse_x, (float)mouse_y);
        }
    }

    // (Optional) When using multiple viewports: call io.AddMouseViewportEvent() with the viewport the OS mouse cursor is hovering.
    // If ImGuiBackendFlags_HasMouseHoveredViewport is not set by the backend, Dear imGui will ignore this field and infer the information using its flawed heuristic.
    // - [!] SDL backend does NOT correctly ignore viewports with the _NoInputs flag.
    //       Some backend are not able to handle that correctly. If a backend report an hovered viewport that has the _NoInputs flag (e.g. when dragging a window
    //       for docking, the viewport has the _NoInputs flag in order to allow us to find the viewport under), then Dear ImGui is forced to ignore the value reported
    //       by the backend, and use its flawed heuristic to guess the viewport behind.
    // - [X] SDL backend correctly reports this regardless of another viewport behind focused and dragged from (we need this to find a useful drag and drop target).
    if (io.BackendFlags & ImGuiBackendFlags_HasMouseHoveredViewport)
    {
        ImGuiID mouse_viewport_id = 0;
        if (ImGuiViewport* mouse_viewport = ImGui_ImplSDL2_GetViewportForWindowID(bd->MouseWindowID))
            mouse_viewport_id = mouse_viewport->ID;
        io.AddMouseViewportEvent(mouse_viewport_id);
    }
}

static void ImGui_ImplSDL2_UpdateMouseCursor()
{
    ImGuiIO& io = ImGui::GetIO();
    if (io.ConfigFlags & ImGuiConfigFlags_NoMouseCursorChange)
        return;
    ImGui_ImplSDL2_Data* bd = ImGui_ImplSDL2_GetBackendData();

    ImGuiMouseCursor imgui_cursor = ImGui::GetMouseCursor();
    if (io.MouseDrawCursor || imgui_cursor == ImGuiMouseCursor_None)
    {
        // Hide OS mouse cursor if imgui is drawing it or if it wants no cursor
        SDL_ShowCursor(SDL_FALSE);
    }
    else
    {
        // Show OS mouse cursor
        SDL_Cursor* expected_cursor = bd->MouseCursors[imgui_cursor] ? bd->MouseCursors[imgui_cursor] : bd->MouseCursors[ImGuiMouseCursor_Arrow];
        if (bd->MouseLastCursor != expected_cursor)
        {
            SDL_SetCursor(expected_cursor); // SDL function doesn't have an early out (see #6113)
            bd->MouseLastCursor = expected_cursor;
        }
        SDL_ShowCursor(SDL_TRUE);
    }
}

static void ImGui_ImplSDL2_CloseGamepads()
{
    ImGui_ImplSDL2_Data* bd = ImGui_ImplSDL2_GetBackendData();
    if (bd->GamepadMode != ImGui_ImplSDL2_GamepadMode_Manual)
        for (SDL_GameController* gamepad : bd->Gamepads)
            SDL_GameControllerClose(gamepad);
    bd->Gamepads.resize(0);
}

void ImGui_ImplSDL2_SetGamepadMode(ImGui_ImplSDL2_GamepadMode mode, struct _SDL_GameController** manual_gamepads_array, int manual_gamepads_count)
{
    ImGui_ImplSDL2_Data* bd = ImGui_ImplSDL2_GetBackendData();
    ImGui_ImplSDL2_CloseGamepads();
    if (mode == ImGui_ImplSDL2_GamepadMode_Manual)
    {
        IM_ASSERT(manual_gamepads_array != nullptr && manual_gamepads_count > 0);
        for (int n = 0; n < manual_gamepads_count; n++)
            bd->Gamepads.push_back(manual_gamepads_array[n]);
    }
    else
    {
        IM_ASSERT(manual_gamepads_array == nullptr && manual_gamepads_count <= 0);
        bd->WantUpdateGamepadsList = true;
    }
    bd->GamepadMode = mode;
}

static void ImGui_ImplSDL2_UpdateGamepadButton(ImGui_ImplSDL2_Data* bd, ImGuiIO& io, ImGuiKey key, SDL_GameControllerButton button_no)
{
    bool merged_value = false;
    for (SDL_GameController* gamepad : bd->Gamepads)
        merged_value |= SDL_GameControllerGetButton(gamepad, button_no) != 0;
    io.AddKeyEvent(key, merged_value);
}

static inline float Saturate(float v) { return v < 0.0f ? 0.0f : v  > 1.0f ? 1.0f : v; }
static void ImGui_ImplSDL2_UpdateGamepadAnalog(ImGui_ImplSDL2_Data* bd, ImGuiIO& io, ImGuiKey key, SDL_GameControllerAxis axis_no, float v0, float v1)
{
    float merged_value = 0.0f;
    for (SDL_GameController* gamepad : bd->Gamepads)
    {
        float vn = Saturate((float)(SDL_GameControllerGetAxis(gamepad, axis_no) - v0) / (float)(v1 - v0));
        if (merged_value < vn)
            merged_value = vn;
    }
    io.AddKeyAnalogEvent(key, merged_value > 0.1f, merged_value);
}

static void ImGui_ImplSDL2_UpdateGamepads()
{
    ImGui_ImplSDL2_Data* bd = ImGui_ImplSDL2_GetBackendData();
    ImGuiIO& io = ImGui::GetIO();

    // Update list of controller(s) to use
    if (bd->WantUpdateGamepadsList && bd->GamepadMode != ImGui_ImplSDL2_GamepadMode_Manual)
    {
        ImGui_ImplSDL2_CloseGamepads();
        int joystick_count = SDL_NumJoysticks();
        for (int n = 0; n < joystick_count; n++)
            if (SDL_IsGameController(n))
                if (SDL_GameController* gamepad = SDL_GameControllerOpen(n))
                {
                    bd->Gamepads.push_back(gamepad);
                    if (bd->GamepadMode == ImGui_ImplSDL2_GamepadMode_AutoFirst)
                        break;
                }
        bd->WantUpdateGamepadsList = false;
    }

    // FIXME: Technically feeding gamepad shouldn't depend on this now that they are regular inputs.
    if ((io.ConfigFlags & ImGuiConfigFlags_NavEnableGamepad) == 0)
        return;
    io.BackendFlags &= ~ImGuiBackendFlags_HasGamepad;
    if (bd->Gamepads.Size == 0)
        return;
    io.BackendFlags |= ImGuiBackendFlags_HasGamepad;

    // Update gamepad inputs
    const int thumb_dead_zone = 8000; // SDL_gamecontroller.h suggests using this value.
    ImGui_ImplSDL2_UpdateGamepadButton(bd, io, ImGuiKey_GamepadStart,       SDL_CONTROLLER_BUTTON_START);
    ImGui_ImplSDL2_UpdateGamepadButton(bd, io, ImGuiKey_GamepadBack,        SDL_CONTROLLER_BUTTON_BACK);
    ImGui_ImplSDL2_UpdateGamepadButton(bd, io, ImGuiKey_GamepadFaceLeft,    SDL_CONTROLLER_BUTTON_X);              // Xbox X, PS Square
    ImGui_ImplSDL2_UpdateGamepadButton(bd, io, ImGuiKey_GamepadFaceRight,   SDL_CONTROLLER_BUTTON_B);              // Xbox B, PS Circle
    ImGui_ImplSDL2_UpdateGamepadButton(bd, io, ImGuiKey_GamepadFaceUp,      SDL_CONTROLLER_BUTTON_Y);              // Xbox Y, PS Triangle
    ImGui_ImplSDL2_UpdateGamepadButton(bd, io, ImGuiKey_GamepadFaceDown,    SDL_CONTROLLER_BUTTON_A);              // Xbox A, PS Cross
    ImGui_ImplSDL2_UpdateGamepadButton(bd, io, ImGuiKey_GamepadDpadLeft,    SDL_CONTROLLER_BUTTON_DPAD_LEFT);
    ImGui_ImplSDL2_UpdateGamepadButton(bd, io, ImGuiKey_GamepadDpadRight,   SDL_CONTROLLER_BUTTON_DPAD_RIGHT);
    ImGui_ImplSDL2_UpdateGamepadButton(bd, io, ImGuiKey_GamepadDpadUp,      SDL_CONTROLLER_BUTTON_DPAD_UP);
    ImGui_ImplSDL2_UpdateGamepadButton(bd, io, ImGuiKey_GamepadDpadDown,    SDL_CONTROLLER_BUTTON_DPAD_DOWN);
    ImGui_ImplSDL2_UpdateGamepadButton(bd, io, ImGuiKey_GamepadL1,          SDL_CONTROLLER_BUTTON_LEFTSHOULDER);
    ImGui_ImplSDL2_UpdateGamepadButton(bd, io, ImGuiKey_GamepadR1,          SDL_CONTROLLER_BUTTON_RIGHTSHOULDER);
    ImGui_ImplSDL2_UpdateGamepadAnalog(bd, io, ImGuiKey_GamepadL2,          SDL_CONTROLLER_AXIS_TRIGGERLEFT,  0.0f, 32767);
    ImGui_ImplSDL2_UpdateGamepadAnalog(bd, io, ImGuiKey_GamepadR2,          SDL_CONTROLLER_AXIS_TRIGGERRIGHT, 0.0f, 32767);
    ImGui_ImplSDL2_UpdateGamepadButton(bd, io, ImGuiKey_GamepadL3,          SDL_CONTROLLER_BUTTON_LEFTSTICK);
    ImGui_ImplSDL2_UpdateGamepadButton(bd, io, ImGuiKey_GamepadR3,          SDL_CONTROLLER_BUTTON_RIGHTSTICK);
    ImGui_ImplSDL2_UpdateGamepadAnalog(bd, io, ImGuiKey_GamepadLStickLeft,  SDL_CONTROLLER_AXIS_LEFTX,  -thumb_dead_zone, -32768);
    ImGui_ImplSDL2_UpdateGamepadAnalog(bd, io, ImGuiKey_GamepadLStickRight, SDL_CONTROLLER_AXIS_LEFTX,  +thumb_dead_zone, +32767);
    ImGui_ImplSDL2_UpdateGamepadAnalog(bd, io, ImGuiKey_GamepadLStickUp,    SDL_CONTROLLER_AXIS_LEFTY,  -thumb_dead_zone, -32768);
    ImGui_ImplSDL2_UpdateGamepadAnalog(bd, io, ImGuiKey_GamepadLStickDown,  SDL_CONTROLLER_AXIS_LEFTY,  +thumb_dead_zone, +32767);
    ImGui_ImplSDL2_UpdateGamepadAnalog(bd, io, ImGuiKey_GamepadRStickLeft,  SDL_CONTROLLER_AXIS_RIGHTX, -thumb_dead_zone, -32768);
    ImGui_ImplSDL2_UpdateGamepadAnalog(bd, io, ImGuiKey_GamepadRStickRight, SDL_CONTROLLER_AXIS_RIGHTX, +thumb_dead_zone, +32767);
    ImGui_ImplSDL2_UpdateGamepadAnalog(bd, io, ImGuiKey_GamepadRStickUp,    SDL_CONTROLLER_AXIS_RIGHTY, -thumb_dead_zone, -32768);
    ImGui_ImplSDL2_UpdateGamepadAnalog(bd, io, ImGuiKey_GamepadRStickDown,  SDL_CONTROLLER_AXIS_RIGHTY, +thumb_dead_zone, +32767);
}

// FIXME: Note that doesn't update with DPI/Scaling change only as SDL2 doesn't have an event for it (SDL3 has).
static void ImGui_ImplSDL2_UpdateMonitors()
{
    ImGui_ImplSDL2_Data* bd = ImGui_ImplSDL2_GetBackendData();
    ImGuiPlatformIO& platform_io = ImGui::GetPlatformIO();
    platform_io.Monitors.resize(0);
    bd->WantUpdateMonitors = false;
    int display_count = SDL_GetNumVideoDisplays();
    for (int n = 0; n < display_count; n++)
    {
        // Warning: the validity of monitor DPI information on Windows depends on the application DPI awareness settings, which generally needs to be set in the manifest or at runtime.
        ImGuiPlatformMonitor monitor;
        SDL_Rect r;
        SDL_GetDisplayBounds(n, &r);
        monitor.MainPos = monitor.WorkPos = ImVec2((float)r.x, (float)r.y);
        monitor.MainSize = monitor.WorkSize = ImVec2((float)r.w, (float)r.h);
#if SDL_HAS_USABLE_DISPLAY_BOUNDS
        SDL_GetDisplayUsableBounds(n, &r);
        monitor.WorkPos = ImVec2((float)r.x, (float)r.y);
        monitor.WorkSize = ImVec2((float)r.w, (float)r.h);
#endif
#if SDL_HAS_PER_MONITOR_DPI
        // FIXME-VIEWPORT: On MacOS SDL reports actual monitor DPI scale, ignoring OS configuration. We may want to set
        //  DpiScale to cocoa_window.backingScaleFactor here.
        float dpi = 0.0f;
        if (!SDL_GetDisplayDPI(n, &dpi, nullptr, nullptr))
        {
            if (dpi <= 0.0f)
                continue; // Some accessibility applications are declaring virtual monitors with a DPI of 0, see #7902.
            monitor.DpiScale = dpi / 96.0f;
        }
#endif
        monitor.PlatformHandle = (void*)(intptr_t)n;
        platform_io.Monitors.push_back(monitor);
    }
}

void ImGui_ImplSDL2_NewFrame()
{
    ImGui_ImplSDL2_Data* bd = ImGui_ImplSDL2_GetBackendData();
    IM_ASSERT(bd != nullptr && "Context or backend not initialized! Did you call ImGui_ImplSDL2_Init()?");
    ImGuiIO& io = ImGui::GetIO();

    // Setup display size (every frame to accommodate for window resizing)
    int w, h;
    int display_w, display_h;
    SDL_GetWindowSize(bd->Window, &w, &h);
    if (SDL_GetWindowFlags(bd->Window) & SDL_WINDOW_MINIMIZED)
        w = h = 0;
    if (bd->Renderer != nullptr)
        SDL_GetRendererOutputSize(bd->Renderer, &display_w, &display_h);
#if SDL_HAS_VULKAN
    else if (SDL_GetWindowFlags(bd->Window) & SDL_WINDOW_VULKAN)
        SDL_Vulkan_GetDrawableSize(bd->Window, &display_w, &display_h);
#endif
    else
        SDL_GL_GetDrawableSize(bd->Window, &display_w, &display_h);
    io.DisplaySize = ImVec2((float)w, (float)h);
    if (w > 0 && h > 0)
        io.DisplayFramebufferScale = ImVec2((float)display_w / w, (float)display_h / h);

    // Update monitors
    if (bd->WantUpdateMonitors)
        ImGui_ImplSDL2_UpdateMonitors();

    // Setup time step (we don't use SDL_GetTicks() because it is using millisecond resolution)
    // (Accept SDL_GetPerformanceCounter() not returning a monotonically increasing value. Happens in VMs and Emscripten, see #6189, #6114, #3644)
    static Uint64 frequency = SDL_GetPerformanceFrequency();
    Uint64 current_time = SDL_GetPerformanceCounter();
    if (current_time <= bd->Time)
        current_time = bd->Time + 1;
    io.DeltaTime = bd->Time > 0 ? (float)((double)(current_time - bd->Time) / frequency) : (float)(1.0f / 60.0f);
    bd->Time = current_time;

    if (bd->MouseLastLeaveFrame && bd->MouseLastLeaveFrame >= ImGui::GetFrameCount() && bd->MouseButtonsDown == 0)
    {
        bd->MouseWindowID = 0;
        bd->MouseLastLeaveFrame = 0;
        io.AddMousePosEvent(-FLT_MAX, -FLT_MAX);
    }

    // Our io.AddMouseViewportEvent() calls will only be valid when not capturing.
    // Technically speaking testing for 'bd->MouseButtonsDown == 0' would be more rigorous, but testing for payload reduces noise and potential side-effects.
    if (bd->MouseCanReportHoveredViewport && ImGui::GetDragDropPayload() == nullptr)
        io.BackendFlags |= ImGuiBackendFlags_HasMouseHoveredViewport;
    else
        io.BackendFlags &= ~ImGuiBackendFlags_HasMouseHoveredViewport;

    ImGui_ImplSDL2_UpdateMouseData();
    ImGui_ImplSDL2_UpdateMouseCursor();

    // Update game controllers (if enabled and available)
    ImGui_ImplSDL2_UpdateGamepads();
}

//--------------------------------------------------------------------------------------------------------
// MULTI-VIEWPORT / PLATFORM INTERFACE SUPPORT
// This is an _advanced_ and _optional_ feature, allowing the backend to create and handle multiple viewports simultaneously.
// If you are new to dear imgui or creating a new binding for dear imgui, it is recommended that you completely ignore this section first..
//--------------------------------------------------------------------------------------------------------

// Helper structure we store in the void* RendererUserData field of each ImGuiViewport to easily retrieve our backend data.
struct ImGui_ImplSDL2_ViewportData
{
    SDL_Window*     Window;
    Uint32          WindowID;
    bool            WindowOwned;
    SDL_GLContext   GLContext;

    ImGui_ImplSDL2_ViewportData() { Window = nullptr; WindowID = 0; WindowOwned = false; GLContext = nullptr; }
    ~ImGui_ImplSDL2_ViewportData() { IM_ASSERT(Window == nullptr && GLContext == nullptr); }
};

static void ImGui_ImplSDL2_CreateWindow(ImGuiViewport* viewport)
{
    ImGui_ImplSDL2_Data* bd = ImGui_ImplSDL2_GetBackendData();
    ImGui_ImplSDL2_ViewportData* vd = IM_NEW(ImGui_ImplSDL2_ViewportData)();
    viewport->PlatformUserData = vd;

    ImGuiViewport* main_viewport = ImGui::GetMainViewport();
    ImGui_ImplSDL2_ViewportData* main_viewport_data = (ImGui_ImplSDL2_ViewportData*)main_viewport->PlatformUserData;

    // Share GL resources with main context
    bool use_opengl = (main_viewport_data->GLContext != nullptr);
    SDL_GLContext backup_context = nullptr;
    if (use_opengl)
    {
        backup_context = SDL_GL_GetCurrentContext();
        SDL_GL_SetAttribute(SDL_GL_SHARE_WITH_CURRENT_CONTEXT, 1);
        SDL_GL_MakeCurrent(main_viewport_data->Window, main_viewport_data->GLContext);
    }

    Uint32 sdl_flags = 0;
    sdl_flags |= use_opengl ? SDL_WINDOW_OPENGL : (bd->UseVulkan ? SDL_WINDOW_VULKAN : 0);
    sdl_flags |= SDL_GetWindowFlags(bd->Window) & SDL_WINDOW_ALLOW_HIGHDPI;
    sdl_flags |= SDL_WINDOW_HIDDEN;
    sdl_flags |= (viewport->Flags & ImGuiViewportFlags_NoDecoration) ? SDL_WINDOW_BORDERLESS : 0;
    sdl_flags |= (viewport->Flags & ImGuiViewportFlags_NoDecoration) ? 0 : SDL_WINDOW_RESIZABLE;
#if !defined(_WIN32)
    // See SDL hack in ImGui_ImplSDL2_ShowWindow().
    sdl_flags |= (viewport->Flags & ImGuiViewportFlags_NoTaskBarIcon) ? SDL_WINDOW_SKIP_TASKBAR : 0;
#endif
#if SDL_HAS_ALWAYS_ON_TOP
    sdl_flags |= (viewport->Flags & ImGuiViewportFlags_TopMost) ? SDL_WINDOW_ALWAYS_ON_TOP : 0;
#endif
    vd->Window = SDL_CreateWindow("No Title Yet", (int)viewport->Pos.x, (int)viewport->Pos.y, (int)viewport->Size.x, (int)viewport->Size.y, sdl_flags);
    vd->WindowOwned = true;
    if (use_opengl)
    {
        vd->GLContext = SDL_GL_CreateContext(vd->Window);
        SDL_GL_SetSwapInterval(0);
    }
    if (use_opengl && backup_context)
        SDL_GL_MakeCurrent(vd->Window, backup_context);

    viewport->PlatformHandle = (void*)(intptr_t)SDL_GetWindowID(vd->Window);
    viewport->PlatformHandleRaw = nullptr;
    SDL_SysWMinfo info;
    SDL_VERSION(&info.version);
    if (SDL_GetWindowWMInfo(vd->Window, &info))
    {
#if defined(SDL_VIDEO_DRIVER_WINDOWS)
        viewport->PlatformHandleRaw = info.info.win.window;
#elif defined(__APPLE__) && defined(SDL_VIDEO_DRIVER_COCOA)
        viewport->PlatformHandleRaw = (void*)info.info.cocoa.window;
#endif
    }
}

static void ImGui_ImplSDL2_DestroyWindow(ImGuiViewport* viewport)
{
    if (ImGui_ImplSDL2_ViewportData* vd = (ImGui_ImplSDL2_ViewportData*)viewport->PlatformUserData)
    {
        if (vd->GLContext && vd->WindowOwned)
            SDL_GL_DeleteContext(vd->GLContext);
        if (vd->Window && vd->WindowOwned)
            SDL_DestroyWindow(vd->Window);
        vd->GLContext = nullptr;
        vd->Window = nullptr;
        IM_DELETE(vd);
    }
    viewport->PlatformUserData = viewport->PlatformHandle = nullptr;
}

static void ImGui_ImplSDL2_ShowWindow(ImGuiViewport* viewport)
{
    ImGui_ImplSDL2_ViewportData* vd = (ImGui_ImplSDL2_ViewportData*)viewport->PlatformUserData;
#if defined(_WIN32)
    HWND hwnd = (HWND)viewport->PlatformHandleRaw;

    // SDL hack: Hide icon from task bar
    // Note: SDL 2.0.6+ has a SDL_WINDOW_SKIP_TASKBAR flag which is supported under Windows but the way it create the window breaks our seamless transition.
    if (viewport->Flags & ImGuiViewportFlags_NoTaskBarIcon)
    {
        LONG ex_style = ::GetWindowLong(hwnd, GWL_EXSTYLE);
        ex_style &= ~WS_EX_APPWINDOW;
        ex_style |= WS_EX_TOOLWINDOW;
        ::SetWindowLong(hwnd, GWL_EXSTYLE, ex_style);
    }
#endif

#if SDL_HAS_SHOW_WINDOW_ACTIVATION_HINT
    SDL_SetHint(SDL_HINT_WINDOW_NO_ACTIVATION_WHEN_SHOWN, (viewport->Flags & ImGuiViewportFlags_NoFocusOnAppearing) ? "1" : "0");
#elif defined(_WIN32)
    // SDL hack: SDL always activate/focus windows :/
    if (viewport->Flags & ImGuiViewportFlags_NoFocusOnAppearing)
    {
        ::ShowWindow(hwnd, SW_SHOWNA);
        return;
    }
#endif
    SDL_ShowWindow(vd->Window);
}

static ImVec2 ImGui_ImplSDL2_GetWindowPos(ImGuiViewport* viewport)
{
    ImGui_ImplSDL2_ViewportData* vd = (ImGui_ImplSDL2_ViewportData*)viewport->PlatformUserData;
    int x = 0, y = 0;
    SDL_GetWindowPosition(vd->Window, &x, &y);
    return ImVec2((float)x, (float)y);
}

static void ImGui_ImplSDL2_SetWindowPos(ImGuiViewport* viewport, ImVec2 pos)
{
    ImGui_ImplSDL2_ViewportData* vd = (ImGui_ImplSDL2_ViewportData*)viewport->PlatformUserData;
    SDL_SetWindowPosition(vd->Window, (int)pos.x, (int)pos.y);
}

static ImVec2 ImGui_ImplSDL2_GetWindowSize(ImGuiViewport* viewport)
{
    ImGui_ImplSDL2_ViewportData* vd = (ImGui_ImplSDL2_ViewportData*)viewport->PlatformUserData;
    int w = 0, h = 0;
    SDL_GetWindowSize(vd->Window, &w, &h);
    return ImVec2((float)w, (float)h);
}

static void ImGui_ImplSDL2_SetWindowSize(ImGuiViewport* viewport, ImVec2 size)
{
    ImGui_ImplSDL2_ViewportData* vd = (ImGui_ImplSDL2_ViewportData*)viewport->PlatformUserData;
    SDL_SetWindowSize(vd->Window, (int)size.x, (int)size.y);
}

static void ImGui_ImplSDL2_SetWindowTitle(ImGuiViewport* viewport, const char* title)
{
    ImGui_ImplSDL2_ViewportData* vd = (ImGui_ImplSDL2_ViewportData*)viewport->PlatformUserData;
    SDL_SetWindowTitle(vd->Window, title);
}

#if SDL_HAS_WINDOW_ALPHA
static void ImGui_ImplSDL2_SetWindowAlpha(ImGuiViewport* viewport, float alpha)
{
    ImGui_ImplSDL2_ViewportData* vd = (ImGui_ImplSDL2_ViewportData*)viewport->PlatformUserData;
    SDL_SetWindowOpacity(vd->Window, alpha);
}
#endif

static void ImGui_ImplSDL2_SetWindowFocus(ImGuiViewport* viewport)
{
    ImGui_ImplSDL2_ViewportData* vd = (ImGui_ImplSDL2_ViewportData*)viewport->PlatformUserData;
    SDL_RaiseWindow(vd->Window);
}

static bool ImGui_ImplSDL2_GetWindowFocus(ImGuiViewport* viewport)
{
    ImGui_ImplSDL2_ViewportData* vd = (ImGui_ImplSDL2_ViewportData*)viewport->PlatformUserData;
    return (SDL_GetWindowFlags(vd->Window) & SDL_WINDOW_INPUT_FOCUS) != 0;
}

static bool ImGui_ImplSDL2_GetWindowMinimized(ImGuiViewport* viewport)
{
    ImGui_ImplSDL2_ViewportData* vd = (ImGui_ImplSDL2_ViewportData*)viewport->PlatformUserData;
    return (SDL_GetWindowFlags(vd->Window) & SDL_WINDOW_MINIMIZED) != 0;
}

static void ImGui_ImplSDL2_RenderWindow(ImGuiViewport* viewport, void*)
{
    ImGui_ImplSDL2_ViewportData* vd = (ImGui_ImplSDL2_ViewportData*)viewport->PlatformUserData;
    if (vd->GLContext)
        SDL_GL_MakeCurrent(vd->Window, vd->GLContext);
}

static void ImGui_ImplSDL2_SwapBuffers(ImGuiViewport* viewport, void*)
{
    ImGui_ImplSDL2_ViewportData* vd = (ImGui_ImplSDL2_ViewportData*)viewport->PlatformUserData;
    if (vd->GLContext)
    {
        SDL_GL_MakeCurrent(vd->Window, vd->GLContext);
        SDL_GL_SwapWindow(vd->Window);
    }
}

// Vulkan support (the Vulkan renderer needs to call a platform-side support function to create the surface)
// SDL is graceful enough to _not_ need <vulkan/vulkan.h> so we can safely include this.
#if SDL_HAS_VULKAN
#include <SDL_vulkan.h>
static int ImGui_ImplSDL2_CreateVkSurface(ImGuiViewport* viewport, ImU64 vk_instance, const void* vk_allocator, ImU64* out_vk_surface)
{
    ImGui_ImplSDL2_ViewportData* vd = (ImGui_ImplSDL2_ViewportData*)viewport->PlatformUserData;
    (void)vk_allocator;
    SDL_bool ret = SDL_Vulkan_CreateSurface(vd->Window, (VkInstance)vk_instance, (VkSurfaceKHR*)out_vk_surface);
    return ret ? 0 : 1; // ret ? VK_SUCCESS : VK_NOT_READY
}
#endif // SDL_HAS_VULKAN

static void ImGui_ImplSDL2_InitPlatformInterface(SDL_Window* window, void* sdl_gl_context)
{
    // Register platform interface (will be coupled with a renderer interface)
    ImGuiPlatformIO& platform_io = ImGui::GetPlatformIO();
    platform_io.Platform_CreateWindow = ImGui_ImplSDL2_CreateWindow;
    platform_io.Platform_DestroyWindow = ImGui_ImplSDL2_DestroyWindow;
    platform_io.Platform_ShowWindow = ImGui_ImplSDL2_ShowWindow;
    platform_io.Platform_SetWindowPos = ImGui_ImplSDL2_SetWindowPos;
    platform_io.Platform_GetWindowPos = ImGui_ImplSDL2_GetWindowPos;
    platform_io.Platform_SetWindowSize = ImGui_ImplSDL2_SetWindowSize;
    platform_io.Platform_GetWindowSize = ImGui_ImplSDL2_GetWindowSize;
    platform_io.Platform_SetWindowFocus = ImGui_ImplSDL2_SetWindowFocus;
    platform_io.Platform_GetWindowFocus = ImGui_ImplSDL2_GetWindowFocus;
    platform_io.Platform_GetWindowMinimized = ImGui_ImplSDL2_GetWindowMinimized;
    platform_io.Platform_SetWindowTitle = ImGui_ImplSDL2_SetWindowTitle;
    platform_io.Platform_RenderWindow = ImGui_ImplSDL2_RenderWindow;
    platform_io.Platform_SwapBuffers = ImGui_ImplSDL2_SwapBuffers;
#if SDL_HAS_WINDOW_ALPHA
    platform_io.Platform_SetWindowAlpha = ImGui_ImplSDL2_SetWindowAlpha;
#endif
#if SDL_HAS_VULKAN
    platform_io.Platform_CreateVkSurface = ImGui_ImplSDL2_CreateVkSurface;
#endif

    // Register main window handle (which is owned by the main application, not by us)
    // This is mostly for simplicity and consistency, so that our code (e.g. mouse handling etc.) can use same logic for main and secondary viewports.
    ImGuiViewport* main_viewport = ImGui::GetMainViewport();
    ImGui_ImplSDL2_ViewportData* vd = IM_NEW(ImGui_ImplSDL2_ViewportData)();
    vd->Window = window;
    vd->WindowID = SDL_GetWindowID(window);
    vd->WindowOwned = false;
    vd->GLContext = sdl_gl_context;
    main_viewport->PlatformUserData = vd;
    main_viewport->PlatformHandle = (void*)(intptr_t)vd->WindowID;
}

static void ImGui_ImplSDL2_ShutdownPlatformInterface()
{
    ImGui::DestroyPlatformWindows();
}

//-----------------------------------------------------------------------------

#if defined(__clang__)
#pragma clang diagnostic pop
#endif

#endif // #ifndef IMGUI_DISABLE<|MERGE_RESOLUTION|>--- conflicted
+++ resolved
@@ -25,11 +25,8 @@
 
 // CHANGELOG
 // (minor and older changes stripped away, please see git history for details)
-<<<<<<< HEAD
 //  2024-XX-XX: Platform: Added support for multiple windows via the ImGuiPlatformIO interface.
-=======
 //  2024-09-09: use SDL_Vulkan_GetDrawableSize() when available. (#7967, #3190)
->>>>>>> 67cd4ead
 //  2024-08-22: moved some OS/backend related function pointers from ImGuiIO to ImGuiPlatformIO:
 //               - io.GetClipboardTextFn    -> platform_io.Platform_GetClipboardTextFn
 //               - io.SetClipboardTextFn    -> platform_io.Platform_SetClipboardTextFn
@@ -126,15 +123,12 @@
 #define SDL_HAS_USABLE_DISPLAY_BOUNDS       SDL_VERSION_ATLEAST(2,0,5)
 #define SDL_HAS_PER_MONITOR_DPI             SDL_VERSION_ATLEAST(2,0,4)
 #define SDL_HAS_VULKAN                      SDL_VERSION_ATLEAST(2,0,6)
-<<<<<<< HEAD
 #define SDL_HAS_DISPLAY_EVENT               SDL_VERSION_ATLEAST(2,0,9)
 #define SDL_HAS_SHOW_WINDOW_ACTIVATION_HINT SDL_VERSION_ATLEAST(2,0,18)
-#if !SDL_HAS_VULKAN
-static const Uint32 SDL_WINDOW_VULKAN = 0x10000000;
-=======
 #if SDL_HAS_VULKAN
 extern "C" { extern DECLSPEC void SDLCALL SDL_Vulkan_GetDrawableSize(SDL_Window* window, int* w, int* h); }
->>>>>>> 67cd4ead
+#elif
+static const Uint32 SDL_WINDOW_VULKAN = 0x10000000;
 #endif
 
 // SDL Data

// dear imgui: Platform Backend for SDL3
// This needs to be used along with a Renderer (e.g. SDL_GPU, DirectX11, OpenGL3, Vulkan..)
// (Info: SDL3 is a cross-platform general purpose library for handling windows, inputs, graphics context creation, etc.)

// Implemented features:
//  [X] Platform: Clipboard support.
//  [X] Platform: Mouse support. Can discriminate Mouse/TouchScreen.
//  [X] Platform: Keyboard support. Since 1.87 we are using the io.AddKeyEvent() function. Pass ImGuiKey values to all key functions e.g. ImGui::IsKeyPressed(ImGuiKey_Space). [Legacy SDL_SCANCODE_* values are obsolete since 1.87 and not supported since 1.91.5]
//  [X] Platform: Gamepad support.
//  [X] Platform: Mouse cursor shape and visibility (ImGuiBackendFlags_HasMouseCursors). Disable with 'io.ConfigFlags |= ImGuiConfigFlags_NoMouseCursorChange'.
//  [x] Platform: Multi-viewport support (multiple windows). Enable with 'io.ConfigFlags |= ImGuiConfigFlags_ViewportsEnable' -> the OS animation effect when window gets created/destroyed is problematic. SDL2 backend doesn't have issue.
// Missing features or Issues:
//  [ ] Platform: Multi-viewport: Minimized windows seems to break mouse wheel events (at least under Windows).
//  [x] Platform: IME support. Position somehow broken in SDL3 + app needs to call 'SDL_SetHint(SDL_HINT_IME_SHOW_UI, "1");' before SDL_CreateWindow()!.

// You can use unmodified imgui_impl_* files in your project. See examples/ folder for examples of using this.
// Prefer including the entire imgui/ repository into your project (either as a copy or as a submodule), and only build the backends you need.
// Learn about Dear ImGui:
// - FAQ                  https://dearimgui.com/faq
// - Getting Started      https://dearimgui.com/getting-started
// - Documentation        https://dearimgui.com/docs (same as your local docs/ folder).
// - Introduction, links and more at the top of imgui.cpp

// CHANGELOG
// (minor and older changes stripped away, please see git history for details)
//  2025-XX-XX: Platform: Added support for multiple windows via the ImGuiPlatformIO interface.
//  2025-05-15: [Docking] Add Platform_GetWindowFramebufferScale() handler, to allow varying Retina display density on multiple monitors.
//  2025-05-06: [Docking] macOS: fixed secondary viewports not appearing on other monitors before of parenting.
//  2025-04-09: [Docking] Revert update monitors and work areas information every frame. Only do it on Windows. (#8415, #8558)
//  2025-04-22: IME: honor ImGuiPlatformImeData->WantTextInput as an alternative way to call SDL_StartTextInput(), without IME being necessarily visible.
//  2025-04-09: Don't attempt to call SDL_CaptureMouse() on drivers where we don't call SDL_GetGlobalMouseState(). (#8561)
//  2025-03-30: Update for SDL3 api changes: Revert SDL_GetClipboardText() memory ownership change. (#8530, #7801)
//  2025-03-21: Fill gamepad inputs and set ImGuiBackendFlags_HasGamepad regardless of ImGuiConfigFlags_NavEnableGamepad being set.
//  2025-03-10: When dealing with OEM keys, use scancodes instead of translated keycodes to choose ImGuiKey values. (#7136, #7201, #7206, #7306, #7670, #7672, #8468)
//  2025-02-26: Only start SDL_CaptureMouse() when mouse is being dragged, to mitigate issues with e.g.Linux debuggers not claiming capture back. (#6410, #3650)
//  2025-02-25: [Docking] Revert to use SDL_GetDisplayBounds() for WorkPos/WorkRect if SDL_GetDisplayUsableBounds() failed.
//  2025-02-24: Avoid calling SDL_GetGlobalMouseState() when mouse is in relative mode.
//  2025-02-21: [Docking] Update monitors and work areas information every frame, as the later may change regardless of monitor changes. (#8415)
//  2025-02-18: Added ImGuiMouseCursor_Wait and ImGuiMouseCursor_Progress mouse cursor support.
//  2025-02-10: Using SDL_OpenURL() in platform_io.Platform_OpenInShellFn handler.
//  2025-01-20: Made ImGui_ImplSDL3_SetGamepadMode(ImGui_ImplSDL3_GamepadMode_Manual) accept an empty array.
//  2024-10-24: Emscripten: SDL_EVENT_MOUSE_WHEEL event doesn't require dividing by 100.0f on Emscripten.
//  2024-09-11: (Docking) Added support for viewport->ParentViewportId field to support parenting at OS level. (#7973)
//  2024-09-03: Update for SDL3 api changes: SDL_GetGamepads() memory ownership revert. (#7918, #7898, #7807)
//  2024-08-22: moved some OS/backend related function pointers from ImGuiIO to ImGuiPlatformIO:
//               - io.GetClipboardTextFn    -> platform_io.Platform_GetClipboardTextFn
//               - io.SetClipboardTextFn    -> platform_io.Platform_SetClipboardTextFn
//               - io.PlatformSetImeDataFn  -> platform_io.Platform_SetImeDataFn
//  2024-08-19: Storing SDL_WindowID inside ImGuiViewport::PlatformHandle instead of SDL_Window*.
//  2024-08-19: ImGui_ImplSDL3_ProcessEvent() now ignores events intended for other SDL windows. (#7853)
//  2024-07-22: Update for SDL3 api changes: SDL_GetGamepads() memory ownership change. (#7807)
//  2024-07-18: Update for SDL3 api changes: SDL_GetClipboardText() memory ownership change. (#7801)
//  2024-07-15: Update for SDL3 api changes: SDL_GetProperty() change to SDL_GetPointerProperty(). (#7794)
//  2024-07-02: Update for SDL3 api changes: SDLK_x renames and SDLK_KP_x removals (#7761, #7762).
//  2024-07-01: Update for SDL3 api changes: SDL_SetTextInputRect() changed to SDL_SetTextInputArea().
//  2024-06-26: Update for SDL3 api changes: SDL_StartTextInput()/SDL_StopTextInput()/SDL_SetTextInputRect() functions signatures.
//  2024-06-24: Update for SDL3 api changes: SDL_EVENT_KEY_DOWN/SDL_EVENT_KEY_UP contents.
//  2024-06-03; Update for SDL3 api changes: SDL_SYSTEM_CURSOR_ renames.
//  2024-05-15: Update for SDL3 api changes: SDLK_ renames.
//  2024-04-15: Inputs: Re-enable calling SDL_StartTextInput()/SDL_StopTextInput() as SDL3 no longer enables it by default and should play nicer with IME.
//  2024-02-13: Inputs: Fixed gamepad support. Handle gamepad disconnection. Added ImGui_ImplSDL3_SetGamepadMode().
//  2023-11-13: Updated for recent SDL3 API changes.
//  2023-10-05: Inputs: Added support for extra ImGuiKey values: F13 to F24 function keys, app back/forward keys.
//  2023-05-04: Fixed build on Emscripten/iOS/Android. (#6391)
//  2023-04-06: Inputs: Avoid calling SDL_StartTextInput()/SDL_StopTextInput() as they don't only pertain to IME. It's unclear exactly what their relation is to IME. (#6306)
//  2023-04-04: Inputs: Added support for io.AddMouseSourceEvent() to discriminate ImGuiMouseSource_Mouse/ImGuiMouseSource_TouchScreen. (#2702)
//  2023-02-23: Accept SDL_GetPerformanceCounter() not returning a monotonically increasing value. (#6189, #6114, #3644)
//  2023-02-07: Forked "imgui_impl_sdl2" into "imgui_impl_sdl3". Removed version checks for old feature. Refer to imgui_impl_sdl2.cpp for older changelog.

#include "imgui.h"
#ifndef IMGUI_DISABLE
#include "imgui_impl_sdl3.h"

// Clang warnings with -Weverything
#if defined(__clang__)
#pragma clang diagnostic push
#pragma clang diagnostic ignored "-Wimplicit-int-float-conversion"  // warning: implicit conversion from 'xxx' to 'float' may lose precision
#endif

// SDL
#include <SDL3/SDL.h>
#include <stdio.h>              // for snprintf()
#if defined(__APPLE__)
#include <TargetConditionals.h>
#endif
#ifdef _WIN32
#ifndef WIN32_LEAN_AND_MEAN
#define WIN32_LEAN_AND_MEAN
#endif
#include <windows.h>
#endif

#if !defined(__EMSCRIPTEN__) && !defined(__ANDROID__) && !(defined(__APPLE__) && TARGET_OS_IOS) && !defined(__amigaos4__)
#define SDL_HAS_CAPTURE_AND_GLOBAL_MOUSE    1
#else
#define SDL_HAS_CAPTURE_AND_GLOBAL_MOUSE    0
#endif

// FIXME-LEGACY: remove when SDL 3.1.3 preview is released.
#ifndef SDLK_APOSTROPHE
#define SDLK_APOSTROPHE SDLK_QUOTE
#endif
#ifndef SDLK_GRAVE
#define SDLK_GRAVE SDLK_BACKQUOTE
#endif

// SDL Data
struct ImGui_ImplSDL3_Data
{
    SDL_Window*             Window;
    SDL_WindowID            WindowID;
    SDL_Renderer*           Renderer;
    Uint64                  Time;
    char*                   ClipboardTextData;
<<<<<<< HEAD
    char                    BackendPlatformName[40];
    bool                    UseVulkan;
    bool                    WantUpdateMonitors;
=======
    char                    BackendPlatformName[48];
>>>>>>> 415dddf0

    // IME handling
    SDL_Window*             ImeWindow;

    // Mouse handling
    Uint32                  MouseWindowID;
    int                     MouseButtonsDown;
    SDL_Cursor*             MouseCursors[ImGuiMouseCursor_COUNT];
    SDL_Cursor*             MouseLastCursor;
    int                     MousePendingLeaveFrame;
    bool                    MouseCanUseGlobalState;
    bool                    MouseCanUseCapture;
    bool                    MouseCanReportHoveredViewport;  // This is hard to use/unreliable on SDL so we'll set ImGuiBackendFlags_HasMouseHoveredViewport dynamically based on state.

    // Gamepad handling
    ImVector<SDL_Gamepad*>  Gamepads;
    ImGui_ImplSDL3_GamepadMode  GamepadMode;
    bool                    WantUpdateGamepadsList;

    ImGui_ImplSDL3_Data()   { memset((void*)this, 0, sizeof(*this)); }
};

// Backend data stored in io.BackendPlatformUserData to allow support for multiple Dear ImGui contexts
// It is STRONGLY preferred that you use docking branch with multi-viewports (== single Dear ImGui context + multiple windows) instead of multiple Dear ImGui contexts.
// FIXME: multi-context support is not well tested and probably dysfunctional in this backend.
// FIXME: some shared resources (mouse cursor shape, gamepad) are mishandled when using multi-context.
static ImGui_ImplSDL3_Data* ImGui_ImplSDL3_GetBackendData()
{
    return ImGui::GetCurrentContext() ? (ImGui_ImplSDL3_Data*)ImGui::GetIO().BackendPlatformUserData : nullptr;
}

// Forward Declarations
static void ImGui_ImplSDL3_UpdateMonitors();
static void ImGui_ImplSDL3_InitMultiViewportSupport(SDL_Window* window, void* sdl_gl_context);
static void ImGui_ImplSDL3_ShutdownMultiViewportSupport();

// Functions
static const char* ImGui_ImplSDL3_GetClipboardText(ImGuiContext*)
{
    ImGui_ImplSDL3_Data* bd = ImGui_ImplSDL3_GetBackendData();
    if (bd->ClipboardTextData)
        SDL_free(bd->ClipboardTextData);
    bd->ClipboardTextData = SDL_GetClipboardText();
    return bd->ClipboardTextData;
}

static void ImGui_ImplSDL3_SetClipboardText(ImGuiContext*, const char* text)
{
    SDL_SetClipboardText(text);
}

static void ImGui_ImplSDL3_PlatformSetImeData(ImGuiContext*, ImGuiViewport* viewport, ImGuiPlatformImeData* data)
{
    ImGui_ImplSDL3_Data* bd = ImGui_ImplSDL3_GetBackendData();
    SDL_WindowID window_id = (SDL_WindowID)(intptr_t)viewport->PlatformHandle;
    SDL_Window* window = SDL_GetWindowFromID(window_id);
    if ((!(data->WantVisible || data->WantTextInput) || bd->ImeWindow != window) && bd->ImeWindow != nullptr)
    {
        SDL_StopTextInput(bd->ImeWindow);
        bd->ImeWindow = nullptr;
    }
    if (data->WantVisible)
    {
        SDL_Rect r;
        r.x = (int)(data->InputPos.x - viewport->Pos.x);
        r.y = (int)(data->InputPos.y - viewport->Pos.y + data->InputLineHeight);
        r.w = 1;
        r.h = (int)data->InputLineHeight;
        SDL_SetTextInputArea(window, &r, 0);
        bd->ImeWindow = window;
    }
    if (data->WantVisible || data->WantTextInput)
        SDL_StartTextInput(window);
}

// Not static to allow third-party code to use that if they want to (but undocumented)
ImGuiKey ImGui_ImplSDL3_KeyEventToImGuiKey(SDL_Keycode keycode, SDL_Scancode scancode);
ImGuiKey ImGui_ImplSDL3_KeyEventToImGuiKey(SDL_Keycode keycode, SDL_Scancode scancode)
{
    // Keypad doesn't have individual key values in SDL3
    switch (scancode)
    {
        case SDL_SCANCODE_KP_0: return ImGuiKey_Keypad0;
        case SDL_SCANCODE_KP_1: return ImGuiKey_Keypad1;
        case SDL_SCANCODE_KP_2: return ImGuiKey_Keypad2;
        case SDL_SCANCODE_KP_3: return ImGuiKey_Keypad3;
        case SDL_SCANCODE_KP_4: return ImGuiKey_Keypad4;
        case SDL_SCANCODE_KP_5: return ImGuiKey_Keypad5;
        case SDL_SCANCODE_KP_6: return ImGuiKey_Keypad6;
        case SDL_SCANCODE_KP_7: return ImGuiKey_Keypad7;
        case SDL_SCANCODE_KP_8: return ImGuiKey_Keypad8;
        case SDL_SCANCODE_KP_9: return ImGuiKey_Keypad9;
        case SDL_SCANCODE_KP_PERIOD: return ImGuiKey_KeypadDecimal;
        case SDL_SCANCODE_KP_DIVIDE: return ImGuiKey_KeypadDivide;
        case SDL_SCANCODE_KP_MULTIPLY: return ImGuiKey_KeypadMultiply;
        case SDL_SCANCODE_KP_MINUS: return ImGuiKey_KeypadSubtract;
        case SDL_SCANCODE_KP_PLUS: return ImGuiKey_KeypadAdd;
        case SDL_SCANCODE_KP_ENTER: return ImGuiKey_KeypadEnter;
        case SDL_SCANCODE_KP_EQUALS: return ImGuiKey_KeypadEqual;
        default: break;
    }
    switch (keycode)
    {
        case SDLK_TAB: return ImGuiKey_Tab;
        case SDLK_LEFT: return ImGuiKey_LeftArrow;
        case SDLK_RIGHT: return ImGuiKey_RightArrow;
        case SDLK_UP: return ImGuiKey_UpArrow;
        case SDLK_DOWN: return ImGuiKey_DownArrow;
        case SDLK_PAGEUP: return ImGuiKey_PageUp;
        case SDLK_PAGEDOWN: return ImGuiKey_PageDown;
        case SDLK_HOME: return ImGuiKey_Home;
        case SDLK_END: return ImGuiKey_End;
        case SDLK_INSERT: return ImGuiKey_Insert;
        case SDLK_DELETE: return ImGuiKey_Delete;
        case SDLK_BACKSPACE: return ImGuiKey_Backspace;
        case SDLK_SPACE: return ImGuiKey_Space;
        case SDLK_RETURN: return ImGuiKey_Enter;
        case SDLK_ESCAPE: return ImGuiKey_Escape;
        //case SDLK_APOSTROPHE: return ImGuiKey_Apostrophe;
        case SDLK_COMMA: return ImGuiKey_Comma;
        //case SDLK_MINUS: return ImGuiKey_Minus;
        case SDLK_PERIOD: return ImGuiKey_Period;
        //case SDLK_SLASH: return ImGuiKey_Slash;
        case SDLK_SEMICOLON: return ImGuiKey_Semicolon;
        //case SDLK_EQUALS: return ImGuiKey_Equal;
        //case SDLK_LEFTBRACKET: return ImGuiKey_LeftBracket;
        //case SDLK_BACKSLASH: return ImGuiKey_Backslash;
        //case SDLK_RIGHTBRACKET: return ImGuiKey_RightBracket;
        //case SDLK_GRAVE: return ImGuiKey_GraveAccent;
        case SDLK_CAPSLOCK: return ImGuiKey_CapsLock;
        case SDLK_SCROLLLOCK: return ImGuiKey_ScrollLock;
        case SDLK_NUMLOCKCLEAR: return ImGuiKey_NumLock;
        case SDLK_PRINTSCREEN: return ImGuiKey_PrintScreen;
        case SDLK_PAUSE: return ImGuiKey_Pause;
        case SDLK_LCTRL: return ImGuiKey_LeftCtrl;
        case SDLK_LSHIFT: return ImGuiKey_LeftShift;
        case SDLK_LALT: return ImGuiKey_LeftAlt;
        case SDLK_LGUI: return ImGuiKey_LeftSuper;
        case SDLK_RCTRL: return ImGuiKey_RightCtrl;
        case SDLK_RSHIFT: return ImGuiKey_RightShift;
        case SDLK_RALT: return ImGuiKey_RightAlt;
        case SDLK_RGUI: return ImGuiKey_RightSuper;
        case SDLK_APPLICATION: return ImGuiKey_Menu;
        case SDLK_0: return ImGuiKey_0;
        case SDLK_1: return ImGuiKey_1;
        case SDLK_2: return ImGuiKey_2;
        case SDLK_3: return ImGuiKey_3;
        case SDLK_4: return ImGuiKey_4;
        case SDLK_5: return ImGuiKey_5;
        case SDLK_6: return ImGuiKey_6;
        case SDLK_7: return ImGuiKey_7;
        case SDLK_8: return ImGuiKey_8;
        case SDLK_9: return ImGuiKey_9;
        case SDLK_A: return ImGuiKey_A;
        case SDLK_B: return ImGuiKey_B;
        case SDLK_C: return ImGuiKey_C;
        case SDLK_D: return ImGuiKey_D;
        case SDLK_E: return ImGuiKey_E;
        case SDLK_F: return ImGuiKey_F;
        case SDLK_G: return ImGuiKey_G;
        case SDLK_H: return ImGuiKey_H;
        case SDLK_I: return ImGuiKey_I;
        case SDLK_J: return ImGuiKey_J;
        case SDLK_K: return ImGuiKey_K;
        case SDLK_L: return ImGuiKey_L;
        case SDLK_M: return ImGuiKey_M;
        case SDLK_N: return ImGuiKey_N;
        case SDLK_O: return ImGuiKey_O;
        case SDLK_P: return ImGuiKey_P;
        case SDLK_Q: return ImGuiKey_Q;
        case SDLK_R: return ImGuiKey_R;
        case SDLK_S: return ImGuiKey_S;
        case SDLK_T: return ImGuiKey_T;
        case SDLK_U: return ImGuiKey_U;
        case SDLK_V: return ImGuiKey_V;
        case SDLK_W: return ImGuiKey_W;
        case SDLK_X: return ImGuiKey_X;
        case SDLK_Y: return ImGuiKey_Y;
        case SDLK_Z: return ImGuiKey_Z;
        case SDLK_F1: return ImGuiKey_F1;
        case SDLK_F2: return ImGuiKey_F2;
        case SDLK_F3: return ImGuiKey_F3;
        case SDLK_F4: return ImGuiKey_F4;
        case SDLK_F5: return ImGuiKey_F5;
        case SDLK_F6: return ImGuiKey_F6;
        case SDLK_F7: return ImGuiKey_F7;
        case SDLK_F8: return ImGuiKey_F8;
        case SDLK_F9: return ImGuiKey_F9;
        case SDLK_F10: return ImGuiKey_F10;
        case SDLK_F11: return ImGuiKey_F11;
        case SDLK_F12: return ImGuiKey_F12;
        case SDLK_F13: return ImGuiKey_F13;
        case SDLK_F14: return ImGuiKey_F14;
        case SDLK_F15: return ImGuiKey_F15;
        case SDLK_F16: return ImGuiKey_F16;
        case SDLK_F17: return ImGuiKey_F17;
        case SDLK_F18: return ImGuiKey_F18;
        case SDLK_F19: return ImGuiKey_F19;
        case SDLK_F20: return ImGuiKey_F20;
        case SDLK_F21: return ImGuiKey_F21;
        case SDLK_F22: return ImGuiKey_F22;
        case SDLK_F23: return ImGuiKey_F23;
        case SDLK_F24: return ImGuiKey_F24;
        case SDLK_AC_BACK: return ImGuiKey_AppBack;
        case SDLK_AC_FORWARD: return ImGuiKey_AppForward;
        default: break;
    }

    // Fallback to scancode
    switch (scancode)
    {
    case SDL_SCANCODE_GRAVE: return ImGuiKey_GraveAccent;
    case SDL_SCANCODE_MINUS: return ImGuiKey_Minus;
    case SDL_SCANCODE_EQUALS: return ImGuiKey_Equal;
    case SDL_SCANCODE_LEFTBRACKET: return ImGuiKey_LeftBracket;
    case SDL_SCANCODE_RIGHTBRACKET: return ImGuiKey_RightBracket;
    case SDL_SCANCODE_NONUSBACKSLASH: return ImGuiKey_Oem102;
    case SDL_SCANCODE_BACKSLASH: return ImGuiKey_Backslash;
    case SDL_SCANCODE_SEMICOLON: return ImGuiKey_Semicolon;
    case SDL_SCANCODE_APOSTROPHE: return ImGuiKey_Apostrophe;
    case SDL_SCANCODE_COMMA: return ImGuiKey_Comma;
    case SDL_SCANCODE_PERIOD: return ImGuiKey_Period;
    case SDL_SCANCODE_SLASH: return ImGuiKey_Slash;
    default: break;
    }
    return ImGuiKey_None;
}

static void ImGui_ImplSDL3_UpdateKeyModifiers(SDL_Keymod sdl_key_mods)
{
    ImGuiIO& io = ImGui::GetIO();
    io.AddKeyEvent(ImGuiMod_Ctrl, (sdl_key_mods & SDL_KMOD_CTRL) != 0);
    io.AddKeyEvent(ImGuiMod_Shift, (sdl_key_mods & SDL_KMOD_SHIFT) != 0);
    io.AddKeyEvent(ImGuiMod_Alt, (sdl_key_mods & SDL_KMOD_ALT) != 0);
    io.AddKeyEvent(ImGuiMod_Super, (sdl_key_mods & SDL_KMOD_GUI) != 0);
}

static ImGuiViewport* ImGui_ImplSDL3_GetViewportForWindowID(SDL_WindowID window_id)
{
    return ImGui::FindViewportByPlatformHandle((void*)(intptr_t)window_id);
}

// You can read the io.WantCaptureMouse, io.WantCaptureKeyboard flags to tell if dear imgui wants to use your inputs.
// - When io.WantCaptureMouse is true, do not dispatch mouse input data to your main application, or clear/overwrite your copy of the mouse data.
// - When io.WantCaptureKeyboard is true, do not dispatch keyboard input data to your main application, or clear/overwrite your copy of the keyboard data.
// Generally you may always pass all inputs to dear imgui, and hide them from your application based on those two flags.
bool ImGui_ImplSDL3_ProcessEvent(const SDL_Event* event)
{
    ImGui_ImplSDL3_Data* bd = ImGui_ImplSDL3_GetBackendData();
    IM_ASSERT(bd != nullptr && "Context or backend not initialized! Did you call ImGui_ImplSDL3_Init()?");
    ImGuiIO& io = ImGui::GetIO();

    switch (event->type)
    {
        case SDL_EVENT_MOUSE_MOTION:
        {
            if (ImGui_ImplSDL3_GetViewportForWindowID(event->motion.windowID) == nullptr)
                return false;
            ImVec2 mouse_pos((float)event->motion.x, (float)event->motion.y);
            if (io.ConfigFlags & ImGuiConfigFlags_ViewportsEnable)
            {
                int window_x, window_y;
                SDL_GetWindowPosition(SDL_GetWindowFromID(event->motion.windowID), &window_x, &window_y);
                mouse_pos.x += window_x;
                mouse_pos.y += window_y;
            }
            io.AddMouseSourceEvent(event->motion.which == SDL_TOUCH_MOUSEID ? ImGuiMouseSource_TouchScreen : ImGuiMouseSource_Mouse);
            io.AddMousePosEvent(mouse_pos.x, mouse_pos.y);
            return true;
        }
        case SDL_EVENT_MOUSE_WHEEL:
        {
            if (ImGui_ImplSDL3_GetViewportForWindowID(event->wheel.windowID) == nullptr)
                return false;
            //IMGUI_DEBUG_LOG("wheel %.2f %.2f, precise %.2f %.2f\n", (float)event->wheel.x, (float)event->wheel.y, event->wheel.preciseX, event->wheel.preciseY);
            float wheel_x = -event->wheel.x;
            float wheel_y = event->wheel.y;
            io.AddMouseSourceEvent(event->wheel.which == SDL_TOUCH_MOUSEID ? ImGuiMouseSource_TouchScreen : ImGuiMouseSource_Mouse);
            io.AddMouseWheelEvent(wheel_x, wheel_y);
            return true;
        }
        case SDL_EVENT_MOUSE_BUTTON_DOWN:
        case SDL_EVENT_MOUSE_BUTTON_UP:
        {
            if (ImGui_ImplSDL3_GetViewportForWindowID(event->button.windowID) == nullptr)
                return false;
            int mouse_button = -1;
            if (event->button.button == SDL_BUTTON_LEFT) { mouse_button = 0; }
            if (event->button.button == SDL_BUTTON_RIGHT) { mouse_button = 1; }
            if (event->button.button == SDL_BUTTON_MIDDLE) { mouse_button = 2; }
            if (event->button.button == SDL_BUTTON_X1) { mouse_button = 3; }
            if (event->button.button == SDL_BUTTON_X2) { mouse_button = 4; }
            if (mouse_button == -1)
                break;
            io.AddMouseSourceEvent(event->button.which == SDL_TOUCH_MOUSEID ? ImGuiMouseSource_TouchScreen : ImGuiMouseSource_Mouse);
            io.AddMouseButtonEvent(mouse_button, (event->type == SDL_EVENT_MOUSE_BUTTON_DOWN));
            bd->MouseButtonsDown = (event->type == SDL_EVENT_MOUSE_BUTTON_DOWN) ? (bd->MouseButtonsDown | (1 << mouse_button)) : (bd->MouseButtonsDown & ~(1 << mouse_button));
            return true;
        }
        case SDL_EVENT_TEXT_INPUT:
        {
            if (ImGui_ImplSDL3_GetViewportForWindowID(event->text.windowID) == nullptr)
                return false;
            io.AddInputCharactersUTF8(event->text.text);
            return true;
        }
        case SDL_EVENT_KEY_DOWN:
        case SDL_EVENT_KEY_UP:
        {
            ImGuiViewport* viewport = ImGui_ImplSDL3_GetViewportForWindowID(event->key.windowID);
            if (viewport == nullptr)
                return false;
            //IMGUI_DEBUG_LOG("SDL_EVENT_KEY_%s : key=0x%08X ('%s'), scancode=%d ('%s'), mod=%X, windowID=%d, viewport=%08X\n",
            //    (event->type == SDL_EVENT_KEY_DOWN) ? "DOWN" : "UP  ", event->key.key, SDL_GetKeyName(event->key.key), event->key.scancode, SDL_GetScancodeName(event->key.scancode), event->key.mod, event->key.windowID, viewport ? viewport->ID : 0);
            ImGui_ImplSDL3_UpdateKeyModifiers((SDL_Keymod)event->key.mod);
            ImGuiKey key = ImGui_ImplSDL3_KeyEventToImGuiKey(event->key.key, event->key.scancode);
            io.AddKeyEvent(key, (event->type == SDL_EVENT_KEY_DOWN));
            io.SetKeyEventNativeData(key, event->key.key, event->key.scancode, event->key.scancode); // To support legacy indexing (<1.87 user code). Legacy backend uses SDLK_*** as indices to IsKeyXXX() functions.
            return true;
        }
        case SDL_EVENT_DISPLAY_ORIENTATION:
        case SDL_EVENT_DISPLAY_ADDED:
        case SDL_EVENT_DISPLAY_REMOVED:
        case SDL_EVENT_DISPLAY_MOVED:
        case SDL_EVENT_DISPLAY_CONTENT_SCALE_CHANGED:
        {
            bd->WantUpdateMonitors = true;
            return true;
        }
        case SDL_EVENT_WINDOW_MOUSE_ENTER:
        {
            if (ImGui_ImplSDL3_GetViewportForWindowID(event->window.windowID) == nullptr)
                return false;
            bd->MouseWindowID = event->window.windowID;
            bd->MousePendingLeaveFrame = 0;
            return true;
        }
        // - In some cases, when detaching a window from main viewport SDL may send SDL_WINDOWEVENT_ENTER one frame too late,
        //   causing SDL_WINDOWEVENT_LEAVE on previous frame to interrupt drag operation by clear mouse position. This is why
        //   we delay process the SDL_WINDOWEVENT_LEAVE events by one frame. See issue #5012 for details.
        // FIXME: Unconfirmed whether this is still needed with SDL3.
        case SDL_EVENT_WINDOW_MOUSE_LEAVE:
        {
            if (ImGui_ImplSDL3_GetViewportForWindowID(event->window.windowID) == nullptr)
                return false;
            bd->MousePendingLeaveFrame = ImGui::GetFrameCount() + 1;
            return true;
        }
        case SDL_EVENT_WINDOW_FOCUS_GAINED:
        case SDL_EVENT_WINDOW_FOCUS_LOST:
        {
            ImGuiViewport* viewport = ImGui_ImplSDL3_GetViewportForWindowID(event->window.windowID);
            if (viewport == nullptr)
                return false;
            //IMGUI_DEBUG_LOG("%s: windowId %d, viewport: %08X\n", (event->type == SDL_EVENT_WINDOW_FOCUS_GAINED) ? "SDL_EVENT_WINDOW_FOCUS_GAINED" : "SDL_WINDOWEVENT_FOCUS_LOST", event->window.windowID, viewport ? viewport->ID : 0);
            io.AddFocusEvent(event->type == SDL_EVENT_WINDOW_FOCUS_GAINED);
            return true;
        }
        case SDL_EVENT_WINDOW_CLOSE_REQUESTED:
        case SDL_EVENT_WINDOW_MOVED:
        case SDL_EVENT_WINDOW_RESIZED:
        {
            ImGuiViewport* viewport = ImGui_ImplSDL3_GetViewportForWindowID(event->window.windowID);
            if (viewport == NULL)
                return false;
            if (event->type == SDL_EVENT_WINDOW_CLOSE_REQUESTED)
                viewport->PlatformRequestClose = true;
            if (event->type == SDL_EVENT_WINDOW_MOVED)
                viewport->PlatformRequestMove = true;
            if (event->type == SDL_EVENT_WINDOW_RESIZED)
                viewport->PlatformRequestResize = true;
            return true;
        }
        case SDL_EVENT_GAMEPAD_ADDED:
        case SDL_EVENT_GAMEPAD_REMOVED:
        {
            bd->WantUpdateGamepadsList = true;
            return true;
        }
    }
    return false;
}

static void ImGui_ImplSDL3_SetupPlatformHandles(ImGuiViewport* viewport, SDL_Window* window)
{
    viewport->PlatformHandle = (void*)(intptr_t)SDL_GetWindowID(window);
    viewport->PlatformHandleRaw = nullptr;
#if defined(_WIN32) && !defined(__WINRT__)
    viewport->PlatformHandleRaw = (HWND)SDL_GetPointerProperty(SDL_GetWindowProperties(window), SDL_PROP_WINDOW_WIN32_HWND_POINTER, nullptr);
#elif defined(__APPLE__) && defined(SDL_VIDEO_DRIVER_COCOA)
    viewport->PlatformHandleRaw = SDL_GetPointerProperty(SDL_GetWindowProperties(window), SDL_PROP_WINDOW_COCOA_WINDOW_POINTER, nullptr);
#endif
}

static bool ImGui_ImplSDL3_Init(SDL_Window* window, SDL_Renderer* renderer, void* sdl_gl_context)
{
    ImGuiIO& io = ImGui::GetIO();
    IMGUI_CHECKVERSION();
    IM_ASSERT(io.BackendPlatformUserData == nullptr && "Already initialized a platform backend!");
    IM_UNUSED(sdl_gl_context); // Unused in this branch
    //SDL_SetHint(SDL_HINT_EVENT_LOGGING, "2");

    const int ver_linked = SDL_GetVersion();

    // Setup backend capabilities flags
    ImGui_ImplSDL3_Data* bd = IM_NEW(ImGui_ImplSDL3_Data)();
    snprintf(bd->BackendPlatformName, sizeof(bd->BackendPlatformName), "imgui_impl_sdl3 (%u.%u.%u; %u.%u.%u)",
        SDL_MAJOR_VERSION, SDL_MINOR_VERSION, SDL_MICRO_VERSION, SDL_VERSIONNUM_MAJOR(ver_linked), SDL_VERSIONNUM_MINOR(ver_linked), SDL_VERSIONNUM_MICRO(ver_linked));
    io.BackendPlatformUserData = (void*)bd;
    io.BackendPlatformName = bd->BackendPlatformName;
    io.BackendFlags |= ImGuiBackendFlags_HasMouseCursors;           // We can honor GetMouseCursor() values (optional)
    io.BackendFlags |= ImGuiBackendFlags_HasSetMousePos;            // We can honor io.WantSetMousePos requests (optional, rarely used)
    // (ImGuiBackendFlags_PlatformHasViewports may be set just below)

    bd->Window = window;
    bd->WindowID = SDL_GetWindowID(window);
    bd->Renderer = renderer;

    // SDL on Linux/OSX doesn't report events for unfocused windows (see https://github.com/ocornut/imgui/issues/4960)
    // We will use 'MouseCanReportHoveredViewport' to set 'ImGuiBackendFlags_HasMouseHoveredViewport' dynamically each frame.
#ifndef __APPLE__
    bd->MouseCanReportHoveredViewport = bd->MouseCanUseGlobalState;
#else
    bd->MouseCanReportHoveredViewport = false;
#endif

    // Check and store if we are on a SDL backend that supports SDL_GetGlobalMouseState() and SDL_CaptureMouse()
    // ("wayland" and "rpi" don't support it, but we chose to use a white-list instead of a black-list)
    bd->MouseCanUseGlobalState = false;
    bd->MouseCanUseCapture = false;
#if SDL_HAS_CAPTURE_AND_GLOBAL_MOUSE
    const char* sdl_backend = SDL_GetCurrentVideoDriver();
    const char* capture_and_global_state_whitelist[] = { "windows", "cocoa", "x11", "DIVE", "VMAN" };
    for (const char* item : capture_and_global_state_whitelist)
        if (strncmp(sdl_backend, item, strlen(item)) == 0)
            bd->MouseCanUseGlobalState = bd->MouseCanUseCapture = true;
#endif
    if (bd->MouseCanUseGlobalState)
        io.BackendFlags |= ImGuiBackendFlags_PlatformHasViewports;  // We can create multi-viewports on the Platform side (optional)

    ImGuiPlatformIO& platform_io = ImGui::GetPlatformIO();
    platform_io.Platform_SetClipboardTextFn = ImGui_ImplSDL3_SetClipboardText;
    platform_io.Platform_GetClipboardTextFn = ImGui_ImplSDL3_GetClipboardText;
    platform_io.Platform_SetImeDataFn = ImGui_ImplSDL3_PlatformSetImeData;
    platform_io.Platform_OpenInShellFn = [](ImGuiContext*, const char* url) { return SDL_OpenURL(url) == 0; };

    // Update monitor a first time during init
    ImGui_ImplSDL3_UpdateMonitors();

    // Gamepad handling
    bd->GamepadMode = ImGui_ImplSDL3_GamepadMode_AutoFirst;
    bd->WantUpdateGamepadsList = true;

    // Load mouse cursors
    bd->MouseCursors[ImGuiMouseCursor_Arrow] = SDL_CreateSystemCursor(SDL_SYSTEM_CURSOR_DEFAULT);
    bd->MouseCursors[ImGuiMouseCursor_TextInput] = SDL_CreateSystemCursor(SDL_SYSTEM_CURSOR_TEXT);
    bd->MouseCursors[ImGuiMouseCursor_ResizeAll] = SDL_CreateSystemCursor(SDL_SYSTEM_CURSOR_MOVE);
    bd->MouseCursors[ImGuiMouseCursor_ResizeNS] = SDL_CreateSystemCursor(SDL_SYSTEM_CURSOR_NS_RESIZE);
    bd->MouseCursors[ImGuiMouseCursor_ResizeEW] = SDL_CreateSystemCursor(SDL_SYSTEM_CURSOR_EW_RESIZE);
    bd->MouseCursors[ImGuiMouseCursor_ResizeNESW] = SDL_CreateSystemCursor(SDL_SYSTEM_CURSOR_NESW_RESIZE);
    bd->MouseCursors[ImGuiMouseCursor_ResizeNWSE] = SDL_CreateSystemCursor(SDL_SYSTEM_CURSOR_NWSE_RESIZE);
    bd->MouseCursors[ImGuiMouseCursor_Hand] = SDL_CreateSystemCursor(SDL_SYSTEM_CURSOR_POINTER);
    bd->MouseCursors[ImGuiMouseCursor_Wait] = SDL_CreateSystemCursor(SDL_SYSTEM_CURSOR_WAIT);
    bd->MouseCursors[ImGuiMouseCursor_Progress] = SDL_CreateSystemCursor(SDL_SYSTEM_CURSOR_PROGRESS);
    bd->MouseCursors[ImGuiMouseCursor_NotAllowed] = SDL_CreateSystemCursor(SDL_SYSTEM_CURSOR_NOT_ALLOWED);

    // Set platform dependent data in viewport
    // Our mouse update function expect PlatformHandle to be filled for the main viewport
    ImGuiViewport* main_viewport = ImGui::GetMainViewport();
    ImGui_ImplSDL3_SetupPlatformHandles(main_viewport, window);

    // From 2.0.5: Set SDL hint to receive mouse click events on window focus, otherwise SDL doesn't emit the event.
    // Without this, when clicking to gain focus, our widgets wouldn't activate even though they showed as hovered.
    // (This is unfortunately a global SDL setting, so enabling it might have a side-effect on your application.
    // It is unlikely to make a difference, but if your app absolutely needs to ignore the initial on-focus click:
    // you can ignore SDL_EVENT_MOUSE_BUTTON_DOWN events coming right after a SDL_EVENT_WINDOW_FOCUS_GAINED)
    SDL_SetHint(SDL_HINT_MOUSE_FOCUS_CLICKTHROUGH, "1");

    // From 2.0.22: Disable auto-capture, this is preventing drag and drop across multiple windows (see #5710)
    SDL_SetHint(SDL_HINT_MOUSE_AUTO_CAPTURE, "0");

    // SDL 3.x : see https://github.com/libsdl-org/SDL/issues/6659
    SDL_SetHint("SDL_BORDERLESS_WINDOWED_STYLE", "0");

    // We need SDL_CaptureMouse(), SDL_GetGlobalMouseState() from SDL 2.0.4+ to support multiple viewports.
    // We left the call to ImGui_ImplSDL3_InitPlatformInterface() outside of #ifdef to avoid unused-function warnings.
    if (io.BackendFlags & ImGuiBackendFlags_PlatformHasViewports)
        ImGui_ImplSDL3_InitMultiViewportSupport(window, sdl_gl_context);

    return true;
}

// Should technically be a SDL_GLContext but due to typedef it is sane to keep it void* in public interface.
bool ImGui_ImplSDL3_InitForOpenGL(SDL_Window* window, void* sdl_gl_context)
{
    return ImGui_ImplSDL3_Init(window, nullptr, sdl_gl_context);
}

bool ImGui_ImplSDL3_InitForVulkan(SDL_Window* window)
{
    if (!ImGui_ImplSDL3_Init(window, nullptr, nullptr))
        return false;
    ImGui_ImplSDL3_Data* bd = ImGui_ImplSDL3_GetBackendData();
    bd->UseVulkan = true;
    return true;
}

bool ImGui_ImplSDL3_InitForD3D(SDL_Window* window)
{
#if !defined(_WIN32)
    IM_ASSERT(0 && "Unsupported");
#endif
    return ImGui_ImplSDL3_Init(window, nullptr, nullptr);
}

bool ImGui_ImplSDL3_InitForMetal(SDL_Window* window)
{
    return ImGui_ImplSDL3_Init(window, nullptr, nullptr);
}

bool ImGui_ImplSDL3_InitForSDLRenderer(SDL_Window* window, SDL_Renderer* renderer)
{
    return ImGui_ImplSDL3_Init(window, renderer, nullptr);
}

bool ImGui_ImplSDL3_InitForSDLGPU(SDL_Window* window)
{
    return ImGui_ImplSDL3_Init(window, nullptr, nullptr);
}

bool ImGui_ImplSDL3_InitForOther(SDL_Window* window)
{
    return ImGui_ImplSDL3_Init(window, nullptr, nullptr);
}

static void ImGui_ImplSDL3_CloseGamepads();

void ImGui_ImplSDL3_Shutdown()
{
    ImGui_ImplSDL3_Data* bd = ImGui_ImplSDL3_GetBackendData();
    IM_ASSERT(bd != nullptr && "No platform backend to shutdown, or already shutdown?");
    ImGuiIO& io = ImGui::GetIO();

    ImGui_ImplSDL3_ShutdownMultiViewportSupport();

    if (bd->ClipboardTextData)
        SDL_free(bd->ClipboardTextData);
    for (ImGuiMouseCursor cursor_n = 0; cursor_n < ImGuiMouseCursor_COUNT; cursor_n++)
        SDL_DestroyCursor(bd->MouseCursors[cursor_n]);
    ImGui_ImplSDL3_CloseGamepads();

    io.BackendPlatformName = nullptr;
    io.BackendPlatformUserData = nullptr;
    io.BackendFlags &= ~(ImGuiBackendFlags_HasMouseCursors | ImGuiBackendFlags_HasSetMousePos | ImGuiBackendFlags_HasGamepad | ImGuiBackendFlags_PlatformHasViewports | ImGuiBackendFlags_HasMouseHoveredViewport);
    IM_DELETE(bd);
}

// This code is incredibly messy because some of the functions we need for full viewport support are not available in SDL < 2.0.4.
static void ImGui_ImplSDL3_UpdateMouseData()
{
    ImGui_ImplSDL3_Data* bd = ImGui_ImplSDL3_GetBackendData();
    ImGuiIO& io = ImGui::GetIO();

    // We forward mouse input when hovered or captured (via SDL_EVENT_MOUSE_MOTION) or when focused (below)
#if SDL_HAS_CAPTURE_AND_GLOBAL_MOUSE
    // - SDL_CaptureMouse() let the OS know e.g. that our drags can extend outside of parent boundaries (we want updated position) and shouldn't trigger other operations outside.
    // - Debuggers under Linux tends to leave captured mouse on break, which may be very inconvenient, so to mitigate the issue we wait until mouse has moved to begin capture.
    if (bd->MouseCanUseCapture)
    {
        bool want_capture = false;
        for (int button_n = 0; button_n < ImGuiMouseButton_COUNT && !want_capture; button_n++)
            if (ImGui::IsMouseDragging(button_n, 1.0f))
                want_capture = true;
        SDL_CaptureMouse(want_capture);
    }

    SDL_Window* focused_window = SDL_GetKeyboardFocus();
    const bool is_app_focused = (focused_window && (bd->Window == focused_window || ImGui_ImplSDL3_GetViewportForWindowID(SDL_GetWindowID(focused_window)) != NULL));
#else
    SDL_Window* focused_window = bd->Window;
    const bool is_app_focused = (SDL_GetWindowFlags(bd->Window) & SDL_WINDOW_INPUT_FOCUS) != 0; // SDL 2.0.3 and non-windowed systems: single-viewport only
#endif
    if (is_app_focused)
    {
        // (Optional) Set OS mouse position from Dear ImGui if requested (rarely used, only when io.ConfigNavMoveSetMousePos is enabled by user)
        if (io.WantSetMousePos)
        {
#if SDL_HAS_CAPTURE_AND_GLOBAL_MOUSE
            if (io.ConfigFlags & ImGuiConfigFlags_ViewportsEnable)
                SDL_WarpMouseGlobal(io.MousePos.x, io.MousePos.y);
            else
#endif
                SDL_WarpMouseInWindow(bd->Window, io.MousePos.x, io.MousePos.y);
        }

        // (Optional) Fallback to provide mouse position when focused (SDL_EVENT_MOUSE_MOTION already provides this when hovered or captured)
        const bool is_relative_mouse_mode = SDL_GetWindowRelativeMouseMode(bd->Window);
        if (bd->MouseCanUseGlobalState && bd->MouseButtonsDown == 0 && !is_relative_mouse_mode)
        {
            // Single-viewport mode: mouse position in client window coordinates (io.MousePos is (0,0) when the mouse is on the upper-left corner of the app window)
            // Multi-viewport mode: mouse position in OS absolute coordinates (io.MousePos is (0,0) when the mouse is on the upper-left of the primary monitor)
            float mouse_x, mouse_y;
            int window_x, window_y;
            SDL_GetGlobalMouseState(&mouse_x, &mouse_y);
            if (!(io.ConfigFlags & ImGuiConfigFlags_ViewportsEnable))
            {
                SDL_GetWindowPosition(focused_window, &window_x, &window_y);
                mouse_x -= window_x;
                mouse_y -= window_y;
            }
            io.AddMousePosEvent((float)mouse_x, (float)mouse_y);
        }
    }

    // (Optional) When using multiple viewports: call io.AddMouseViewportEvent() with the viewport the OS mouse cursor is hovering.
    // If ImGuiBackendFlags_HasMouseHoveredViewport is not set by the backend, Dear imGui will ignore this field and infer the information using its flawed heuristic.
    // - [!] SDL backend does NOT correctly ignore viewports with the _NoInputs flag.
    //       Some backend are not able to handle that correctly. If a backend report an hovered viewport that has the _NoInputs flag (e.g. when dragging a window
    //       for docking, the viewport has the _NoInputs flag in order to allow us to find the viewport under), then Dear ImGui is forced to ignore the value reported
    //       by the backend, and use its flawed heuristic to guess the viewport behind.
    // - [X] SDL backend correctly reports this regardless of another viewport behind focused and dragged from (we need this to find a useful drag and drop target).
    if (io.BackendFlags & ImGuiBackendFlags_HasMouseHoveredViewport)
    {
        ImGuiID mouse_viewport_id = 0;
        if (ImGuiViewport* mouse_viewport = ImGui_ImplSDL3_GetViewportForWindowID(bd->MouseWindowID))
            mouse_viewport_id = mouse_viewport->ID;
        io.AddMouseViewportEvent(mouse_viewport_id);
    }
}

static void ImGui_ImplSDL3_UpdateMouseCursor()
{
    ImGuiIO& io = ImGui::GetIO();
    if (io.ConfigFlags & ImGuiConfigFlags_NoMouseCursorChange)
        return;
    ImGui_ImplSDL3_Data* bd = ImGui_ImplSDL3_GetBackendData();

    ImGuiMouseCursor imgui_cursor = ImGui::GetMouseCursor();
    if (io.MouseDrawCursor || imgui_cursor == ImGuiMouseCursor_None)
    {
        // Hide OS mouse cursor if imgui is drawing it or if it wants no cursor
        SDL_HideCursor();
    }
    else
    {
        // Show OS mouse cursor
        SDL_Cursor* expected_cursor = bd->MouseCursors[imgui_cursor] ? bd->MouseCursors[imgui_cursor] : bd->MouseCursors[ImGuiMouseCursor_Arrow];
        if (bd->MouseLastCursor != expected_cursor)
        {
            SDL_SetCursor(expected_cursor); // SDL function doesn't have an early out (see #6113)
            bd->MouseLastCursor = expected_cursor;
        }
        SDL_ShowCursor();
    }
}

static void ImGui_ImplSDL3_CloseGamepads()
{
    ImGui_ImplSDL3_Data* bd = ImGui_ImplSDL3_GetBackendData();
    if (bd->GamepadMode != ImGui_ImplSDL3_GamepadMode_Manual)
        for (SDL_Gamepad* gamepad : bd->Gamepads)
            SDL_CloseGamepad(gamepad);
    bd->Gamepads.resize(0);
}

void ImGui_ImplSDL3_SetGamepadMode(ImGui_ImplSDL3_GamepadMode mode, SDL_Gamepad** manual_gamepads_array, int manual_gamepads_count)
{
    ImGui_ImplSDL3_Data* bd = ImGui_ImplSDL3_GetBackendData();
    ImGui_ImplSDL3_CloseGamepads();
    if (mode == ImGui_ImplSDL3_GamepadMode_Manual)
    {
        IM_ASSERT(manual_gamepads_array != nullptr || manual_gamepads_count <= 0);
        for (int n = 0; n < manual_gamepads_count; n++)
            bd->Gamepads.push_back(manual_gamepads_array[n]);
    }
    else
    {
        IM_ASSERT(manual_gamepads_array == nullptr && manual_gamepads_count <= 0);
        bd->WantUpdateGamepadsList = true;
    }
    bd->GamepadMode = mode;
}

static void ImGui_ImplSDL3_UpdateGamepadButton(ImGui_ImplSDL3_Data* bd, ImGuiIO& io, ImGuiKey key, SDL_GamepadButton button_no)
{
    bool merged_value = false;
    for (SDL_Gamepad* gamepad : bd->Gamepads)
        merged_value |= SDL_GetGamepadButton(gamepad, button_no) != 0;
    io.AddKeyEvent(key, merged_value);
}

static inline float Saturate(float v) { return v < 0.0f ? 0.0f : v  > 1.0f ? 1.0f : v; }
static void ImGui_ImplSDL3_UpdateGamepadAnalog(ImGui_ImplSDL3_Data* bd, ImGuiIO& io, ImGuiKey key, SDL_GamepadAxis axis_no, float v0, float v1)
{
    float merged_value = 0.0f;
    for (SDL_Gamepad* gamepad : bd->Gamepads)
    {
        float vn = Saturate((float)(SDL_GetGamepadAxis(gamepad, axis_no) - v0) / (float)(v1 - v0));
        if (merged_value < vn)
            merged_value = vn;
    }
    io.AddKeyAnalogEvent(key, merged_value > 0.1f, merged_value);
}

static void ImGui_ImplSDL3_UpdateGamepads()
{
    ImGuiIO& io = ImGui::GetIO();
    ImGui_ImplSDL3_Data* bd = ImGui_ImplSDL3_GetBackendData();

    // Update list of gamepads to use
    if (bd->WantUpdateGamepadsList && bd->GamepadMode != ImGui_ImplSDL3_GamepadMode_Manual)
    {
        ImGui_ImplSDL3_CloseGamepads();
        int sdl_gamepads_count = 0;
        SDL_JoystickID* sdl_gamepads = SDL_GetGamepads(&sdl_gamepads_count);
        for (int n = 0; n < sdl_gamepads_count; n++)
            if (SDL_Gamepad* gamepad = SDL_OpenGamepad(sdl_gamepads[n]))
            {
                bd->Gamepads.push_back(gamepad);
                if (bd->GamepadMode == ImGui_ImplSDL3_GamepadMode_AutoFirst)
                    break;
            }
        bd->WantUpdateGamepadsList = false;
        SDL_free(sdl_gamepads);
    }

    io.BackendFlags &= ~ImGuiBackendFlags_HasGamepad;
    if (bd->Gamepads.Size == 0)
        return;
    io.BackendFlags |= ImGuiBackendFlags_HasGamepad;

    // Update gamepad inputs
    const int thumb_dead_zone = 8000;           // SDL_gamepad.h suggests using this value.
    ImGui_ImplSDL3_UpdateGamepadButton(bd, io, ImGuiKey_GamepadStart,       SDL_GAMEPAD_BUTTON_START);
    ImGui_ImplSDL3_UpdateGamepadButton(bd, io, ImGuiKey_GamepadBack,        SDL_GAMEPAD_BUTTON_BACK);
    ImGui_ImplSDL3_UpdateGamepadButton(bd, io, ImGuiKey_GamepadFaceLeft,    SDL_GAMEPAD_BUTTON_WEST);           // Xbox X, PS Square
    ImGui_ImplSDL3_UpdateGamepadButton(bd, io, ImGuiKey_GamepadFaceRight,   SDL_GAMEPAD_BUTTON_EAST);           // Xbox B, PS Circle
    ImGui_ImplSDL3_UpdateGamepadButton(bd, io, ImGuiKey_GamepadFaceUp,      SDL_GAMEPAD_BUTTON_NORTH);          // Xbox Y, PS Triangle
    ImGui_ImplSDL3_UpdateGamepadButton(bd, io, ImGuiKey_GamepadFaceDown,    SDL_GAMEPAD_BUTTON_SOUTH);          // Xbox A, PS Cross
    ImGui_ImplSDL3_UpdateGamepadButton(bd, io, ImGuiKey_GamepadDpadLeft,    SDL_GAMEPAD_BUTTON_DPAD_LEFT);
    ImGui_ImplSDL3_UpdateGamepadButton(bd, io, ImGuiKey_GamepadDpadRight,   SDL_GAMEPAD_BUTTON_DPAD_RIGHT);
    ImGui_ImplSDL3_UpdateGamepadButton(bd, io, ImGuiKey_GamepadDpadUp,      SDL_GAMEPAD_BUTTON_DPAD_UP);
    ImGui_ImplSDL3_UpdateGamepadButton(bd, io, ImGuiKey_GamepadDpadDown,    SDL_GAMEPAD_BUTTON_DPAD_DOWN);
    ImGui_ImplSDL3_UpdateGamepadButton(bd, io, ImGuiKey_GamepadL1,          SDL_GAMEPAD_BUTTON_LEFT_SHOULDER);
    ImGui_ImplSDL3_UpdateGamepadButton(bd, io, ImGuiKey_GamepadR1,          SDL_GAMEPAD_BUTTON_RIGHT_SHOULDER);
    ImGui_ImplSDL3_UpdateGamepadAnalog(bd, io, ImGuiKey_GamepadL2,          SDL_GAMEPAD_AXIS_LEFT_TRIGGER,  0.0f, 32767);
    ImGui_ImplSDL3_UpdateGamepadAnalog(bd, io, ImGuiKey_GamepadR2,          SDL_GAMEPAD_AXIS_RIGHT_TRIGGER, 0.0f, 32767);
    ImGui_ImplSDL3_UpdateGamepadButton(bd, io, ImGuiKey_GamepadL3,          SDL_GAMEPAD_BUTTON_LEFT_STICK);
    ImGui_ImplSDL3_UpdateGamepadButton(bd, io, ImGuiKey_GamepadR3,          SDL_GAMEPAD_BUTTON_RIGHT_STICK);
    ImGui_ImplSDL3_UpdateGamepadAnalog(bd, io, ImGuiKey_GamepadLStickLeft,  SDL_GAMEPAD_AXIS_LEFTX,  -thumb_dead_zone, -32768);
    ImGui_ImplSDL3_UpdateGamepadAnalog(bd, io, ImGuiKey_GamepadLStickRight, SDL_GAMEPAD_AXIS_LEFTX,  +thumb_dead_zone, +32767);
    ImGui_ImplSDL3_UpdateGamepadAnalog(bd, io, ImGuiKey_GamepadLStickUp,    SDL_GAMEPAD_AXIS_LEFTY,  -thumb_dead_zone, -32768);
    ImGui_ImplSDL3_UpdateGamepadAnalog(bd, io, ImGuiKey_GamepadLStickDown,  SDL_GAMEPAD_AXIS_LEFTY,  +thumb_dead_zone, +32767);
    ImGui_ImplSDL3_UpdateGamepadAnalog(bd, io, ImGuiKey_GamepadRStickLeft,  SDL_GAMEPAD_AXIS_RIGHTX, -thumb_dead_zone, -32768);
    ImGui_ImplSDL3_UpdateGamepadAnalog(bd, io, ImGuiKey_GamepadRStickRight, SDL_GAMEPAD_AXIS_RIGHTX, +thumb_dead_zone, +32767);
    ImGui_ImplSDL3_UpdateGamepadAnalog(bd, io, ImGuiKey_GamepadRStickUp,    SDL_GAMEPAD_AXIS_RIGHTY, -thumb_dead_zone, -32768);
    ImGui_ImplSDL3_UpdateGamepadAnalog(bd, io, ImGuiKey_GamepadRStickDown,  SDL_GAMEPAD_AXIS_RIGHTY, +thumb_dead_zone, +32767);
}

static void ImGui_ImplSDL3_UpdateMonitors()
{
    ImGui_ImplSDL3_Data* bd = ImGui_ImplSDL3_GetBackendData();
    ImGuiPlatformIO& platform_io = ImGui::GetPlatformIO();
    platform_io.Monitors.resize(0);
    bd->WantUpdateMonitors = false;

    int display_count;
    SDL_DisplayID* displays = SDL_GetDisplays(&display_count);
    for (int n = 0; n < display_count; n++)
    {
        // Warning: the validity of monitor DPI information on Windows depends on the application DPI awareness settings, which generally needs to be set in the manifest or at runtime.
        SDL_DisplayID display_id = displays[n];
        ImGuiPlatformMonitor monitor;
        SDL_Rect r;
        SDL_GetDisplayBounds(display_id, &r);
        monitor.MainPos = monitor.WorkPos = ImVec2((float)r.x, (float)r.y);
        monitor.MainSize = monitor.WorkSize = ImVec2((float)r.w, (float)r.h);
        if (SDL_GetDisplayUsableBounds(display_id, &r) && r.w > 0 && r.h > 0)
        {
            monitor.WorkPos = ImVec2((float)r.x, (float)r.y);
            monitor.WorkSize = ImVec2((float)r.w, (float)r.h);
        }
        // FIXME-VIEWPORT: On MacOS SDL reports actual monitor DPI scale, ignoring OS configuration. We may want to set
        //  DpiScale to cocoa_window.backingScaleFactor here.
        monitor.DpiScale = SDL_GetDisplayContentScale(display_id);
        monitor.PlatformHandle = (void*)(intptr_t)n;
        if (monitor.DpiScale <= 0.0f)
            continue; // Some accessibility applications are declaring virtual monitors with a DPI of 0, see #7902.
        platform_io.Monitors.push_back(monitor);
    }
    SDL_free(displays);
}

static void ImGui_ImplSDL3_GetWindowSizeAndFramebufferScale(SDL_Window* window, ImVec2* out_size, ImVec2* out_framebuffer_scale)
{
    int w, h;
    int display_w, display_h;
    SDL_GetWindowSize(window, &w, &h);
    if (SDL_GetWindowFlags(window) & SDL_WINDOW_MINIMIZED)
        w = h = 0;
    SDL_GetWindowSizeInPixels(window, &display_w, &display_h);
    if (out_size != nullptr)
        *out_size = ImVec2((float)w, (float)h);
    if (out_framebuffer_scale != nullptr)
        *out_framebuffer_scale = (w > 0 && h > 0) ? ImVec2((float)display_w / w, (float)display_h / h) : ImVec2(1.0f, 1.0f);
}

void ImGui_ImplSDL3_NewFrame()
{
    ImGui_ImplSDL3_Data* bd = ImGui_ImplSDL3_GetBackendData();
    IM_ASSERT(bd != nullptr && "Context or backend not initialized! Did you call ImGui_ImplSDL3_Init()?");
    ImGuiIO& io = ImGui::GetIO();

    // Setup main viewport size (every frame to accommodate for window resizing)
    ImGui_ImplSDL3_GetWindowSizeAndFramebufferScale(bd->Window, &io.DisplaySize, &io.DisplayFramebufferScale);

    // Update monitors
#ifdef WIN32
    bd->WantUpdateMonitors = true; // Keep polling under Windows to handle changes of work area when resizing task-bar (#8415)
#endif
    if (bd->WantUpdateMonitors)
        ImGui_ImplSDL3_UpdateMonitors();

    // Setup time step (we could also use SDL_GetTicksNS() available since SDL3)
    // (Accept SDL_GetPerformanceCounter() not returning a monotonically increasing value. Happens in VMs and Emscripten, see #6189, #6114, #3644)
    static Uint64 frequency = SDL_GetPerformanceFrequency();
    Uint64 current_time = SDL_GetPerformanceCounter();
    if (current_time <= bd->Time)
        current_time = bd->Time + 1;
    io.DeltaTime = bd->Time > 0 ? (float)((double)(current_time - bd->Time) / frequency) : (float)(1.0f / 60.0f);
    bd->Time = current_time;

    if (bd->MousePendingLeaveFrame && bd->MousePendingLeaveFrame >= ImGui::GetFrameCount() && bd->MouseButtonsDown == 0)
    {
        bd->MouseWindowID = 0;
        bd->MousePendingLeaveFrame = 0;
        io.AddMousePosEvent(-FLT_MAX, -FLT_MAX);
    }

    // Our io.AddMouseViewportEvent() calls will only be valid when not capturing.
    // Technically speaking testing for 'bd->MouseButtonsDown == 0' would be more rigorous, but testing for payload reduces noise and potential side-effects.
    if (bd->MouseCanReportHoveredViewport && ImGui::GetDragDropPayload() == nullptr)
        io.BackendFlags |= ImGuiBackendFlags_HasMouseHoveredViewport;
    else
        io.BackendFlags &= ~ImGuiBackendFlags_HasMouseHoveredViewport;

    ImGui_ImplSDL3_UpdateMouseData();
    ImGui_ImplSDL3_UpdateMouseCursor();

    // Update game controllers (if enabled and available)
    ImGui_ImplSDL3_UpdateGamepads();
}

//--------------------------------------------------------------------------------------------------------
// MULTI-VIEWPORT / PLATFORM INTERFACE SUPPORT
// This is an _advanced_ and _optional_ feature, allowing the backend to create and handle multiple viewports simultaneously.
// If you are new to dear imgui or creating a new binding for dear imgui, it is recommended that you completely ignore this section first..
//--------------------------------------------------------------------------------------------------------

// Helper structure we store in the void* PlatformUserData field of each ImGuiViewport to easily retrieve our backend data.
struct ImGui_ImplSDL3_ViewportData
{
    SDL_Window*     Window;
    SDL_Window*     ParentWindow;
    Uint32          WindowID;       // Stored in ImGuiViewport::PlatformHandle. Use SDL_GetWindowFromID() to get SDL_Window* from Uint32 WindowID.
    bool            WindowOwned;
    SDL_GLContext   GLContext;

    ImGui_ImplSDL3_ViewportData()   { Window = ParentWindow = nullptr; WindowID = 0; WindowOwned = false; GLContext = nullptr; }
    ~ImGui_ImplSDL3_ViewportData()  { IM_ASSERT(Window == nullptr && GLContext == nullptr); }
};

static SDL_Window* ImGui_ImplSDL3_GetSDLWindowFromViewportID(ImGuiID viewport_id)
{
    if (viewport_id != 0)
        if (ImGuiViewport* viewport = ImGui::FindViewportByID(viewport_id))
        {
            SDL_WindowID window_id = (SDL_WindowID)(intptr_t)viewport->PlatformHandle;
            return SDL_GetWindowFromID(window_id);
        }
    return nullptr;
}

static void ImGui_ImplSDL3_CreateWindow(ImGuiViewport* viewport)
{
    ImGui_ImplSDL3_Data* bd = ImGui_ImplSDL3_GetBackendData();
    ImGui_ImplSDL3_ViewportData* vd = IM_NEW(ImGui_ImplSDL3_ViewportData)();
    viewport->PlatformUserData = vd;

    vd->ParentWindow = ImGui_ImplSDL3_GetSDLWindowFromViewportID(viewport->ParentViewportId);

    ImGuiViewport* main_viewport = ImGui::GetMainViewport();
    ImGui_ImplSDL3_ViewportData* main_viewport_data = (ImGui_ImplSDL3_ViewportData*)main_viewport->PlatformUserData;

    // Share GL resources with main context
    bool use_opengl = (main_viewport_data->GLContext != nullptr);
    SDL_GLContext backup_context = nullptr;
    if (use_opengl)
    {
        backup_context = SDL_GL_GetCurrentContext();
        SDL_GL_SetAttribute(SDL_GL_SHARE_WITH_CURRENT_CONTEXT, 1);
        SDL_GL_MakeCurrent(main_viewport_data->Window, main_viewport_data->GLContext);
    }

    SDL_WindowFlags sdl_flags = 0;
    sdl_flags |= SDL_WINDOW_HIDDEN;
    sdl_flags |= use_opengl ? SDL_WINDOW_OPENGL : (bd->UseVulkan ? SDL_WINDOW_VULKAN : 0);
    sdl_flags |= SDL_GetWindowFlags(bd->Window) & SDL_WINDOW_HIGH_PIXEL_DENSITY;
    sdl_flags |= (viewport->Flags & ImGuiViewportFlags_NoDecoration) ? SDL_WINDOW_BORDERLESS : 0;
    sdl_flags |= (viewport->Flags & ImGuiViewportFlags_NoDecoration) ? 0 : SDL_WINDOW_RESIZABLE;
    sdl_flags |= (viewport->Flags & ImGuiViewportFlags_NoTaskBarIcon) ? SDL_WINDOW_UTILITY : 0;
    sdl_flags |= (viewport->Flags & ImGuiViewportFlags_TopMost) ? SDL_WINDOW_ALWAYS_ON_TOP : 0;
    vd->Window = SDL_CreateWindow("No Title Yet", (int)viewport->Size.x, (int)viewport->Size.y, sdl_flags);
#ifndef __APPLE__ // On Mac, SDL3 Parenting appears to prevent viewport from appearing in another monitor
    SDL_SetWindowParent(vd->Window, vd->ParentWindow);
#endif
    SDL_SetWindowPosition(vd->Window, (int)viewport->Pos.x, (int)viewport->Pos.y);
    vd->WindowOwned = true;
    if (use_opengl)
    {
        vd->GLContext = SDL_GL_CreateContext(vd->Window);
        SDL_GL_SetSwapInterval(0);
    }
    if (use_opengl && backup_context)
        SDL_GL_MakeCurrent(vd->Window, backup_context);

    ImGui_ImplSDL3_SetupPlatformHandles(viewport, vd->Window);
}

static void ImGui_ImplSDL3_DestroyWindow(ImGuiViewport* viewport)
{
    if (ImGui_ImplSDL3_ViewportData* vd = (ImGui_ImplSDL3_ViewportData*)viewport->PlatformUserData)
    {
        if (vd->GLContext && vd->WindowOwned)
            SDL_GL_DestroyContext(vd->GLContext);
        if (vd->Window && vd->WindowOwned)
            SDL_DestroyWindow(vd->Window);
        vd->GLContext = nullptr;
        vd->Window = nullptr;
        IM_DELETE(vd);
    }
    viewport->PlatformUserData = viewport->PlatformHandle = nullptr;
}

static void ImGui_ImplSDL3_ShowWindow(ImGuiViewport* viewport)
{
    ImGui_ImplSDL3_ViewportData* vd = (ImGui_ImplSDL3_ViewportData*)viewport->PlatformUserData;
#if defined(_WIN32) && !(defined(WINAPI_FAMILY) && (WINAPI_FAMILY == WINAPI_FAMILY_APP || WINAPI_FAMILY == WINAPI_FAMILY_GAMES))
    HWND hwnd = (HWND)viewport->PlatformHandleRaw;

    // SDL hack: Show icon in task bar (#7989)
    // Note: SDL_WINDOW_UTILITY can be used to control task bar visibility, but on Windows, it does not affect child windows.
    if (!(viewport->Flags & ImGuiViewportFlags_NoTaskBarIcon))
    {
        LONG ex_style = ::GetWindowLong(hwnd, GWL_EXSTYLE);
        ex_style |= WS_EX_APPWINDOW;
        ex_style &= ~WS_EX_TOOLWINDOW;
        ::ShowWindow(hwnd, SW_HIDE);
        ::SetWindowLong(hwnd, GWL_EXSTYLE, ex_style);
    }
#endif

#ifdef __APPLE__
    SDL_SetHint(SDL_HINT_WINDOW_ACTIVATE_WHEN_SHOWN, "1"); // Otherwise new window appear under
#else
    SDL_SetHint(SDL_HINT_WINDOW_ACTIVATE_WHEN_SHOWN, (viewport->Flags & ImGuiViewportFlags_NoFocusOnAppearing) ? "0" : "1");
#endif
    SDL_ShowWindow(vd->Window);
}

static void ImGui_ImplSDL3_UpdateWindow(ImGuiViewport* viewport)
{
    ImGui_ImplSDL3_ViewportData* vd = (ImGui_ImplSDL3_ViewportData*)viewport->PlatformUserData;
    IM_UNUSED(vd);

#ifndef __APPLE__ // On Mac, SDL3 Parenting appears to prevent viewport from appearing in another monitor
    // Update SDL3 parent if it changed _after_ creation.
    // This is for advanced apps that are manipulating ParentViewportID manually.
    SDL_Window* new_parent = ImGui_ImplSDL3_GetSDLWindowFromViewportID(viewport->ParentViewportId);
    if (new_parent != vd->ParentWindow)
    {
        vd->ParentWindow = new_parent;
        SDL_SetWindowParent(vd->Window, vd->ParentWindow);
    }
#endif
}

static ImVec2 ImGui_ImplSDL3_GetWindowPos(ImGuiViewport* viewport)
{
    ImGui_ImplSDL3_ViewportData* vd = (ImGui_ImplSDL3_ViewportData*)viewport->PlatformUserData;
    int x = 0, y = 0;
    SDL_GetWindowPosition(vd->Window, &x, &y);
    return ImVec2((float)x, (float)y);
}

static void ImGui_ImplSDL3_SetWindowPos(ImGuiViewport* viewport, ImVec2 pos)
{
    ImGui_ImplSDL3_ViewportData* vd = (ImGui_ImplSDL3_ViewportData*)viewport->PlatformUserData;
    SDL_SetWindowPosition(vd->Window, (int)pos.x, (int)pos.y);
}

static ImVec2 ImGui_ImplSDL3_GetWindowSize(ImGuiViewport* viewport)
{
    ImGui_ImplSDL3_ViewportData* vd = (ImGui_ImplSDL3_ViewportData*)viewport->PlatformUserData;
    int w = 0, h = 0;
    SDL_GetWindowSize(vd->Window, &w, &h);
    return ImVec2((float)w, (float)h);
}

static void ImGui_ImplSDL3_SetWindowSize(ImGuiViewport* viewport, ImVec2 size)
{
    ImGui_ImplSDL3_ViewportData* vd = (ImGui_ImplSDL3_ViewportData*)viewport->PlatformUserData;
    SDL_SetWindowSize(vd->Window, (int)size.x, (int)size.y);
}

static ImVec2 ImGui_ImplSDL3_GetWindowFramebufferScale(ImGuiViewport* viewport)
{
    ImGui_ImplSDL3_ViewportData* vd = (ImGui_ImplSDL3_ViewportData*)viewport->PlatformUserData;
    ImVec2 framebuffer_scale;
    ImGui_ImplSDL3_GetWindowSizeAndFramebufferScale(vd->Window, nullptr, &framebuffer_scale);
    return framebuffer_scale;
}

static void ImGui_ImplSDL3_SetWindowTitle(ImGuiViewport* viewport, const char* title)
{
    ImGui_ImplSDL3_ViewportData* vd = (ImGui_ImplSDL3_ViewportData*)viewport->PlatformUserData;
    SDL_SetWindowTitle(vd->Window, title);
}

static void ImGui_ImplSDL3_SetWindowAlpha(ImGuiViewport* viewport, float alpha)
{
    ImGui_ImplSDL3_ViewportData* vd = (ImGui_ImplSDL3_ViewportData*)viewport->PlatformUserData;
    SDL_SetWindowOpacity(vd->Window, alpha);
}

static void ImGui_ImplSDL3_SetWindowFocus(ImGuiViewport* viewport)
{
    ImGui_ImplSDL3_ViewportData* vd = (ImGui_ImplSDL3_ViewportData*)viewport->PlatformUserData;
    SDL_RaiseWindow(vd->Window);
}

static bool ImGui_ImplSDL3_GetWindowFocus(ImGuiViewport* viewport)
{
    ImGui_ImplSDL3_ViewportData* vd = (ImGui_ImplSDL3_ViewportData*)viewport->PlatformUserData;
    return (SDL_GetWindowFlags(vd->Window) & SDL_WINDOW_INPUT_FOCUS) != 0;
}

static bool ImGui_ImplSDL3_GetWindowMinimized(ImGuiViewport* viewport)
{
    ImGui_ImplSDL3_ViewportData* vd = (ImGui_ImplSDL3_ViewportData*)viewport->PlatformUserData;
    return (SDL_GetWindowFlags(vd->Window) & SDL_WINDOW_MINIMIZED) != 0;
}

static void ImGui_ImplSDL3_RenderWindow(ImGuiViewport* viewport, void*)
{
    ImGui_ImplSDL3_ViewportData* vd = (ImGui_ImplSDL3_ViewportData*)viewport->PlatformUserData;
    if (vd->GLContext)
        SDL_GL_MakeCurrent(vd->Window, vd->GLContext);
}

static void ImGui_ImplSDL3_SwapBuffers(ImGuiViewport* viewport, void*)
{
    ImGui_ImplSDL3_ViewportData* vd = (ImGui_ImplSDL3_ViewportData*)viewport->PlatformUserData;
    if (vd->GLContext)
    {
        SDL_GL_MakeCurrent(vd->Window, vd->GLContext);
        SDL_GL_SwapWindow(vd->Window);
    }
}

// Vulkan support (the Vulkan renderer needs to call a platform-side support function to create the surface)
// SDL is graceful enough to _not_ need <vulkan/vulkan.h> so we can safely include this.
#include <SDL3/SDL_vulkan.h>
static int ImGui_ImplSDL3_CreateVkSurface(ImGuiViewport* viewport, ImU64 vk_instance, const void* vk_allocator, ImU64* out_vk_surface)
{
    ImGui_ImplSDL3_ViewportData* vd = (ImGui_ImplSDL3_ViewportData*)viewport->PlatformUserData;
    (void)vk_allocator;
    bool ret = SDL_Vulkan_CreateSurface(vd->Window, (VkInstance)vk_instance, (VkAllocationCallbacks*)vk_allocator, (VkSurfaceKHR*)out_vk_surface);
    return ret ? 0 : 1; // ret ? VK_SUCCESS : VK_NOT_READY
}

static void ImGui_ImplSDL3_InitMultiViewportSupport(SDL_Window* window, void* sdl_gl_context)
{
    // Register platform interface (will be coupled with a renderer interface)
    ImGuiPlatformIO& platform_io = ImGui::GetPlatformIO();
    platform_io.Platform_CreateWindow = ImGui_ImplSDL3_CreateWindow;
    platform_io.Platform_DestroyWindow = ImGui_ImplSDL3_DestroyWindow;
    platform_io.Platform_ShowWindow = ImGui_ImplSDL3_ShowWindow;
    platform_io.Platform_UpdateWindow = ImGui_ImplSDL3_UpdateWindow;
    platform_io.Platform_SetWindowPos = ImGui_ImplSDL3_SetWindowPos;
    platform_io.Platform_GetWindowPos = ImGui_ImplSDL3_GetWindowPos;
    platform_io.Platform_SetWindowSize = ImGui_ImplSDL3_SetWindowSize;
    platform_io.Platform_GetWindowSize = ImGui_ImplSDL3_GetWindowSize;
    platform_io.Platform_GetWindowFramebufferScale = ImGui_ImplSDL3_GetWindowFramebufferScale;
    platform_io.Platform_SetWindowFocus = ImGui_ImplSDL3_SetWindowFocus;
    platform_io.Platform_GetWindowFocus = ImGui_ImplSDL3_GetWindowFocus;
    platform_io.Platform_GetWindowMinimized = ImGui_ImplSDL3_GetWindowMinimized;
    platform_io.Platform_SetWindowTitle = ImGui_ImplSDL3_SetWindowTitle;
    platform_io.Platform_RenderWindow = ImGui_ImplSDL3_RenderWindow;
    platform_io.Platform_SwapBuffers = ImGui_ImplSDL3_SwapBuffers;
    platform_io.Platform_SetWindowAlpha = ImGui_ImplSDL3_SetWindowAlpha;
    platform_io.Platform_CreateVkSurface = ImGui_ImplSDL3_CreateVkSurface;

    // Register main window handle (which is owned by the main application, not by us)
    // This is mostly for simplicity and consistency, so that our code (e.g. mouse handling etc.) can use same logic for main and secondary viewports.
    ImGuiViewport* main_viewport = ImGui::GetMainViewport();
    ImGui_ImplSDL3_ViewportData* vd = IM_NEW(ImGui_ImplSDL3_ViewportData)();
    vd->Window = window;
    vd->WindowID = SDL_GetWindowID(window);
    vd->WindowOwned = false;
    vd->GLContext = (SDL_GLContext)sdl_gl_context;
    main_viewport->PlatformUserData = vd;
    main_viewport->PlatformHandle = (void*)(intptr_t)vd->WindowID;
}

static void ImGui_ImplSDL3_ShutdownMultiViewportSupport()
{
    ImGui::DestroyPlatformWindows();
}

//-----------------------------------------------------------------------------

#if defined(__clang__)
#pragma clang diagnostic pop
#endif

#endif // #ifndef IMGUI_DISABLE<|MERGE_RESOLUTION|>--- conflicted
+++ resolved
@@ -112,13 +112,9 @@
     SDL_Renderer*           Renderer;
     Uint64                  Time;
     char*                   ClipboardTextData;
-<<<<<<< HEAD
-    char                    BackendPlatformName[40];
+    char                    BackendPlatformName[48];
     bool                    UseVulkan;
     bool                    WantUpdateMonitors;
-=======
-    char                    BackendPlatformName[48];
->>>>>>> 415dddf0
 
     // IME handling
     SDL_Window*             ImeWindow;

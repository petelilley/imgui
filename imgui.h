--- conflicted
+++ resolved
@@ -29,16 +29,11 @@
 // Library Version
 // (Integer encoded as XYYZZ for use in #if preprocessor conditionals, e.g. '#if IMGUI_VERSION_NUM >= 12345')
 #define IMGUI_VERSION       "1.92.0 WIP"
-<<<<<<< HEAD
-#define IMGUI_VERSION_NUM   19197
-#define IMGUI_HAS_TABLE
-#define IMGUI_HAS_VIEWPORT          // Viewport WIP branch
-#define IMGUI_HAS_DOCK              // Docking WIP branch
-=======
 #define IMGUI_VERSION_NUM   19198
 #define IMGUI_HAS_TABLE             // Added BeginTable() - from IMGUI_VERSION_NUM >= 18000
 #define IMGUI_HAS_TEXTURES          // Added ImGuiBackendFlags_RendererHasTextures - from IMGUI_VERSION_NUM >= 19198
->>>>>>> 96be9573
+#define IMGUI_HAS_VIEWPORT          // In 'docking' WIP branch.
+#define IMGUI_HAS_DOCK              // In 'docking' WIP branch.
 
 /*
 
@@ -1761,15 +1756,12 @@
     ImGuiBackendFlags_HasMouseCursors       = 1 << 1,   // Backend Platform supports honoring GetMouseCursor() value to change the OS cursor shape.
     ImGuiBackendFlags_HasSetMousePos        = 1 << 2,   // Backend Platform supports io.WantSetMousePos requests to reposition the OS mouse position (only used if io.ConfigNavMoveSetMousePos is set).
     ImGuiBackendFlags_RendererHasVtxOffset  = 1 << 3,   // Backend Renderer supports ImDrawCmd::VtxOffset. This enables output of large meshes (64K+ vertices) while still using 16-bit indices.
-<<<<<<< HEAD
+    ImGuiBackendFlags_RendererHasTextures   = 1 << 4,   // Backend Renderer supports ImTextureData requests to create/update/destroy textures. This enables incremental texture updates and texture reloads.
 
     // [BETA] Viewports
     ImGuiBackendFlags_PlatformHasViewports  = 1 << 10,  // Backend Platform supports multiple viewports.
     ImGuiBackendFlags_HasMouseHoveredViewport=1 << 11,  // Backend Platform supports calling io.AddMouseViewportEvent() with the viewport under the mouse. IF POSSIBLE, ignore viewports with the ImGuiViewportFlags_NoInputs flag (Win32 backend, GLFW 3.30+ backend can do this, SDL backend cannot). If this cannot be done, Dear ImGui needs to use a flawed heuristic to find the viewport under.
     ImGuiBackendFlags_RendererHasViewports  = 1 << 12,  // Backend Renderer supports multiple viewports.
-=======
-    ImGuiBackendFlags_RendererHasTextures   = 1 << 4,   // Backend Renderer supports ImTextureData requests to create/update/destroy textures. This enables incremental texture updates and texture reloads.
->>>>>>> 96be9573
 };
 
 // Enumeration for PushStyleColor() / PopStyleColor()
@@ -2427,11 +2419,7 @@
     ImGuiConfigFlags   ConfigFlags;             // = 0              // See ImGuiConfigFlags_ enum. Set by user/application. Keyboard/Gamepad navigation options, etc.
     ImGuiBackendFlags  BackendFlags;            // = 0              // See ImGuiBackendFlags_ enum. Set by backend (imgui_impl_xxx files or custom backend) to communicate features supported by the backend.
     ImVec2      DisplaySize;                    // <unset>          // Main display size, in pixels (== GetMainViewport()->Size). May change every frame.
-<<<<<<< HEAD
-    ImVec2      DisplayFramebufferScale;        // = (1, 1)         // Main display density. For retina display where window coordinates are different from framebuffer coordinates. This generally ends up in ImDrawData::FramebufferScale.
-=======
     ImVec2      DisplayFramebufferScale;        // = (1, 1)         // Main display density. For retina display where window coordinates are different from framebuffer coordinates. This will affect font density + will end up in ImDrawData::FramebufferScale.
->>>>>>> 96be9573
     float       DeltaTime;                      // = 1.0f/60.0f     // Time elapsed since last frame, in seconds. May change every frame.
     float       IniSavingRate;                  // = 5.0f           // Minimum time between saving positions/sizes to .ini file, in seconds.
     const char* IniFilename;                    // = "imgui.ini"    // Path to .ini file (important: default "imgui.ini" is relative to current working dir!). Set NULL to disable automatic .ini loading/saving or if you want to manually call LoadIniSettingsXXX() / SaveIniSettingsXXX() functions.
@@ -2441,10 +2429,7 @@
     // Font system
     ImFontAtlas*Fonts;                          // <auto>           // Font atlas: load, rasterize and pack one or more fonts into a single texture.
     ImFont*     FontDefault;                    // = NULL           // Font to use on NewFrame(). Use NULL to uses Fonts->Fonts[0].
-<<<<<<< HEAD
-=======
     bool        FontAllowUserScaling;           // = false          // [OBSOLETE] Allow user scaling text of individual window with CTRL+Wheel.
->>>>>>> 96be9573
 
     // Keyboard/Gamepad Navigation options
     bool        ConfigNavSwapGamepadButtons;    // = false          // Swap Activate<>Cancel (A<>B) buttons, matching typical "Nintendo/Japanese style" gamepad layout.
@@ -3489,11 +3474,7 @@
 struct ImDrawData
 {
     bool                Valid;              // Only valid after Render() is called and before the next NewFrame() is called.
-<<<<<<< HEAD
-    int                 CmdListsCount;      // Number of ImDrawList* to render
-=======
     int                 CmdListsCount;      // Number of ImDrawList* to render. (== CmdLists.Size). Exists for legacy reason.
->>>>>>> 96be9573
     int                 TotalIdxCount;      // For convenience, sum of all ImDrawList's IdxBuffer.Size
     int                 TotalVtxCount;      // For convenience, sum of all ImDrawList's VtxBuffer.Size
     ImVector<ImDrawList*> CmdLists;         // Array of ImDrawList* to render. The ImDrawLists are owned by ImGuiContext and only pointed to from here.
@@ -4010,11 +3991,7 @@
     ImGuiViewportFlags  Flags;                  // See ImGuiViewportFlags_
     ImVec2              Pos;                    // Main Area: Position of the viewport (Dear ImGui coordinates are the same as OS desktop/native coordinates)
     ImVec2              Size;                   // Main Area: Size of the viewport.
-<<<<<<< HEAD
-    ImVec2              FramebufferScale;       // Density of the viewport for Retina display (always 1,1 on Windows, may be 2,2 etc on macOS/iOS).
-=======
     ImVec2              FramebufferScale;       // Density of the viewport for Retina display (always 1,1 on Windows, may be 2,2 etc on macOS/iOS). This will affect font rasterizer density.
->>>>>>> 96be9573
     ImVec2              WorkPos;                // Work Area: Position of the viewport minus task bars, menus bars, status bars (>= Pos)
     ImVec2              WorkSize;               // Work Area: Size of the viewport minus task bars, menu bars, status bars (<= Size)
     float               DpiScale;               // 1.0f = 96 DPI = No extra scale.
@@ -4135,7 +4112,6 @@
     void*       Renderer_RenderState;
 
     //------------------------------------------------------------------
-<<<<<<< HEAD
     // Input - Interface with Platform & Renderer backends for Multi-Viewport support
     //------------------------------------------------------------------
 
@@ -4186,8 +4162,12 @@
     ImVector<ImGuiPlatformMonitor>  Monitors;
 
     //------------------------------------------------------------------
-    // Output - List of viewports to render into platform windows
+    // Output
     //------------------------------------------------------------------
+
+    // Textures list (the list is updated by calling ImGui::EndFrame or ImGui::Render)
+    // The ImGui_ImplXXXX_RenderDrawData() function of each backend generally access this via ImDrawData::Textures which points to this. The array is available here mostly because backends will want to destroy textures on shutdown.
+    ImVector<ImTextureData*>        Textures;           // List of textures used by Dear ImGui (most often 1) + contents of external texture list is automatically appended into this.
 
     // Viewports list (the list is updated by calling ImGui::EndFrame or ImGui::Render)
     // (in the future we will attempt to organize this feature to remove the need for a "main viewport")
@@ -4203,14 +4183,6 @@
     float   DpiScale;               // 1.0f = 96 DPI
     void*   PlatformHandle;         // Backend dependant data (e.g. HMONITOR, GLFWmonitor*, SDL Display Index, NSScreen*)
     ImGuiPlatformMonitor()          { MainPos = MainSize = WorkPos = WorkSize = ImVec2(0, 0); DpiScale = 1.0f; PlatformHandle = NULL; }
-=======
-    // Output
-    //------------------------------------------------------------------
-
-    // Textures list (the list is updated by calling ImGui::EndFrame or ImGui::Render)
-    // The ImGui_ImplXXXX_RenderDrawData() function of each backend generally access this via ImDrawData::Textures which points to this. The array is available here mostly because backends will want to destroy textures on shutdown.
-    ImVector<ImTextureData*>        Textures;           // List of textures used by Dear ImGui (most often 1) + contents of external texture list is automatically appended into this.
->>>>>>> 96be9573
 };
 
 // (Optional) Support for IME (Input Method Editor) via the platform_io.Platform_SetImeDataFn() function. Handler is called during EndFrame().

--- conflicted
+++ resolved
@@ -34,11 +34,8 @@
 
 // CHANGELOG
 // (minor and older changes stripped away, please see git history for details)
-<<<<<<< HEAD
-//  2023-XX-XX: Platform: Added support for multiple windows via the ImGuiPlatformIO interface.
-=======
+//  2024-XX-XX: Platform: Added support for multiple windows via the ImGuiPlatformIO interface.
 //  2024-01-11: Vulkan: Fixed vkMapMemory() calls unnecessarily using full buffer size (#3957). Fixed MinAllocationSize handing (#7189).
->>>>>>> 46e5f44e
 //  2024-01-03: Vulkan: Added MinAllocationSize field in ImGui_ImplVulkan_InitInfo to workaround zealous "best practice" validation layer. (#7189, #4238)
 //  2024-01-03: Vulkan: Stoped creating command pools with VK_COMMAND_POOL_CREATE_RESET_COMMAND_BUFFER_BIT as we don't reset them.
 //  2023-11-29: Vulkan: Fixed mismatching allocator passed to vkCreateCommandPool() vs vkDestroyCommandPool(). (#7075)
@@ -105,12 +102,7 @@
 void ImGui_ImplVulkan_DestroyWindowRenderBuffers(VkDevice device, ImGui_ImplVulkan_WindowRenderBuffers* buffers, const VkAllocationCallbacks* allocator);
 void ImGui_ImplVulkanH_DestroyFrame(VkDevice device, ImGui_ImplVulkanH_Frame* fd, const VkAllocationCallbacks* allocator);
 void ImGui_ImplVulkanH_DestroyFrameSemaphores(VkDevice device, ImGui_ImplVulkanH_FrameSemaphores* fsd, const VkAllocationCallbacks* allocator);
-<<<<<<< HEAD
-void ImGui_ImplVulkanH_DestroyFrameRenderBuffers(VkDevice device, ImGui_ImplVulkanH_FrameRenderBuffers* buffers, const VkAllocationCallbacks* allocator);
-void ImGui_ImplVulkanH_DestroyWindowRenderBuffers(VkDevice device, ImGui_ImplVulkanH_WindowRenderBuffers* buffers, const VkAllocationCallbacks* allocator);
 void ImGui_ImplVulkanH_DestroyAllViewportsRenderBuffers(VkDevice device, const VkAllocationCallbacks* allocator);
-=======
->>>>>>> 46e5f44e
 void ImGui_ImplVulkanH_CreateWindowSwapChain(VkPhysicalDevice physical_device, VkDevice device, ImGui_ImplVulkanH_Window* wd, const VkAllocationCallbacks* allocator, int w, int h, uint32_t min_image_count);
 void ImGui_ImplVulkanH_CreateWindowCommandBuffers(VkPhysicalDevice physical_device, VkDevice device, ImGui_ImplVulkanH_Window* wd, uint32_t queue_family, const VkAllocationCallbacks* allocator);
 
@@ -225,8 +217,7 @@
 {
     uint32_t            Index;
     uint32_t            Count;
-<<<<<<< HEAD
-    ImGui_ImplVulkanH_FrameRenderBuffers*   FrameRenderBuffers;
+    ImGui_ImplVulkan_FrameRenderBuffers* FrameRenderBuffers;
 };
 
 // For multi-viewport support:
@@ -235,13 +226,10 @@
 {
     bool                                    WindowOwned;
     ImGui_ImplVulkanH_Window                Window;             // Used by secondary viewports only
-    ImGui_ImplVulkanH_WindowRenderBuffers   RenderBuffers;      // Used by all viewports
+    ImGui_ImplVulkan_WindowRenderBuffers    RenderBuffers;      // Used by all viewports
 
     ImGui_ImplVulkan_ViewportData()         { WindowOwned = false; memset(&RenderBuffers, 0, sizeof(RenderBuffers)); }
     ~ImGui_ImplVulkan_ViewportData()        { }
-=======
-    ImGui_ImplVulkan_FrameRenderBuffers* FrameRenderBuffers;
->>>>>>> 46e5f44e
 };
 
 // Vulkan data
@@ -522,15 +510,10 @@
     if (pipeline == VK_NULL_HANDLE)
         pipeline = bd->Pipeline;
 
-<<<<<<< HEAD
     // Allocate array to store enough vertex/index buffers. Each unique viewport gets its own storage.
     ImGui_ImplVulkan_ViewportData* viewport_renderer_data = (ImGui_ImplVulkan_ViewportData*)draw_data->OwnerViewport->RendererUserData;
     IM_ASSERT(viewport_renderer_data != nullptr);
-    ImGui_ImplVulkanH_WindowRenderBuffers* wrb = &viewport_renderer_data->RenderBuffers;
-=======
-    // Allocate array to store enough vertex/index buffers
-    ImGui_ImplVulkan_WindowRenderBuffers* wrb = &bd->MainWindowRenderBuffers;
->>>>>>> 46e5f44e
+    ImGui_ImplVulkan_WindowRenderBuffers* wrb = &viewport_renderer_data->RenderBuffers;
     if (wrb->FrameRenderBuffers == nullptr)
     {
         wrb->Index = 0;
@@ -1077,11 +1060,7 @@
 {
     ImGui_ImplVulkan_Data* bd = ImGui_ImplVulkan_GetBackendData();
     ImGui_ImplVulkan_InitInfo* v = &bd->VulkanInitInfo;
-<<<<<<< HEAD
     ImGui_ImplVulkanH_DestroyAllViewportsRenderBuffers(v->Device, v->Allocator);
-=======
-    ImGui_ImplVulkan_DestroyWindowRenderBuffers(v->Device, &bd->MainWindowRenderBuffers, v->Allocator);
->>>>>>> 46e5f44e
     ImGui_ImplVulkan_DestroyFontsTexture();
 
     if (bd->FontCommandBuffer)    { vkFreeCommandBuffers(v->Device, bd->FontCommandPool, 1, &bd->FontCommandBuffer); bd->FontCommandBuffer = VK_NULL_HANDLE; }
@@ -1220,12 +1199,8 @@
     ImGui_ImplVulkan_InitInfo* v = &bd->VulkanInitInfo;
     VkResult err = vkDeviceWaitIdle(v->Device);
     check_vk_result(err);
-<<<<<<< HEAD
     ImGui_ImplVulkanH_DestroyAllViewportsRenderBuffers(v->Device, v->Allocator);
 
-=======
-    ImGui_ImplVulkan_DestroyWindowRenderBuffers(v->Device, &bd->MainWindowRenderBuffers, v->Allocator);
->>>>>>> 46e5f44e
     bd->VulkanInitInfo.MinImageCount = min_image_count;
 }
 
@@ -1657,33 +1632,12 @@
     fsd->ImageAcquiredSemaphore = fsd->RenderCompleteSemaphore = VK_NULL_HANDLE;
 }
 
-<<<<<<< HEAD
-void ImGui_ImplVulkanH_DestroyFrameRenderBuffers(VkDevice device, ImGui_ImplVulkanH_FrameRenderBuffers* buffers, const VkAllocationCallbacks* allocator)
-{
-    if (buffers->VertexBuffer) { vkDestroyBuffer(device, buffers->VertexBuffer, allocator); buffers->VertexBuffer = VK_NULL_HANDLE; }
-    if (buffers->VertexBufferMemory) { vkFreeMemory(device, buffers->VertexBufferMemory, allocator); buffers->VertexBufferMemory = VK_NULL_HANDLE; }
-    if (buffers->IndexBuffer) { vkDestroyBuffer(device, buffers->IndexBuffer, allocator); buffers->IndexBuffer = VK_NULL_HANDLE; }
-    if (buffers->IndexBufferMemory) { vkFreeMemory(device, buffers->IndexBufferMemory, allocator); buffers->IndexBufferMemory = VK_NULL_HANDLE; }
-    buffers->VertexBufferSize = 0;
-    buffers->IndexBufferSize = 0;
-}
-
-void ImGui_ImplVulkanH_DestroyWindowRenderBuffers(VkDevice device, ImGui_ImplVulkanH_WindowRenderBuffers* buffers, const VkAllocationCallbacks* allocator)
-{
-    for (uint32_t n = 0; n < buffers->Count; n++)
-        ImGui_ImplVulkanH_DestroyFrameRenderBuffers(device, &buffers->FrameRenderBuffers[n], allocator);
-    IM_FREE(buffers->FrameRenderBuffers);
-    buffers->FrameRenderBuffers = nullptr;
-    buffers->Index = 0;
-    buffers->Count = 0;
-}
-
 void ImGui_ImplVulkanH_DestroyAllViewportsRenderBuffers(VkDevice device, const VkAllocationCallbacks* allocator)
 {
     ImGuiPlatformIO& platform_io = ImGui::GetPlatformIO();
     for (int n = 0; n < platform_io.Viewports.Size; n++)
         if (ImGui_ImplVulkan_ViewportData* vd = (ImGui_ImplVulkan_ViewportData*)platform_io.Viewports[n]->RendererUserData)
-            ImGui_ImplVulkanH_DestroyWindowRenderBuffers(device, &vd->RenderBuffers, allocator);
+            ImGui_ImplVulkan_DestroyWindowRenderBuffers(device, &vd->RenderBuffers, allocator);
 }
 
 //--------------------------------------------------------------------------------------------------------
@@ -1745,7 +1699,7 @@
         ImGui_ImplVulkan_InitInfo* v = &bd->VulkanInitInfo;
         if (vd->WindowOwned)
             ImGui_ImplVulkanH_DestroyWindow(v->Instance, v->Device, &vd->Window, v->Allocator);
-        ImGui_ImplVulkanH_DestroyWindowRenderBuffers(v->Device, &vd->RenderBuffers, v->Allocator);
+        ImGui_ImplVulkan_DestroyWindowRenderBuffers(v->Device, &vd->RenderBuffers, v->Allocator);
         IM_DELETE(vd);
     }
     viewport->RendererUserData = nullptr;
@@ -1940,8 +1894,6 @@
     ImGui::DestroyPlatformWindows();
 }
 
-=======
->>>>>>> 46e5f44e
 //-----------------------------------------------------------------------------
 
 #endif // #ifndef IMGUI_DISABLE
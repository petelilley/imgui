// dear imgui, v1.86 WIP
// (headers)

// Help:
// - Read FAQ at http://dearimgui.org/faq
// - Newcomers, read 'Programmer guide' in imgui.cpp for notes on how to setup Dear ImGui in your codebase.
// - Call and read ImGui::ShowDemoWindow() in imgui_demo.cpp. All applications in examples/ are doing that.
// Read imgui.cpp for details, links and comments.

// Resources:
// - FAQ                   http://dearimgui.org/faq
// - Homepage & latest     https://github.com/ocornut/imgui
// - Releases & changelog  https://github.com/ocornut/imgui/releases
// - Gallery               https://github.com/ocornut/imgui/issues/4451 (please post your screenshots/video there!)
// - Wiki                  https://github.com/ocornut/imgui/wiki (lots of good stuff there)
// - Glossary              https://github.com/ocornut/imgui/wiki/Glossary
// - Issues & support      https://github.com/ocornut/imgui/issues

// Getting Started?
// - For first-time users having issues compiling/linking/running or issues loading fonts:
//   please post in https://github.com/ocornut/imgui/discussions if you cannot find a solution in resources above.

/*

Index of this file:
// [SECTION] Header mess
// [SECTION] Forward declarations and basic types
// [SECTION] Dear ImGui end-user API functions
// [SECTION] Flags & Enumerations
// [SECTION] Helpers: Memory allocations macros, ImVector<>
// [SECTION] ImGuiStyle
// [SECTION] ImGuiIO
// [SECTION] Misc data structures (ImGuiInputTextCallbackData, ImGuiSizeCallbackData, ImGuiWindowClass, ImGuiPayload, ImGuiTableSortSpecs, ImGuiTableColumnSortSpecs)
// [SECTION] Helpers (ImGuiOnceUponAFrame, ImGuiTextFilter, ImGuiTextBuffer, ImGuiStorage, ImGuiListClipper, ImColor)
// [SECTION] Drawing API (ImDrawCallback, ImDrawCmd, ImDrawIdx, ImDrawVert, ImDrawChannel, ImDrawListSplitter, ImDrawFlags, ImDrawListFlags, ImDrawList, ImDrawData)
// [SECTION] Font API (ImFontConfig, ImFontGlyph, ImFontGlyphRangesBuilder, ImFontAtlasFlags, ImFontAtlas, ImFont)
// [SECTION] Viewports (ImGuiViewportFlags, ImGuiViewport)
// [SECTION] Platform interface for multi-viewport support (ImGuiPlatformIO, ImGuiPlatformMonitor)
// [SECTION] Obsolete functions and types

*/

#pragma once

// Configuration file with compile-time options (edit imconfig.h or '#define IMGUI_USER_CONFIG "myfilename.h" from your build system')
#ifdef IMGUI_USER_CONFIG
#include IMGUI_USER_CONFIG
#endif
#if !defined(IMGUI_DISABLE_INCLUDE_IMCONFIG_H) || defined(IMGUI_INCLUDE_IMCONFIG_H)
#include "imconfig.h"
#endif

#ifndef IMGUI_DISABLE

//-----------------------------------------------------------------------------
// [SECTION] Header mess
//-----------------------------------------------------------------------------

// Includes
#include <float.h>                  // FLT_MIN, FLT_MAX
#include <stdarg.h>                 // va_list, va_start, va_end
#include <stddef.h>                 // ptrdiff_t, NULL
#include <string.h>                 // memset, memmove, memcpy, strlen, strchr, strcpy, strcmp

// Version
// (Integer encoded as XYYZZ for use in #if preprocessor conditionals. Work in progress versions typically starts at XYY99 then bounce up to XYY00, XYY01 etc. when release tagging happens)
<<<<<<< HEAD
#define IMGUI_VERSION               "1.85"
#define IMGUI_VERSION_NUM           18501
=======
#define IMGUI_VERSION               "1.86 WIP"
#define IMGUI_VERSION_NUM           18502
>>>>>>> e3bd9434
#define IMGUI_CHECKVERSION()        ImGui::DebugCheckVersionAndDataLayout(IMGUI_VERSION, sizeof(ImGuiIO), sizeof(ImGuiStyle), sizeof(ImVec2), sizeof(ImVec4), sizeof(ImDrawVert), sizeof(ImDrawIdx))
#define IMGUI_HAS_TABLE
#define IMGUI_HAS_VIEWPORT          // Viewport WIP branch
#define IMGUI_HAS_DOCK              // Docking WIP branch

// Define attributes of all API symbols declarations (e.g. for DLL under Windows)
// IMGUI_API is used for core imgui functions, IMGUI_IMPL_API is used for the default backends files (imgui_impl_xxx.h)
// Using dear imgui via a shared library is not recommended, because we don't guarantee backward nor forward ABI compatibility (also function call overhead, as dear imgui is a call-heavy API)
#ifndef IMGUI_API
#define IMGUI_API
#endif
#ifndef IMGUI_IMPL_API
#define IMGUI_IMPL_API              IMGUI_API
#endif

// Helper Macros
#ifndef IM_ASSERT
#include <assert.h>
#define IM_ASSERT(_EXPR)            assert(_EXPR)                               // You can override the default assert handler by editing imconfig.h
#endif
#define IM_ARRAYSIZE(_ARR)          ((int)(sizeof(_ARR) / sizeof(*(_ARR))))     // Size of a static C-style array. Don't use on pointers!
#define IM_UNUSED(_VAR)             ((void)(_VAR))                              // Used to silence "unused variable warnings". Often useful as asserts may be stripped out from final builds.
#if (__cplusplus >= 201100) || (defined(_MSVC_LANG) && _MSVC_LANG >= 201100)
#define IM_OFFSETOF(_TYPE,_MEMBER)  offsetof(_TYPE, _MEMBER)                    // Offset of _MEMBER within _TYPE. Standardized as offsetof() in C++11
#else
#define IM_OFFSETOF(_TYPE,_MEMBER)  ((size_t)&(((_TYPE*)0)->_MEMBER))           // Offset of _MEMBER within _TYPE. Old style macro.
#endif

// Helper Macros - IM_FMTARGS, IM_FMTLIST: Apply printf-style warnings to our formatting functions.
#if !defined(IMGUI_USE_STB_SPRINTF) && defined(__MINGW32__) && !defined(__clang__)
#define IM_FMTARGS(FMT)             __attribute__((format(gnu_printf, FMT, FMT+1)))
#define IM_FMTLIST(FMT)             __attribute__((format(gnu_printf, FMT, 0)))
#elif !defined(IMGUI_USE_STB_SPRINTF) && (defined(__clang__) || defined(__GNUC__))
#define IM_FMTARGS(FMT)             __attribute__((format(printf, FMT, FMT+1)))
#define IM_FMTLIST(FMT)             __attribute__((format(printf, FMT, 0)))
#else
#define IM_FMTARGS(FMT)
#define IM_FMTLIST(FMT)
#endif

// Disable some of MSVC most aggressive Debug runtime checks in function header/footer (used in some simple/low-level functions)
#if defined(_MSC_VER) && !defined(__clang__) && !defined(IMGUI_DEBUG_PARANOID)
#define IM_MSVC_RUNTIME_CHECKS_OFF      __pragma(runtime_checks("",off))     __pragma(check_stack(off)) __pragma(strict_gs_check(push,off))
#define IM_MSVC_RUNTIME_CHECKS_RESTORE  __pragma(runtime_checks("",restore)) __pragma(check_stack())    __pragma(strict_gs_check(pop))
#else
#define IM_MSVC_RUNTIME_CHECKS_OFF
#define IM_MSVC_RUNTIME_CHECKS_RESTORE
#endif

// Warnings
#ifdef _MSC_VER
#pragma warning (push)
#pragma warning (disable: 26495)    // [Static Analyzer] Variable 'XXX' is uninitialized. Always initialize a member variable (type.6).
#endif
#if defined(__clang__)
#pragma clang diagnostic push
#pragma clang diagnostic ignored "-Wold-style-cast"
#if __has_warning("-Wzero-as-null-pointer-constant")
#pragma clang diagnostic ignored "-Wzero-as-null-pointer-constant"
#endif
#elif defined(__GNUC__)
#pragma GCC diagnostic push
#pragma GCC diagnostic ignored "-Wpragmas"          // warning: unknown option after '#pragma GCC diagnostic' kind
#pragma GCC diagnostic ignored "-Wclass-memaccess"  // [__GNUC__ >= 8] warning: 'memset/memcpy' clearing/writing an object of type 'xxxx' with no trivial copy-assignment; use assignment or value-initialization instead
#endif

//-----------------------------------------------------------------------------
// [SECTION] Forward declarations and basic types
//-----------------------------------------------------------------------------

// Forward declarations
struct ImDrawChannel;               // Temporary storage to output draw commands out of order, used by ImDrawListSplitter and ImDrawList::ChannelsSplit()
struct ImDrawCmd;                   // A single draw command within a parent ImDrawList (generally maps to 1 GPU draw call, unless it is a callback)
struct ImDrawData;                  // All draw command lists required to render the frame + pos/size coordinates to use for the projection matrix.
struct ImDrawList;                  // A single draw command list (generally one per window, conceptually you may see this as a dynamic "mesh" builder)
struct ImDrawListSharedData;        // Data shared among multiple draw lists (typically owned by parent ImGui context, but you may create one yourself)
struct ImDrawListSplitter;          // Helper to split a draw list into different layers which can be drawn into out of order, then flattened back.
struct ImDrawVert;                  // A single vertex (pos + uv + col = 20 bytes by default. Override layout with IMGUI_OVERRIDE_DRAWVERT_STRUCT_LAYOUT)
struct ImFont;                      // Runtime data for a single font within a parent ImFontAtlas
struct ImFontAtlas;                 // Runtime data for multiple fonts, bake multiple fonts into a single texture, TTF/OTF font loader
struct ImFontBuilderIO;             // Opaque interface to a font builder (stb_truetype or FreeType).
struct ImFontConfig;                // Configuration data when adding a font or merging fonts
struct ImFontGlyph;                 // A single font glyph (code point + coordinates within in ImFontAtlas + offset)
struct ImFontGlyphRangesBuilder;    // Helper to build glyph ranges from text/string data
struct ImColor;                     // Helper functions to create a color that can be converted to either u32 or float4 (*OBSOLETE* please avoid using)
struct ImGuiContext;                // Dear ImGui context (opaque structure, unless including imgui_internal.h)
struct ImGuiIO;                     // Main configuration and I/O between your application and ImGui
struct ImGuiInputTextCallbackData;  // Shared state of InputText() when using custom ImGuiInputTextCallback (rare/advanced use)
struct ImGuiListClipper;            // Helper to manually clip large list of items
struct ImGuiOnceUponAFrame;         // Helper for running a block of code not more than once a frame, used by IMGUI_ONCE_UPON_A_FRAME macro
struct ImGuiPayload;                // User data payload for drag and drop operations
struct ImGuiPlatformIO;             // Multi-viewport support: interface for Platform/Renderer backends + viewports to render
struct ImGuiPlatformMonitor;        // Multi-viewport support: user-provided bounds for each connected monitor/display. Used when positioning popups and tooltips to avoid them straddling monitors
struct ImGuiSizeCallbackData;       // Callback data when using SetNextWindowSizeConstraints() (rare/advanced use)
struct ImGuiStorage;                // Helper for key->value storage
struct ImGuiStyle;                  // Runtime data for styling/colors
struct ImGuiTableSortSpecs;         // Sorting specifications for a table (often handling sort specs for a single column, occasionally more)
struct ImGuiTableColumnSortSpecs;   // Sorting specification for one column of a table
struct ImGuiTextBuffer;             // Helper to hold and append into a text buffer (~string builder)
struct ImGuiTextFilter;             // Helper to parse and apply text filters (e.g. "aaaaa[,bbbbb][,ccccc]")
struct ImGuiViewport;               // A Platform Window (always 1 unless multi-viewport are enabled. One per platform window to output to). In the future may represent Platform Monitor
struct ImGuiWindowClass;            // Window class (rare/advanced uses: provide hints to the platform backend via altered viewport flags and parent/child info)

// Enums/Flags (declared as int for compatibility with old C++, to allow using as flags without overhead, and to not pollute the top of this file)
// - Tip: Use your programming IDE navigation facilities on the names in the _central column_ below to find the actual flags/enum lists!
//   In Visual Studio IDE: CTRL+comma ("Edit.NavigateTo") can follow symbols in comments, whereas CTRL+F12 ("Edit.GoToImplementation") cannot.
//   With Visual Assist installed: ALT+G ("VAssistX.GoToImplementation") can also follow symbols in comments.
typedef int ImGuiCol;               // -> enum ImGuiCol_             // Enum: A color identifier for styling
typedef int ImGuiCond;              // -> enum ImGuiCond_            // Enum: A condition for many Set*() functions
typedef int ImGuiDataType;          // -> enum ImGuiDataType_        // Enum: A primary data type
typedef int ImGuiDir;               // -> enum ImGuiDir_             // Enum: A cardinal direction
typedef int ImGuiKey;               // -> enum ImGuiKey_             // Enum: A key identifier (ImGui-side enum)
typedef int ImGuiNavInput;          // -> enum ImGuiNavInput_        // Enum: An input identifier for navigation
typedef int ImGuiMouseButton;       // -> enum ImGuiMouseButton_     // Enum: A mouse button identifier (0=left, 1=right, 2=middle)
typedef int ImGuiMouseCursor;       // -> enum ImGuiMouseCursor_     // Enum: A mouse cursor identifier
typedef int ImGuiSortDirection;     // -> enum ImGuiSortDirection_   // Enum: A sorting direction (ascending or descending)
typedef int ImGuiStyleVar;          // -> enum ImGuiStyleVar_        // Enum: A variable identifier for styling
typedef int ImGuiTableBgTarget;     // -> enum ImGuiTableBgTarget_   // Enum: A color target for TableSetBgColor()
typedef int ImDrawFlags;            // -> enum ImDrawFlags_          // Flags: for ImDrawList functions
typedef int ImDrawListFlags;        // -> enum ImDrawListFlags_      // Flags: for ImDrawList instance
typedef int ImFontAtlasFlags;       // -> enum ImFontAtlasFlags_     // Flags: for ImFontAtlas build
typedef int ImGuiBackendFlags;      // -> enum ImGuiBackendFlags_    // Flags: for io.BackendFlags
typedef int ImGuiButtonFlags;       // -> enum ImGuiButtonFlags_     // Flags: for InvisibleButton()
typedef int ImGuiColorEditFlags;    // -> enum ImGuiColorEditFlags_  // Flags: for ColorEdit4(), ColorPicker4() etc.
typedef int ImGuiConfigFlags;       // -> enum ImGuiConfigFlags_     // Flags: for io.ConfigFlags
typedef int ImGuiComboFlags;        // -> enum ImGuiComboFlags_      // Flags: for BeginCombo()
typedef int ImGuiDockNodeFlags;     // -> enum ImGuiDockNodeFlags_   // Flags: for DockSpace()
typedef int ImGuiDragDropFlags;     // -> enum ImGuiDragDropFlags_   // Flags: for BeginDragDropSource(), AcceptDragDropPayload()
typedef int ImGuiFocusedFlags;      // -> enum ImGuiFocusedFlags_    // Flags: for IsWindowFocused()
typedef int ImGuiHoveredFlags;      // -> enum ImGuiHoveredFlags_    // Flags: for IsItemHovered(), IsWindowHovered() etc.
typedef int ImGuiInputTextFlags;    // -> enum ImGuiInputTextFlags_  // Flags: for InputText(), InputTextMultiline()
typedef int ImGuiKeyModFlags;       // -> enum ImGuiKeyModFlags_     // Flags: for io.KeyMods (Ctrl/Shift/Alt/Super)
typedef int ImGuiPopupFlags;        // -> enum ImGuiPopupFlags_      // Flags: for OpenPopup*(), BeginPopupContext*(), IsPopupOpen()
typedef int ImGuiSelectableFlags;   // -> enum ImGuiSelectableFlags_ // Flags: for Selectable()
typedef int ImGuiSliderFlags;       // -> enum ImGuiSliderFlags_     // Flags: for DragFloat(), DragInt(), SliderFloat(), SliderInt() etc.
typedef int ImGuiTabBarFlags;       // -> enum ImGuiTabBarFlags_     // Flags: for BeginTabBar()
typedef int ImGuiTabItemFlags;      // -> enum ImGuiTabItemFlags_    // Flags: for BeginTabItem()
typedef int ImGuiTableFlags;        // -> enum ImGuiTableFlags_      // Flags: For BeginTable()
typedef int ImGuiTableColumnFlags;  // -> enum ImGuiTableColumnFlags_// Flags: For TableSetupColumn()
typedef int ImGuiTableRowFlags;     // -> enum ImGuiTableRowFlags_   // Flags: For TableNextRow()
typedef int ImGuiTreeNodeFlags;     // -> enum ImGuiTreeNodeFlags_   // Flags: for TreeNode(), TreeNodeEx(), CollapsingHeader()
typedef int ImGuiViewportFlags;     // -> enum ImGuiViewportFlags_   // Flags: for ImGuiViewport
typedef int ImGuiWindowFlags;       // -> enum ImGuiWindowFlags_     // Flags: for Begin(), BeginChild()

// ImTexture: user data for renderer backend to identify a texture [Compile-time configurable type]
// - To use something else than an opaque void* pointer: override with e.g. '#define ImTextureID MyTextureType*' in your imconfig.h file.
// - This can be whatever to you want it to be! read the FAQ about ImTextureID for details.
#ifndef ImTextureID
typedef void* ImTextureID;          // Default: store a pointer or an integer fitting in a pointer (most renderer backends are ok with that)
#endif

// ImDrawIdx: vertex index. [Compile-time configurable type]
// - To use 16-bit indices + allow large meshes: backend need to set 'io.BackendFlags |= ImGuiBackendFlags_RendererHasVtxOffset' and handle ImDrawCmd::VtxOffset (recommended).
// - To use 32-bit indices: override with '#define ImDrawIdx unsigned int' in your imconfig.h file.
#ifndef ImDrawIdx
typedef unsigned short ImDrawIdx;   // Default: 16-bit (for maximum compatibility with renderer backends)
#endif

// Scalar data types
typedef unsigned int        ImGuiID;// A unique ID used by widgets (typically the result of hashing a stack of string)
typedef signed char         ImS8;   // 8-bit signed integer
typedef unsigned char       ImU8;   // 8-bit unsigned integer
typedef signed short        ImS16;  // 16-bit signed integer
typedef unsigned short      ImU16;  // 16-bit unsigned integer
typedef signed int          ImS32;  // 32-bit signed integer == int
typedef unsigned int        ImU32;  // 32-bit unsigned integer (often used to store packed colors)
#if defined(_MSC_VER) && !defined(__clang__)
typedef signed   __int64    ImS64;  // 64-bit signed integer (pre and post C++11 with Visual Studio)
typedef unsigned __int64    ImU64;  // 64-bit unsigned integer (pre and post C++11 with Visual Studio)
#elif (defined(__clang__) || defined(__GNUC__)) && (__cplusplus < 201100)
#include <stdint.h>
typedef int64_t             ImS64;  // 64-bit signed integer (pre C++11)
typedef uint64_t            ImU64;  // 64-bit unsigned integer (pre C++11)
#else
typedef signed   long long  ImS64;  // 64-bit signed integer (post C++11)
typedef unsigned long long  ImU64;  // 64-bit unsigned integer (post C++11)
#endif

// Character types
// (we generally use UTF-8 encoded string in the API. This is storage specifically for a decoded character used for keyboard input and display)
typedef unsigned short ImWchar16;   // A single decoded U16 character/code point. We encode them as multi bytes UTF-8 when used in strings.
typedef unsigned int ImWchar32;     // A single decoded U32 character/code point. We encode them as multi bytes UTF-8 when used in strings.
#ifdef IMGUI_USE_WCHAR32            // ImWchar [configurable type: override in imconfig.h with '#define IMGUI_USE_WCHAR32' to support Unicode planes 1-16]
typedef ImWchar32 ImWchar;
#else
typedef ImWchar16 ImWchar;
#endif

// Callback and functions types
typedef int     (*ImGuiInputTextCallback)(ImGuiInputTextCallbackData* data);    // Callback function for ImGui::InputText()
typedef void    (*ImGuiSizeCallback)(ImGuiSizeCallbackData* data);              // Callback function for ImGui::SetNextWindowSizeConstraints()
typedef void*   (*ImGuiMemAllocFunc)(size_t sz, void* user_data);               // Function signature for ImGui::SetAllocatorFunctions()
typedef void    (*ImGuiMemFreeFunc)(void* ptr, void* user_data);                // Function signature for ImGui::SetAllocatorFunctions()

// ImVec2: 2D vector used to store positions, sizes etc. [Compile-time configurable type]
// This is a frequently used type in the API. Consider using IM_VEC2_CLASS_EXTRA to create implicit cast from/to our preferred type.
IM_MSVC_RUNTIME_CHECKS_OFF
struct ImVec2
{
    float                                   x, y;
    ImVec2()                                { x = y = 0.0f; }
    ImVec2(float _x, float _y)              { x = _x; y = _y; }
    float  operator[] (size_t idx) const    { IM_ASSERT(idx <= 1); return (&x)[idx]; }    // We very rarely use this [] operator, the assert overhead is fine.
    float& operator[] (size_t idx)          { IM_ASSERT(idx <= 1); return (&x)[idx]; }    // We very rarely use this [] operator, the assert overhead is fine.
#ifdef IM_VEC2_CLASS_EXTRA
    IM_VEC2_CLASS_EXTRA     // Define additional constructors and implicit cast operators in imconfig.h to convert back and forth between your math types and ImVec2.
#endif
};

// ImVec4: 4D vector used to store clipping rectangles, colors etc. [Compile-time configurable type]
struct ImVec4
{
    float                                           x, y, z, w;
    ImVec4()                                        { x = y = z = w = 0.0f; }
    ImVec4(float _x, float _y, float _z, float _w)  { x = _x; y = _y; z = _z; w = _w; }
#ifdef IM_VEC4_CLASS_EXTRA
    IM_VEC4_CLASS_EXTRA     // Define additional constructors and implicit cast operators in imconfig.h to convert back and forth between your math types and ImVec4.
#endif
};
IM_MSVC_RUNTIME_CHECKS_RESTORE

//-----------------------------------------------------------------------------
// [SECTION] Dear ImGui end-user API functions
// (Note that ImGui:: being a namespace, you can add extra ImGui:: functions in your own separate file. Please don't modify imgui source files!)
//-----------------------------------------------------------------------------

namespace ImGui
{
    // Context creation and access
    // - Each context create its own ImFontAtlas by default. You may instance one yourself and pass it to CreateContext() to share a font atlas between contexts.
    // - DLL users: heaps and globals are not shared across DLL boundaries! You will need to call SetCurrentContext() + SetAllocatorFunctions()
    //   for each static/DLL boundary you are calling from. Read "Context and Memory Allocators" section of imgui.cpp for details.
    IMGUI_API ImGuiContext* CreateContext(ImFontAtlas* shared_font_atlas = NULL);
    IMGUI_API void          DestroyContext(ImGuiContext* ctx = NULL);   // NULL = destroy current context
    IMGUI_API ImGuiContext* GetCurrentContext();
    IMGUI_API void          SetCurrentContext(ImGuiContext* ctx);

    // Main
    IMGUI_API ImGuiIO&      GetIO();                                    // access the IO structure (mouse/keyboard/gamepad inputs, time, various configuration options/flags)
    IMGUI_API ImGuiStyle&   GetStyle();                                 // access the Style structure (colors, sizes). Always use PushStyleCol(), PushStyleVar() to modify style mid-frame!
    IMGUI_API void          NewFrame();                                 // start a new Dear ImGui frame, you can submit any command from this point until Render()/EndFrame().
    IMGUI_API void          EndFrame();                                 // ends the Dear ImGui frame. automatically called by Render(). If you don't need to render data (skipping rendering) you may call EndFrame() without Render()... but you'll have wasted CPU already! If you don't need to render, better to not create any windows and not call NewFrame() at all!
    IMGUI_API void          Render();                                   // ends the Dear ImGui frame, finalize the draw data. You can then get call GetDrawData().
    IMGUI_API ImDrawData*   GetDrawData();                              // valid after Render() and until the next call to NewFrame(). this is what you have to render.

    // Demo, Debug, Information
    IMGUI_API void          ShowDemoWindow(bool* p_open = NULL);        // create Demo window. demonstrate most ImGui features. call this to learn about the library! try to make it always available in your application!
    IMGUI_API void          ShowMetricsWindow(bool* p_open = NULL);     // create Metrics/Debugger window. display Dear ImGui internals: windows, draw commands, various internal state, etc.
    IMGUI_API void          ShowStackToolWindow(bool* p_open = NULL);   // create Stack Tool window. hover items with mouse to query information about the source of their unique ID.
    IMGUI_API void          ShowAboutWindow(bool* p_open = NULL);       // create About window. display Dear ImGui version, credits and build/system information.
    IMGUI_API void          ShowStyleEditor(ImGuiStyle* ref = NULL);    // add style editor block (not a window). you can pass in a reference ImGuiStyle structure to compare to, revert to and save to (else it uses the default style)
    IMGUI_API bool          ShowStyleSelector(const char* label);       // add style selector block (not a window), essentially a combo listing the default styles.
    IMGUI_API void          ShowFontSelector(const char* label);        // add font selector block (not a window), essentially a combo listing the loaded fonts.
    IMGUI_API void          ShowUserGuide();                            // add basic help/info block (not a window): how to manipulate ImGui as a end-user (mouse/keyboard controls).
    IMGUI_API const char*   GetVersion();                               // get the compiled version string e.g. "1.80 WIP" (essentially the value for IMGUI_VERSION from the compiled version of imgui.cpp)

    // Styles
    IMGUI_API void          StyleColorsDark(ImGuiStyle* dst = NULL);    // new, recommended style (default)
    IMGUI_API void          StyleColorsLight(ImGuiStyle* dst = NULL);   // best used with borders and a custom, thicker font
    IMGUI_API void          StyleColorsClassic(ImGuiStyle* dst = NULL); // classic imgui style

    // Windows
    // - Begin() = push window to the stack and start appending to it. End() = pop window from the stack.
    // - Passing 'bool* p_open != NULL' shows a window-closing widget in the upper-right corner of the window,
    //   which clicking will set the boolean to false when clicked.
    // - You may append multiple times to the same window during the same frame by calling Begin()/End() pairs multiple times.
    //   Some information such as 'flags' or 'p_open' will only be considered by the first call to Begin().
    // - Begin() return false to indicate the window is collapsed or fully clipped, so you may early out and omit submitting
    //   anything to the window. Always call a matching End() for each Begin() call, regardless of its return value!
    //   [Important: due to legacy reason, this is inconsistent with most other functions such as BeginMenu/EndMenu,
    //    BeginPopup/EndPopup, etc. where the EndXXX call should only be called if the corresponding BeginXXX function
    //    returned true. Begin and BeginChild are the only odd ones out. Will be fixed in a future update.]
    // - Note that the bottom of window stack always contains a window called "Debug".
    IMGUI_API bool          Begin(const char* name, bool* p_open = NULL, ImGuiWindowFlags flags = 0);
    IMGUI_API void          End();

    // Child Windows
    // - Use child windows to begin into a self-contained independent scrolling/clipping regions within a host window. Child windows can embed their own child.
    // - For each independent axis of 'size': ==0.0f: use remaining host window size / >0.0f: fixed size / <0.0f: use remaining window size minus abs(size) / Each axis can use a different mode, e.g. ImVec2(0,400).
    // - BeginChild() returns false to indicate the window is collapsed or fully clipped, so you may early out and omit submitting anything to the window.
    //   Always call a matching EndChild() for each BeginChild() call, regardless of its return value.
    //   [Important: due to legacy reason, this is inconsistent with most other functions such as BeginMenu/EndMenu,
    //    BeginPopup/EndPopup, etc. where the EndXXX call should only be called if the corresponding BeginXXX function
    //    returned true. Begin and BeginChild are the only odd ones out. Will be fixed in a future update.]
    IMGUI_API bool          BeginChild(const char* str_id, const ImVec2& size = ImVec2(0, 0), bool border = false, ImGuiWindowFlags flags = 0);
    IMGUI_API bool          BeginChild(ImGuiID id, const ImVec2& size = ImVec2(0, 0), bool border = false, ImGuiWindowFlags flags = 0);
    IMGUI_API void          EndChild();

    // Windows Utilities
    // - 'current window' = the window we are appending into while inside a Begin()/End() block. 'next window' = next window we will Begin() into.
    IMGUI_API bool          IsWindowAppearing();
    IMGUI_API bool          IsWindowCollapsed();
    IMGUI_API bool          IsWindowFocused(ImGuiFocusedFlags flags=0); // is current window focused? or its root/child, depending on flags. see flags for options.
    IMGUI_API bool          IsWindowHovered(ImGuiHoveredFlags flags=0); // is current window hovered (and typically: not blocked by a popup/modal)? see flags for options. NB: If you are trying to check whether your mouse should be dispatched to imgui or to your app, you should use the 'io.WantCaptureMouse' boolean for that! Please read the FAQ!
    IMGUI_API ImDrawList*   GetWindowDrawList();                        // get draw list associated to the current window, to append your own drawing primitives
    IMGUI_API float         GetWindowDpiScale();                        // get DPI scale currently associated to the current window's viewport.
    IMGUI_API ImVec2        GetWindowPos();                             // get current window position in screen space (useful if you want to do your own drawing via the DrawList API)
    IMGUI_API ImVec2        GetWindowSize();                            // get current window size
    IMGUI_API float         GetWindowWidth();                           // get current window width (shortcut for GetWindowSize().x)
    IMGUI_API float         GetWindowHeight();                          // get current window height (shortcut for GetWindowSize().y)
    IMGUI_API ImGuiViewport*GetWindowViewport();                        // get viewport currently associated to the current window.

    // Window manipulation
    // - Prefer using SetNextXXX functions (before Begin) rather that SetXXX functions (after Begin).
    IMGUI_API void          SetNextWindowPos(const ImVec2& pos, ImGuiCond cond = 0, const ImVec2& pivot = ImVec2(0, 0)); // set next window position. call before Begin(). use pivot=(0.5f,0.5f) to center on given point, etc.
    IMGUI_API void          SetNextWindowSize(const ImVec2& size, ImGuiCond cond = 0);                  // set next window size. set axis to 0.0f to force an auto-fit on this axis. call before Begin()
    IMGUI_API void          SetNextWindowSizeConstraints(const ImVec2& size_min, const ImVec2& size_max, ImGuiSizeCallback custom_callback = NULL, void* custom_callback_data = NULL); // set next window size limits. use -1,-1 on either X/Y axis to preserve the current size. Sizes will be rounded down. Use callback to apply non-trivial programmatic constraints.
    IMGUI_API void          SetNextWindowContentSize(const ImVec2& size);                               // set next window content size (~ scrollable client area, which enforce the range of scrollbars). Not including window decorations (title bar, menu bar, etc.) nor WindowPadding. set an axis to 0.0f to leave it automatic. call before Begin()
    IMGUI_API void          SetNextWindowCollapsed(bool collapsed, ImGuiCond cond = 0);                 // set next window collapsed state. call before Begin()
    IMGUI_API void          SetNextWindowFocus();                                                       // set next window to be focused / top-most. call before Begin()
    IMGUI_API void          SetNextWindowBgAlpha(float alpha);                                          // set next window background color alpha. helper to easily override the Alpha component of ImGuiCol_WindowBg/ChildBg/PopupBg. you may also use ImGuiWindowFlags_NoBackground.
    IMGUI_API void          SetNextWindowViewport(ImGuiID viewport_id);                                 // set next window viewport
    IMGUI_API void          SetWindowPos(const ImVec2& pos, ImGuiCond cond = 0);                        // (not recommended) set current window position - call within Begin()/End(). prefer using SetNextWindowPos(), as this may incur tearing and side-effects.
    IMGUI_API void          SetWindowSize(const ImVec2& size, ImGuiCond cond = 0);                      // (not recommended) set current window size - call within Begin()/End(). set to ImVec2(0, 0) to force an auto-fit. prefer using SetNextWindowSize(), as this may incur tearing and minor side-effects.
    IMGUI_API void          SetWindowCollapsed(bool collapsed, ImGuiCond cond = 0);                     // (not recommended) set current window collapsed state. prefer using SetNextWindowCollapsed().
    IMGUI_API void          SetWindowFocus();                                                           // (not recommended) set current window to be focused / top-most. prefer using SetNextWindowFocus().
    IMGUI_API void          SetWindowFontScale(float scale);                                            // [OBSOLETE] set font scale. Adjust IO.FontGlobalScale if you want to scale all windows. This is an old API! For correct scaling, prefer to reload font + rebuild ImFontAtlas + call style.ScaleAllSizes().
    IMGUI_API void          SetWindowPos(const char* name, const ImVec2& pos, ImGuiCond cond = 0);      // set named window position.
    IMGUI_API void          SetWindowSize(const char* name, const ImVec2& size, ImGuiCond cond = 0);    // set named window size. set axis to 0.0f to force an auto-fit on this axis.
    IMGUI_API void          SetWindowCollapsed(const char* name, bool collapsed, ImGuiCond cond = 0);   // set named window collapsed state
    IMGUI_API void          SetWindowFocus(const char* name);                                           // set named window to be focused / top-most. use NULL to remove focus.

    // Content region
    // - Retrieve available space from a given point. GetContentRegionAvail() is frequently useful.
    // - Those functions are bound to be redesigned (they are confusing, incomplete and the Min/Max return values are in local window coordinates which increases confusion)
    IMGUI_API ImVec2        GetContentRegionAvail();                                        // == GetContentRegionMax() - GetCursorPos()
    IMGUI_API ImVec2        GetContentRegionMax();                                          // current content boundaries (typically window boundaries including scrolling, or current column boundaries), in windows coordinates
    IMGUI_API ImVec2        GetWindowContentRegionMin();                                    // content boundaries min for the full window (roughly (0,0)-Scroll), in window coordinates
    IMGUI_API ImVec2        GetWindowContentRegionMax();                                    // content boundaries max for the full window (roughly (0,0)+Size-Scroll) where Size can be override with SetNextWindowContentSize(), in window coordinates

    // Windows Scrolling
    IMGUI_API float         GetScrollX();                                                   // get scrolling amount [0 .. GetScrollMaxX()]
    IMGUI_API float         GetScrollY();                                                   // get scrolling amount [0 .. GetScrollMaxY()]
    IMGUI_API void          SetScrollX(float scroll_x);                                     // set scrolling amount [0 .. GetScrollMaxX()]
    IMGUI_API void          SetScrollY(float scroll_y);                                     // set scrolling amount [0 .. GetScrollMaxY()]
    IMGUI_API float         GetScrollMaxX();                                                // get maximum scrolling amount ~~ ContentSize.x - WindowSize.x - DecorationsSize.x
    IMGUI_API float         GetScrollMaxY();                                                // get maximum scrolling amount ~~ ContentSize.y - WindowSize.y - DecorationsSize.y
    IMGUI_API void          SetScrollHereX(float center_x_ratio = 0.5f);                    // adjust scrolling amount to make current cursor position visible. center_x_ratio=0.0: left, 0.5: center, 1.0: right. When using to make a "default/current item" visible, consider using SetItemDefaultFocus() instead.
    IMGUI_API void          SetScrollHereY(float center_y_ratio = 0.5f);                    // adjust scrolling amount to make current cursor position visible. center_y_ratio=0.0: top, 0.5: center, 1.0: bottom. When using to make a "default/current item" visible, consider using SetItemDefaultFocus() instead.
    IMGUI_API void          SetScrollFromPosX(float local_x, float center_x_ratio = 0.5f);  // adjust scrolling amount to make given position visible. Generally GetCursorStartPos() + offset to compute a valid position.
    IMGUI_API void          SetScrollFromPosY(float local_y, float center_y_ratio = 0.5f);  // adjust scrolling amount to make given position visible. Generally GetCursorStartPos() + offset to compute a valid position.

    // Parameters stacks (shared)
    IMGUI_API void          PushFont(ImFont* font);                                         // use NULL as a shortcut to push default font
    IMGUI_API void          PopFont();
    IMGUI_API void          PushStyleColor(ImGuiCol idx, ImU32 col);                        // modify a style color. always use this if you modify the style after NewFrame().
    IMGUI_API void          PushStyleColor(ImGuiCol idx, const ImVec4& col);
    IMGUI_API void          PopStyleColor(int count = 1);
    IMGUI_API void          PushStyleVar(ImGuiStyleVar idx, float val);                     // modify a style float variable. always use this if you modify the style after NewFrame().
    IMGUI_API void          PushStyleVar(ImGuiStyleVar idx, const ImVec2& val);             // modify a style ImVec2 variable. always use this if you modify the style after NewFrame().
    IMGUI_API void          PopStyleVar(int count = 1);
    IMGUI_API void          PushAllowKeyboardFocus(bool allow_keyboard_focus);              // == tab stop enable. Allow focusing using TAB/Shift-TAB, enabled by default but you can disable it for certain widgets
    IMGUI_API void          PopAllowKeyboardFocus();
    IMGUI_API void          PushButtonRepeat(bool repeat);                                  // in 'repeat' mode, Button*() functions return repeated true in a typematic manner (using io.KeyRepeatDelay/io.KeyRepeatRate setting). Note that you can call IsItemActive() after any Button() to tell if the button is held in the current frame.
    IMGUI_API void          PopButtonRepeat();

    // Parameters stacks (current window)
    IMGUI_API void          PushItemWidth(float item_width);                                // push width of items for common large "item+label" widgets. >0.0f: width in pixels, <0.0f align xx pixels to the right of window (so -FLT_MIN always align width to the right side).
    IMGUI_API void          PopItemWidth();
    IMGUI_API void          SetNextItemWidth(float item_width);                             // set width of the _next_ common large "item+label" widget. >0.0f: width in pixels, <0.0f align xx pixels to the right of window (so -FLT_MIN always align width to the right side)
    IMGUI_API float         CalcItemWidth();                                                // width of item given pushed settings and current cursor position. NOT necessarily the width of last item unlike most 'Item' functions.
    IMGUI_API void          PushTextWrapPos(float wrap_local_pos_x = 0.0f);                 // push word-wrapping position for Text*() commands. < 0.0f: no wrapping; 0.0f: wrap to end of window (or column); > 0.0f: wrap at 'wrap_pos_x' position in window local space
    IMGUI_API void          PopTextWrapPos();

    // Style read access
    // - Use the style editor (ShowStyleEditor() function) to interactively see what the colors are)
    IMGUI_API ImFont*       GetFont();                                                      // get current font
    IMGUI_API float         GetFontSize();                                                  // get current font size (= height in pixels) of current font with current scale applied
    IMGUI_API ImVec2        GetFontTexUvWhitePixel();                                       // get UV coordinate for a while pixel, useful to draw custom shapes via the ImDrawList API
    IMGUI_API ImU32         GetColorU32(ImGuiCol idx, float alpha_mul = 1.0f);              // retrieve given style color with style alpha applied and optional extra alpha multiplier, packed as a 32-bit value suitable for ImDrawList
    IMGUI_API ImU32         GetColorU32(const ImVec4& col);                                 // retrieve given color with style alpha applied, packed as a 32-bit value suitable for ImDrawList
    IMGUI_API ImU32         GetColorU32(ImU32 col);                                         // retrieve given color with style alpha applied, packed as a 32-bit value suitable for ImDrawList
    IMGUI_API const ImVec4& GetStyleColorVec4(ImGuiCol idx);                                // retrieve style color as stored in ImGuiStyle structure. use to feed back into PushStyleColor(), otherwise use GetColorU32() to get style color with style alpha baked in.

    // Cursor / Layout
    // - By "cursor" we mean the current output position.
    // - The typical widget behavior is to output themselves at the current cursor position, then move the cursor one line down.
    // - You can call SameLine() between widgets to undo the last carriage return and output at the right of the preceding widget.
    // - Attention! We currently have inconsistencies between window-local and absolute positions we will aim to fix with future API:
    //    Window-local coordinates:   SameLine(), GetCursorPos(), SetCursorPos(), GetCursorStartPos(), GetContentRegionMax(), GetWindowContentRegion*(), PushTextWrapPos()
    //    Absolute coordinate:        GetCursorScreenPos(), SetCursorScreenPos(), all ImDrawList:: functions.
    IMGUI_API void          Separator();                                                    // separator, generally horizontal. inside a menu bar or in horizontal layout mode, this becomes a vertical separator.
    IMGUI_API void          SameLine(float offset_from_start_x=0.0f, float spacing=-1.0f);  // call between widgets or groups to layout them horizontally. X position given in window coordinates.
    IMGUI_API void          NewLine();                                                      // undo a SameLine() or force a new line when in an horizontal-layout context.
    IMGUI_API void          Spacing();                                                      // add vertical spacing.
    IMGUI_API void          Dummy(const ImVec2& size);                                      // add a dummy item of given size. unlike InvisibleButton(), Dummy() won't take the mouse click or be navigable into.
    IMGUI_API void          Indent(float indent_w = 0.0f);                                  // move content position toward the right, by indent_w, or style.IndentSpacing if indent_w <= 0
    IMGUI_API void          Unindent(float indent_w = 0.0f);                                // move content position back to the left, by indent_w, or style.IndentSpacing if indent_w <= 0
    IMGUI_API void          BeginGroup();                                                   // lock horizontal starting position
    IMGUI_API void          EndGroup();                                                     // unlock horizontal starting position + capture the whole group bounding box into one "item" (so you can use IsItemHovered() or layout primitives such as SameLine() on whole group, etc.)
    IMGUI_API ImVec2        GetCursorPos();                                                 // cursor position in window coordinates (relative to window position)
    IMGUI_API float         GetCursorPosX();                                                //   (some functions are using window-relative coordinates, such as: GetCursorPos, GetCursorStartPos, GetContentRegionMax, GetWindowContentRegion* etc.
    IMGUI_API float         GetCursorPosY();                                                //    other functions such as GetCursorScreenPos or everything in ImDrawList::
    IMGUI_API void          SetCursorPos(const ImVec2& local_pos);                          //    are using the main, absolute coordinate system.
    IMGUI_API void          SetCursorPosX(float local_x);                                   //    GetWindowPos() + GetCursorPos() == GetCursorScreenPos() etc.)
    IMGUI_API void          SetCursorPosY(float local_y);                                   //
    IMGUI_API ImVec2        GetCursorStartPos();                                            // initial cursor position in window coordinates
    IMGUI_API ImVec2        GetCursorScreenPos();                                           // cursor position in absolute coordinates (useful to work with ImDrawList API). generally top-left == GetMainViewport()->Pos == (0,0) in single viewport mode, and bottom-right == GetMainViewport()->Pos+Size == io.DisplaySize in single-viewport mode.
    IMGUI_API void          SetCursorScreenPos(const ImVec2& pos);                          // cursor position in absolute coordinates
    IMGUI_API void          AlignTextToFramePadding();                                      // vertically align upcoming text baseline to FramePadding.y so that it will align properly to regularly framed items (call if you have text on a line before a framed item)
    IMGUI_API float         GetTextLineHeight();                                            // ~ FontSize
    IMGUI_API float         GetTextLineHeightWithSpacing();                                 // ~ FontSize + style.ItemSpacing.y (distance in pixels between 2 consecutive lines of text)
    IMGUI_API float         GetFrameHeight();                                               // ~ FontSize + style.FramePadding.y * 2
    IMGUI_API float         GetFrameHeightWithSpacing();                                    // ~ FontSize + style.FramePadding.y * 2 + style.ItemSpacing.y (distance in pixels between 2 consecutive lines of framed widgets)

    // ID stack/scopes
    // Read the FAQ (docs/FAQ.md or http://dearimgui.org/faq) for more details about how ID are handled in dear imgui.
    // - Those questions are answered and impacted by understanding of the ID stack system:
    //   - "Q: Why is my widget not reacting when I click on it?"
    //   - "Q: How can I have widgets with an empty label?"
    //   - "Q: How can I have multiple widgets with the same label?"
    // - Short version: ID are hashes of the entire ID stack. If you are creating widgets in a loop you most likely
    //   want to push a unique identifier (e.g. object pointer, loop index) to uniquely differentiate them.
    // - You can also use the "Label##foobar" syntax within widget label to distinguish them from each others.
    // - In this header file we use the "label"/"name" terminology to denote a string that will be displayed + used as an ID,
    //   whereas "str_id" denote a string that is only used as an ID and not normally displayed.
    IMGUI_API void          PushID(const char* str_id);                                     // push string into the ID stack (will hash string).
    IMGUI_API void          PushID(const char* str_id_begin, const char* str_id_end);       // push string into the ID stack (will hash string).
    IMGUI_API void          PushID(const void* ptr_id);                                     // push pointer into the ID stack (will hash pointer).
    IMGUI_API void          PushID(int int_id);                                             // push integer into the ID stack (will hash integer).
    IMGUI_API void          PopID();                                                        // pop from the ID stack.
    IMGUI_API ImGuiID       GetID(const char* str_id);                                      // calculate unique ID (hash of whole ID stack + given parameter). e.g. if you want to query into ImGuiStorage yourself
    IMGUI_API ImGuiID       GetID(const char* str_id_begin, const char* str_id_end);
    IMGUI_API ImGuiID       GetID(const void* ptr_id);

    // Widgets: Text
    IMGUI_API void          TextUnformatted(const char* text, const char* text_end = NULL); // raw text without formatting. Roughly equivalent to Text("%s", text) but: A) doesn't require null terminated string if 'text_end' is specified, B) it's faster, no memory copy is done, no buffer size limits, recommended for long chunks of text.
    IMGUI_API void          Text(const char* fmt, ...)                                      IM_FMTARGS(1); // formatted text
    IMGUI_API void          TextV(const char* fmt, va_list args)                            IM_FMTLIST(1);
    IMGUI_API void          TextColored(const ImVec4& col, const char* fmt, ...)            IM_FMTARGS(2); // shortcut for PushStyleColor(ImGuiCol_Text, col); Text(fmt, ...); PopStyleColor();
    IMGUI_API void          TextColoredV(const ImVec4& col, const char* fmt, va_list args)  IM_FMTLIST(2);
    IMGUI_API void          TextDisabled(const char* fmt, ...)                              IM_FMTARGS(1); // shortcut for PushStyleColor(ImGuiCol_Text, style.Colors[ImGuiCol_TextDisabled]); Text(fmt, ...); PopStyleColor();
    IMGUI_API void          TextDisabledV(const char* fmt, va_list args)                    IM_FMTLIST(1);
    IMGUI_API void          TextWrapped(const char* fmt, ...)                               IM_FMTARGS(1); // shortcut for PushTextWrapPos(0.0f); Text(fmt, ...); PopTextWrapPos();. Note that this won't work on an auto-resizing window if there's no other widgets to extend the window width, yoy may need to set a size using SetNextWindowSize().
    IMGUI_API void          TextWrappedV(const char* fmt, va_list args)                     IM_FMTLIST(1);
    IMGUI_API void          LabelText(const char* label, const char* fmt, ...)              IM_FMTARGS(2); // display text+label aligned the same way as value+label widgets
    IMGUI_API void          LabelTextV(const char* label, const char* fmt, va_list args)    IM_FMTLIST(2);
    IMGUI_API void          BulletText(const char* fmt, ...)                                IM_FMTARGS(1); // shortcut for Bullet()+Text()
    IMGUI_API void          BulletTextV(const char* fmt, va_list args)                      IM_FMTLIST(1);

    // Widgets: Main
    // - Most widgets return true when the value has been changed or when pressed/selected
    // - You may also use one of the many IsItemXXX functions (e.g. IsItemActive, IsItemHovered, etc.) to query widget state.
    IMGUI_API bool          Button(const char* label, const ImVec2& size = ImVec2(0, 0));   // button
    IMGUI_API bool          SmallButton(const char* label);                                 // button with FramePadding=(0,0) to easily embed within text
    IMGUI_API bool          InvisibleButton(const char* str_id, const ImVec2& size, ImGuiButtonFlags flags = 0); // flexible button behavior without the visuals, frequently useful to build custom behaviors using the public api (along with IsItemActive, IsItemHovered, etc.)
    IMGUI_API bool          ArrowButton(const char* str_id, ImGuiDir dir);                  // square button with an arrow shape
    IMGUI_API void          Image(ImTextureID user_texture_id, const ImVec2& size, const ImVec2& uv0 = ImVec2(0, 0), const ImVec2& uv1 = ImVec2(1,1), const ImVec4& tint_col = ImVec4(1,1,1,1), const ImVec4& border_col = ImVec4(0,0,0,0));
    IMGUI_API bool          ImageButton(ImTextureID user_texture_id, const ImVec2& size, const ImVec2& uv0 = ImVec2(0, 0),  const ImVec2& uv1 = ImVec2(1,1), int frame_padding = -1, const ImVec4& bg_col = ImVec4(0,0,0,0), const ImVec4& tint_col = ImVec4(1,1,1,1));    // <0 frame_padding uses default frame padding settings. 0 for no padding
    IMGUI_API bool          Checkbox(const char* label, bool* v);
    IMGUI_API bool          CheckboxFlags(const char* label, int* flags, int flags_value);
    IMGUI_API bool          CheckboxFlags(const char* label, unsigned int* flags, unsigned int flags_value);
    IMGUI_API bool          RadioButton(const char* label, bool active);                    // use with e.g. if (RadioButton("one", my_value==1)) { my_value = 1; }
    IMGUI_API bool          RadioButton(const char* label, int* v, int v_button);           // shortcut to handle the above pattern when value is an integer
    IMGUI_API void          ProgressBar(float fraction, const ImVec2& size_arg = ImVec2(-FLT_MIN, 0), const char* overlay = NULL);
    IMGUI_API void          Bullet();                                                       // draw a small circle + keep the cursor on the same line. advance cursor x position by GetTreeNodeToLabelSpacing(), same distance that TreeNode() uses

    // Widgets: Combo Box
    // - The BeginCombo()/EndCombo() api allows you to manage your contents and selection state however you want it, by creating e.g. Selectable() items.
    // - The old Combo() api are helpers over BeginCombo()/EndCombo() which are kept available for convenience purpose. This is analogous to how ListBox are created.
    IMGUI_API bool          BeginCombo(const char* label, const char* preview_value, ImGuiComboFlags flags = 0);
    IMGUI_API void          EndCombo(); // only call EndCombo() if BeginCombo() returns true!
    IMGUI_API bool          Combo(const char* label, int* current_item, const char* const items[], int items_count, int popup_max_height_in_items = -1);
    IMGUI_API bool          Combo(const char* label, int* current_item, const char* items_separated_by_zeros, int popup_max_height_in_items = -1);      // Separate items with \0 within a string, end item-list with \0\0. e.g. "One\0Two\0Three\0"
    IMGUI_API bool          Combo(const char* label, int* current_item, bool(*items_getter)(void* data, int idx, const char** out_text), void* data, int items_count, int popup_max_height_in_items = -1);

    // Widgets: Drag Sliders
    // - CTRL+Click on any drag box to turn them into an input box. Manually input values aren't clamped by default and can go off-bounds. Use ImGuiSliderFlags_AlwaysClamp to always clamp.
    // - For all the Float2/Float3/Float4/Int2/Int3/Int4 versions of every functions, note that a 'float v[X]' function argument is the same as 'float* v', the array syntax is just a way to document the number of elements that are expected to be accessible. You can pass address of your first element out of a contiguous set, e.g. &myvector.x
    // - Adjust format string to decorate the value with a prefix, a suffix, or adapt the editing and display precision e.g. "%.3f" -> 1.234; "%5.2f secs" -> 01.23 secs; "Biscuit: %.0f" -> Biscuit: 1; etc.
    // - Format string may also be set to NULL or use the default format ("%f" or "%d").
    // - Speed are per-pixel of mouse movement (v_speed=0.2f: mouse needs to move by 5 pixels to increase value by 1). For gamepad/keyboard navigation, minimum speed is Max(v_speed, minimum_step_at_given_precision).
    // - Use v_min < v_max to clamp edits to given limits. Note that CTRL+Click manual input can override those limits if ImGuiSliderFlags_AlwaysClamp is not used.
    // - Use v_max = FLT_MAX / INT_MAX etc to avoid clamping to a maximum, same with v_min = -FLT_MAX / INT_MIN to avoid clamping to a minimum.
    // - We use the same sets of flags for DragXXX() and SliderXXX() functions as the features are the same and it makes it easier to swap them.
    // - Legacy: Pre-1.78 there are DragXXX() function signatures that takes a final `float power=1.0f' argument instead of the `ImGuiSliderFlags flags=0' argument.
    //   If you get a warning converting a float to ImGuiSliderFlags, read https://github.com/ocornut/imgui/issues/3361
    IMGUI_API bool          DragFloat(const char* label, float* v, float v_speed = 1.0f, float v_min = 0.0f, float v_max = 0.0f, const char* format = "%.3f", ImGuiSliderFlags flags = 0);     // If v_min >= v_max we have no bound
    IMGUI_API bool          DragFloat2(const char* label, float v[2], float v_speed = 1.0f, float v_min = 0.0f, float v_max = 0.0f, const char* format = "%.3f", ImGuiSliderFlags flags = 0);
    IMGUI_API bool          DragFloat3(const char* label, float v[3], float v_speed = 1.0f, float v_min = 0.0f, float v_max = 0.0f, const char* format = "%.3f", ImGuiSliderFlags flags = 0);
    IMGUI_API bool          DragFloat4(const char* label, float v[4], float v_speed = 1.0f, float v_min = 0.0f, float v_max = 0.0f, const char* format = "%.3f", ImGuiSliderFlags flags = 0);
    IMGUI_API bool          DragFloatRange2(const char* label, float* v_current_min, float* v_current_max, float v_speed = 1.0f, float v_min = 0.0f, float v_max = 0.0f, const char* format = "%.3f", const char* format_max = NULL, ImGuiSliderFlags flags = 0);
    IMGUI_API bool          DragInt(const char* label, int* v, float v_speed = 1.0f, int v_min = 0, int v_max = 0, const char* format = "%d", ImGuiSliderFlags flags = 0);  // If v_min >= v_max we have no bound
    IMGUI_API bool          DragInt2(const char* label, int v[2], float v_speed = 1.0f, int v_min = 0, int v_max = 0, const char* format = "%d", ImGuiSliderFlags flags = 0);
    IMGUI_API bool          DragInt3(const char* label, int v[3], float v_speed = 1.0f, int v_min = 0, int v_max = 0, const char* format = "%d", ImGuiSliderFlags flags = 0);
    IMGUI_API bool          DragInt4(const char* label, int v[4], float v_speed = 1.0f, int v_min = 0, int v_max = 0, const char* format = "%d", ImGuiSliderFlags flags = 0);
    IMGUI_API bool          DragIntRange2(const char* label, int* v_current_min, int* v_current_max, float v_speed = 1.0f, int v_min = 0, int v_max = 0, const char* format = "%d", const char* format_max = NULL, ImGuiSliderFlags flags = 0);
    IMGUI_API bool          DragScalar(const char* label, ImGuiDataType data_type, void* p_data, float v_speed = 1.0f, const void* p_min = NULL, const void* p_max = NULL, const char* format = NULL, ImGuiSliderFlags flags = 0);
    IMGUI_API bool          DragScalarN(const char* label, ImGuiDataType data_type, void* p_data, int components, float v_speed = 1.0f, const void* p_min = NULL, const void* p_max = NULL, const char* format = NULL, ImGuiSliderFlags flags = 0);

    // Widgets: Regular Sliders
    // - CTRL+Click on any slider to turn them into an input box. Manually input values aren't clamped by default and can go off-bounds. Use ImGuiSliderFlags_AlwaysClamp to always clamp.
    // - Adjust format string to decorate the value with a prefix, a suffix, or adapt the editing and display precision e.g. "%.3f" -> 1.234; "%5.2f secs" -> 01.23 secs; "Biscuit: %.0f" -> Biscuit: 1; etc.
    // - Format string may also be set to NULL or use the default format ("%f" or "%d").
    // - Legacy: Pre-1.78 there are SliderXXX() function signatures that takes a final `float power=1.0f' argument instead of the `ImGuiSliderFlags flags=0' argument.
    //   If you get a warning converting a float to ImGuiSliderFlags, read https://github.com/ocornut/imgui/issues/3361
    IMGUI_API bool          SliderFloat(const char* label, float* v, float v_min, float v_max, const char* format = "%.3f", ImGuiSliderFlags flags = 0);     // adjust format to decorate the value with a prefix or a suffix for in-slider labels or unit display.
    IMGUI_API bool          SliderFloat2(const char* label, float v[2], float v_min, float v_max, const char* format = "%.3f", ImGuiSliderFlags flags = 0);
    IMGUI_API bool          SliderFloat3(const char* label, float v[3], float v_min, float v_max, const char* format = "%.3f", ImGuiSliderFlags flags = 0);
    IMGUI_API bool          SliderFloat4(const char* label, float v[4], float v_min, float v_max, const char* format = "%.3f", ImGuiSliderFlags flags = 0);
    IMGUI_API bool          SliderAngle(const char* label, float* v_rad, float v_degrees_min = -360.0f, float v_degrees_max = +360.0f, const char* format = "%.0f deg", ImGuiSliderFlags flags = 0);
    IMGUI_API bool          SliderInt(const char* label, int* v, int v_min, int v_max, const char* format = "%d", ImGuiSliderFlags flags = 0);
    IMGUI_API bool          SliderInt2(const char* label, int v[2], int v_min, int v_max, const char* format = "%d", ImGuiSliderFlags flags = 0);
    IMGUI_API bool          SliderInt3(const char* label, int v[3], int v_min, int v_max, const char* format = "%d", ImGuiSliderFlags flags = 0);
    IMGUI_API bool          SliderInt4(const char* label, int v[4], int v_min, int v_max, const char* format = "%d", ImGuiSliderFlags flags = 0);
    IMGUI_API bool          SliderScalar(const char* label, ImGuiDataType data_type, void* p_data, const void* p_min, const void* p_max, const char* format = NULL, ImGuiSliderFlags flags = 0);
    IMGUI_API bool          SliderScalarN(const char* label, ImGuiDataType data_type, void* p_data, int components, const void* p_min, const void* p_max, const char* format = NULL, ImGuiSliderFlags flags = 0);
    IMGUI_API bool          VSliderFloat(const char* label, const ImVec2& size, float* v, float v_min, float v_max, const char* format = "%.3f", ImGuiSliderFlags flags = 0);
    IMGUI_API bool          VSliderInt(const char* label, const ImVec2& size, int* v, int v_min, int v_max, const char* format = "%d", ImGuiSliderFlags flags = 0);
    IMGUI_API bool          VSliderScalar(const char* label, const ImVec2& size, ImGuiDataType data_type, void* p_data, const void* p_min, const void* p_max, const char* format = NULL, ImGuiSliderFlags flags = 0);

    // Widgets: Input with Keyboard
    // - If you want to use InputText() with std::string or any custom dynamic string type, see misc/cpp/imgui_stdlib.h and comments in imgui_demo.cpp.
    // - Most of the ImGuiInputTextFlags flags are only useful for InputText() and not for InputFloatX, InputIntX, InputDouble etc.
    IMGUI_API bool          InputText(const char* label, char* buf, size_t buf_size, ImGuiInputTextFlags flags = 0, ImGuiInputTextCallback callback = NULL, void* user_data = NULL);
    IMGUI_API bool          InputTextMultiline(const char* label, char* buf, size_t buf_size, const ImVec2& size = ImVec2(0, 0), ImGuiInputTextFlags flags = 0, ImGuiInputTextCallback callback = NULL, void* user_data = NULL);
    IMGUI_API bool          InputTextWithHint(const char* label, const char* hint, char* buf, size_t buf_size, ImGuiInputTextFlags flags = 0, ImGuiInputTextCallback callback = NULL, void* user_data = NULL);
    IMGUI_API bool          InputFloat(const char* label, float* v, float step = 0.0f, float step_fast = 0.0f, const char* format = "%.3f", ImGuiInputTextFlags flags = 0);
    IMGUI_API bool          InputFloat2(const char* label, float v[2], const char* format = "%.3f", ImGuiInputTextFlags flags = 0);
    IMGUI_API bool          InputFloat3(const char* label, float v[3], const char* format = "%.3f", ImGuiInputTextFlags flags = 0);
    IMGUI_API bool          InputFloat4(const char* label, float v[4], const char* format = "%.3f", ImGuiInputTextFlags flags = 0);
    IMGUI_API bool          InputInt(const char* label, int* v, int step = 1, int step_fast = 100, ImGuiInputTextFlags flags = 0);
    IMGUI_API bool          InputInt2(const char* label, int v[2], ImGuiInputTextFlags flags = 0);
    IMGUI_API bool          InputInt3(const char* label, int v[3], ImGuiInputTextFlags flags = 0);
    IMGUI_API bool          InputInt4(const char* label, int v[4], ImGuiInputTextFlags flags = 0);
    IMGUI_API bool          InputDouble(const char* label, double* v, double step = 0.0, double step_fast = 0.0, const char* format = "%.6f", ImGuiInputTextFlags flags = 0);
    IMGUI_API bool          InputScalar(const char* label, ImGuiDataType data_type, void* p_data, const void* p_step = NULL, const void* p_step_fast = NULL, const char* format = NULL, ImGuiInputTextFlags flags = 0);
    IMGUI_API bool          InputScalarN(const char* label, ImGuiDataType data_type, void* p_data, int components, const void* p_step = NULL, const void* p_step_fast = NULL, const char* format = NULL, ImGuiInputTextFlags flags = 0);

    // Widgets: Color Editor/Picker (tip: the ColorEdit* functions have a little color square that can be left-clicked to open a picker, and right-clicked to open an option menu.)
    // - Note that in C++ a 'float v[X]' function argument is the _same_ as 'float* v', the array syntax is just a way to document the number of elements that are expected to be accessible.
    // - You can pass the address of a first float element out of a contiguous structure, e.g. &myvector.x
    IMGUI_API bool          ColorEdit3(const char* label, float col[3], ImGuiColorEditFlags flags = 0);
    IMGUI_API bool          ColorEdit4(const char* label, float col[4], ImGuiColorEditFlags flags = 0);
    IMGUI_API bool          ColorPicker3(const char* label, float col[3], ImGuiColorEditFlags flags = 0);
    IMGUI_API bool          ColorPicker4(const char* label, float col[4], ImGuiColorEditFlags flags = 0, const float* ref_col = NULL);
    IMGUI_API bool          ColorButton(const char* desc_id, const ImVec4& col, ImGuiColorEditFlags flags = 0, ImVec2 size = ImVec2(0, 0)); // display a color square/button, hover for details, return true when pressed.
    IMGUI_API void          SetColorEditOptions(ImGuiColorEditFlags flags);                     // initialize current options (generally on application startup) if you want to select a default format, picker type, etc. User will be able to change many settings, unless you pass the _NoOptions flag to your calls.

    // Widgets: Trees
    // - TreeNode functions return true when the node is open, in which case you need to also call TreePop() when you are finished displaying the tree node contents.
    IMGUI_API bool          TreeNode(const char* label);
    IMGUI_API bool          TreeNode(const char* str_id, const char* fmt, ...) IM_FMTARGS(2);   // helper variation to easily decorelate the id from the displayed string. Read the FAQ about why and how to use ID. to align arbitrary text at the same level as a TreeNode() you can use Bullet().
    IMGUI_API bool          TreeNode(const void* ptr_id, const char* fmt, ...) IM_FMTARGS(2);   // "
    IMGUI_API bool          TreeNodeV(const char* str_id, const char* fmt, va_list args) IM_FMTLIST(2);
    IMGUI_API bool          TreeNodeV(const void* ptr_id, const char* fmt, va_list args) IM_FMTLIST(2);
    IMGUI_API bool          TreeNodeEx(const char* label, ImGuiTreeNodeFlags flags = 0);
    IMGUI_API bool          TreeNodeEx(const char* str_id, ImGuiTreeNodeFlags flags, const char* fmt, ...) IM_FMTARGS(3);
    IMGUI_API bool          TreeNodeEx(const void* ptr_id, ImGuiTreeNodeFlags flags, const char* fmt, ...) IM_FMTARGS(3);
    IMGUI_API bool          TreeNodeExV(const char* str_id, ImGuiTreeNodeFlags flags, const char* fmt, va_list args) IM_FMTLIST(3);
    IMGUI_API bool          TreeNodeExV(const void* ptr_id, ImGuiTreeNodeFlags flags, const char* fmt, va_list args) IM_FMTLIST(3);
    IMGUI_API void          TreePush(const char* str_id);                                       // ~ Indent()+PushId(). Already called by TreeNode() when returning true, but you can call TreePush/TreePop yourself if desired.
    IMGUI_API void          TreePush(const void* ptr_id = NULL);                                // "
    IMGUI_API void          TreePop();                                                          // ~ Unindent()+PopId()
    IMGUI_API float         GetTreeNodeToLabelSpacing();                                        // horizontal distance preceding label when using TreeNode*() or Bullet() == (g.FontSize + style.FramePadding.x*2) for a regular unframed TreeNode
    IMGUI_API bool          CollapsingHeader(const char* label, ImGuiTreeNodeFlags flags = 0);  // if returning 'true' the header is open. doesn't indent nor push on ID stack. user doesn't have to call TreePop().
    IMGUI_API bool          CollapsingHeader(const char* label, bool* p_visible, ImGuiTreeNodeFlags flags = 0); // when 'p_visible != NULL': if '*p_visible==true' display an additional small close button on upper right of the header which will set the bool to false when clicked, if '*p_visible==false' don't display the header.
    IMGUI_API void          SetNextItemOpen(bool is_open, ImGuiCond cond = 0);                  // set next TreeNode/CollapsingHeader open state.

    // Widgets: Selectables
    // - A selectable highlights when hovered, and can display another color when selected.
    // - Neighbors selectable extend their highlight bounds in order to leave no gap between them. This is so a series of selected Selectable appear contiguous.
    IMGUI_API bool          Selectable(const char* label, bool selected = false, ImGuiSelectableFlags flags = 0, const ImVec2& size = ImVec2(0, 0)); // "bool selected" carry the selection state (read-only). Selectable() is clicked is returns true so you can modify your selection state. size.x==0.0: use remaining width, size.x>0.0: specify width. size.y==0.0: use label height, size.y>0.0: specify height
    IMGUI_API bool          Selectable(const char* label, bool* p_selected, ImGuiSelectableFlags flags = 0, const ImVec2& size = ImVec2(0, 0));      // "bool* p_selected" point to the selection state (read-write), as a convenient helper.

    // Widgets: List Boxes
    // - This is essentially a thin wrapper to using BeginChild/EndChild with some stylistic changes.
    // - The BeginListBox()/EndListBox() api allows you to manage your contents and selection state however you want it, by creating e.g. Selectable() or any items.
    // - The simplified/old ListBox() api are helpers over BeginListBox()/EndListBox() which are kept available for convenience purpose. This is analoguous to how Combos are created.
    // - Choose frame width:   size.x > 0.0f: custom  /  size.x < 0.0f or -FLT_MIN: right-align   /  size.x = 0.0f (default): use current ItemWidth
    // - Choose frame height:  size.y > 0.0f: custom  /  size.y < 0.0f or -FLT_MIN: bottom-align  /  size.y = 0.0f (default): arbitrary default height which can fit ~7 items
    IMGUI_API bool          BeginListBox(const char* label, const ImVec2& size = ImVec2(0, 0)); // open a framed scrolling region
    IMGUI_API void          EndListBox();                                                       // only call EndListBox() if BeginListBox() returned true!
    IMGUI_API bool          ListBox(const char* label, int* current_item, const char* const items[], int items_count, int height_in_items = -1);
    IMGUI_API bool          ListBox(const char* label, int* current_item, bool (*items_getter)(void* data, int idx, const char** out_text), void* data, int items_count, int height_in_items = -1);

    // Widgets: Data Plotting
    // - Consider using ImPlot (https://github.com/epezent/implot) which is much better!
    IMGUI_API void          PlotLines(const char* label, const float* values, int values_count, int values_offset = 0, const char* overlay_text = NULL, float scale_min = FLT_MAX, float scale_max = FLT_MAX, ImVec2 graph_size = ImVec2(0, 0), int stride = sizeof(float));
    IMGUI_API void          PlotLines(const char* label, float(*values_getter)(void* data, int idx), void* data, int values_count, int values_offset = 0, const char* overlay_text = NULL, float scale_min = FLT_MAX, float scale_max = FLT_MAX, ImVec2 graph_size = ImVec2(0, 0));
    IMGUI_API void          PlotHistogram(const char* label, const float* values, int values_count, int values_offset = 0, const char* overlay_text = NULL, float scale_min = FLT_MAX, float scale_max = FLT_MAX, ImVec2 graph_size = ImVec2(0, 0), int stride = sizeof(float));
    IMGUI_API void          PlotHistogram(const char* label, float(*values_getter)(void* data, int idx), void* data, int values_count, int values_offset = 0, const char* overlay_text = NULL, float scale_min = FLT_MAX, float scale_max = FLT_MAX, ImVec2 graph_size = ImVec2(0, 0));

    // Widgets: Value() Helpers.
    // - Those are merely shortcut to calling Text() with a format string. Output single value in "name: value" format (tip: freely declare more in your code to handle your types. you can add functions to the ImGui namespace)
    IMGUI_API void          Value(const char* prefix, bool b);
    IMGUI_API void          Value(const char* prefix, int v);
    IMGUI_API void          Value(const char* prefix, unsigned int v);
    IMGUI_API void          Value(const char* prefix, float v, const char* float_format = NULL);

    // Widgets: Menus
    // - Use BeginMenuBar() on a window ImGuiWindowFlags_MenuBar to append to its menu bar.
    // - Use BeginMainMenuBar() to create a menu bar at the top of the screen and append to it.
    // - Use BeginMenu() to create a menu. You can call BeginMenu() multiple time with the same identifier to append more items to it.
    // - Not that MenuItem() keyboardshortcuts are displayed as a convenience but _not processed_ by Dear ImGui at the moment.
    IMGUI_API bool          BeginMenuBar();                                                     // append to menu-bar of current window (requires ImGuiWindowFlags_MenuBar flag set on parent window).
    IMGUI_API void          EndMenuBar();                                                       // only call EndMenuBar() if BeginMenuBar() returns true!
    IMGUI_API bool          BeginMainMenuBar();                                                 // create and append to a full screen menu-bar.
    IMGUI_API void          EndMainMenuBar();                                                   // only call EndMainMenuBar() if BeginMainMenuBar() returns true!
    IMGUI_API bool          BeginMenu(const char* label, bool enabled = true);                  // create a sub-menu entry. only call EndMenu() if this returns true!
    IMGUI_API void          EndMenu();                                                          // only call EndMenu() if BeginMenu() returns true!
    IMGUI_API bool          MenuItem(const char* label, const char* shortcut = NULL, bool selected = false, bool enabled = true);  // return true when activated.
    IMGUI_API bool          MenuItem(const char* label, const char* shortcut, bool* p_selected, bool enabled = true);              // return true when activated + toggle (*p_selected) if p_selected != NULL

    // Tooltips
    // - Tooltip are windows following the mouse. They do not take focus away.
    IMGUI_API void          BeginTooltip();                                                     // begin/append a tooltip window. to create full-featured tooltip (with any kind of items).
    IMGUI_API void          EndTooltip();
    IMGUI_API void          SetTooltip(const char* fmt, ...) IM_FMTARGS(1);                     // set a text-only tooltip, typically use with ImGui::IsItemHovered(). override any previous call to SetTooltip().
    IMGUI_API void          SetTooltipV(const char* fmt, va_list args) IM_FMTLIST(1);

    // Popups, Modals
    //  - They block normal mouse hovering detection (and therefore most mouse interactions) behind them.
    //  - If not modal: they can be closed by clicking anywhere outside them, or by pressing ESCAPE.
    //  - Their visibility state (~bool) is held internally instead of being held by the programmer as we are used to with regular Begin*() calls.
    //  - The 3 properties above are related: we need to retain popup visibility state in the library because popups may be closed as any time.
    //  - You can bypass the hovering restriction by using ImGuiHoveredFlags_AllowWhenBlockedByPopup when calling IsItemHovered() or IsWindowHovered().
    //  - IMPORTANT: Popup identifiers are relative to the current ID stack, so OpenPopup and BeginPopup generally needs to be at the same level of the stack.
    //    This is sometimes leading to confusing mistakes. May rework this in the future.

    // Popups: begin/end functions
    //  - BeginPopup(): query popup state, if open start appending into the window. Call EndPopup() afterwards. ImGuiWindowFlags are forwarded to the window.
    //  - BeginPopupModal(): block every interactions behind the window, cannot be closed by user, add a dimming background, has a title bar.
    IMGUI_API bool          BeginPopup(const char* str_id, ImGuiWindowFlags flags = 0);                         // return true if the popup is open, and you can start outputting to it.
    IMGUI_API bool          BeginPopupModal(const char* name, bool* p_open = NULL, ImGuiWindowFlags flags = 0); // return true if the modal is open, and you can start outputting to it.
    IMGUI_API void          EndPopup();                                                                         // only call EndPopup() if BeginPopupXXX() returns true!

    // Popups: open/close functions
    //  - OpenPopup(): set popup state to open. ImGuiPopupFlags are available for opening options.
    //  - If not modal: they can be closed by clicking anywhere outside them, or by pressing ESCAPE.
    //  - CloseCurrentPopup(): use inside the BeginPopup()/EndPopup() scope to close manually.
    //  - CloseCurrentPopup() is called by default by Selectable()/MenuItem() when activated (FIXME: need some options).
    //  - Use ImGuiPopupFlags_NoOpenOverExistingPopup to avoid opening a popup if there's already one at the same level. This is equivalent to e.g. testing for !IsAnyPopupOpen() prior to OpenPopup().
    //  - Use IsWindowAppearing() after BeginPopup() to tell if a window just opened.
    IMGUI_API void          OpenPopup(const char* str_id, ImGuiPopupFlags popup_flags = 0);                     // call to mark popup as open (don't call every frame!).
    IMGUI_API void          OpenPopup(ImGuiID id, ImGuiPopupFlags popup_flags = 0);                             // id overload to facilitate calling from nested stacks
    IMGUI_API void          OpenPopupOnItemClick(const char* str_id = NULL, ImGuiPopupFlags popup_flags = 1);   // helper to open popup when clicked on last item. Default to ImGuiPopupFlags_MouseButtonRight == 1. (note: actually triggers on the mouse _released_ event to be consistent with popup behaviors)
    IMGUI_API void          CloseCurrentPopup();                                                                // manually close the popup we have begin-ed into.

    // Popups: open+begin combined functions helpers
    //  - Helpers to do OpenPopup+BeginPopup where the Open action is triggered by e.g. hovering an item and right-clicking.
    //  - They are convenient to easily create context menus, hence the name.
    //  - IMPORTANT: Notice that BeginPopupContextXXX takes ImGuiPopupFlags just like OpenPopup() and unlike BeginPopup(). For full consistency, we may add ImGuiWindowFlags to the BeginPopupContextXXX functions in the future.
    //  - IMPORTANT: we exceptionally default their flags to 1 (== ImGuiPopupFlags_MouseButtonRight) for backward compatibility with older API taking 'int mouse_button = 1' parameter, so if you add other flags remember to re-add the ImGuiPopupFlags_MouseButtonRight.
    IMGUI_API bool          BeginPopupContextItem(const char* str_id = NULL, ImGuiPopupFlags popup_flags = 1);  // open+begin popup when clicked on last item. Use str_id==NULL to associate the popup to previous item. If you want to use that on a non-interactive item such as Text() you need to pass in an explicit ID here. read comments in .cpp!
    IMGUI_API bool          BeginPopupContextWindow(const char* str_id = NULL, ImGuiPopupFlags popup_flags = 1);// open+begin popup when clicked on current window.
    IMGUI_API bool          BeginPopupContextVoid(const char* str_id = NULL, ImGuiPopupFlags popup_flags = 1);  // open+begin popup when clicked in void (where there are no windows).

    // Popups: query functions
    //  - IsPopupOpen(): return true if the popup is open at the current BeginPopup() level of the popup stack.
    //  - IsPopupOpen() with ImGuiPopupFlags_AnyPopupId: return true if any popup is open at the current BeginPopup() level of the popup stack.
    //  - IsPopupOpen() with ImGuiPopupFlags_AnyPopupId + ImGuiPopupFlags_AnyPopupLevel: return true if any popup is open.
    IMGUI_API bool          IsPopupOpen(const char* str_id, ImGuiPopupFlags flags = 0);                         // return true if the popup is open.

    // Tables
    // [BETA API] API may evolve slightly! If you use this, please update to the next version when it comes out!
    // - Full-featured replacement for old Columns API.
    // - See Demo->Tables for demo code.
    // - See top of imgui_tables.cpp for general commentary.
    // - See ImGuiTableFlags_ and ImGuiTableColumnFlags_ enums for a description of available flags.
    // The typical call flow is:
    // - 1. Call BeginTable().
    // - 2. Optionally call TableSetupColumn() to submit column name/flags/defaults.
    // - 3. Optionally call TableSetupScrollFreeze() to request scroll freezing of columns/rows.
    // - 4. Optionally call TableHeadersRow() to submit a header row. Names are pulled from TableSetupColumn() data.
    // - 5. Populate contents:
    //    - In most situations you can use TableNextRow() + TableSetColumnIndex(N) to start appending into a column.
    //    - If you are using tables as a sort of grid, where every columns is holding the same type of contents,
    //      you may prefer using TableNextColumn() instead of TableNextRow() + TableSetColumnIndex().
    //      TableNextColumn() will automatically wrap-around into the next row if needed.
    //    - IMPORTANT: Comparatively to the old Columns() API, we need to call TableNextColumn() for the first column!
    //    - Summary of possible call flow:
    //        --------------------------------------------------------------------------------------------------------
    //        TableNextRow() -> TableSetColumnIndex(0) -> Text("Hello 0") -> TableSetColumnIndex(1) -> Text("Hello 1")  // OK
    //        TableNextRow() -> TableNextColumn()      -> Text("Hello 0") -> TableNextColumn()      -> Text("Hello 1")  // OK
    //                          TableNextColumn()      -> Text("Hello 0") -> TableNextColumn()      -> Text("Hello 1")  // OK: TableNextColumn() automatically gets to next row!
    //        TableNextRow()                           -> Text("Hello 0")                                               // Not OK! Missing TableSetColumnIndex() or TableNextColumn()! Text will not appear!
    //        --------------------------------------------------------------------------------------------------------
    // - 5. Call EndTable()
    IMGUI_API bool          BeginTable(const char* str_id, int column, ImGuiTableFlags flags = 0, const ImVec2& outer_size = ImVec2(0.0f, 0.0f), float inner_width = 0.0f);
    IMGUI_API void          EndTable();                                 // only call EndTable() if BeginTable() returns true!
    IMGUI_API void          TableNextRow(ImGuiTableRowFlags row_flags = 0, float min_row_height = 0.0f); // append into the first cell of a new row.
    IMGUI_API bool          TableNextColumn();                          // append into the next column (or first column of next row if currently in last column). Return true when column is visible.
    IMGUI_API bool          TableSetColumnIndex(int column_n);          // append into the specified column. Return true when column is visible.

    // Tables: Headers & Columns declaration
    // - Use TableSetupColumn() to specify label, resizing policy, default width/weight, id, various other flags etc.
    // - Use TableHeadersRow() to create a header row and automatically submit a TableHeader() for each column.
    //   Headers are required to perform: reordering, sorting, and opening the context menu.
    //   The context menu can also be made available in columns body using ImGuiTableFlags_ContextMenuInBody.
    // - You may manually submit headers using TableNextRow() + TableHeader() calls, but this is only useful in
    //   some advanced use cases (e.g. adding custom widgets in header row).
    // - Use TableSetupScrollFreeze() to lock columns/rows so they stay visible when scrolled.
    IMGUI_API void          TableSetupColumn(const char* label, ImGuiTableColumnFlags flags = 0, float init_width_or_weight = 0.0f, ImGuiID user_id = 0);
    IMGUI_API void          TableSetupScrollFreeze(int cols, int rows); // lock columns/rows so they stay visible when scrolled.
    IMGUI_API void          TableHeadersRow();                          // submit all headers cells based on data provided to TableSetupColumn() + submit context menu
    IMGUI_API void          TableHeader(const char* label);             // submit one header cell manually (rarely used)

    // Tables: Sorting
    // - Call TableGetSortSpecs() to retrieve latest sort specs for the table. NULL when not sorting.
    // - When 'SpecsDirty == true' you should sort your data. It will be true when sorting specs have changed
    //   since last call, or the first time. Make sure to set 'SpecsDirty = false' after sorting, else you may
    //   wastefully sort your data every frame!
    // - Lifetime: don't hold on this pointer over multiple frames or past any subsequent call to BeginTable().
    IMGUI_API ImGuiTableSortSpecs*  TableGetSortSpecs();                        // get latest sort specs for the table (NULL if not sorting).

    // Tables: Miscellaneous functions
    // - Functions args 'int column_n' treat the default value of -1 as the same as passing the current column index.
    IMGUI_API int                   TableGetColumnCount();                      // return number of columns (value passed to BeginTable)
    IMGUI_API int                   TableGetColumnIndex();                      // return current column index.
    IMGUI_API int                   TableGetRowIndex();                         // return current row index.
    IMGUI_API const char*           TableGetColumnName(int column_n = -1);      // return "" if column didn't have a name declared by TableSetupColumn(). Pass -1 to use current column.
    IMGUI_API ImGuiTableColumnFlags TableGetColumnFlags(int column_n = -1);     // return column flags so you can query their Enabled/Visible/Sorted/Hovered status flags. Pass -1 to use current column.
    IMGUI_API void                  TableSetColumnEnabled(int column_n, bool v);// change user accessible enabled/disabled state of a column. Set to false to hide the column. User can use the context menu to change this themselves (right-click in headers, or right-click in columns body with ImGuiTableFlags_ContextMenuInBody)
    IMGUI_API void                  TableSetBgColor(ImGuiTableBgTarget target, ImU32 color, int column_n = -1);  // change the color of a cell, row, or column. See ImGuiTableBgTarget_ flags for details.

    // Legacy Columns API (prefer using Tables!)
    // - You can also use SameLine(pos_x) to mimic simplified columns.
    IMGUI_API void          Columns(int count = 1, const char* id = NULL, bool border = true);
    IMGUI_API void          NextColumn();                                                       // next column, defaults to current row or next row if the current row is finished
    IMGUI_API int           GetColumnIndex();                                                   // get current column index
    IMGUI_API float         GetColumnWidth(int column_index = -1);                              // get column width (in pixels). pass -1 to use current column
    IMGUI_API void          SetColumnWidth(int column_index, float width);                      // set column width (in pixels). pass -1 to use current column
    IMGUI_API float         GetColumnOffset(int column_index = -1);                             // get position of column line (in pixels, from the left side of the contents region). pass -1 to use current column, otherwise 0..GetColumnsCount() inclusive. column 0 is typically 0.0f
    IMGUI_API void          SetColumnOffset(int column_index, float offset_x);                  // set position of column line (in pixels, from the left side of the contents region). pass -1 to use current column
    IMGUI_API int           GetColumnsCount();

    // Tab Bars, Tabs
    // Note: Tabs are automatically created by the docking system. Use this to create tab bars/tabs yourself without docking being involved.
    IMGUI_API bool          BeginTabBar(const char* str_id, ImGuiTabBarFlags flags = 0);        // create and append into a TabBar
    IMGUI_API void          EndTabBar();                                                        // only call EndTabBar() if BeginTabBar() returns true!
    IMGUI_API bool          BeginTabItem(const char* label, bool* p_open = NULL, ImGuiTabItemFlags flags = 0); // create a Tab. Returns true if the Tab is selected.
    IMGUI_API void          EndTabItem();                                                       // only call EndTabItem() if BeginTabItem() returns true!
    IMGUI_API bool          TabItemButton(const char* label, ImGuiTabItemFlags flags = 0);      // create a Tab behaving like a button. return true when clicked. cannot be selected in the tab bar.
    IMGUI_API void          SetTabItemClosed(const char* tab_or_docked_window_label);           // notify TabBar or Docking system of a closed tab/window ahead (useful to reduce visual flicker on reorderable tab bars). For tab-bar: call after BeginTabBar() and before Tab submissions. Otherwise call with a window name.

    // Docking
    // [BETA API] Enable with io.ConfigFlags |= ImGuiConfigFlags_DockingEnable.
    // Note: You can use most Docking facilities without calling any API. You DO NOT need to call DockSpace() to use Docking!
    // - Drag from window title bar or their tab to dock/undock. Hold SHIFT to disable docking/undocking.
    // - Drag from window menu button (upper-left button) to undock an entire node (all windows).
    // - When io.ConfigDockingWithShift == true, you instead need to hold SHIFT to _enable_ docking/undocking.
    // About dockspaces:
    // - Use DockSpace() to create an explicit dock node _within_ an existing window. See Docking demo for details.
    // - Use DockSpaceOverViewport() to create an explicit dock node covering the screen or a specific viewport.
    //   This is often used with ImGuiDockNodeFlags_PassthruCentralNode.
    // - Important: Dockspaces need to be submitted _before_ any window they can host. Submit it early in your frame!
    // - Important: Dockspaces need to be kept alive if hidden, otherwise windows docked into it will be undocked.
    //   e.g. if you have multiple tabs with a dockspace inside each tab: submit the non-visible dockspaces with ImGuiDockNodeFlags_KeepAliveOnly.
    IMGUI_API ImGuiID       DockSpace(ImGuiID id, const ImVec2& size = ImVec2(0, 0), ImGuiDockNodeFlags flags = 0, const ImGuiWindowClass* window_class = NULL);
    IMGUI_API ImGuiID       DockSpaceOverViewport(const ImGuiViewport* viewport = NULL, ImGuiDockNodeFlags flags = 0, const ImGuiWindowClass* window_class = NULL);
    IMGUI_API void          SetNextWindowDockID(ImGuiID dock_id, ImGuiCond cond = 0);           // set next window dock id
    IMGUI_API void          SetNextWindowClass(const ImGuiWindowClass* window_class);           // set next window class (control docking compatibility + provide hints to platform backend via custom viewport flags and platform parent/child relationship)
    IMGUI_API ImGuiID       GetWindowDockID();
    IMGUI_API bool          IsWindowDocked();                                                   // is current window docked into another window?

    // Logging/Capture
    // - All text output from the interface can be captured into tty/file/clipboard. By default, tree nodes are automatically opened during logging.
    IMGUI_API void          LogToTTY(int auto_open_depth = -1);                                 // start logging to tty (stdout)
    IMGUI_API void          LogToFile(int auto_open_depth = -1, const char* filename = NULL);   // start logging to file
    IMGUI_API void          LogToClipboard(int auto_open_depth = -1);                           // start logging to OS clipboard
    IMGUI_API void          LogFinish();                                                        // stop logging (close file, etc.)
    IMGUI_API void          LogButtons();                                                       // helper to display buttons for logging to tty/file/clipboard
    IMGUI_API void          LogText(const char* fmt, ...) IM_FMTARGS(1);                        // pass text data straight to log (without being displayed)
    IMGUI_API void          LogTextV(const char* fmt, va_list args) IM_FMTLIST(1);

    // Drag and Drop
    // - On source items, call BeginDragDropSource(), if it returns true also call SetDragDropPayload() + EndDragDropSource().
    // - On target candidates, call BeginDragDropTarget(), if it returns true also call AcceptDragDropPayload() + EndDragDropTarget().
    // - If you stop calling BeginDragDropSource() the payload is preserved however it won't have a preview tooltip (we currently display a fallback "..." tooltip, see #1725)
    // - An item can be both drag source and drop target.
    IMGUI_API bool          BeginDragDropSource(ImGuiDragDropFlags flags = 0);                                      // call after submitting an item which may be dragged. when this return true, you can call SetDragDropPayload() + EndDragDropSource()
    IMGUI_API bool          SetDragDropPayload(const char* type, const void* data, size_t sz, ImGuiCond cond = 0);  // type is a user defined string of maximum 32 characters. Strings starting with '_' are reserved for dear imgui internal types. Data is copied and held by imgui.
    IMGUI_API void          EndDragDropSource();                                                                    // only call EndDragDropSource() if BeginDragDropSource() returns true!
    IMGUI_API bool                  BeginDragDropTarget();                                                          // call after submitting an item that may receive a payload. If this returns true, you can call AcceptDragDropPayload() + EndDragDropTarget()
    IMGUI_API const ImGuiPayload*   AcceptDragDropPayload(const char* type, ImGuiDragDropFlags flags = 0);          // accept contents of a given type. If ImGuiDragDropFlags_AcceptBeforeDelivery is set you can peek into the payload before the mouse button is released.
    IMGUI_API void                  EndDragDropTarget();                                                            // only call EndDragDropTarget() if BeginDragDropTarget() returns true!
    IMGUI_API const ImGuiPayload*   GetDragDropPayload();                                                           // peek directly into the current payload from anywhere. may return NULL. use ImGuiPayload::IsDataType() to test for the payload type.

    // Disabling [BETA API]
    // - Disable all user interactions and dim items visuals (applying style.DisabledAlpha over current colors)
    // - Those can be nested but it cannot be used to enable an already disabled section (a single BeginDisabled(true) in the stack is enough to keep everything disabled)
    // - BeginDisabled(false) essentially does nothing useful but is provided to facilitate use of boolean expressions. If you can avoid calling BeginDisabled(False)/EndDisabled() best to avoid it.
    IMGUI_API void          BeginDisabled(bool disabled = true);
    IMGUI_API void          EndDisabled();

    // Clipping
    // - Mouse hovering is affected by ImGui::PushClipRect() calls, unlike direct calls to ImDrawList::PushClipRect() which are render only.
    IMGUI_API void          PushClipRect(const ImVec2& clip_rect_min, const ImVec2& clip_rect_max, bool intersect_with_current_clip_rect);
    IMGUI_API void          PopClipRect();

    // Focus, Activation
    // - Prefer using "SetItemDefaultFocus()" over "if (IsWindowAppearing()) SetScrollHereY()" when applicable to signify "this is the default item"
    IMGUI_API void          SetItemDefaultFocus();                                              // make last item the default focused item of a window.
    IMGUI_API void          SetKeyboardFocusHere(int offset = 0);                               // focus keyboard on the next widget. Use positive 'offset' to access sub components of a multiple component widget. Use -1 to access previous widget.

    // Item/Widgets Utilities and Query Functions
    // - Most of the functions are referring to the previous Item that has been submitted.
    // - See Demo Window under "Widgets->Querying Status" for an interactive visualization of most of those functions.
    IMGUI_API bool          IsItemHovered(ImGuiHoveredFlags flags = 0);                         // is the last item hovered? (and usable, aka not blocked by a popup, etc.). See ImGuiHoveredFlags for more options.
    IMGUI_API bool          IsItemActive();                                                     // is the last item active? (e.g. button being held, text field being edited. This will continuously return true while holding mouse button on an item. Items that don't interact will always return false)
    IMGUI_API bool          IsItemFocused();                                                    // is the last item focused for keyboard/gamepad navigation?
    IMGUI_API bool          IsItemClicked(ImGuiMouseButton mouse_button = 0);                   // is the last item hovered and mouse clicked on? (**)  == IsMouseClicked(mouse_button) && IsItemHovered()Important. (**) this it NOT equivalent to the behavior of e.g. Button(). Read comments in function definition.
    IMGUI_API bool          IsItemVisible();                                                    // is the last item visible? (items may be out of sight because of clipping/scrolling)
    IMGUI_API bool          IsItemEdited();                                                     // did the last item modify its underlying value this frame? or was pressed? This is generally the same as the "bool" return value of many widgets.
    IMGUI_API bool          IsItemActivated();                                                  // was the last item just made active (item was previously inactive).
    IMGUI_API bool          IsItemDeactivated();                                                // was the last item just made inactive (item was previously active). Useful for Undo/Redo patterns with widgets that requires continuous editing.
    IMGUI_API bool          IsItemDeactivatedAfterEdit();                                       // was the last item just made inactive and made a value change when it was active? (e.g. Slider/Drag moved). Useful for Undo/Redo patterns with widgets that requires continuous editing. Note that you may get false positives (some widgets such as Combo()/ListBox()/Selectable() will return true even when clicking an already selected item).
    IMGUI_API bool          IsItemToggledOpen();                                                // was the last item open state toggled? set by TreeNode().
    IMGUI_API bool          IsAnyItemHovered();                                                 // is any item hovered?
    IMGUI_API bool          IsAnyItemActive();                                                  // is any item active?
    IMGUI_API bool          IsAnyItemFocused();                                                 // is any item focused?
    IMGUI_API ImVec2        GetItemRectMin();                                                   // get upper-left bounding rectangle of the last item (screen space)
    IMGUI_API ImVec2        GetItemRectMax();                                                   // get lower-right bounding rectangle of the last item (screen space)
    IMGUI_API ImVec2        GetItemRectSize();                                                  // get size of last item
    IMGUI_API void          SetItemAllowOverlap();                                              // allow last item to be overlapped by a subsequent item. sometimes useful with invisible buttons, selectables, etc. to catch unused area.

    // Viewports
    // - Currently represents the Platform Window created by the application which is hosting our Dear ImGui windows.
    // - In 'docking' branch with multi-viewport enabled, we extend this concept to have multiple active viewports.
    // - In the future we will extend this concept further to also represent Platform Monitor and support a "no main platform window" operation mode.
    IMGUI_API ImGuiViewport* GetMainViewport();                                                 // return primary/default viewport. This can never be NULL.

    // Miscellaneous Utilities
    IMGUI_API bool          IsRectVisible(const ImVec2& size);                                  // test if rectangle (of given size, starting from cursor position) is visible / not clipped.
    IMGUI_API bool          IsRectVisible(const ImVec2& rect_min, const ImVec2& rect_max);      // test if rectangle (in screen space) is visible / not clipped. to perform coarse clipping on user's side.
    IMGUI_API double        GetTime();                                                          // get global imgui time. incremented by io.DeltaTime every frame.
    IMGUI_API int           GetFrameCount();                                                    // get global imgui frame count. incremented by 1 every frame.
    IMGUI_API ImDrawList*   GetBackgroundDrawList();                                            // get background draw list for the viewport associated to the current window. this draw list will be the first rendering one. Useful to quickly draw shapes/text behind dear imgui contents.
    IMGUI_API ImDrawList*   GetForegroundDrawList();                                            // get foreground draw list for the viewport associated to the current window. this draw list will be the last rendered one. Useful to quickly draw shapes/text over dear imgui contents.
    IMGUI_API ImDrawList*   GetBackgroundDrawList(ImGuiViewport* viewport);                     // get background draw list for the given viewport. this draw list will be the first rendering one. Useful to quickly draw shapes/text behind dear imgui contents.
    IMGUI_API ImDrawList*   GetForegroundDrawList(ImGuiViewport* viewport);                     // get foreground draw list for the given viewport. this draw list will be the last rendered one. Useful to quickly draw shapes/text over dear imgui contents.
    IMGUI_API ImDrawListSharedData* GetDrawListSharedData();                                    // you may use this when creating your own ImDrawList instances.
    IMGUI_API const char*   GetStyleColorName(ImGuiCol idx);                                    // get a string corresponding to the enum value (for display, saving, etc.).
    IMGUI_API void          SetStateStorage(ImGuiStorage* storage);                             // replace current window storage with our own (if you want to manipulate it yourself, typically clear subsection of it)
    IMGUI_API ImGuiStorage* GetStateStorage();
    IMGUI_API void          CalcListClipping(int items_count, float items_height, int* out_items_display_start, int* out_items_display_end);    // calculate coarse clipping for large list of evenly sized items. Prefer using the ImGuiListClipper higher-level helper if you can.
    IMGUI_API bool          BeginChildFrame(ImGuiID id, const ImVec2& size, ImGuiWindowFlags flags = 0); // helper to create a child window / scrolling region that looks like a normal widget frame
    IMGUI_API void          EndChildFrame();                                                    // always call EndChildFrame() regardless of BeginChildFrame() return values (which indicates a collapsed/clipped window)

    // Text Utilities
    IMGUI_API ImVec2        CalcTextSize(const char* text, const char* text_end = NULL, bool hide_text_after_double_hash = false, float wrap_width = -1.0f);

    // Color Utilities
    IMGUI_API ImVec4        ColorConvertU32ToFloat4(ImU32 in);
    IMGUI_API ImU32         ColorConvertFloat4ToU32(const ImVec4& in);
    IMGUI_API void          ColorConvertRGBtoHSV(float r, float g, float b, float& out_h, float& out_s, float& out_v);
    IMGUI_API void          ColorConvertHSVtoRGB(float h, float s, float v, float& out_r, float& out_g, float& out_b);

    // Inputs Utilities: Keyboard
    // - For 'int user_key_index' you can use your own indices/enums according to how your backend/engine stored them in io.KeysDown[].
    // - We don't know the meaning of those value. You can use GetKeyIndex() to map a ImGuiKey_ value into the user index.
    IMGUI_API int           GetKeyIndex(ImGuiKey imgui_key);                                    // map ImGuiKey_* values into user's key index. == io.KeyMap[key]
    IMGUI_API bool          IsKeyDown(int user_key_index);                                      // is key being held. == io.KeysDown[user_key_index].
    IMGUI_API bool          IsKeyPressed(int user_key_index, bool repeat = true);               // was key pressed (went from !Down to Down)? if repeat=true, uses io.KeyRepeatDelay / KeyRepeatRate
    IMGUI_API bool          IsKeyReleased(int user_key_index);                                  // was key released (went from Down to !Down)?
    IMGUI_API int           GetKeyPressedAmount(int key_index, float repeat_delay, float rate); // uses provided repeat rate/delay. return a count, most often 0 or 1 but might be >1 if RepeatRate is small enough that DeltaTime > RepeatRate
    IMGUI_API void          CaptureKeyboardFromApp(bool want_capture_keyboard_value = true);    // attention: misleading name! manually override io.WantCaptureKeyboard flag next frame (said flag is entirely left for your application to handle). e.g. force capture keyboard when your widget is being hovered. This is equivalent to setting "io.WantCaptureKeyboard = want_capture_keyboard_value"; after the next NewFrame() call.

    // Inputs Utilities: Mouse
    // - To refer to a mouse button, you may use named enums in your code e.g. ImGuiMouseButton_Left, ImGuiMouseButton_Right.
    // - You can also use regular integer: it is forever guaranteed that 0=Left, 1=Right, 2=Middle.
    // - Dragging operations are only reported after mouse has moved a certain distance away from the initial clicking position (see 'lock_threshold' and 'io.MouseDraggingThreshold')
    IMGUI_API bool          IsMouseDown(ImGuiMouseButton button);                               // is mouse button held?
    IMGUI_API bool          IsMouseClicked(ImGuiMouseButton button, bool repeat = false);       // did mouse button clicked? (went from !Down to Down)
    IMGUI_API bool          IsMouseReleased(ImGuiMouseButton button);                           // did mouse button released? (went from Down to !Down)
    IMGUI_API bool          IsMouseDoubleClicked(ImGuiMouseButton button);                      // did mouse button double-clicked? (note that a double-click will also report IsMouseClicked() == true)
    IMGUI_API bool          IsMouseHoveringRect(const ImVec2& r_min, const ImVec2& r_max, bool clip = true);// is mouse hovering given bounding rect (in screen space). clipped by current clipping settings, but disregarding of other consideration of focus/window ordering/popup-block.
    IMGUI_API bool          IsMousePosValid(const ImVec2* mouse_pos = NULL);                    // by convention we use (-FLT_MAX,-FLT_MAX) to denote that there is no mouse available
    IMGUI_API bool          IsAnyMouseDown();                                                   // is any mouse button held?
    IMGUI_API ImVec2        GetMousePos();                                                      // shortcut to ImGui::GetIO().MousePos provided by user, to be consistent with other calls
    IMGUI_API ImVec2        GetMousePosOnOpeningCurrentPopup();                                 // retrieve mouse position at the time of opening popup we have BeginPopup() into (helper to avoid user backing that value themselves)
    IMGUI_API bool          IsMouseDragging(ImGuiMouseButton button, float lock_threshold = -1.0f);         // is mouse dragging? (if lock_threshold < -1.0f, uses io.MouseDraggingThreshold)
    IMGUI_API ImVec2        GetMouseDragDelta(ImGuiMouseButton button = 0, float lock_threshold = -1.0f);   // return the delta from the initial clicking position while the mouse button is pressed or was just released. This is locked and return 0.0f until the mouse moves past a distance threshold at least once (if lock_threshold < -1.0f, uses io.MouseDraggingThreshold)
    IMGUI_API void          ResetMouseDragDelta(ImGuiMouseButton button = 0);                   //
    IMGUI_API ImGuiMouseCursor GetMouseCursor();                                                // get desired cursor type, reset in ImGui::NewFrame(), this is updated during the frame. valid before Render(). If you use software rendering by setting io.MouseDrawCursor ImGui will render those for you
    IMGUI_API void          SetMouseCursor(ImGuiMouseCursor cursor_type);                       // set desired cursor type
    IMGUI_API void          CaptureMouseFromApp(bool want_capture_mouse_value = true);          // attention: misleading name! manually override io.WantCaptureMouse flag next frame (said flag is entirely left for your application to handle). This is equivalent to setting "io.WantCaptureMouse = want_capture_mouse_value;" after the next NewFrame() call.

    // Clipboard Utilities
    // - Also see the LogToClipboard() function to capture GUI into clipboard, or easily output text data to the clipboard.
    IMGUI_API const char*   GetClipboardText();
    IMGUI_API void          SetClipboardText(const char* text);

    // Settings/.Ini Utilities
    // - The disk functions are automatically called if io.IniFilename != NULL (default is "imgui.ini").
    // - Set io.IniFilename to NULL to load/save manually. Read io.WantSaveIniSettings description about handling .ini saving manually.
    // - Important: default value "imgui.ini" is relative to current working dir! Most apps will want to lock this to an absolute path (e.g. same path as executables).
    IMGUI_API void          LoadIniSettingsFromDisk(const char* ini_filename);                  // call after CreateContext() and before the first call to NewFrame(). NewFrame() automatically calls LoadIniSettingsFromDisk(io.IniFilename).
    IMGUI_API void          LoadIniSettingsFromMemory(const char* ini_data, size_t ini_size=0); // call after CreateContext() and before the first call to NewFrame() to provide .ini data from your own data source.
    IMGUI_API void          SaveIniSettingsToDisk(const char* ini_filename);                    // this is automatically called (if io.IniFilename is not empty) a few seconds after any modification that should be reflected in the .ini file (and also by DestroyContext).
    IMGUI_API const char*   SaveIniSettingsToMemory(size_t* out_ini_size = NULL);               // return a zero-terminated string with the .ini data which you can save by your own mean. call when io.WantSaveIniSettings is set, then save data by your own mean and clear io.WantSaveIniSettings.

    // Debug Utilities
    // - This is used by the IMGUI_CHECKVERSION() macro.
    IMGUI_API bool          DebugCheckVersionAndDataLayout(const char* version_str, size_t sz_io, size_t sz_style, size_t sz_vec2, size_t sz_vec4, size_t sz_drawvert, size_t sz_drawidx); // This is called by IMGUI_CHECKVERSION() macro.

    // Memory Allocators
    // - Those functions are not reliant on the current context.
    // - DLL users: heaps and globals are not shared across DLL boundaries! You will need to call SetCurrentContext() + SetAllocatorFunctions()
    //   for each static/DLL boundary you are calling from. Read "Context and Memory Allocators" section of imgui.cpp for more details.
    IMGUI_API void          SetAllocatorFunctions(ImGuiMemAllocFunc alloc_func, ImGuiMemFreeFunc free_func, void* user_data = NULL);
    IMGUI_API void          GetAllocatorFunctions(ImGuiMemAllocFunc* p_alloc_func, ImGuiMemFreeFunc* p_free_func, void** p_user_data);
    IMGUI_API void*         MemAlloc(size_t size);
    IMGUI_API void          MemFree(void* ptr);

    // (Optional) Platform/OS interface for multi-viewport support
    // Read comments around the ImGuiPlatformIO structure for more details.
    // Note: You may use GetWindowViewport() to get the current viewport of the current window.
    IMGUI_API ImGuiPlatformIO&  GetPlatformIO();                                                // platform/renderer functions, for backend to setup + viewports list.
    IMGUI_API void              UpdatePlatformWindows();                                        // call in main loop. will call CreateWindow/ResizeWindow/etc. platform functions for each secondary viewport, and DestroyWindow for each inactive viewport.
    IMGUI_API void              RenderPlatformWindowsDefault(void* platform_render_arg = NULL, void* renderer_render_arg = NULL); // call in main loop. will call RenderWindow/SwapBuffers platform functions for each secondary viewport which doesn't have the ImGuiViewportFlags_Minimized flag set. May be reimplemented by user for custom rendering needs.
    IMGUI_API void              DestroyPlatformWindows();                                       // call DestroyWindow platform functions for all viewports. call from backend Shutdown() if you need to close platform windows before imgui shutdown. otherwise will be called by DestroyContext().
    IMGUI_API ImGuiViewport*    FindViewportByID(ImGuiID id);                                   // this is a helper for backends.
    IMGUI_API ImGuiViewport*    FindViewportByPlatformHandle(void* platform_handle);            // this is a helper for backends. the type platform_handle is decided by the backend (e.g. HWND, MyWindow*, GLFWwindow* etc.)

} // namespace ImGui

//-----------------------------------------------------------------------------
// [SECTION] Flags & Enumerations
//-----------------------------------------------------------------------------

// Flags for ImGui::Begin()
enum ImGuiWindowFlags_
{
    ImGuiWindowFlags_None                   = 0,
    ImGuiWindowFlags_NoTitleBar             = 1 << 0,   // Disable title-bar
    ImGuiWindowFlags_NoResize               = 1 << 1,   // Disable user resizing with the lower-right grip
    ImGuiWindowFlags_NoMove                 = 1 << 2,   // Disable user moving the window
    ImGuiWindowFlags_NoScrollbar            = 1 << 3,   // Disable scrollbars (window can still scroll with mouse or programmatically)
    ImGuiWindowFlags_NoScrollWithMouse      = 1 << 4,   // Disable user vertically scrolling with mouse wheel. On child window, mouse wheel will be forwarded to the parent unless NoScrollbar is also set.
    ImGuiWindowFlags_NoCollapse             = 1 << 5,   // Disable user collapsing window by double-clicking on it. Also referred to as "window menu button" within a docking node.
    ImGuiWindowFlags_AlwaysAutoResize       = 1 << 6,   // Resize every window to its content every frame
    ImGuiWindowFlags_NoBackground           = 1 << 7,   // Disable drawing background color (WindowBg, etc.) and outside border. Similar as using SetNextWindowBgAlpha(0.0f).
    ImGuiWindowFlags_NoSavedSettings        = 1 << 8,   // Never load/save settings in .ini file
    ImGuiWindowFlags_NoMouseInputs          = 1 << 9,   // Disable catching mouse, hovering test with pass through.
    ImGuiWindowFlags_MenuBar                = 1 << 10,  // Has a menu-bar
    ImGuiWindowFlags_HorizontalScrollbar    = 1 << 11,  // Allow horizontal scrollbar to appear (off by default). You may use SetNextWindowContentSize(ImVec2(width,0.0f)); prior to calling Begin() to specify width. Read code in imgui_demo in the "Horizontal Scrolling" section.
    ImGuiWindowFlags_NoFocusOnAppearing     = 1 << 12,  // Disable taking focus when transitioning from hidden to visible state
    ImGuiWindowFlags_NoBringToFrontOnFocus  = 1 << 13,  // Disable bringing window to front when taking focus (e.g. clicking on it or programmatically giving it focus)
    ImGuiWindowFlags_AlwaysVerticalScrollbar= 1 << 14,  // Always show vertical scrollbar (even if ContentSize.y < Size.y)
    ImGuiWindowFlags_AlwaysHorizontalScrollbar=1<< 15,  // Always show horizontal scrollbar (even if ContentSize.x < Size.x)
    ImGuiWindowFlags_AlwaysUseWindowPadding = 1 << 16,  // Ensure child windows without border uses style.WindowPadding (ignored by default for non-bordered child windows, because more convenient)
    ImGuiWindowFlags_NoNavInputs            = 1 << 18,  // No gamepad/keyboard navigation within the window
    ImGuiWindowFlags_NoNavFocus             = 1 << 19,  // No focusing toward this window with gamepad/keyboard navigation (e.g. skipped by CTRL+TAB)
    ImGuiWindowFlags_UnsavedDocument        = 1 << 20,  // Display a dot next to the title. When used in a tab/docking context, tab is selected when clicking the X + closure is not assumed (will wait for user to stop submitting the tab). Otherwise closure is assumed when pressing the X, so if you keep submitting the tab may reappear at end of tab bar.
    ImGuiWindowFlags_NoDocking              = 1 << 21,  // Disable docking of this window

    ImGuiWindowFlags_NoNav                  = ImGuiWindowFlags_NoNavInputs | ImGuiWindowFlags_NoNavFocus,
    ImGuiWindowFlags_NoDecoration           = ImGuiWindowFlags_NoTitleBar | ImGuiWindowFlags_NoResize | ImGuiWindowFlags_NoScrollbar | ImGuiWindowFlags_NoCollapse,
    ImGuiWindowFlags_NoInputs               = ImGuiWindowFlags_NoMouseInputs | ImGuiWindowFlags_NoNavInputs | ImGuiWindowFlags_NoNavFocus,

    // [Internal]
    ImGuiWindowFlags_NavFlattened           = 1 << 23,  // [BETA] Allow gamepad/keyboard navigation to cross over parent border to this child (only use on child that have no scrolling!)
    ImGuiWindowFlags_ChildWindow            = 1 << 24,  // Don't use! For internal use by BeginChild()
    ImGuiWindowFlags_Tooltip                = 1 << 25,  // Don't use! For internal use by BeginTooltip()
    ImGuiWindowFlags_Popup                  = 1 << 26,  // Don't use! For internal use by BeginPopup()
    ImGuiWindowFlags_Modal                  = 1 << 27,  // Don't use! For internal use by BeginPopupModal()
    ImGuiWindowFlags_ChildMenu              = 1 << 28,  // Don't use! For internal use by BeginMenu()
    ImGuiWindowFlags_DockNodeHost           = 1 << 29   // Don't use! For internal use by Begin()/NewFrame()

    // [Obsolete]
    //ImGuiWindowFlags_ResizeFromAnySide    = 1 << 17,  // --> Set io.ConfigWindowsResizeFromEdges=true and make sure mouse cursors are supported by backend (io.BackendFlags & ImGuiBackendFlags_HasMouseCursors)
};

// Flags for ImGui::InputText()
enum ImGuiInputTextFlags_
{
    ImGuiInputTextFlags_None                = 0,
    ImGuiInputTextFlags_CharsDecimal        = 1 << 0,   // Allow 0123456789.+-*/
    ImGuiInputTextFlags_CharsHexadecimal    = 1 << 1,   // Allow 0123456789ABCDEFabcdef
    ImGuiInputTextFlags_CharsUppercase      = 1 << 2,   // Turn a..z into A..Z
    ImGuiInputTextFlags_CharsNoBlank        = 1 << 3,   // Filter out spaces, tabs
    ImGuiInputTextFlags_AutoSelectAll       = 1 << 4,   // Select entire text when first taking mouse focus
    ImGuiInputTextFlags_EnterReturnsTrue    = 1 << 5,   // Return 'true' when Enter is pressed (as opposed to every time the value was modified). Consider looking at the IsItemDeactivatedAfterEdit() function.
    ImGuiInputTextFlags_CallbackCompletion  = 1 << 6,   // Callback on pressing TAB (for completion handling)
    ImGuiInputTextFlags_CallbackHistory     = 1 << 7,   // Callback on pressing Up/Down arrows (for history handling)
    ImGuiInputTextFlags_CallbackAlways      = 1 << 8,   // Callback on each iteration. User code may query cursor position, modify text buffer.
    ImGuiInputTextFlags_CallbackCharFilter  = 1 << 9,   // Callback on character inputs to replace or discard them. Modify 'EventChar' to replace or discard, or return 1 in callback to discard.
    ImGuiInputTextFlags_AllowTabInput       = 1 << 10,  // Pressing TAB input a '\t' character into the text field
    ImGuiInputTextFlags_CtrlEnterForNewLine = 1 << 11,  // In multi-line mode, unfocus with Enter, add new line with Ctrl+Enter (default is opposite: unfocus with Ctrl+Enter, add line with Enter).
    ImGuiInputTextFlags_NoHorizontalScroll  = 1 << 12,  // Disable following the cursor horizontally
    ImGuiInputTextFlags_AlwaysOverwrite     = 1 << 13,  // Overwrite mode
    ImGuiInputTextFlags_ReadOnly            = 1 << 14,  // Read-only mode
    ImGuiInputTextFlags_Password            = 1 << 15,  // Password mode, display all characters as '*'
    ImGuiInputTextFlags_NoUndoRedo          = 1 << 16,  // Disable undo/redo. Note that input text owns the text data while active, if you want to provide your own undo/redo stack you need e.g. to call ClearActiveID().
    ImGuiInputTextFlags_CharsScientific     = 1 << 17,  // Allow 0123456789.+-*/eE (Scientific notation input)
    ImGuiInputTextFlags_CallbackResize      = 1 << 18,  // Callback on buffer capacity changes request (beyond 'buf_size' parameter value), allowing the string to grow. Notify when the string wants to be resized (for string types which hold a cache of their Size). You will be provided a new BufSize in the callback and NEED to honor it. (see misc/cpp/imgui_stdlib.h for an example of using this)
    ImGuiInputTextFlags_CallbackEdit        = 1 << 19   // Callback on any edit (note that InputText() already returns true on edit, the callback is useful mainly to manipulate the underlying buffer while focus is active)

    // Obsolete names (will be removed soon)
#ifndef IMGUI_DISABLE_OBSOLETE_FUNCTIONS
    , ImGuiInputTextFlags_AlwaysInsertMode    = ImGuiInputTextFlags_AlwaysOverwrite   // [renamed in 1.82] name was not matching behavior
#endif
};

// Flags for ImGui::TreeNodeEx(), ImGui::CollapsingHeader*()
enum ImGuiTreeNodeFlags_
{
    ImGuiTreeNodeFlags_None                 = 0,
    ImGuiTreeNodeFlags_Selected             = 1 << 0,   // Draw as selected
    ImGuiTreeNodeFlags_Framed               = 1 << 1,   // Draw frame with background (e.g. for CollapsingHeader)
    ImGuiTreeNodeFlags_AllowItemOverlap     = 1 << 2,   // Hit testing to allow subsequent widgets to overlap this one
    ImGuiTreeNodeFlags_NoTreePushOnOpen     = 1 << 3,   // Don't do a TreePush() when open (e.g. for CollapsingHeader) = no extra indent nor pushing on ID stack
    ImGuiTreeNodeFlags_NoAutoOpenOnLog      = 1 << 4,   // Don't automatically and temporarily open node when Logging is active (by default logging will automatically open tree nodes)
    ImGuiTreeNodeFlags_DefaultOpen          = 1 << 5,   // Default node to be open
    ImGuiTreeNodeFlags_OpenOnDoubleClick    = 1 << 6,   // Need double-click to open node
    ImGuiTreeNodeFlags_OpenOnArrow          = 1 << 7,   // Only open when clicking on the arrow part. If ImGuiTreeNodeFlags_OpenOnDoubleClick is also set, single-click arrow or double-click all box to open.
    ImGuiTreeNodeFlags_Leaf                 = 1 << 8,   // No collapsing, no arrow (use as a convenience for leaf nodes).
    ImGuiTreeNodeFlags_Bullet               = 1 << 9,   // Display a bullet instead of arrow
    ImGuiTreeNodeFlags_FramePadding         = 1 << 10,  // Use FramePadding (even for an unframed text node) to vertically align text baseline to regular widget height. Equivalent to calling AlignTextToFramePadding().
    ImGuiTreeNodeFlags_SpanAvailWidth       = 1 << 11,  // Extend hit box to the right-most edge, even if not framed. This is not the default in order to allow adding other items on the same line. In the future we may refactor the hit system to be front-to-back, allowing natural overlaps and then this can become the default.
    ImGuiTreeNodeFlags_SpanFullWidth        = 1 << 12,  // Extend hit box to the left-most and right-most edges (bypass the indented area).
    ImGuiTreeNodeFlags_NavLeftJumpsBackHere = 1 << 13,  // (WIP) Nav: left direction may move to this TreeNode() from any of its child (items submitted between TreeNode and TreePop)
    //ImGuiTreeNodeFlags_NoScrollOnOpen     = 1 << 14,  // FIXME: TODO: Disable automatic scroll on TreePop() if node got just open and contents is not visible
    ImGuiTreeNodeFlags_CollapsingHeader     = ImGuiTreeNodeFlags_Framed | ImGuiTreeNodeFlags_NoTreePushOnOpen | ImGuiTreeNodeFlags_NoAutoOpenOnLog
};

// Flags for OpenPopup*(), BeginPopupContext*(), IsPopupOpen() functions.
// - To be backward compatible with older API which took an 'int mouse_button = 1' argument, we need to treat
//   small flags values as a mouse button index, so we encode the mouse button in the first few bits of the flags.
//   It is therefore guaranteed to be legal to pass a mouse button index in ImGuiPopupFlags.
// - For the same reason, we exceptionally default the ImGuiPopupFlags argument of BeginPopupContextXXX functions to 1 instead of 0.
//   IMPORTANT: because the default parameter is 1 (==ImGuiPopupFlags_MouseButtonRight), if you rely on the default parameter
//   and want to another another flag, you need to pass in the ImGuiPopupFlags_MouseButtonRight flag.
// - Multiple buttons currently cannot be combined/or-ed in those functions (we could allow it later).
enum ImGuiPopupFlags_
{
    ImGuiPopupFlags_None                    = 0,
    ImGuiPopupFlags_MouseButtonLeft         = 0,        // For BeginPopupContext*(): open on Left Mouse release. Guaranteed to always be == 0 (same as ImGuiMouseButton_Left)
    ImGuiPopupFlags_MouseButtonRight        = 1,        // For BeginPopupContext*(): open on Right Mouse release. Guaranteed to always be == 1 (same as ImGuiMouseButton_Right)
    ImGuiPopupFlags_MouseButtonMiddle       = 2,        // For BeginPopupContext*(): open on Middle Mouse release. Guaranteed to always be == 2 (same as ImGuiMouseButton_Middle)
    ImGuiPopupFlags_MouseButtonMask_        = 0x1F,
    ImGuiPopupFlags_MouseButtonDefault_     = 1,
    ImGuiPopupFlags_NoOpenOverExistingPopup = 1 << 5,   // For OpenPopup*(), BeginPopupContext*(): don't open if there's already a popup at the same level of the popup stack
    ImGuiPopupFlags_NoOpenOverItems         = 1 << 6,   // For BeginPopupContextWindow(): don't return true when hovering items, only when hovering empty space
    ImGuiPopupFlags_AnyPopupId              = 1 << 7,   // For IsPopupOpen(): ignore the ImGuiID parameter and test for any popup.
    ImGuiPopupFlags_AnyPopupLevel           = 1 << 8,   // For IsPopupOpen(): search/test at any level of the popup stack (default test in the current level)
    ImGuiPopupFlags_AnyPopup                = ImGuiPopupFlags_AnyPopupId | ImGuiPopupFlags_AnyPopupLevel
};

// Flags for ImGui::Selectable()
enum ImGuiSelectableFlags_
{
    ImGuiSelectableFlags_None               = 0,
    ImGuiSelectableFlags_DontClosePopups    = 1 << 0,   // Clicking this don't close parent popup window
    ImGuiSelectableFlags_SpanAllColumns     = 1 << 1,   // Selectable frame can span all columns (text will still fit in current column)
    ImGuiSelectableFlags_AllowDoubleClick   = 1 << 2,   // Generate press events on double clicks too
    ImGuiSelectableFlags_Disabled           = 1 << 3,   // Cannot be selected, display grayed out text
    ImGuiSelectableFlags_AllowItemOverlap   = 1 << 4    // (WIP) Hit testing to allow subsequent widgets to overlap this one
};

// Flags for ImGui::BeginCombo()
enum ImGuiComboFlags_
{
    ImGuiComboFlags_None                    = 0,
    ImGuiComboFlags_PopupAlignLeft          = 1 << 0,   // Align the popup toward the left by default
    ImGuiComboFlags_HeightSmall             = 1 << 1,   // Max ~4 items visible. Tip: If you want your combo popup to be a specific size you can use SetNextWindowSizeConstraints() prior to calling BeginCombo()
    ImGuiComboFlags_HeightRegular           = 1 << 2,   // Max ~8 items visible (default)
    ImGuiComboFlags_HeightLarge             = 1 << 3,   // Max ~20 items visible
    ImGuiComboFlags_HeightLargest           = 1 << 4,   // As many fitting items as possible
    ImGuiComboFlags_NoArrowButton           = 1 << 5,   // Display on the preview box without the square arrow button
    ImGuiComboFlags_NoPreview               = 1 << 6,   // Display only a square arrow button
    ImGuiComboFlags_HeightMask_             = ImGuiComboFlags_HeightSmall | ImGuiComboFlags_HeightRegular | ImGuiComboFlags_HeightLarge | ImGuiComboFlags_HeightLargest
};

// Flags for ImGui::BeginTabBar()
enum ImGuiTabBarFlags_
{
    ImGuiTabBarFlags_None                           = 0,
    ImGuiTabBarFlags_Reorderable                    = 1 << 0,   // Allow manually dragging tabs to re-order them + New tabs are appended at the end of list
    ImGuiTabBarFlags_AutoSelectNewTabs              = 1 << 1,   // Automatically select new tabs when they appear
    ImGuiTabBarFlags_TabListPopupButton             = 1 << 2,   // Disable buttons to open the tab list popup
    ImGuiTabBarFlags_NoCloseWithMiddleMouseButton   = 1 << 3,   // Disable behavior of closing tabs (that are submitted with p_open != NULL) with middle mouse button. You can still repro this behavior on user's side with if (IsItemHovered() && IsMouseClicked(2)) *p_open = false.
    ImGuiTabBarFlags_NoTabListScrollingButtons      = 1 << 4,   // Disable scrolling buttons (apply when fitting policy is ImGuiTabBarFlags_FittingPolicyScroll)
    ImGuiTabBarFlags_NoTooltip                      = 1 << 5,   // Disable tooltips when hovering a tab
    ImGuiTabBarFlags_FittingPolicyResizeDown        = 1 << 6,   // Resize tabs when they don't fit
    ImGuiTabBarFlags_FittingPolicyScroll            = 1 << 7,   // Add scroll buttons when tabs don't fit
    ImGuiTabBarFlags_FittingPolicyMask_             = ImGuiTabBarFlags_FittingPolicyResizeDown | ImGuiTabBarFlags_FittingPolicyScroll,
    ImGuiTabBarFlags_FittingPolicyDefault_          = ImGuiTabBarFlags_FittingPolicyResizeDown
};

// Flags for ImGui::BeginTabItem()
enum ImGuiTabItemFlags_
{
    ImGuiTabItemFlags_None                          = 0,
    ImGuiTabItemFlags_UnsavedDocument               = 1 << 0,   // Display a dot next to the title + tab is selected when clicking the X + closure is not assumed (will wait for user to stop submitting the tab). Otherwise closure is assumed when pressing the X, so if you keep submitting the tab may reappear at end of tab bar.
    ImGuiTabItemFlags_SetSelected                   = 1 << 1,   // Trigger flag to programmatically make the tab selected when calling BeginTabItem()
    ImGuiTabItemFlags_NoCloseWithMiddleMouseButton  = 1 << 2,   // Disable behavior of closing tabs (that are submitted with p_open != NULL) with middle mouse button. You can still repro this behavior on user's side with if (IsItemHovered() && IsMouseClicked(2)) *p_open = false.
    ImGuiTabItemFlags_NoPushId                      = 1 << 3,   // Don't call PushID(tab->ID)/PopID() on BeginTabItem()/EndTabItem()
    ImGuiTabItemFlags_NoTooltip                     = 1 << 4,   // Disable tooltip for the given tab
    ImGuiTabItemFlags_NoReorder                     = 1 << 5,   // Disable reordering this tab or having another tab cross over this tab
    ImGuiTabItemFlags_Leading                       = 1 << 6,   // Enforce the tab position to the left of the tab bar (after the tab list popup button)
    ImGuiTabItemFlags_Trailing                      = 1 << 7    // Enforce the tab position to the right of the tab bar (before the scrolling buttons)
};

// Flags for ImGui::BeginTable()
// [BETA API] API may evolve slightly! If you use this, please update to the next version when it comes out!
// - Important! Sizing policies have complex and subtle side effects, more so than you would expect.
//   Read comments/demos carefully + experiment with live demos to get acquainted with them.
// - The DEFAULT sizing policies are:
//    - Default to ImGuiTableFlags_SizingFixedFit    if ScrollX is on, or if host window has ImGuiWindowFlags_AlwaysAutoResize.
//    - Default to ImGuiTableFlags_SizingStretchSame if ScrollX is off.
// - When ScrollX is off:
//    - Table defaults to ImGuiTableFlags_SizingStretchSame -> all Columns defaults to ImGuiTableColumnFlags_WidthStretch with same weight.
//    - Columns sizing policy allowed: Stretch (default), Fixed/Auto.
//    - Fixed Columns will generally obtain their requested width (unless the table cannot fit them all).
//    - Stretch Columns will share the remaining width.
//    - Mixed Fixed/Stretch columns is possible but has various side-effects on resizing behaviors.
//      The typical use of mixing sizing policies is: any number of LEADING Fixed columns, followed by one or two TRAILING Stretch columns.
//      (this is because the visible order of columns have subtle but necessary effects on how they react to manual resizing).
// - When ScrollX is on:
//    - Table defaults to ImGuiTableFlags_SizingFixedFit -> all Columns defaults to ImGuiTableColumnFlags_WidthFixed
//    - Columns sizing policy allowed: Fixed/Auto mostly.
//    - Fixed Columns can be enlarged as needed. Table will show an horizontal scrollbar if needed.
//    - When using auto-resizing (non-resizable) fixed columns, querying the content width to use item right-alignment e.g. SetNextItemWidth(-FLT_MIN) doesn't make sense, would create a feedback loop.
//    - Using Stretch columns OFTEN DOES NOT MAKE SENSE if ScrollX is on, UNLESS you have specified a value for 'inner_width' in BeginTable().
//      If you specify a value for 'inner_width' then effectively the scrolling space is known and Stretch or mixed Fixed/Stretch columns become meaningful again.
// - Read on documentation at the top of imgui_tables.cpp for details.
enum ImGuiTableFlags_
{
    // Features
    ImGuiTableFlags_None                       = 0,
    ImGuiTableFlags_Resizable                  = 1 << 0,   // Enable resizing columns.
    ImGuiTableFlags_Reorderable                = 1 << 1,   // Enable reordering columns in header row (need calling TableSetupColumn() + TableHeadersRow() to display headers)
    ImGuiTableFlags_Hideable                   = 1 << 2,   // Enable hiding/disabling columns in context menu.
    ImGuiTableFlags_Sortable                   = 1 << 3,   // Enable sorting. Call TableGetSortSpecs() to obtain sort specs. Also see ImGuiTableFlags_SortMulti and ImGuiTableFlags_SortTristate.
    ImGuiTableFlags_NoSavedSettings            = 1 << 4,   // Disable persisting columns order, width and sort settings in the .ini file.
    ImGuiTableFlags_ContextMenuInBody          = 1 << 5,   // Right-click on columns body/contents will display table context menu. By default it is available in TableHeadersRow().
    // Decorations
    ImGuiTableFlags_RowBg                      = 1 << 6,   // Set each RowBg color with ImGuiCol_TableRowBg or ImGuiCol_TableRowBgAlt (equivalent of calling TableSetBgColor with ImGuiTableBgFlags_RowBg0 on each row manually)
    ImGuiTableFlags_BordersInnerH              = 1 << 7,   // Draw horizontal borders between rows.
    ImGuiTableFlags_BordersOuterH              = 1 << 8,   // Draw horizontal borders at the top and bottom.
    ImGuiTableFlags_BordersInnerV              = 1 << 9,   // Draw vertical borders between columns.
    ImGuiTableFlags_BordersOuterV              = 1 << 10,  // Draw vertical borders on the left and right sides.
    ImGuiTableFlags_BordersH                   = ImGuiTableFlags_BordersInnerH | ImGuiTableFlags_BordersOuterH, // Draw horizontal borders.
    ImGuiTableFlags_BordersV                   = ImGuiTableFlags_BordersInnerV | ImGuiTableFlags_BordersOuterV, // Draw vertical borders.
    ImGuiTableFlags_BordersInner               = ImGuiTableFlags_BordersInnerV | ImGuiTableFlags_BordersInnerH, // Draw inner borders.
    ImGuiTableFlags_BordersOuter               = ImGuiTableFlags_BordersOuterV | ImGuiTableFlags_BordersOuterH, // Draw outer borders.
    ImGuiTableFlags_Borders                    = ImGuiTableFlags_BordersInner | ImGuiTableFlags_BordersOuter,   // Draw all borders.
    ImGuiTableFlags_NoBordersInBody            = 1 << 11,  // [ALPHA] Disable vertical borders in columns Body (borders will always appears in Headers). -> May move to style
    ImGuiTableFlags_NoBordersInBodyUntilResize = 1 << 12,  // [ALPHA] Disable vertical borders in columns Body until hovered for resize (borders will always appears in Headers). -> May move to style
    // Sizing Policy (read above for defaults)
    ImGuiTableFlags_SizingFixedFit             = 1 << 13,  // Columns default to _WidthFixed or _WidthAuto (if resizable or not resizable), matching contents width.
    ImGuiTableFlags_SizingFixedSame            = 2 << 13,  // Columns default to _WidthFixed or _WidthAuto (if resizable or not resizable), matching the maximum contents width of all columns. Implicitly enable ImGuiTableFlags_NoKeepColumnsVisible.
    ImGuiTableFlags_SizingStretchProp          = 3 << 13,  // Columns default to _WidthStretch with default weights proportional to each columns contents widths.
    ImGuiTableFlags_SizingStretchSame          = 4 << 13,  // Columns default to _WidthStretch with default weights all equal, unless overridden by TableSetupColumn().
    // Sizing Extra Options
    ImGuiTableFlags_NoHostExtendX              = 1 << 16,  // Make outer width auto-fit to columns, overriding outer_size.x value. Only available when ScrollX/ScrollY are disabled and Stretch columns are not used.
    ImGuiTableFlags_NoHostExtendY              = 1 << 17,  // Make outer height stop exactly at outer_size.y (prevent auto-extending table past the limit). Only available when ScrollX/ScrollY are disabled. Data below the limit will be clipped and not visible.
    ImGuiTableFlags_NoKeepColumnsVisible       = 1 << 18,  // Disable keeping column always minimally visible when ScrollX is off and table gets too small. Not recommended if columns are resizable.
    ImGuiTableFlags_PreciseWidths              = 1 << 19,  // Disable distributing remainder width to stretched columns (width allocation on a 100-wide table with 3 columns: Without this flag: 33,33,34. With this flag: 33,33,33). With larger number of columns, resizing will appear to be less smooth.
    // Clipping
    ImGuiTableFlags_NoClip                     = 1 << 20,  // Disable clipping rectangle for every individual columns (reduce draw command count, items will be able to overflow into other columns). Generally incompatible with TableSetupScrollFreeze().
    // Padding
    ImGuiTableFlags_PadOuterX                  = 1 << 21,  // Default if BordersOuterV is on. Enable outer-most padding. Generally desirable if you have headers.
    ImGuiTableFlags_NoPadOuterX                = 1 << 22,  // Default if BordersOuterV is off. Disable outer-most padding.
    ImGuiTableFlags_NoPadInnerX                = 1 << 23,  // Disable inner padding between columns (double inner padding if BordersOuterV is on, single inner padding if BordersOuterV is off).
    // Scrolling
    ImGuiTableFlags_ScrollX                    = 1 << 24,  // Enable horizontal scrolling. Require 'outer_size' parameter of BeginTable() to specify the container size. Changes default sizing policy. Because this create a child window, ScrollY is currently generally recommended when using ScrollX.
    ImGuiTableFlags_ScrollY                    = 1 << 25,  // Enable vertical scrolling. Require 'outer_size' parameter of BeginTable() to specify the container size.
    // Sorting
    ImGuiTableFlags_SortMulti                  = 1 << 26,  // Hold shift when clicking headers to sort on multiple column. TableGetSortSpecs() may return specs where (SpecsCount > 1).
    ImGuiTableFlags_SortTristate               = 1 << 27,  // Allow no sorting, disable default sorting. TableGetSortSpecs() may return specs where (SpecsCount == 0).

    // [Internal] Combinations and masks
    ImGuiTableFlags_SizingMask_                = ImGuiTableFlags_SizingFixedFit | ImGuiTableFlags_SizingFixedSame | ImGuiTableFlags_SizingStretchProp | ImGuiTableFlags_SizingStretchSame

    // Obsolete names (will be removed soon)
#ifndef IMGUI_DISABLE_OBSOLETE_FUNCTIONS
    //, ImGuiTableFlags_ColumnsWidthFixed = ImGuiTableFlags_SizingFixedFit, ImGuiTableFlags_ColumnsWidthStretch = ImGuiTableFlags_SizingStretchSame   // WIP Tables 2020/12
    //, ImGuiTableFlags_SizingPolicyFixed = ImGuiTableFlags_SizingFixedFit, ImGuiTableFlags_SizingPolicyStretch = ImGuiTableFlags_SizingStretchSame   // WIP Tables 2021/01
#endif
};

// Flags for ImGui::TableSetupColumn()
enum ImGuiTableColumnFlags_
{
    // Input configuration flags
    ImGuiTableColumnFlags_None                  = 0,
    ImGuiTableColumnFlags_Disabled              = 1 << 0,   // Overriding/master disable flag: hide column, won't show in context menu (unlike calling TableSetColumnEnabled() which manipulates the user accessible state)
    ImGuiTableColumnFlags_DefaultHide           = 1 << 1,   // Default as a hidden/disabled column.
    ImGuiTableColumnFlags_DefaultSort           = 1 << 2,   // Default as a sorting column.
    ImGuiTableColumnFlags_WidthStretch          = 1 << 3,   // Column will stretch. Preferable with horizontal scrolling disabled (default if table sizing policy is _SizingStretchSame or _SizingStretchProp).
    ImGuiTableColumnFlags_WidthFixed            = 1 << 4,   // Column will not stretch. Preferable with horizontal scrolling enabled (default if table sizing policy is _SizingFixedFit and table is resizable).
    ImGuiTableColumnFlags_NoResize              = 1 << 5,   // Disable manual resizing.
    ImGuiTableColumnFlags_NoReorder             = 1 << 6,   // Disable manual reordering this column, this will also prevent other columns from crossing over this column.
    ImGuiTableColumnFlags_NoHide                = 1 << 7,   // Disable ability to hide/disable this column.
    ImGuiTableColumnFlags_NoClip                = 1 << 8,   // Disable clipping for this column (all NoClip columns will render in a same draw command).
    ImGuiTableColumnFlags_NoSort                = 1 << 9,   // Disable ability to sort on this field (even if ImGuiTableFlags_Sortable is set on the table).
    ImGuiTableColumnFlags_NoSortAscending       = 1 << 10,  // Disable ability to sort in the ascending direction.
    ImGuiTableColumnFlags_NoSortDescending      = 1 << 11,  // Disable ability to sort in the descending direction.
    ImGuiTableColumnFlags_NoHeaderLabel         = 1 << 12,  // TableHeadersRow() will not submit label for this column. Convenient for some small columns. Name will still appear in context menu.
    ImGuiTableColumnFlags_NoHeaderWidth         = 1 << 13,  // Disable header text width contribution to automatic column width.
    ImGuiTableColumnFlags_PreferSortAscending   = 1 << 14,  // Make the initial sort direction Ascending when first sorting on this column (default).
    ImGuiTableColumnFlags_PreferSortDescending  = 1 << 15,  // Make the initial sort direction Descending when first sorting on this column.
    ImGuiTableColumnFlags_IndentEnable          = 1 << 16,  // Use current Indent value when entering cell (default for column 0).
    ImGuiTableColumnFlags_IndentDisable         = 1 << 17,  // Ignore current Indent value when entering cell (default for columns > 0). Indentation changes _within_ the cell will still be honored.

    // Output status flags, read-only via TableGetColumnFlags()
    ImGuiTableColumnFlags_IsEnabled             = 1 << 24,  // Status: is enabled == not hidden by user/api (referred to as "Hide" in _DefaultHide and _NoHide) flags.
    ImGuiTableColumnFlags_IsVisible             = 1 << 25,  // Status: is visible == is enabled AND not clipped by scrolling.
    ImGuiTableColumnFlags_IsSorted              = 1 << 26,  // Status: is currently part of the sort specs
    ImGuiTableColumnFlags_IsHovered             = 1 << 27,  // Status: is hovered by mouse

    // [Internal] Combinations and masks
    ImGuiTableColumnFlags_WidthMask_            = ImGuiTableColumnFlags_WidthStretch | ImGuiTableColumnFlags_WidthFixed,
    ImGuiTableColumnFlags_IndentMask_           = ImGuiTableColumnFlags_IndentEnable | ImGuiTableColumnFlags_IndentDisable,
    ImGuiTableColumnFlags_StatusMask_           = ImGuiTableColumnFlags_IsEnabled | ImGuiTableColumnFlags_IsVisible | ImGuiTableColumnFlags_IsSorted | ImGuiTableColumnFlags_IsHovered,
    ImGuiTableColumnFlags_NoDirectResize_       = 1 << 30   // [Internal] Disable user resizing this column directly (it may however we resized indirectly from its left edge)

    // Obsolete names (will be removed soon)
#ifndef IMGUI_DISABLE_OBSOLETE_FUNCTIONS
    //ImGuiTableColumnFlags_WidthAuto           = ImGuiTableColumnFlags_WidthFixed | ImGuiTableColumnFlags_NoResize, // Column will not stretch and keep resizing based on submitted contents.
#endif
};

// Flags for ImGui::TableNextRow()
enum ImGuiTableRowFlags_
{
    ImGuiTableRowFlags_None                         = 0,
    ImGuiTableRowFlags_Headers                      = 1 << 0    // Identify header row (set default background color + width of its contents accounted different for auto column width)
};

// Enum for ImGui::TableSetBgColor()
// Background colors are rendering in 3 layers:
//  - Layer 0: draw with RowBg0 color if set, otherwise draw with ColumnBg0 if set.
//  - Layer 1: draw with RowBg1 color if set, otherwise draw with ColumnBg1 if set.
//  - Layer 2: draw with CellBg color if set.
// The purpose of the two row/columns layers is to let you decide if a background color changes should override or blend with the existing color.
// When using ImGuiTableFlags_RowBg on the table, each row has the RowBg0 color automatically set for odd/even rows.
// If you set the color of RowBg0 target, your color will override the existing RowBg0 color.
// If you set the color of RowBg1 or ColumnBg1 target, your color will blend over the RowBg0 color.
enum ImGuiTableBgTarget_
{
    ImGuiTableBgTarget_None                         = 0,
    ImGuiTableBgTarget_RowBg0                       = 1,        // Set row background color 0 (generally used for background, automatically set when ImGuiTableFlags_RowBg is used)
    ImGuiTableBgTarget_RowBg1                       = 2,        // Set row background color 1 (generally used for selection marking)
    ImGuiTableBgTarget_CellBg                       = 3         // Set cell background color (top-most color)
};

// Flags for ImGui::IsWindowFocused()
enum ImGuiFocusedFlags_
{
    ImGuiFocusedFlags_None                          = 0,
    ImGuiFocusedFlags_ChildWindows                  = 1 << 0,   // Return true if any children of the window is focused
    ImGuiFocusedFlags_RootWindow                    = 1 << 1,   // Test from root window (top most parent of the current hierarchy)
    ImGuiFocusedFlags_AnyWindow                     = 1 << 2,   // Return true if any window is focused. Important: If you are trying to tell how to dispatch your low-level inputs, do NOT use this. Use 'io.WantCaptureMouse' instead! Please read the FAQ!
    ImGuiFocusedFlags_NoPopupHierarchy              = 1 << 3,   // Do not consider popup hierarchy (do not treat popup emitter as parent of popup) (when used with _ChildWindows or _RootWindow)
    ImGuiFocusedFlags_DockHierarchy                 = 1 << 4,   // Consider docking hierarchy (treat dockspace host as parent of docked window) (when used with _ChildWindows or _RootWindow)
    ImGuiFocusedFlags_RootAndChildWindows           = ImGuiFocusedFlags_RootWindow | ImGuiFocusedFlags_ChildWindows
};

// Flags for ImGui::IsItemHovered(), ImGui::IsWindowHovered()
// Note: if you are trying to check whether your mouse should be dispatched to Dear ImGui or to your app, you should use 'io.WantCaptureMouse' instead! Please read the FAQ!
// Note: windows with the ImGuiWindowFlags_NoInputs flag are ignored by IsWindowHovered() calls.
enum ImGuiHoveredFlags_
{
    ImGuiHoveredFlags_None                          = 0,        // Return true if directly over the item/window, not obstructed by another window, not obstructed by an active popup or modal blocking inputs under them.
    ImGuiHoveredFlags_ChildWindows                  = 1 << 0,   // IsWindowHovered() only: Return true if any children of the window is hovered
    ImGuiHoveredFlags_RootWindow                    = 1 << 1,   // IsWindowHovered() only: Test from root window (top most parent of the current hierarchy)
    ImGuiHoveredFlags_AnyWindow                     = 1 << 2,   // IsWindowHovered() only: Return true if any window is hovered
    ImGuiHoveredFlags_NoPopupHierarchy              = 1 << 3,   // IsWindowHovered() only: Do not consider popup hierarchy (do not treat popup emitter as parent of popup) (when used with _ChildWindows or _RootWindow)
    ImGuiHoveredFlags_DockHierarchy                 = 1 << 4,   // IsWindowHovered() only: Consider docking hierarchy (treat dockspace host as parent of docked window) (when used with _ChildWindows or _RootWindow)
    ImGuiHoveredFlags_AllowWhenBlockedByPopup       = 1 << 5,   // Return true even if a popup window is normally blocking access to this item/window
    //ImGuiHoveredFlags_AllowWhenBlockedByModal     = 1 << 6,   // Return true even if a modal popup window is normally blocking access to this item/window. FIXME-TODO: Unavailable yet.
    ImGuiHoveredFlags_AllowWhenBlockedByActiveItem  = 1 << 7,   // Return true even if an active item is blocking access to this item/window. Useful for Drag and Drop patterns.
    ImGuiHoveredFlags_AllowWhenOverlapped           = 1 << 8,   // IsItemHovered() only: Return true even if the position is obstructed or overlapped by another window
    ImGuiHoveredFlags_AllowWhenDisabled             = 1 << 9,   // IsItemHovered() only: Return true even if the item is disabled
    ImGuiHoveredFlags_RectOnly                      = ImGuiHoveredFlags_AllowWhenBlockedByPopup | ImGuiHoveredFlags_AllowWhenBlockedByActiveItem | ImGuiHoveredFlags_AllowWhenOverlapped,
    ImGuiHoveredFlags_RootAndChildWindows           = ImGuiHoveredFlags_RootWindow | ImGuiHoveredFlags_ChildWindows
};

// Flags for ImGui::DockSpace(), shared/inherited by child nodes.
// (Some flags can be applied to individual nodes directly)
// FIXME-DOCK: Also see ImGuiDockNodeFlagsPrivate_ which may involve using the WIP and internal DockBuilder api.
enum ImGuiDockNodeFlags_
{
    ImGuiDockNodeFlags_None                         = 0,
    ImGuiDockNodeFlags_KeepAliveOnly                = 1 << 0,   // Shared       // Don't display the dockspace node but keep it alive. Windows docked into this dockspace node won't be undocked.
    //ImGuiDockNodeFlags_NoCentralNode              = 1 << 1,   // Shared       // Disable Central Node (the node which can stay empty)
    ImGuiDockNodeFlags_NoDockingInCentralNode       = 1 << 2,   // Shared       // Disable docking inside the Central Node, which will be always kept empty.
    ImGuiDockNodeFlags_PassthruCentralNode          = 1 << 3,   // Shared       // Enable passthru dockspace: 1) DockSpace() will render a ImGuiCol_WindowBg background covering everything excepted the Central Node when empty. Meaning the host window should probably use SetNextWindowBgAlpha(0.0f) prior to Begin() when using this. 2) When Central Node is empty: let inputs pass-through + won't display a DockingEmptyBg background. See demo for details.
    ImGuiDockNodeFlags_NoSplit                      = 1 << 4,   // Shared/Local // Disable splitting the node into smaller nodes. Useful e.g. when embedding dockspaces into a main root one (the root one may have splitting disabled to reduce confusion). Note: when turned off, existing splits will be preserved.
    ImGuiDockNodeFlags_NoResize                     = 1 << 5,   // Shared/Local // Disable resizing node using the splitter/separators. Useful with programmatically setup dockspaces.
    ImGuiDockNodeFlags_AutoHideTabBar               = 1 << 6    // Shared/Local // Tab bar will automatically hide when there is a single window in the dock node.
};

// Flags for ImGui::BeginDragDropSource(), ImGui::AcceptDragDropPayload()
enum ImGuiDragDropFlags_
{
    ImGuiDragDropFlags_None                         = 0,
    // BeginDragDropSource() flags
    ImGuiDragDropFlags_SourceNoPreviewTooltip       = 1 << 0,   // By default, a successful call to BeginDragDropSource opens a tooltip so you can display a preview or description of the source contents. This flag disable this behavior.
    ImGuiDragDropFlags_SourceNoDisableHover         = 1 << 1,   // By default, when dragging we clear data so that IsItemHovered() will return false, to avoid subsequent user code submitting tooltips. This flag disable this behavior so you can still call IsItemHovered() on the source item.
    ImGuiDragDropFlags_SourceNoHoldToOpenOthers     = 1 << 2,   // Disable the behavior that allows to open tree nodes and collapsing header by holding over them while dragging a source item.
    ImGuiDragDropFlags_SourceAllowNullID            = 1 << 3,   // Allow items such as Text(), Image() that have no unique identifier to be used as drag source, by manufacturing a temporary identifier based on their window-relative position. This is extremely unusual within the dear imgui ecosystem and so we made it explicit.
    ImGuiDragDropFlags_SourceExtern                 = 1 << 4,   // External source (from outside of dear imgui), won't attempt to read current item/window info. Will always return true. Only one Extern source can be active simultaneously.
    ImGuiDragDropFlags_SourceAutoExpirePayload      = 1 << 5,   // Automatically expire the payload if the source cease to be submitted (otherwise payloads are persisting while being dragged)
    // AcceptDragDropPayload() flags
    ImGuiDragDropFlags_AcceptBeforeDelivery         = 1 << 10,  // AcceptDragDropPayload() will returns true even before the mouse button is released. You can then call IsDelivery() to test if the payload needs to be delivered.
    ImGuiDragDropFlags_AcceptNoDrawDefaultRect      = 1 << 11,  // Do not draw the default highlight rectangle when hovering over target.
    ImGuiDragDropFlags_AcceptNoPreviewTooltip       = 1 << 12,  // Request hiding the BeginDragDropSource tooltip from the BeginDragDropTarget site.
    ImGuiDragDropFlags_AcceptPeekOnly               = ImGuiDragDropFlags_AcceptBeforeDelivery | ImGuiDragDropFlags_AcceptNoDrawDefaultRect  // For peeking ahead and inspecting the payload before delivery.
};

// Standard Drag and Drop payload types. You can define you own payload types using short strings. Types starting with '_' are defined by Dear ImGui.
#define IMGUI_PAYLOAD_TYPE_COLOR_3F     "_COL3F"    // float[3]: Standard type for colors, without alpha. User code may use this type.
#define IMGUI_PAYLOAD_TYPE_COLOR_4F     "_COL4F"    // float[4]: Standard type for colors. User code may use this type.

// A primary data type
enum ImGuiDataType_
{
    ImGuiDataType_S8,       // signed char / char (with sensible compilers)
    ImGuiDataType_U8,       // unsigned char
    ImGuiDataType_S16,      // short
    ImGuiDataType_U16,      // unsigned short
    ImGuiDataType_S32,      // int
    ImGuiDataType_U32,      // unsigned int
    ImGuiDataType_S64,      // long long / __int64
    ImGuiDataType_U64,      // unsigned long long / unsigned __int64
    ImGuiDataType_Float,    // float
    ImGuiDataType_Double,   // double
    ImGuiDataType_COUNT
};

// A cardinal direction
enum ImGuiDir_
{
    ImGuiDir_None    = -1,
    ImGuiDir_Left    = 0,
    ImGuiDir_Right   = 1,
    ImGuiDir_Up      = 2,
    ImGuiDir_Down    = 3,
    ImGuiDir_COUNT
};

// A sorting direction
enum ImGuiSortDirection_
{
    ImGuiSortDirection_None         = 0,
    ImGuiSortDirection_Ascending    = 1,    // Ascending = 0->9, A->Z etc.
    ImGuiSortDirection_Descending   = 2     // Descending = 9->0, Z->A etc.
};

// User fill ImGuiIO.KeyMap[] array with indices into the ImGuiIO.KeysDown[512] array
enum ImGuiKey_
{
    ImGuiKey_Tab,
    ImGuiKey_LeftArrow,
    ImGuiKey_RightArrow,
    ImGuiKey_UpArrow,
    ImGuiKey_DownArrow,
    ImGuiKey_PageUp,
    ImGuiKey_PageDown,
    ImGuiKey_Home,
    ImGuiKey_End,
    ImGuiKey_Insert,
    ImGuiKey_Delete,
    ImGuiKey_Backspace,
    ImGuiKey_Space,
    ImGuiKey_Enter,
    ImGuiKey_Escape,
    ImGuiKey_KeyPadEnter,
    ImGuiKey_A,                 // for text edit CTRL+A: select all
    ImGuiKey_C,                 // for text edit CTRL+C: copy
    ImGuiKey_V,                 // for text edit CTRL+V: paste
    ImGuiKey_X,                 // for text edit CTRL+X: cut
    ImGuiKey_Y,                 // for text edit CTRL+Y: redo
    ImGuiKey_Z,                 // for text edit CTRL+Z: undo
    ImGuiKey_COUNT
};

// To test io.KeyMods (which is a combination of individual fields io.KeyCtrl, io.KeyShift, io.KeyAlt set by user/backend)
enum ImGuiKeyModFlags_
{
    ImGuiKeyModFlags_None       = 0,
    ImGuiKeyModFlags_Ctrl       = 1 << 0,
    ImGuiKeyModFlags_Shift      = 1 << 1,
    ImGuiKeyModFlags_Alt        = 1 << 2,
    ImGuiKeyModFlags_Super      = 1 << 3
};

// Gamepad/Keyboard navigation
// Keyboard: Set io.ConfigFlags |= ImGuiConfigFlags_NavEnableKeyboard to enable. NewFrame() will automatically fill io.NavInputs[] based on your io.KeysDown[] + io.KeyMap[] arrays.
// Gamepad:  Set io.ConfigFlags |= ImGuiConfigFlags_NavEnableGamepad to enable. Backend: set ImGuiBackendFlags_HasGamepad and fill the io.NavInputs[] fields before calling NewFrame(). Note that io.NavInputs[] is cleared by EndFrame().
// Read instructions in imgui.cpp for more details. Download PNG/PSD at http://dearimgui.org/controls_sheets.
enum ImGuiNavInput_
{
    // Gamepad Mapping
    ImGuiNavInput_Activate,      // activate / open / toggle / tweak value       // e.g. Cross  (PS4), A (Xbox), A (Switch), Space (Keyboard)
    ImGuiNavInput_Cancel,        // cancel / close / exit                        // e.g. Circle (PS4), B (Xbox), B (Switch), Escape (Keyboard)
    ImGuiNavInput_Input,         // text input / on-screen keyboard              // e.g. Triang.(PS4), Y (Xbox), X (Switch), Return (Keyboard)
    ImGuiNavInput_Menu,          // tap: toggle menu / hold: focus, move, resize // e.g. Square (PS4), X (Xbox), Y (Switch), Alt (Keyboard)
    ImGuiNavInput_DpadLeft,      // move / tweak / resize window (w/ PadMenu)    // e.g. D-pad Left/Right/Up/Down (Gamepads), Arrow keys (Keyboard)
    ImGuiNavInput_DpadRight,     //
    ImGuiNavInput_DpadUp,        //
    ImGuiNavInput_DpadDown,      //
    ImGuiNavInput_LStickLeft,    // scroll / move window (w/ PadMenu)            // e.g. Left Analog Stick Left/Right/Up/Down
    ImGuiNavInput_LStickRight,   //
    ImGuiNavInput_LStickUp,      //
    ImGuiNavInput_LStickDown,    //
    ImGuiNavInput_FocusPrev,     // next window (w/ PadMenu)                     // e.g. L1 or L2 (PS4), LB or LT (Xbox), L or ZL (Switch)
    ImGuiNavInput_FocusNext,     // prev window (w/ PadMenu)                     // e.g. R1 or R2 (PS4), RB or RT (Xbox), R or ZL (Switch)
    ImGuiNavInput_TweakSlow,     // slower tweaks                                // e.g. L1 or L2 (PS4), LB or LT (Xbox), L or ZL (Switch)
    ImGuiNavInput_TweakFast,     // faster tweaks                                // e.g. R1 or R2 (PS4), RB or RT (Xbox), R or ZL (Switch)

    // [Internal] Don't use directly! This is used internally to differentiate keyboard from gamepad inputs for behaviors that require to differentiate them.
    // Keyboard behavior that have no corresponding gamepad mapping (e.g. CTRL+TAB) will be directly reading from io.KeysDown[] instead of io.NavInputs[].
    ImGuiNavInput_KeyLeft_,      // move left                                    // = Arrow keys
    ImGuiNavInput_KeyRight_,     // move right
    ImGuiNavInput_KeyUp_,        // move up
    ImGuiNavInput_KeyDown_,      // move down
    ImGuiNavInput_COUNT,
    ImGuiNavInput_InternalStart_ = ImGuiNavInput_KeyLeft_
};

// Configuration flags stored in io.ConfigFlags. Set by user/application.
enum ImGuiConfigFlags_
{
    ImGuiConfigFlags_None                   = 0,
    ImGuiConfigFlags_NavEnableKeyboard      = 1 << 0,   // Master keyboard navigation enable flag. NewFrame() will automatically fill io.NavInputs[] based on io.KeysDown[].
    ImGuiConfigFlags_NavEnableGamepad       = 1 << 1,   // Master gamepad navigation enable flag. This is mostly to instruct your imgui backend to fill io.NavInputs[]. Backend also needs to set ImGuiBackendFlags_HasGamepad.
    ImGuiConfigFlags_NavEnableSetMousePos   = 1 << 2,   // Instruct navigation to move the mouse cursor. May be useful on TV/console systems where moving a virtual mouse is awkward. Will update io.MousePos and set io.WantSetMousePos=true. If enabled you MUST honor io.WantSetMousePos requests in your backend, otherwise ImGui will react as if the mouse is jumping around back and forth.
    ImGuiConfigFlags_NavNoCaptureKeyboard   = 1 << 3,   // Instruct navigation to not set the io.WantCaptureKeyboard flag when io.NavActive is set.
    ImGuiConfigFlags_NoMouse                = 1 << 4,   // Instruct imgui to clear mouse position/buttons in NewFrame(). This allows ignoring the mouse information set by the backend.
    ImGuiConfigFlags_NoMouseCursorChange    = 1 << 5,   // Instruct backend to not alter mouse cursor shape and visibility. Use if the backend cursor changes are interfering with yours and you don't want to use SetMouseCursor() to change mouse cursor. You may want to honor requests from imgui by reading GetMouseCursor() yourself instead.

    // [BETA] Docking
    ImGuiConfigFlags_DockingEnable          = 1 << 6,   // Docking enable flags.

    // [BETA] Viewports
    // When using viewports it is recommended that your default value for ImGuiCol_WindowBg is opaque (Alpha=1.0) so transition to a viewport won't be noticeable.
    ImGuiConfigFlags_ViewportsEnable        = 1 << 10,  // Viewport enable flags (require both ImGuiBackendFlags_PlatformHasViewports + ImGuiBackendFlags_RendererHasViewports set by the respective backends)
    ImGuiConfigFlags_DpiEnableScaleViewports= 1 << 14,  // [BETA: Don't use] FIXME-DPI: Reposition and resize imgui windows when the DpiScale of a viewport changed (mostly useful for the main viewport hosting other window). Note that resizing the main window itself is up to your application.
    ImGuiConfigFlags_DpiEnableScaleFonts    = 1 << 15,  // [BETA: Don't use] FIXME-DPI: Request bitmap-scaled fonts to match DpiScale. This is a very low-quality workaround. The correct way to handle DPI is _currently_ to replace the atlas and/or fonts in the Platform_OnChangedViewport callback, but this is all early work in progress.

    // User storage (to allow your backend/engine to communicate to code that may be shared between multiple projects. Those flags are not used by core Dear ImGui)
    ImGuiConfigFlags_IsSRGB                 = 1 << 20,  // Application is SRGB-aware.
    ImGuiConfigFlags_IsTouchScreen          = 1 << 21   // Application is using a touch screen instead of a mouse.
};

// Backend capabilities flags stored in io.BackendFlags. Set by imgui_impl_xxx or custom backend.
enum ImGuiBackendFlags_
{
    ImGuiBackendFlags_None                  = 0,
    ImGuiBackendFlags_HasGamepad            = 1 << 0,   // Backend Platform supports gamepad and currently has one connected.
    ImGuiBackendFlags_HasMouseCursors       = 1 << 1,   // Backend Platform supports honoring GetMouseCursor() value to change the OS cursor shape.
    ImGuiBackendFlags_HasSetMousePos        = 1 << 2,   // Backend Platform supports io.WantSetMousePos requests to reposition the OS mouse position (only used if ImGuiConfigFlags_NavEnableSetMousePos is set).
    ImGuiBackendFlags_RendererHasVtxOffset  = 1 << 3,   // Backend Renderer supports ImDrawCmd::VtxOffset. This enables output of large meshes (64K+ vertices) while still using 16-bit indices.

    // [BETA] Viewports
    ImGuiBackendFlags_PlatformHasViewports  = 1 << 10,  // Backend Platform supports multiple viewports.
    ImGuiBackendFlags_HasMouseHoveredViewport=1 << 11,  // Backend Platform supports setting io.MouseHoveredViewport to the viewport directly under the mouse _IGNORING_ viewports with the ImGuiViewportFlags_NoInputs flag and _REGARDLESS_ of whether another viewport is focused and may be capturing the mouse. This information is _NOT EASY_ to provide correctly with most high-level engines! Don't set this without studying _carefully_ how the backends handle ImGuiViewportFlags_NoInputs!
    ImGuiBackendFlags_RendererHasViewports  = 1 << 12   // Backend Renderer supports multiple viewports.
};

// Enumeration for PushStyleColor() / PopStyleColor()
enum ImGuiCol_
{
    ImGuiCol_Text,
    ImGuiCol_TextDisabled,
    ImGuiCol_WindowBg,              // Background of normal windows
    ImGuiCol_ChildBg,               // Background of child windows
    ImGuiCol_PopupBg,               // Background of popups, menus, tooltips windows
    ImGuiCol_Border,
    ImGuiCol_BorderShadow,
    ImGuiCol_FrameBg,               // Background of checkbox, radio button, plot, slider, text input
    ImGuiCol_FrameBgHovered,
    ImGuiCol_FrameBgActive,
    ImGuiCol_TitleBg,
    ImGuiCol_TitleBgActive,
    ImGuiCol_TitleBgCollapsed,
    ImGuiCol_MenuBarBg,
    ImGuiCol_ScrollbarBg,
    ImGuiCol_ScrollbarGrab,
    ImGuiCol_ScrollbarGrabHovered,
    ImGuiCol_ScrollbarGrabActive,
    ImGuiCol_CheckMark,
    ImGuiCol_SliderGrab,
    ImGuiCol_SliderGrabActive,
    ImGuiCol_Button,
    ImGuiCol_ButtonHovered,
    ImGuiCol_ButtonActive,
    ImGuiCol_Header,                // Header* colors are used for CollapsingHeader, TreeNode, Selectable, MenuItem
    ImGuiCol_HeaderHovered,
    ImGuiCol_HeaderActive,
    ImGuiCol_Separator,
    ImGuiCol_SeparatorHovered,
    ImGuiCol_SeparatorActive,
    ImGuiCol_ResizeGrip,
    ImGuiCol_ResizeGripHovered,
    ImGuiCol_ResizeGripActive,
    ImGuiCol_Tab,
    ImGuiCol_TabHovered,
    ImGuiCol_TabActive,
    ImGuiCol_TabUnfocused,
    ImGuiCol_TabUnfocusedActive,
    ImGuiCol_DockingPreview,        // Preview overlay color when about to docking something
    ImGuiCol_DockingEmptyBg,        // Background color for empty node (e.g. CentralNode with no window docked into it)
    ImGuiCol_PlotLines,
    ImGuiCol_PlotLinesHovered,
    ImGuiCol_PlotHistogram,
    ImGuiCol_PlotHistogramHovered,
    ImGuiCol_TableHeaderBg,         // Table header background
    ImGuiCol_TableBorderStrong,     // Table outer and header borders (prefer using Alpha=1.0 here)
    ImGuiCol_TableBorderLight,      // Table inner borders (prefer using Alpha=1.0 here)
    ImGuiCol_TableRowBg,            // Table row background (even rows)
    ImGuiCol_TableRowBgAlt,         // Table row background (odd rows)
    ImGuiCol_TextSelectedBg,
    ImGuiCol_DragDropTarget,
    ImGuiCol_NavHighlight,          // Gamepad/keyboard: current highlighted item
    ImGuiCol_NavWindowingHighlight, // Highlight window when using CTRL+TAB
    ImGuiCol_NavWindowingDimBg,     // Darken/colorize entire screen behind the CTRL+TAB window list, when active
    ImGuiCol_ModalWindowDimBg,      // Darken/colorize entire screen behind a modal window, when one is active
    ImGuiCol_COUNT
};

// Enumeration for PushStyleVar() / PopStyleVar() to temporarily modify the ImGuiStyle structure.
// - The enum only refers to fields of ImGuiStyle which makes sense to be pushed/popped inside UI code.
//   During initialization or between frames, feel free to just poke into ImGuiStyle directly.
// - Tip: Use your programming IDE navigation facilities on the names in the _second column_ below to find the actual members and their description.
//   In Visual Studio IDE: CTRL+comma ("Edit.NavigateTo") can follow symbols in comments, whereas CTRL+F12 ("Edit.GoToImplementation") cannot.
//   With Visual Assist installed: ALT+G ("VAssistX.GoToImplementation") can also follow symbols in comments.
// - When changing this enum, you need to update the associated internal table GStyleVarInfo[] accordingly. This is where we link enum values to members offset/type.
enum ImGuiStyleVar_
{
    // Enum name --------------------- // Member in ImGuiStyle structure (see ImGuiStyle for descriptions)
    ImGuiStyleVar_Alpha,               // float     Alpha
    ImGuiStyleVar_DisabledAlpha,       // float     DisabledAlpha
    ImGuiStyleVar_WindowPadding,       // ImVec2    WindowPadding
    ImGuiStyleVar_WindowRounding,      // float     WindowRounding
    ImGuiStyleVar_WindowBorderSize,    // float     WindowBorderSize
    ImGuiStyleVar_WindowMinSize,       // ImVec2    WindowMinSize
    ImGuiStyleVar_WindowTitleAlign,    // ImVec2    WindowTitleAlign
    ImGuiStyleVar_ChildRounding,       // float     ChildRounding
    ImGuiStyleVar_ChildBorderSize,     // float     ChildBorderSize
    ImGuiStyleVar_PopupRounding,       // float     PopupRounding
    ImGuiStyleVar_PopupBorderSize,     // float     PopupBorderSize
    ImGuiStyleVar_FramePadding,        // ImVec2    FramePadding
    ImGuiStyleVar_FrameRounding,       // float     FrameRounding
    ImGuiStyleVar_FrameBorderSize,     // float     FrameBorderSize
    ImGuiStyleVar_ItemSpacing,         // ImVec2    ItemSpacing
    ImGuiStyleVar_ItemInnerSpacing,    // ImVec2    ItemInnerSpacing
    ImGuiStyleVar_IndentSpacing,       // float     IndentSpacing
    ImGuiStyleVar_CellPadding,         // ImVec2    CellPadding
    ImGuiStyleVar_ScrollbarSize,       // float     ScrollbarSize
    ImGuiStyleVar_ScrollbarRounding,   // float     ScrollbarRounding
    ImGuiStyleVar_GrabMinSize,         // float     GrabMinSize
    ImGuiStyleVar_GrabRounding,        // float     GrabRounding
    ImGuiStyleVar_TabRounding,         // float     TabRounding
    ImGuiStyleVar_ButtonTextAlign,     // ImVec2    ButtonTextAlign
    ImGuiStyleVar_SelectableTextAlign, // ImVec2    SelectableTextAlign
    ImGuiStyleVar_COUNT
};

// Flags for InvisibleButton() [extended in imgui_internal.h]
enum ImGuiButtonFlags_
{
    ImGuiButtonFlags_None                   = 0,
    ImGuiButtonFlags_MouseButtonLeft        = 1 << 0,   // React on left mouse button (default)
    ImGuiButtonFlags_MouseButtonRight       = 1 << 1,   // React on right mouse button
    ImGuiButtonFlags_MouseButtonMiddle      = 1 << 2,   // React on center mouse button

    // [Internal]
    ImGuiButtonFlags_MouseButtonMask_       = ImGuiButtonFlags_MouseButtonLeft | ImGuiButtonFlags_MouseButtonRight | ImGuiButtonFlags_MouseButtonMiddle,
    ImGuiButtonFlags_MouseButtonDefault_    = ImGuiButtonFlags_MouseButtonLeft
};

// Flags for ColorEdit3() / ColorEdit4() / ColorPicker3() / ColorPicker4() / ColorButton()
enum ImGuiColorEditFlags_
{
    ImGuiColorEditFlags_None            = 0,
    ImGuiColorEditFlags_NoAlpha         = 1 << 1,   //              // ColorEdit, ColorPicker, ColorButton: ignore Alpha component (will only read 3 components from the input pointer).
    ImGuiColorEditFlags_NoPicker        = 1 << 2,   //              // ColorEdit: disable picker when clicking on color square.
    ImGuiColorEditFlags_NoOptions       = 1 << 3,   //              // ColorEdit: disable toggling options menu when right-clicking on inputs/small preview.
    ImGuiColorEditFlags_NoSmallPreview  = 1 << 4,   //              // ColorEdit, ColorPicker: disable color square preview next to the inputs. (e.g. to show only the inputs)
    ImGuiColorEditFlags_NoInputs        = 1 << 5,   //              // ColorEdit, ColorPicker: disable inputs sliders/text widgets (e.g. to show only the small preview color square).
    ImGuiColorEditFlags_NoTooltip       = 1 << 6,   //              // ColorEdit, ColorPicker, ColorButton: disable tooltip when hovering the preview.
    ImGuiColorEditFlags_NoLabel         = 1 << 7,   //              // ColorEdit, ColorPicker: disable display of inline text label (the label is still forwarded to the tooltip and picker).
    ImGuiColorEditFlags_NoSidePreview   = 1 << 8,   //              // ColorPicker: disable bigger color preview on right side of the picker, use small color square preview instead.
    ImGuiColorEditFlags_NoDragDrop      = 1 << 9,   //              // ColorEdit: disable drag and drop target. ColorButton: disable drag and drop source.
    ImGuiColorEditFlags_NoBorder        = 1 << 10,  //              // ColorButton: disable border (which is enforced by default)

    // User Options (right-click on widget to change some of them).
    ImGuiColorEditFlags_AlphaBar        = 1 << 16,  //              // ColorEdit, ColorPicker: show vertical alpha bar/gradient in picker.
    ImGuiColorEditFlags_AlphaPreview    = 1 << 17,  //              // ColorEdit, ColorPicker, ColorButton: display preview as a transparent color over a checkerboard, instead of opaque.
    ImGuiColorEditFlags_AlphaPreviewHalf= 1 << 18,  //              // ColorEdit, ColorPicker, ColorButton: display half opaque / half checkerboard, instead of opaque.
    ImGuiColorEditFlags_HDR             = 1 << 19,  //              // (WIP) ColorEdit: Currently only disable 0.0f..1.0f limits in RGBA edition (note: you probably want to use ImGuiColorEditFlags_Float flag as well).
    ImGuiColorEditFlags_DisplayRGB      = 1 << 20,  // [Display]    // ColorEdit: override _display_ type among RGB/HSV/Hex. ColorPicker: select any combination using one or more of RGB/HSV/Hex.
    ImGuiColorEditFlags_DisplayHSV      = 1 << 21,  // [Display]    // "
    ImGuiColorEditFlags_DisplayHex      = 1 << 22,  // [Display]    // "
    ImGuiColorEditFlags_Uint8           = 1 << 23,  // [DataType]   // ColorEdit, ColorPicker, ColorButton: _display_ values formatted as 0..255.
    ImGuiColorEditFlags_Float           = 1 << 24,  // [DataType]   // ColorEdit, ColorPicker, ColorButton: _display_ values formatted as 0.0f..1.0f floats instead of 0..255 integers. No round-trip of value via integers.
    ImGuiColorEditFlags_PickerHueBar    = 1 << 25,  // [Picker]     // ColorPicker: bar for Hue, rectangle for Sat/Value.
    ImGuiColorEditFlags_PickerHueWheel  = 1 << 26,  // [Picker]     // ColorPicker: wheel for Hue, triangle for Sat/Value.
    ImGuiColorEditFlags_InputRGB        = 1 << 27,  // [Input]      // ColorEdit, ColorPicker: input and output data in RGB format.
    ImGuiColorEditFlags_InputHSV        = 1 << 28,  // [Input]      // ColorEdit, ColorPicker: input and output data in HSV format.

    // Defaults Options. You can set application defaults using SetColorEditOptions(). The intent is that you probably don't want to
    // override them in most of your calls. Let the user choose via the option menu and/or call SetColorEditOptions() once during startup.
    ImGuiColorEditFlags_DefaultOptions_ = ImGuiColorEditFlags_Uint8 | ImGuiColorEditFlags_DisplayRGB | ImGuiColorEditFlags_InputRGB | ImGuiColorEditFlags_PickerHueBar,

    // [Internal] Masks
    ImGuiColorEditFlags_DisplayMask_    = ImGuiColorEditFlags_DisplayRGB | ImGuiColorEditFlags_DisplayHSV | ImGuiColorEditFlags_DisplayHex,
    ImGuiColorEditFlags_DataTypeMask_   = ImGuiColorEditFlags_Uint8 | ImGuiColorEditFlags_Float,
    ImGuiColorEditFlags_PickerMask_     = ImGuiColorEditFlags_PickerHueWheel | ImGuiColorEditFlags_PickerHueBar,
    ImGuiColorEditFlags_InputMask_      = ImGuiColorEditFlags_InputRGB | ImGuiColorEditFlags_InputHSV

    // Obsolete names (will be removed)
#ifndef IMGUI_DISABLE_OBSOLETE_FUNCTIONS
    , ImGuiColorEditFlags_RGB = ImGuiColorEditFlags_DisplayRGB, ImGuiColorEditFlags_HSV = ImGuiColorEditFlags_DisplayHSV, ImGuiColorEditFlags_HEX = ImGuiColorEditFlags_DisplayHex  // [renamed in 1.69]
#endif
};

// Flags for DragFloat(), DragInt(), SliderFloat(), SliderInt() etc.
// We use the same sets of flags for DragXXX() and SliderXXX() functions as the features are the same and it makes it easier to swap them.
enum ImGuiSliderFlags_
{
    ImGuiSliderFlags_None                   = 0,
    ImGuiSliderFlags_AlwaysClamp            = 1 << 4,       // Clamp value to min/max bounds when input manually with CTRL+Click. By default CTRL+Click allows going out of bounds.
    ImGuiSliderFlags_Logarithmic            = 1 << 5,       // Make the widget logarithmic (linear otherwise). Consider using ImGuiSliderFlags_NoRoundToFormat with this if using a format-string with small amount of digits.
    ImGuiSliderFlags_NoRoundToFormat        = 1 << 6,       // Disable rounding underlying value to match precision of the display format string (e.g. %.3f values are rounded to those 3 digits)
    ImGuiSliderFlags_NoInput                = 1 << 7,       // Disable CTRL+Click or Enter key allowing to input text directly into the widget
    ImGuiSliderFlags_InvalidMask_           = 0x7000000F    // [Internal] We treat using those bits as being potentially a 'float power' argument from the previous API that has got miscast to this enum, and will trigger an assert if needed.

    // Obsolete names (will be removed)
#ifndef IMGUI_DISABLE_OBSOLETE_FUNCTIONS
    , ImGuiSliderFlags_ClampOnInput = ImGuiSliderFlags_AlwaysClamp // [renamed in 1.79]
#endif
};

// Identify a mouse button.
// Those values are guaranteed to be stable and we frequently use 0/1 directly. Named enums provided for convenience.
enum ImGuiMouseButton_
{
    ImGuiMouseButton_Left = 0,
    ImGuiMouseButton_Right = 1,
    ImGuiMouseButton_Middle = 2,
    ImGuiMouseButton_COUNT = 5
};

// Enumeration for GetMouseCursor()
// User code may request backend to display given cursor by calling SetMouseCursor(), which is why we have some cursors that are marked unused here
enum ImGuiMouseCursor_
{
    ImGuiMouseCursor_None = -1,
    ImGuiMouseCursor_Arrow = 0,
    ImGuiMouseCursor_TextInput,         // When hovering over InputText, etc.
    ImGuiMouseCursor_ResizeAll,         // (Unused by Dear ImGui functions)
    ImGuiMouseCursor_ResizeNS,          // When hovering over an horizontal border
    ImGuiMouseCursor_ResizeEW,          // When hovering over a vertical border or a column
    ImGuiMouseCursor_ResizeNESW,        // When hovering over the bottom-left corner of a window
    ImGuiMouseCursor_ResizeNWSE,        // When hovering over the bottom-right corner of a window
    ImGuiMouseCursor_Hand,              // (Unused by Dear ImGui functions. Use for e.g. hyperlinks)
    ImGuiMouseCursor_NotAllowed,        // When hovering something with disallowed interaction. Usually a crossed circle.
    ImGuiMouseCursor_COUNT
};

// Enumeration for ImGui::SetWindow***(), SetNextWindow***(), SetNextItem***() functions
// Represent a condition.
// Important: Treat as a regular enum! Do NOT combine multiple values using binary operators! All the functions above treat 0 as a shortcut to ImGuiCond_Always.
enum ImGuiCond_
{
    ImGuiCond_None          = 0,        // No condition (always set the variable), same as _Always
    ImGuiCond_Always        = 1 << 0,   // No condition (always set the variable)
    ImGuiCond_Once          = 1 << 1,   // Set the variable once per runtime session (only the first call will succeed)
    ImGuiCond_FirstUseEver  = 1 << 2,   // Set the variable if the object/window has no persistently saved data (no entry in .ini file)
    ImGuiCond_Appearing     = 1 << 3    // Set the variable if the object/window is appearing after being hidden/inactive (or the first time)
};

//-----------------------------------------------------------------------------
// [SECTION] Helpers: Memory allocations macros, ImVector<>
//-----------------------------------------------------------------------------

//-----------------------------------------------------------------------------
// IM_MALLOC(), IM_FREE(), IM_NEW(), IM_PLACEMENT_NEW(), IM_DELETE()
// We call C++ constructor on own allocated memory via the placement "new(ptr) Type()" syntax.
// Defining a custom placement new() with a custom parameter allows us to bypass including <new> which on some platforms complains when user has disabled exceptions.
//-----------------------------------------------------------------------------

struct ImNewWrapper {};
inline void* operator new(size_t, ImNewWrapper, void* ptr) { return ptr; }
inline void  operator delete(void*, ImNewWrapper, void*)   {} // This is only required so we can use the symmetrical new()
#define IM_ALLOC(_SIZE)                     ImGui::MemAlloc(_SIZE)
#define IM_FREE(_PTR)                       ImGui::MemFree(_PTR)
#define IM_PLACEMENT_NEW(_PTR)              new(ImNewWrapper(), _PTR)
#define IM_NEW(_TYPE)                       new(ImNewWrapper(), ImGui::MemAlloc(sizeof(_TYPE))) _TYPE
template<typename T> void IM_DELETE(T* p)   { if (p) { p->~T(); ImGui::MemFree(p); } }

//-----------------------------------------------------------------------------
// ImVector<>
// Lightweight std::vector<>-like class to avoid dragging dependencies (also, some implementations of STL with debug enabled are absurdly slow, we bypass it so our code runs fast in debug).
//-----------------------------------------------------------------------------
// - You generally do NOT need to care or use this ever. But we need to make it available in imgui.h because some of our public structures are relying on it.
// - We use std-like naming convention here, which is a little unusual for this codebase.
// - Important: clear() frees memory, resize(0) keep the allocated buffer. We use resize(0) a lot to intentionally recycle allocated buffers across frames and amortize our costs.
// - Important: our implementation does NOT call C++ constructors/destructors, we treat everything as raw data! This is intentional but be extra mindful of that,
//   Do NOT use this class as a std::vector replacement in your own code! Many of the structures used by dear imgui can be safely initialized by a zero-memset.
//-----------------------------------------------------------------------------

IM_MSVC_RUNTIME_CHECKS_OFF
template<typename T>
struct ImVector
{
    int                 Size;
    int                 Capacity;
    T*                  Data;

    // Provide standard typedefs but we don't use them ourselves.
    typedef T                   value_type;
    typedef value_type*         iterator;
    typedef const value_type*   const_iterator;

    // Constructors, destructor
    inline ImVector()                                       { Size = Capacity = 0; Data = NULL; }
    inline ImVector(const ImVector<T>& src)                 { Size = Capacity = 0; Data = NULL; operator=(src); }
    inline ImVector<T>& operator=(const ImVector<T>& src)   { clear(); resize(src.Size); memcpy(Data, src.Data, (size_t)Size * sizeof(T)); return *this; }
    inline ~ImVector()                                      { if (Data) IM_FREE(Data); } // Important: does not destruct anything

    inline void         clear()                             { if (Data) { Size = Capacity = 0; IM_FREE(Data); Data = NULL; } }  // Important: does not destruct anything
    inline void         clear_delete()                      { for (int n = 0; n < Size; n++) IM_DELETE(Data[n]); clear(); }     // Important: never called automatically! always explicit.
    inline void         clear_destruct()                    { for (int n = 0; n < Size; n++) Data[n].~T(); clear(); }           // Important: never called automatically! always explicit.

    inline bool         empty() const                       { return Size == 0; }
    inline int          size() const                        { return Size; }
    inline int          size_in_bytes() const               { return Size * (int)sizeof(T); }
    inline int          max_size() const                    { return 0x7FFFFFFF / (int)sizeof(T); }
    inline int          capacity() const                    { return Capacity; }
    inline T&           operator[](int i)                   { IM_ASSERT(i >= 0 && i < Size); return Data[i]; }
    inline const T&     operator[](int i) const             { IM_ASSERT(i >= 0 && i < Size); return Data[i]; }

    inline T*           begin()                             { return Data; }
    inline const T*     begin() const                       { return Data; }
    inline T*           end()                               { return Data + Size; }
    inline const T*     end() const                         { return Data + Size; }
    inline T&           front()                             { IM_ASSERT(Size > 0); return Data[0]; }
    inline const T&     front() const                       { IM_ASSERT(Size > 0); return Data[0]; }
    inline T&           back()                              { IM_ASSERT(Size > 0); return Data[Size - 1]; }
    inline const T&     back() const                        { IM_ASSERT(Size > 0); return Data[Size - 1]; }
    inline void         swap(ImVector<T>& rhs)              { int rhs_size = rhs.Size; rhs.Size = Size; Size = rhs_size; int rhs_cap = rhs.Capacity; rhs.Capacity = Capacity; Capacity = rhs_cap; T* rhs_data = rhs.Data; rhs.Data = Data; Data = rhs_data; }

    inline int          _grow_capacity(int sz) const        { int new_capacity = Capacity ? (Capacity + Capacity / 2) : 8; return new_capacity > sz ? new_capacity : sz; }
    inline void         resize(int new_size)                { if (new_size > Capacity) reserve(_grow_capacity(new_size)); Size = new_size; }
    inline void         resize(int new_size, const T& v)    { if (new_size > Capacity) reserve(_grow_capacity(new_size)); if (new_size > Size) for (int n = Size; n < new_size; n++) memcpy(&Data[n], &v, sizeof(v)); Size = new_size; }
    inline void         shrink(int new_size)                { IM_ASSERT(new_size <= Size); Size = new_size; } // Resize a vector to a smaller size, guaranteed not to cause a reallocation
    inline void         reserve(int new_capacity)           { if (new_capacity <= Capacity) return; T* new_data = (T*)IM_ALLOC((size_t)new_capacity * sizeof(T)); if (Data) { memcpy(new_data, Data, (size_t)Size * sizeof(T)); IM_FREE(Data); } Data = new_data; Capacity = new_capacity; }

    // NB: It is illegal to call push_back/push_front/insert with a reference pointing inside the ImVector data itself! e.g. v.push_back(v[10]) is forbidden.
    inline void         push_back(const T& v)               { if (Size == Capacity) reserve(_grow_capacity(Size + 1)); memcpy(&Data[Size], &v, sizeof(v)); Size++; }
    inline void         pop_back()                          { IM_ASSERT(Size > 0); Size--; }
    inline void         push_front(const T& v)              { if (Size == 0) push_back(v); else insert(Data, v); }
    inline T*           erase(const T* it)                  { IM_ASSERT(it >= Data && it < Data + Size); const ptrdiff_t off = it - Data; memmove(Data + off, Data + off + 1, ((size_t)Size - (size_t)off - 1) * sizeof(T)); Size--; return Data + off; }
    inline T*           erase(const T* it, const T* it_last){ IM_ASSERT(it >= Data && it < Data + Size && it_last > it && it_last <= Data + Size); const ptrdiff_t count = it_last - it; const ptrdiff_t off = it - Data; memmove(Data + off, Data + off + count, ((size_t)Size - (size_t)off - count) * sizeof(T)); Size -= (int)count; return Data + off; }
    inline T*           erase_unsorted(const T* it)         { IM_ASSERT(it >= Data && it < Data + Size);  const ptrdiff_t off = it - Data; if (it < Data + Size - 1) memcpy(Data + off, Data + Size - 1, sizeof(T)); Size--; return Data + off; }
    inline T*           insert(const T* it, const T& v)     { IM_ASSERT(it >= Data && it <= Data + Size); const ptrdiff_t off = it - Data; if (Size == Capacity) reserve(_grow_capacity(Size + 1)); if (off < (int)Size) memmove(Data + off + 1, Data + off, ((size_t)Size - (size_t)off) * sizeof(T)); memcpy(&Data[off], &v, sizeof(v)); Size++; return Data + off; }
    inline bool         contains(const T& v) const          { const T* data = Data;  const T* data_end = Data + Size; while (data < data_end) if (*data++ == v) return true; return false; }
    inline T*           find(const T& v)                    { T* data = Data;  const T* data_end = Data + Size; while (data < data_end) if (*data == v) break; else ++data; return data; }
    inline const T*     find(const T& v) const              { const T* data = Data;  const T* data_end = Data + Size; while (data < data_end) if (*data == v) break; else ++data; return data; }
    inline bool         find_erase(const T& v)              { const T* it = find(v); if (it < Data + Size) { erase(it); return true; } return false; }
    inline bool         find_erase_unsorted(const T& v)     { const T* it = find(v); if (it < Data + Size) { erase_unsorted(it); return true; } return false; }
    inline int          index_from_ptr(const T* it) const   { IM_ASSERT(it >= Data && it < Data + Size); const ptrdiff_t off = it - Data; return (int)off; }
};
IM_MSVC_RUNTIME_CHECKS_RESTORE

//-----------------------------------------------------------------------------
// [SECTION] ImGuiStyle
//-----------------------------------------------------------------------------
// You may modify the ImGui::GetStyle() main instance during initialization and before NewFrame().
// During the frame, use ImGui::PushStyleVar(ImGuiStyleVar_XXXX)/PopStyleVar() to alter the main style values,
// and ImGui::PushStyleColor(ImGuiCol_XXX)/PopStyleColor() for colors.
//-----------------------------------------------------------------------------

struct ImGuiStyle
{
    float       Alpha;                      // Global alpha applies to everything in Dear ImGui.
    float       DisabledAlpha;              // Additional alpha multiplier applied by BeginDisabled(). Multiply over current value of Alpha.
    ImVec2      WindowPadding;              // Padding within a window.
    float       WindowRounding;             // Radius of window corners rounding. Set to 0.0f to have rectangular windows. Large values tend to lead to variety of artifacts and are not recommended.
    float       WindowBorderSize;           // Thickness of border around windows. Generally set to 0.0f or 1.0f. (Other values are not well tested and more CPU/GPU costly).
    ImVec2      WindowMinSize;              // Minimum window size. This is a global setting. If you want to constraint individual windows, use SetNextWindowSizeConstraints().
    ImVec2      WindowTitleAlign;           // Alignment for title bar text. Defaults to (0.0f,0.5f) for left-aligned,vertically centered.
    ImGuiDir    WindowMenuButtonPosition;   // Side of the collapsing/docking button in the title bar (None/Left/Right). Defaults to ImGuiDir_Left.
    float       ChildRounding;              // Radius of child window corners rounding. Set to 0.0f to have rectangular windows.
    float       ChildBorderSize;            // Thickness of border around child windows. Generally set to 0.0f or 1.0f. (Other values are not well tested and more CPU/GPU costly).
    float       PopupRounding;              // Radius of popup window corners rounding. (Note that tooltip windows use WindowRounding)
    float       PopupBorderSize;            // Thickness of border around popup/tooltip windows. Generally set to 0.0f or 1.0f. (Other values are not well tested and more CPU/GPU costly).
    ImVec2      FramePadding;               // Padding within a framed rectangle (used by most widgets).
    float       FrameRounding;              // Radius of frame corners rounding. Set to 0.0f to have rectangular frame (used by most widgets).
    float       FrameBorderSize;            // Thickness of border around frames. Generally set to 0.0f or 1.0f. (Other values are not well tested and more CPU/GPU costly).
    ImVec2      ItemSpacing;                // Horizontal and vertical spacing between widgets/lines.
    ImVec2      ItemInnerSpacing;           // Horizontal and vertical spacing between within elements of a composed widget (e.g. a slider and its label).
    ImVec2      CellPadding;                // Padding within a table cell
    ImVec2      TouchExtraPadding;          // Expand reactive bounding box for touch-based system where touch position is not accurate enough. Unfortunately we don't sort widgets so priority on overlap will always be given to the first widget. So don't grow this too much!
    float       IndentSpacing;              // Horizontal indentation when e.g. entering a tree node. Generally == (FontSize + FramePadding.x*2).
    float       ColumnsMinSpacing;          // Minimum horizontal spacing between two columns. Preferably > (FramePadding.x + 1).
    float       ScrollbarSize;              // Width of the vertical scrollbar, Height of the horizontal scrollbar.
    float       ScrollbarRounding;          // Radius of grab corners for scrollbar.
    float       GrabMinSize;                // Minimum width/height of a grab box for slider/scrollbar.
    float       GrabRounding;               // Radius of grabs corners rounding. Set to 0.0f to have rectangular slider grabs.
    float       LogSliderDeadzone;          // The size in pixels of the dead-zone around zero on logarithmic sliders that cross zero.
    float       TabRounding;                // Radius of upper corners of a tab. Set to 0.0f to have rectangular tabs.
    float       TabBorderSize;              // Thickness of border around tabs.
    float       TabMinWidthForCloseButton;  // Minimum width for close button to appears on an unselected tab when hovered. Set to 0.0f to always show when hovering, set to FLT_MAX to never show close button unless selected.
    ImGuiDir    ColorButtonPosition;        // Side of the color button in the ColorEdit4 widget (left/right). Defaults to ImGuiDir_Right.
    ImVec2      ButtonTextAlign;            // Alignment of button text when button is larger than text. Defaults to (0.5f, 0.5f) (centered).
    ImVec2      SelectableTextAlign;        // Alignment of selectable text. Defaults to (0.0f, 0.0f) (top-left aligned). It's generally important to keep this left-aligned if you want to lay multiple items on a same line.
    ImVec2      DisplayWindowPadding;       // Window position are clamped to be visible within the display area or monitors by at least this amount. Only applies to regular windows.
    ImVec2      DisplaySafeAreaPadding;     // If you cannot see the edges of your screen (e.g. on a TV) increase the safe area padding. Apply to popups/tooltips as well regular windows. NB: Prefer configuring your TV sets correctly!
    float       MouseCursorScale;           // Scale software rendered mouse cursor (when io.MouseDrawCursor is enabled). We apply per-monitor DPI scaling over this scale. May be removed later.
    bool        AntiAliasedLines;           // Enable anti-aliased lines/borders. Disable if you are really tight on CPU/GPU. Latched at the beginning of the frame (copied to ImDrawList).
    bool        AntiAliasedLinesUseTex;     // Enable anti-aliased lines/borders using textures where possible. Require backend to render with bilinear filtering. Latched at the beginning of the frame (copied to ImDrawList).
    bool        AntiAliasedFill;            // Enable anti-aliased edges around filled shapes (rounded rectangles, circles, etc.). Disable if you are really tight on CPU/GPU. Latched at the beginning of the frame (copied to ImDrawList).
    float       CurveTessellationTol;       // Tessellation tolerance when using PathBezierCurveTo() without a specific number of segments. Decrease for highly tessellated curves (higher quality, more polygons), increase to reduce quality.
    float       CircleTessellationMaxError; // Maximum error (in pixels) allowed when using AddCircle()/AddCircleFilled() or drawing rounded corner rectangles with no explicit segment count specified. Decrease for higher quality but more geometry.
    ImVec4      Colors[ImGuiCol_COUNT];

    IMGUI_API ImGuiStyle();
    IMGUI_API void ScaleAllSizes(float scale_factor);
};

//-----------------------------------------------------------------------------
// [SECTION] ImGuiIO
//-----------------------------------------------------------------------------
// Communicate most settings and inputs/outputs to Dear ImGui using this structure.
// Access via ImGui::GetIO(). Read 'Programmer guide' section in .cpp file for general usage.
//-----------------------------------------------------------------------------

struct ImGuiIO
{
    //------------------------------------------------------------------
    // Configuration (fill once)                // Default value
    //------------------------------------------------------------------

    ImGuiConfigFlags   ConfigFlags;             // = 0              // See ImGuiConfigFlags_ enum. Set by user/application. Gamepad/keyboard navigation options, etc.
    ImGuiBackendFlags  BackendFlags;            // = 0              // See ImGuiBackendFlags_ enum. Set by backend (imgui_impl_xxx files or custom backend) to communicate features supported by the backend.
    ImVec2      DisplaySize;                    // <unset>          // Main display size, in pixels (generally == GetMainViewport()->Size)
    float       DeltaTime;                      // = 1.0f/60.0f     // Time elapsed since last frame, in seconds.
    float       IniSavingRate;                  // = 5.0f           // Minimum time between saving positions/sizes to .ini file, in seconds.
    const char* IniFilename;                    // = "imgui.ini"    // Path to .ini file (important: default "imgui.ini" is relative to current working dir!). Set NULL to disable automatic .ini loading/saving or if you want to manually call LoadIniSettingsXXX() / SaveIniSettingsXXX() functions.
    const char* LogFilename;                    // = "imgui_log.txt"// Path to .log file (default parameter to ImGui::LogToFile when no file is specified).
    float       MouseDoubleClickTime;           // = 0.30f          // Time for a double-click, in seconds.
    float       MouseDoubleClickMaxDist;        // = 6.0f           // Distance threshold to stay in to validate a double-click, in pixels.
    float       MouseDragThreshold;             // = 6.0f           // Distance threshold before considering we are dragging.
    int         KeyMap[ImGuiKey_COUNT];         // <unset>          // Map of indices into the KeysDown[512] entries array which represent your "native" keyboard state.
    float       KeyRepeatDelay;                 // = 0.250f         // When holding a key/button, time before it starts repeating, in seconds (for buttons in Repeat mode, etc.).
    float       KeyRepeatRate;                  // = 0.050f         // When holding a key/button, rate at which it repeats, in seconds.
    void*       UserData;                       // = NULL           // Store your own data for retrieval by callbacks.

    ImFontAtlas*Fonts;                          // <auto>           // Font atlas: load, rasterize and pack one or more fonts into a single texture.
    float       FontGlobalScale;                // = 1.0f           // Global scale all fonts
    bool        FontAllowUserScaling;           // = false          // Allow user scaling text of individual window with CTRL+Wheel.
    ImFont*     FontDefault;                    // = NULL           // Font to use on NewFrame(). Use NULL to uses Fonts->Fonts[0].
    ImVec2      DisplayFramebufferScale;        // = (1, 1)         // For retina display or other situations where window coordinates are different from framebuffer coordinates. This generally ends up in ImDrawData::FramebufferScale.

    // Docking options (when ImGuiConfigFlags_DockingEnable is set)
    bool        ConfigDockingNoSplit;           // = false          // Simplified docking mode: disable window splitting, so docking is limited to merging multiple windows together into tab-bars.
    bool        ConfigDockingWithShift;         // = false          // Enable docking with holding Shift key (reduce visual noise, allows dropping in wider space)
    bool        ConfigDockingAlwaysTabBar;      // = false          // [BETA] [FIXME: This currently creates regression with auto-sizing and general overhead] Make every single floating window display within a docking node.
    bool        ConfigDockingTransparentPayload;// = false          // [BETA] Make window or viewport transparent when docking and only display docking boxes on the target viewport. Useful if rendering of multiple viewport cannot be synced. Best used with ConfigViewportsNoAutoMerge.

    // Viewport options (when ImGuiConfigFlags_ViewportsEnable is set)
    bool        ConfigViewportsNoAutoMerge;     // = false;         // Set to make all floating imgui windows always create their own viewport. Otherwise, they are merged into the main host viewports when overlapping it. May also set ImGuiViewportFlags_NoAutoMerge on individual viewport.
    bool        ConfigViewportsNoTaskBarIcon;   // = false          // Disable default OS task bar icon flag for secondary viewports. When a viewport doesn't want a task bar icon, ImGuiViewportFlags_NoTaskBarIcon will be set on it.
    bool        ConfigViewportsNoDecoration;    // = true           // Disable default OS window decoration flag for secondary viewports. When a viewport doesn't want window decorations, ImGuiViewportFlags_NoDecoration will be set on it. Enabling decoration can create subsequent issues at OS levels (e.g. minimum window size).
    bool        ConfigViewportsNoDefaultParent; // = false          // Disable default OS parenting to main viewport for secondary viewports. By default, viewports are marked with ParentViewportId = <main_viewport>, expecting the platform backend to setup a parent/child relationship between the OS windows (some backend may ignore this). Set to true if you want the default to be 0, then all viewports will be top-level OS windows.

    // Miscellaneous options
    bool        MouseDrawCursor;                // = false          // Request ImGui to draw a mouse cursor for you (if you are on a platform without a mouse cursor). Cannot be easily renamed to 'io.ConfigXXX' because this is frequently used by backend implementations.
    bool        ConfigMacOSXBehaviors;          // = defined(__APPLE__) // OS X style: Text editing cursor movement using Alt instead of Ctrl, Shortcuts using Cmd/Super instead of Ctrl, Line/Text Start and End using Cmd+Arrows instead of Home/End, Double click selects by word instead of selecting whole text, Multi-selection in lists uses Cmd/Super instead of Ctrl.
    bool        ConfigInputTextCursorBlink;     // = true           // Enable blinking cursor (optional as some users consider it to be distracting).
    bool        ConfigDragClickToInputText;     // = false          // [BETA] Enable turning DragXXX widgets into text input with a simple mouse click-release (without moving). Not desirable on devices without a keyboard.
    bool        ConfigWindowsResizeFromEdges;   // = true           // Enable resizing of windows from their edges and from the lower-left corner. This requires (io.BackendFlags & ImGuiBackendFlags_HasMouseCursors) because it needs mouse cursor feedback. (This used to be a per-window ImGuiWindowFlags_ResizeFromAnySide flag)
    bool        ConfigWindowsMoveFromTitleBarOnly; // = false       // Enable allowing to move windows only when clicking on their title bar. Does not apply to windows without a title bar.
    float       ConfigMemoryCompactTimer;       // = 60.0f          // Timer (in seconds) to free transient windows/tables memory buffers when unused. Set to -1.0f to disable.

    //------------------------------------------------------------------
    // Platform Functions
    // (the imgui_impl_xxxx backend files are setting those up for you)
    //------------------------------------------------------------------

    // Optional: Platform/Renderer backend name (informational only! will be displayed in About Window) + User data for backend/wrappers to store their own stuff.
    const char* BackendPlatformName;            // = NULL
    const char* BackendRendererName;            // = NULL
    void*       BackendPlatformUserData;        // = NULL           // User data for platform backend
    void*       BackendRendererUserData;        // = NULL           // User data for renderer backend
    void*       BackendLanguageUserData;        // = NULL           // User data for non C++ programming language backend

    // Optional: Access OS clipboard
    // (default to use native Win32 clipboard on Windows, otherwise uses a private clipboard. Override to access OS clipboard on other architectures)
    const char* (*GetClipboardTextFn)(void* user_data);
    void        (*SetClipboardTextFn)(void* user_data, const char* text);
    void*       ClipboardUserData;

    //------------------------------------------------------------------
    // Input - Fill before calling NewFrame()
    //------------------------------------------------------------------

    ImVec2      MousePos;                       // Mouse position, in pixels. Set to ImVec2(-FLT_MAX, -FLT_MAX) if mouse is unavailable (on another screen, etc.)
    bool        MouseDown[5];                   // Mouse buttons: 0=left, 1=right, 2=middle + extras (ImGuiMouseButton_COUNT == 5). Dear ImGui mostly uses left and right buttons. Others buttons allows us to track if the mouse is being used by your application + available to user as a convenience via IsMouse** API.
    float       MouseWheel;                     // Mouse wheel Vertical: 1 unit scrolls about 5 lines text.
    float       MouseWheelH;                    // Mouse wheel Horizontal. Most users don't have a mouse with an horizontal wheel, may not be filled by all backends.
    ImGuiID     MouseHoveredViewport;           // (Optional) When using multiple viewports: viewport the OS mouse cursor is hovering _IGNORING_ viewports with the ImGuiViewportFlags_NoInputs flag, and _REGARDLESS_ of whether another viewport is focused. Set io.BackendFlags |= ImGuiBackendFlags_HasMouseHoveredViewport if you can provide this info. If you don't imgui will infer the value using the rectangles and last focused time of the viewports it knows about (ignoring other OS windows).
    bool        KeyCtrl;                        // Keyboard modifier pressed: Control
    bool        KeyShift;                       // Keyboard modifier pressed: Shift
    bool        KeyAlt;                         // Keyboard modifier pressed: Alt
    bool        KeySuper;                       // Keyboard modifier pressed: Cmd/Super/Windows
    bool        KeysDown[512];                  // Keyboard keys that are pressed (ideally left in the "native" order your engine has access to keyboard keys, so you can use your own defines/enums for keys).
    float       NavInputs[ImGuiNavInput_COUNT]; // Gamepad inputs. Cleared back to zero by EndFrame(). Keyboard keys will be auto-mapped and be written here by NewFrame().

    // Functions
    IMGUI_API void  AddInputCharacter(unsigned int c);          // Queue new character input
    IMGUI_API void  AddInputCharacterUTF16(ImWchar16 c);        // Queue new character input from an UTF-16 character, it can be a surrogate
    IMGUI_API void  AddInputCharactersUTF8(const char* str);    // Queue new characters input from an UTF-8 string
    IMGUI_API void  AddFocusEvent(bool focused);                // Notifies Dear ImGui when hosting platform windows lose or gain input focus
    IMGUI_API void  ClearInputCharacters();                     // [Internal] Clear the text input buffer manually
    IMGUI_API void  ClearInputKeys();                           // [Internal] Release all keys

    //------------------------------------------------------------------
    // Output - Updated by NewFrame() or EndFrame()/Render()
    // (when reading from the io.WantCaptureMouse, io.WantCaptureKeyboard flags to dispatch your inputs, it is
    //  generally easier and more correct to use their state BEFORE calling NewFrame(). See FAQ for details!)
    //------------------------------------------------------------------

    bool        WantCaptureMouse;               // Set when Dear ImGui will use mouse inputs, in this case do not dispatch them to your main game/application (either way, always pass on mouse inputs to imgui). (e.g. unclicked mouse is hovering over an imgui window, widget is active, mouse was clicked over an imgui window, etc.).
    bool        WantCaptureKeyboard;            // Set when Dear ImGui will use keyboard inputs, in this case do not dispatch them to your main game/application (either way, always pass keyboard inputs to imgui). (e.g. InputText active, or an imgui window is focused and navigation is enabled, etc.).
    bool        WantTextInput;                  // Mobile/console: when set, you may display an on-screen keyboard. This is set by Dear ImGui when it wants textual keyboard input to happen (e.g. when a InputText widget is active).
    bool        WantSetMousePos;                // MousePos has been altered, backend should reposition mouse on next frame. Rarely used! Set only when ImGuiConfigFlags_NavEnableSetMousePos flag is enabled.
    bool        WantSaveIniSettings;            // When manual .ini load/save is active (io.IniFilename == NULL), this will be set to notify your application that you can call SaveIniSettingsToMemory() and save yourself. Important: clear io.WantSaveIniSettings yourself after saving!
    bool        NavActive;                      // Keyboard/Gamepad navigation is currently allowed (will handle ImGuiKey_NavXXX events) = a window is focused and it doesn't use the ImGuiWindowFlags_NoNavInputs flag.
    bool        NavVisible;                     // Keyboard/Gamepad navigation is visible and allowed (will handle ImGuiKey_NavXXX events).
    float       Framerate;                      // Rough estimate of application framerate, in frame per second. Solely for convenience. Rolling average estimation based on io.DeltaTime over 120 frames.
    int         MetricsRenderVertices;          // Vertices output during last call to Render()
    int         MetricsRenderIndices;           // Indices output during last call to Render() = number of triangles * 3
    int         MetricsRenderWindows;           // Number of visible windows
    int         MetricsActiveWindows;           // Number of active windows
    int         MetricsActiveAllocations;       // Number of active allocations, updated by MemAlloc/MemFree based on current context. May be off if you have multiple imgui contexts.
    ImVec2      MouseDelta;                     // Mouse delta. Note that this is zero if either current or previous position are invalid (-FLT_MAX,-FLT_MAX), so a disappearing/reappearing mouse won't have a huge delta.

    //------------------------------------------------------------------
    // [Internal] Dear ImGui will maintain those fields. Forward compatibility not guaranteed!
    //------------------------------------------------------------------

    bool        WantCaptureMouseUnlessPopupClose;// Alternative to WantCaptureMouse: (WantCaptureMouse == true && WantCaptureMouseUnlessPopupClose == false) when a click over void is expected to close a popup.
    ImGuiKeyModFlags KeyMods;                   // Key mods flags (same as io.KeyCtrl/KeyShift/KeyAlt/KeySuper but merged into flags), updated by NewFrame()
    ImGuiKeyModFlags KeyModsPrev;               // Previous key mods
    ImVec2      MousePosPrev;                   // Previous mouse position (note that MouseDelta is not necessary == MousePos-MousePosPrev, in case either position is invalid)
    ImVec2      MouseClickedPos[5];             // Position at time of clicking
    double      MouseClickedTime[5];            // Time of last click (used to figure out double-click)
    bool        MouseClicked[5];                // Mouse button went from !Down to Down
    bool        MouseDoubleClicked[5];          // Has mouse button been double-clicked?
    bool        MouseReleased[5];               // Mouse button went from Down to !Down
    bool        MouseDownOwned[5];              // Track if button was clicked inside a dear imgui window or over void blocked by a popup. We don't request mouse capture from the application if click started outside ImGui bounds.
    bool        MouseDownOwnedUnlessPopupClose[5];//Track if button was clicked inside a dear imgui window.
    bool        MouseDownWasDoubleClick[5];     // Track if button down was a double-click
    float       MouseDownDuration[5];           // Duration the mouse button has been down (0.0f == just clicked)
    float       MouseDownDurationPrev[5];       // Previous time the mouse button has been down
    ImVec2      MouseDragMaxDistanceAbs[5];     // Maximum distance, absolute, on each axis, of how much mouse has traveled from the clicking point
    float       MouseDragMaxDistanceSqr[5];     // Squared maximum distance of how much mouse has traveled from the clicking point
    float       KeysDownDuration[512];          // Duration the keyboard key has been down (0.0f == just pressed)
    float       KeysDownDurationPrev[512];      // Previous duration the key has been down
    float       NavInputsDownDuration[ImGuiNavInput_COUNT];
    float       NavInputsDownDurationPrev[ImGuiNavInput_COUNT];
    float       PenPressure;                    // Touch/Pen pressure (0.0f to 1.0f, should be >0.0f only when MouseDown[0] == true). Helper storage currently unused by Dear ImGui.
    bool        AppFocusLost;
    ImWchar16   InputQueueSurrogate;            // For AddInputCharacterUTF16
    ImVector<ImWchar> InputQueueCharacters;     // Queue of _characters_ input (obtained by platform backend). Fill using AddInputCharacter() helper.

    IMGUI_API   ImGuiIO();
};

//-----------------------------------------------------------------------------
// [SECTION] Misc data structures
//-----------------------------------------------------------------------------

// Shared state of InputText(), passed as an argument to your callback when a ImGuiInputTextFlags_Callback* flag is used.
// The callback function should return 0 by default.
// Callbacks (follow a flag name and see comments in ImGuiInputTextFlags_ declarations for more details)
// - ImGuiInputTextFlags_CallbackEdit:        Callback on buffer edit (note that InputText() already returns true on edit, the callback is useful mainly to manipulate the underlying buffer while focus is active)
// - ImGuiInputTextFlags_CallbackAlways:      Callback on each iteration
// - ImGuiInputTextFlags_CallbackCompletion:  Callback on pressing TAB
// - ImGuiInputTextFlags_CallbackHistory:     Callback on pressing Up/Down arrows
// - ImGuiInputTextFlags_CallbackCharFilter:  Callback on character inputs to replace or discard them. Modify 'EventChar' to replace or discard, or return 1 in callback to discard.
// - ImGuiInputTextFlags_CallbackResize:      Callback on buffer capacity changes request (beyond 'buf_size' parameter value), allowing the string to grow.
struct ImGuiInputTextCallbackData
{
    ImGuiInputTextFlags EventFlag;      // One ImGuiInputTextFlags_Callback*    // Read-only
    ImGuiInputTextFlags Flags;          // What user passed to InputText()      // Read-only
    void*               UserData;       // What user passed to InputText()      // Read-only

    // Arguments for the different callback events
    // - To modify the text buffer in a callback, prefer using the InsertChars() / DeleteChars() function. InsertChars() will take care of calling the resize callback if necessary.
    // - If you know your edits are not going to resize the underlying buffer allocation, you may modify the contents of 'Buf[]' directly. You need to update 'BufTextLen' accordingly (0 <= BufTextLen < BufSize) and set 'BufDirty'' to true so InputText can update its internal state.
    ImWchar             EventChar;      // Character input                      // Read-write   // [CharFilter] Replace character with another one, or set to zero to drop. return 1 is equivalent to setting EventChar=0;
    ImGuiKey            EventKey;       // Key pressed (Up/Down/TAB)            // Read-only    // [Completion,History]
    char*               Buf;            // Text buffer                          // Read-write   // [Resize] Can replace pointer / [Completion,History,Always] Only write to pointed data, don't replace the actual pointer!
    int                 BufTextLen;     // Text length (in bytes)               // Read-write   // [Resize,Completion,History,Always] Exclude zero-terminator storage. In C land: == strlen(some_text), in C++ land: string.length()
    int                 BufSize;        // Buffer size (in bytes) = capacity+1  // Read-only    // [Resize,Completion,History,Always] Include zero-terminator storage. In C land == ARRAYSIZE(my_char_array), in C++ land: string.capacity()+1
    bool                BufDirty;       // Set if you modify Buf/BufTextLen!    // Write        // [Completion,History,Always]
    int                 CursorPos;      //                                      // Read-write   // [Completion,History,Always]
    int                 SelectionStart; //                                      // Read-write   // [Completion,History,Always] == to SelectionEnd when no selection)
    int                 SelectionEnd;   //                                      // Read-write   // [Completion,History,Always]

    // Helper functions for text manipulation.
    // Use those function to benefit from the CallbackResize behaviors. Calling those function reset the selection.
    IMGUI_API ImGuiInputTextCallbackData();
    IMGUI_API void      DeleteChars(int pos, int bytes_count);
    IMGUI_API void      InsertChars(int pos, const char* text, const char* text_end = NULL);
    void                SelectAll()             { SelectionStart = 0; SelectionEnd = BufTextLen; }
    void                ClearSelection()        { SelectionStart = SelectionEnd = BufTextLen; }
    bool                HasSelection() const    { return SelectionStart != SelectionEnd; }
};

// Resizing callback data to apply custom constraint. As enabled by SetNextWindowSizeConstraints(). Callback is called during the next Begin().
// NB: For basic min/max size constraint on each axis you don't need to use the callback! The SetNextWindowSizeConstraints() parameters are enough.
struct ImGuiSizeCallbackData
{
    void*   UserData;       // Read-only.   What user passed to SetNextWindowSizeConstraints()
    ImVec2  Pos;            // Read-only.   Window position, for reference.
    ImVec2  CurrentSize;    // Read-only.   Current window size.
    ImVec2  DesiredSize;    // Read-write.  Desired size, based on user's mouse position. Write to this field to restrain resizing.
};

// [ALPHA] Rarely used / very advanced uses only. Use with SetNextWindowClass() and DockSpace() functions.
// Important: the content of this class is still highly WIP and likely to change and be refactored
// before we stabilize Docking features. Please be mindful if using this.
// Provide hints:
// - To the platform backend via altered viewport flags (enable/disable OS decoration, OS task bar icons, etc.)
// - To the platform backend for OS level parent/child relationships of viewport.
// - To the docking system for various options and filtering.
struct ImGuiWindowClass
{
    ImGuiID             ClassId;                    // User data. 0 = Default class (unclassed). Windows of different classes cannot be docked with each others.
    ImGuiID             ParentViewportId;           // Hint for the platform backend. If non-zero, the platform backend can create a parent<>child relationship between the platform windows. Not conforming backends are free to e.g. parent every viewport to the main viewport or not.
    ImGuiViewportFlags  ViewportFlagsOverrideSet;   // Viewport flags to set when a window of this class owns a viewport. This allows you to enforce OS decoration or task bar icon, override the defaults on a per-window basis.
    ImGuiViewportFlags  ViewportFlagsOverrideClear; // Viewport flags to clear when a window of this class owns a viewport. This allows you to enforce OS decoration or task bar icon, override the defaults on a per-window basis.
    ImGuiTabItemFlags   TabItemFlagsOverrideSet;    // [EXPERIMENTAL] TabItem flags to set when a window of this class gets submitted into a dock node tab bar. May use with ImGuiTabItemFlags_Leading or ImGuiTabItemFlags_Trailing.
    ImGuiDockNodeFlags  DockNodeFlagsOverrideSet;   // [EXPERIMENTAL] Dock node flags to set when a window of this class is hosted by a dock node (it doesn't have to be selected!)
    bool                DockingAlwaysTabBar;        // Set to true to enforce single floating windows of this class always having their own docking node (equivalent of setting the global io.ConfigDockingAlwaysTabBar)
    bool                DockingAllowUnclassed;      // Set to true to allow windows of this class to be docked/merged with an unclassed window. // FIXME-DOCK: Move to DockNodeFlags override?

    ImGuiWindowClass() { memset(this, 0, sizeof(*this)); DockingAllowUnclassed = true; }
};

// Data payload for Drag and Drop operations: AcceptDragDropPayload(), GetDragDropPayload()
struct ImGuiPayload
{
    // Members
    void*           Data;               // Data (copied and owned by dear imgui)
    int             DataSize;           // Data size

    // [Internal]
    ImGuiID         SourceId;           // Source item id
    ImGuiID         SourceParentId;     // Source parent id (if available)
    int             DataFrameCount;     // Data timestamp
    char            DataType[32 + 1];   // Data type tag (short user-supplied string, 32 characters max)
    bool            Preview;            // Set when AcceptDragDropPayload() was called and mouse has been hovering the target item (nb: handle overlapping drag targets)
    bool            Delivery;           // Set when AcceptDragDropPayload() was called and mouse button is released over the target item.

    ImGuiPayload()  { Clear(); }
    void Clear()    { SourceId = SourceParentId = 0; Data = NULL; DataSize = 0; memset(DataType, 0, sizeof(DataType)); DataFrameCount = -1; Preview = Delivery = false; }
    bool IsDataType(const char* type) const { return DataFrameCount != -1 && strcmp(type, DataType) == 0; }
    bool IsPreview() const                  { return Preview; }
    bool IsDelivery() const                 { return Delivery; }
};

// Sorting specification for one column of a table (sizeof == 12 bytes)
struct ImGuiTableColumnSortSpecs
{
    ImGuiID                     ColumnUserID;       // User id of the column (if specified by a TableSetupColumn() call)
    ImS16                       ColumnIndex;        // Index of the column
    ImS16                       SortOrder;          // Index within parent ImGuiTableSortSpecs (always stored in order starting from 0, tables sorted on a single criteria will always have a 0 here)
    ImGuiSortDirection          SortDirection : 8;  // ImGuiSortDirection_Ascending or ImGuiSortDirection_Descending (you can use this or SortSign, whichever is more convenient for your sort function)

    ImGuiTableColumnSortSpecs() { memset(this, 0, sizeof(*this)); }
};

// Sorting specifications for a table (often handling sort specs for a single column, occasionally more)
// Obtained by calling TableGetSortSpecs().
// When 'SpecsDirty == true' you can sort your data. It will be true with sorting specs have changed since last call, or the first time.
// Make sure to set 'SpecsDirty = false' after sorting, else you may wastefully sort your data every frame!
struct ImGuiTableSortSpecs
{
    const ImGuiTableColumnSortSpecs* Specs;     // Pointer to sort spec array.
    int                         SpecsCount;     // Sort spec count. Most often 1. May be > 1 when ImGuiTableFlags_SortMulti is enabled. May be == 0 when ImGuiTableFlags_SortTristate is enabled.
    bool                        SpecsDirty;     // Set to true when specs have changed since last time! Use this to sort again, then clear the flag.

    ImGuiTableSortSpecs()       { memset(this, 0, sizeof(*this)); }
};

//-----------------------------------------------------------------------------
// [SECTION] Helpers (ImGuiOnceUponAFrame, ImGuiTextFilter, ImGuiTextBuffer, ImGuiStorage, ImGuiListClipper, ImColor)
//-----------------------------------------------------------------------------

// Helper: Unicode defines
#define IM_UNICODE_CODEPOINT_INVALID 0xFFFD     // Invalid Unicode code point (standard value).
#ifdef IMGUI_USE_WCHAR32
#define IM_UNICODE_CODEPOINT_MAX     0x10FFFF   // Maximum Unicode code point supported by this build.
#else
#define IM_UNICODE_CODEPOINT_MAX     0xFFFF     // Maximum Unicode code point supported by this build.
#endif

// Helper: Execute a block of code at maximum once a frame. Convenient if you want to quickly create an UI within deep-nested code that runs multiple times every frame.
// Usage: static ImGuiOnceUponAFrame oaf; if (oaf) ImGui::Text("This will be called only once per frame");
struct ImGuiOnceUponAFrame
{
    ImGuiOnceUponAFrame() { RefFrame = -1; }
    mutable int RefFrame;
    operator bool() const { int current_frame = ImGui::GetFrameCount(); if (RefFrame == current_frame) return false; RefFrame = current_frame; return true; }
};

// Helper: Parse and apply text filters. In format "aaaaa[,bbbb][,ccccc]"
struct ImGuiTextFilter
{
    IMGUI_API           ImGuiTextFilter(const char* default_filter = "");
    IMGUI_API bool      Draw(const char* label = "Filter (inc,-exc)", float width = 0.0f);  // Helper calling InputText+Build
    IMGUI_API bool      PassFilter(const char* text, const char* text_end = NULL) const;
    IMGUI_API void      Build();
    void                Clear()          { InputBuf[0] = 0; Build(); }
    bool                IsActive() const { return !Filters.empty(); }

    // [Internal]
    struct ImGuiTextRange
    {
        const char*     b;
        const char*     e;

        ImGuiTextRange()                                { b = e = NULL; }
        ImGuiTextRange(const char* _b, const char* _e)  { b = _b; e = _e; }
        bool            empty() const                   { return b == e; }
        IMGUI_API void  split(char separator, ImVector<ImGuiTextRange>* out) const;
    };
    char                    InputBuf[256];
    ImVector<ImGuiTextRange>Filters;
    int                     CountGrep;
};

// Helper: Growable text buffer for logging/accumulating text
// (this could be called 'ImGuiTextBuilder' / 'ImGuiStringBuilder')
struct ImGuiTextBuffer
{
    ImVector<char>      Buf;
    IMGUI_API static char EmptyString[1];

    ImGuiTextBuffer()   { }
    inline char         operator[](int i) const { IM_ASSERT(Buf.Data != NULL); return Buf.Data[i]; }
    const char*         begin() const           { return Buf.Data ? &Buf.front() : EmptyString; }
    const char*         end() const             { return Buf.Data ? &Buf.back() : EmptyString; }   // Buf is zero-terminated, so end() will point on the zero-terminator
    int                 size() const            { return Buf.Size ? Buf.Size - 1 : 0; }
    bool                empty() const           { return Buf.Size <= 1; }
    void                clear()                 { Buf.clear(); }
    void                reserve(int capacity)   { Buf.reserve(capacity); }
    const char*         c_str() const           { return Buf.Data ? Buf.Data : EmptyString; }
    IMGUI_API void      append(const char* str, const char* str_end = NULL);
    IMGUI_API void      appendf(const char* fmt, ...) IM_FMTARGS(2);
    IMGUI_API void      appendfv(const char* fmt, va_list args) IM_FMTLIST(2);
};

// Helper: Key->Value storage
// Typically you don't have to worry about this since a storage is held within each Window.
// We use it to e.g. store collapse state for a tree (Int 0/1)
// This is optimized for efficient lookup (dichotomy into a contiguous buffer) and rare insertion (typically tied to user interactions aka max once a frame)
// You can use it as custom user storage for temporary values. Declare your own storage if, for example:
// - You want to manipulate the open/close state of a particular sub-tree in your interface (tree node uses Int 0/1 to store their state).
// - You want to store custom debug data easily without adding or editing structures in your code (probably not efficient, but convenient)
// Types are NOT stored, so it is up to you to make sure your Key don't collide with different types.
struct ImGuiStorage
{
    // [Internal]
    struct ImGuiStoragePair
    {
        ImGuiID key;
        union { int val_i; float val_f; void* val_p; };
        ImGuiStoragePair(ImGuiID _key, int _val_i)      { key = _key; val_i = _val_i; }
        ImGuiStoragePair(ImGuiID _key, float _val_f)    { key = _key; val_f = _val_f; }
        ImGuiStoragePair(ImGuiID _key, void* _val_p)    { key = _key; val_p = _val_p; }
    };

    ImVector<ImGuiStoragePair>      Data;

    // - Get***() functions find pair, never add/allocate. Pairs are sorted so a query is O(log N)
    // - Set***() functions find pair, insertion on demand if missing.
    // - Sorted insertion is costly, paid once. A typical frame shouldn't need to insert any new pair.
    void                Clear() { Data.clear(); }
    IMGUI_API int       GetInt(ImGuiID key, int default_val = 0) const;
    IMGUI_API void      SetInt(ImGuiID key, int val);
    IMGUI_API bool      GetBool(ImGuiID key, bool default_val = false) const;
    IMGUI_API void      SetBool(ImGuiID key, bool val);
    IMGUI_API float     GetFloat(ImGuiID key, float default_val = 0.0f) const;
    IMGUI_API void      SetFloat(ImGuiID key, float val);
    IMGUI_API void*     GetVoidPtr(ImGuiID key) const; // default_val is NULL
    IMGUI_API void      SetVoidPtr(ImGuiID key, void* val);

    // - Get***Ref() functions finds pair, insert on demand if missing, return pointer. Useful if you intend to do Get+Set.
    // - References are only valid until a new value is added to the storage. Calling a Set***() function or a Get***Ref() function invalidates the pointer.
    // - A typical use case where this is convenient for quick hacking (e.g. add storage during a live Edit&Continue session if you can't modify existing struct)
    //      float* pvar = ImGui::GetFloatRef(key); ImGui::SliderFloat("var", pvar, 0, 100.0f); some_var += *pvar;
    IMGUI_API int*      GetIntRef(ImGuiID key, int default_val = 0);
    IMGUI_API bool*     GetBoolRef(ImGuiID key, bool default_val = false);
    IMGUI_API float*    GetFloatRef(ImGuiID key, float default_val = 0.0f);
    IMGUI_API void**    GetVoidPtrRef(ImGuiID key, void* default_val = NULL);

    // Use on your own storage if you know only integer are being stored (open/close all tree nodes)
    IMGUI_API void      SetAllInt(int val);

    // For quicker full rebuild of a storage (instead of an incremental one), you may add all your contents and then sort once.
    IMGUI_API void      BuildSortByKey();
};

// Helper: Manually clip large list of items.
// If you are submitting lots of evenly spaced items and you have a random access to the list, you can perform coarse
// clipping based on visibility to save yourself from processing those items at all.
// The clipper calculates the range of visible items and advance the cursor to compensate for the non-visible items we have skipped.
// (Dear ImGui already clip items based on their bounds but it needs to measure text size to do so, whereas manual coarse clipping before submission makes this cost and your own data fetching/submission cost almost null)
// Usage:
//   ImGuiListClipper clipper;
//   clipper.Begin(1000);         // We have 1000 elements, evenly spaced.
//   while (clipper.Step())
//       for (int i = clipper.DisplayStart; i < clipper.DisplayEnd; i++)
//           ImGui::Text("line number %d", i);
// Generally what happens is:
// - Clipper lets you process the first element (DisplayStart = 0, DisplayEnd = 1) regardless of it being visible or not.
// - User code submit one element.
// - Clipper can measure the height of the first element
// - Clipper calculate the actual range of elements to display based on the current clipping rectangle, position the cursor before the first visible element.
// - User code submit visible elements.
struct ImGuiListClipper
{
    int     DisplayStart;
    int     DisplayEnd;

    // [Internal]
    int     ItemsCount;
    int     StepNo;
    int     ItemsFrozen;
    float   ItemsHeight;
    float   StartPosY;

    IMGUI_API ImGuiListClipper();
    IMGUI_API ~ImGuiListClipper();

    // items_count: Use INT_MAX if you don't know how many items you have (in which case the cursor won't be advanced in the final step)
    // items_height: Use -1.0f to be calculated automatically on first step. Otherwise pass in the distance between your items, typically GetTextLineHeightWithSpacing() or GetFrameHeightWithSpacing().
    IMGUI_API void Begin(int items_count, float items_height = -1.0f);  // Automatically called by constructor if you passed 'items_count' or by Step() in Step 1.
    IMGUI_API void End();                                               // Automatically called on the last call of Step() that returns false.
    IMGUI_API bool Step();                                              // Call until it returns false. The DisplayStart/DisplayEnd fields will be set and you can process/draw those items.

#ifndef IMGUI_DISABLE_OBSOLETE_FUNCTIONS
    inline ImGuiListClipper(int items_count, float items_height = -1.0f) { memset(this, 0, sizeof(*this)); ItemsCount = -1; Begin(items_count, items_height); } // [removed in 1.79]
#endif
};

// Helpers macros to generate 32-bit encoded colors
#ifdef IMGUI_USE_BGRA_PACKED_COLOR
#define IM_COL32_R_SHIFT    16
#define IM_COL32_G_SHIFT    8
#define IM_COL32_B_SHIFT    0
#define IM_COL32_A_SHIFT    24
#define IM_COL32_A_MASK     0xFF000000
#else
#define IM_COL32_R_SHIFT    0
#define IM_COL32_G_SHIFT    8
#define IM_COL32_B_SHIFT    16
#define IM_COL32_A_SHIFT    24
#define IM_COL32_A_MASK     0xFF000000
#endif
#define IM_COL32(R,G,B,A)    (((ImU32)(A)<<IM_COL32_A_SHIFT) | ((ImU32)(B)<<IM_COL32_B_SHIFT) | ((ImU32)(G)<<IM_COL32_G_SHIFT) | ((ImU32)(R)<<IM_COL32_R_SHIFT))
#define IM_COL32_WHITE       IM_COL32(255,255,255,255)  // Opaque white = 0xFFFFFFFF
#define IM_COL32_BLACK       IM_COL32(0,0,0,255)        // Opaque black
#define IM_COL32_BLACK_TRANS IM_COL32(0,0,0,0)          // Transparent black = 0x00000000

// Helper: ImColor() implicitly converts colors to either ImU32 (packed 4x1 byte) or ImVec4 (4x1 float)
// Prefer using IM_COL32() macros if you want a guaranteed compile-time ImU32 for usage with ImDrawList API.
// **Avoid storing ImColor! Store either u32 of ImVec4. This is not a full-featured color class. MAY OBSOLETE.
// **None of the ImGui API are using ImColor directly but you can use it as a convenience to pass colors in either ImU32 or ImVec4 formats. Explicitly cast to ImU32 or ImVec4 if needed.
struct ImColor
{
    ImVec4              Value;

    ImColor()                                                       { Value.x = Value.y = Value.z = Value.w = 0.0f; }
    ImColor(int r, int g, int b, int a = 255)                       { float sc = 1.0f / 255.0f; Value.x = (float)r * sc; Value.y = (float)g * sc; Value.z = (float)b * sc; Value.w = (float)a * sc; }
    ImColor(ImU32 rgba)                                             { float sc = 1.0f / 255.0f; Value.x = (float)((rgba >> IM_COL32_R_SHIFT) & 0xFF) * sc; Value.y = (float)((rgba >> IM_COL32_G_SHIFT) & 0xFF) * sc; Value.z = (float)((rgba >> IM_COL32_B_SHIFT) & 0xFF) * sc; Value.w = (float)((rgba >> IM_COL32_A_SHIFT) & 0xFF) * sc; }
    ImColor(float r, float g, float b, float a = 1.0f)              { Value.x = r; Value.y = g; Value.z = b; Value.w = a; }
    ImColor(const ImVec4& col)                                      { Value = col; }
    inline operator ImU32() const                                   { return ImGui::ColorConvertFloat4ToU32(Value); }
    inline operator ImVec4() const                                  { return Value; }

    // FIXME-OBSOLETE: May need to obsolete/cleanup those helpers.
    inline void    SetHSV(float h, float s, float v, float a = 1.0f){ ImGui::ColorConvertHSVtoRGB(h, s, v, Value.x, Value.y, Value.z); Value.w = a; }
    static ImColor HSV(float h, float s, float v, float a = 1.0f)   { float r, g, b; ImGui::ColorConvertHSVtoRGB(h, s, v, r, g, b); return ImColor(r, g, b, a); }
};

//-----------------------------------------------------------------------------
// [SECTION] Drawing API (ImDrawCmd, ImDrawIdx, ImDrawVert, ImDrawChannel, ImDrawListSplitter, ImDrawListFlags, ImDrawList, ImDrawData)
// Hold a series of drawing commands. The user provides a renderer for ImDrawData which essentially contains an array of ImDrawList.
//-----------------------------------------------------------------------------

// The maximum line width to bake anti-aliased textures for. Build atlas with ImFontAtlasFlags_NoBakedLines to disable baking.
#ifndef IM_DRAWLIST_TEX_LINES_WIDTH_MAX
#define IM_DRAWLIST_TEX_LINES_WIDTH_MAX     (63)
#endif

// ImDrawCallback: Draw callbacks for advanced uses [configurable type: override in imconfig.h]
// NB: You most likely do NOT need to use draw callbacks just to create your own widget or customized UI rendering,
// you can poke into the draw list for that! Draw callback may be useful for example to:
//  A) Change your GPU render state,
//  B) render a complex 3D scene inside a UI element without an intermediate texture/render target, etc.
// The expected behavior from your rendering function is 'if (cmd.UserCallback != NULL) { cmd.UserCallback(parent_list, cmd); } else { RenderTriangles() }'
// If you want to override the signature of ImDrawCallback, you can simply use e.g. '#define ImDrawCallback MyDrawCallback' (in imconfig.h) + update rendering backend accordingly.
#ifndef ImDrawCallback
typedef void (*ImDrawCallback)(const ImDrawList* parent_list, const ImDrawCmd* cmd);
#endif

// Special Draw callback value to request renderer backend to reset the graphics/render state.
// The renderer backend needs to handle this special value, otherwise it will crash trying to call a function at this address.
// This is useful for example if you submitted callbacks which you know have altered the render state and you want it to be restored.
// It is not done by default because they are many perfectly useful way of altering render state for imgui contents (e.g. changing shader/blending settings before an Image call).
#define ImDrawCallback_ResetRenderState     (ImDrawCallback)(-1)

// Typically, 1 command = 1 GPU draw call (unless command is a callback)
// - VtxOffset/IdxOffset: When 'io.BackendFlags & ImGuiBackendFlags_RendererHasVtxOffset' is enabled,
//   those fields allow us to render meshes larger than 64K vertices while keeping 16-bit indices.
//   Pre-1.71 backends will typically ignore the VtxOffset/IdxOffset fields.
// - The ClipRect/TextureId/VtxOffset fields must be contiguous as we memcmp() them together (this is asserted for).
struct ImDrawCmd
{
    ImVec4          ClipRect;           // 4*4  // Clipping rectangle (x1, y1, x2, y2). Subtract ImDrawData->DisplayPos to get clipping rectangle in "viewport" coordinates
    ImTextureID     TextureId;          // 4-8  // User-provided texture ID. Set by user in ImfontAtlas::SetTexID() for fonts or passed to Image*() functions. Ignore if never using images or multiple fonts atlas.
    unsigned int    VtxOffset;          // 4    // Start offset in vertex buffer. ImGuiBackendFlags_RendererHasVtxOffset: always 0, otherwise may be >0 to support meshes larger than 64K vertices with 16-bit indices.
    unsigned int    IdxOffset;          // 4    // Start offset in index buffer. Always equal to sum of ElemCount drawn so far.
    unsigned int    ElemCount;          // 4    // Number of indices (multiple of 3) to be rendered as triangles. Vertices are stored in the callee ImDrawList's vtx_buffer[] array, indices in idx_buffer[].
    ImDrawCallback  UserCallback;       // 4-8  // If != NULL, call the function instead of rendering the vertices. clip_rect and texture_id will be set normally.
    void*           UserCallbackData;   // 4-8  // The draw callback code can access this.

    ImDrawCmd() { memset(this, 0, sizeof(*this)); } // Also ensure our padding fields are zeroed

    // Since 1.83: returns ImTextureID associated with this draw call. Warning: DO NOT assume this is always same as 'TextureId' (we will change this function for an upcoming feature)
    inline ImTextureID GetTexID() const { return TextureId; }
};

// Vertex layout
#ifndef IMGUI_OVERRIDE_DRAWVERT_STRUCT_LAYOUT
struct ImDrawVert
{
    ImVec2  pos;
    ImVec2  uv;
    ImU32   col;
};
#else
// You can override the vertex format layout by defining IMGUI_OVERRIDE_DRAWVERT_STRUCT_LAYOUT in imconfig.h
// The code expect ImVec2 pos (8 bytes), ImVec2 uv (8 bytes), ImU32 col (4 bytes), but you can re-order them or add other fields as needed to simplify integration in your engine.
// The type has to be described within the macro (you can either declare the struct or use a typedef). This is because ImVec2/ImU32 are likely not declared a the time you'd want to set your type up.
// NOTE: IMGUI DOESN'T CLEAR THE STRUCTURE AND DOESN'T CALL A CONSTRUCTOR SO ANY CUSTOM FIELD WILL BE UNINITIALIZED. IF YOU ADD EXTRA FIELDS (SUCH AS A 'Z' COORDINATES) YOU WILL NEED TO CLEAR THEM DURING RENDER OR TO IGNORE THEM.
IMGUI_OVERRIDE_DRAWVERT_STRUCT_LAYOUT;
#endif

// [Internal] For use by ImDrawList
struct ImDrawCmdHeader
{
    ImVec4          ClipRect;
    ImTextureID     TextureId;
    unsigned int    VtxOffset;
};

// [Internal] For use by ImDrawListSplitter
struct ImDrawChannel
{
    ImVector<ImDrawCmd>         _CmdBuffer;
    ImVector<ImDrawIdx>         _IdxBuffer;
};


// Split/Merge functions are used to split the draw list into different layers which can be drawn into out of order.
// This is used by the Columns/Tables API, so items of each column can be batched together in a same draw call.
struct ImDrawListSplitter
{
    int                         _Current;    // Current channel number (0)
    int                         _Count;      // Number of active channels (1+)
    ImVector<ImDrawChannel>     _Channels;   // Draw channels (not resized down so _Count might be < Channels.Size)

    inline ImDrawListSplitter()  { memset(this, 0, sizeof(*this)); }
    inline ~ImDrawListSplitter() { ClearFreeMemory(); }
    inline void                 Clear() { _Current = 0; _Count = 1; } // Do not clear Channels[] so our allocations are reused next frame
    IMGUI_API void              ClearFreeMemory();
    IMGUI_API void              Split(ImDrawList* draw_list, int count);
    IMGUI_API void              Merge(ImDrawList* draw_list);
    IMGUI_API void              SetCurrentChannel(ImDrawList* draw_list, int channel_idx);
};

// Flags for ImDrawList functions
// (Legacy: bit 0 must always correspond to ImDrawFlags_Closed to be backward compatible with old API using a bool. Bits 1..3 must be unused)
enum ImDrawFlags_
{
    ImDrawFlags_None                        = 0,
    ImDrawFlags_Closed                      = 1 << 0, // PathStroke(), AddPolyline(): specify that shape should be closed (Important: this is always == 1 for legacy reason)
    ImDrawFlags_RoundCornersTopLeft         = 1 << 4, // AddRect(), AddRectFilled(), PathRect(): enable rounding top-left corner only (when rounding > 0.0f, we default to all corners). Was 0x01.
    ImDrawFlags_RoundCornersTopRight        = 1 << 5, // AddRect(), AddRectFilled(), PathRect(): enable rounding top-right corner only (when rounding > 0.0f, we default to all corners). Was 0x02.
    ImDrawFlags_RoundCornersBottomLeft      = 1 << 6, // AddRect(), AddRectFilled(), PathRect(): enable rounding bottom-left corner only (when rounding > 0.0f, we default to all corners). Was 0x04.
    ImDrawFlags_RoundCornersBottomRight     = 1 << 7, // AddRect(), AddRectFilled(), PathRect(): enable rounding bottom-right corner only (when rounding > 0.0f, we default to all corners). Wax 0x08.
    ImDrawFlags_RoundCornersNone            = 1 << 8, // AddRect(), AddRectFilled(), PathRect(): disable rounding on all corners (when rounding > 0.0f). This is NOT zero, NOT an implicit flag!
    ImDrawFlags_RoundCornersTop             = ImDrawFlags_RoundCornersTopLeft | ImDrawFlags_RoundCornersTopRight,
    ImDrawFlags_RoundCornersBottom          = ImDrawFlags_RoundCornersBottomLeft | ImDrawFlags_RoundCornersBottomRight,
    ImDrawFlags_RoundCornersLeft            = ImDrawFlags_RoundCornersBottomLeft | ImDrawFlags_RoundCornersTopLeft,
    ImDrawFlags_RoundCornersRight           = ImDrawFlags_RoundCornersBottomRight | ImDrawFlags_RoundCornersTopRight,
    ImDrawFlags_RoundCornersAll             = ImDrawFlags_RoundCornersTopLeft | ImDrawFlags_RoundCornersTopRight | ImDrawFlags_RoundCornersBottomLeft | ImDrawFlags_RoundCornersBottomRight,
    ImDrawFlags_RoundCornersDefault_        = ImDrawFlags_RoundCornersAll, // Default to ALL corners if none of the _RoundCornersXX flags are specified.
    ImDrawFlags_RoundCornersMask_           = ImDrawFlags_RoundCornersAll | ImDrawFlags_RoundCornersNone
};

// Flags for ImDrawList instance. Those are set automatically by ImGui:: functions from ImGuiIO settings, and generally not manipulated directly.
// It is however possible to temporarily alter flags between calls to ImDrawList:: functions.
enum ImDrawListFlags_
{
    ImDrawListFlags_None                    = 0,
    ImDrawListFlags_AntiAliasedLines        = 1 << 0,  // Enable anti-aliased lines/borders (*2 the number of triangles for 1.0f wide line or lines thin enough to be drawn using textures, otherwise *3 the number of triangles)
    ImDrawListFlags_AntiAliasedLinesUseTex  = 1 << 1,  // Enable anti-aliased lines/borders using textures when possible. Require backend to render with bilinear filtering.
    ImDrawListFlags_AntiAliasedFill         = 1 << 2,  // Enable anti-aliased edge around filled shapes (rounded rectangles, circles).
    ImDrawListFlags_AllowVtxOffset          = 1 << 3   // Can emit 'VtxOffset > 0' to allow large meshes. Set when 'ImGuiBackendFlags_RendererHasVtxOffset' is enabled.
};

// Draw command list
// This is the low-level list of polygons that ImGui:: functions are filling. At the end of the frame,
// all command lists are passed to your ImGuiIO::RenderDrawListFn function for rendering.
// Each dear imgui window contains its own ImDrawList. You can use ImGui::GetWindowDrawList() to
// access the current window draw list and draw custom primitives.
// You can interleave normal ImGui:: calls and adding primitives to the current draw list.
// In single viewport mode, top-left is == GetMainViewport()->Pos (generally 0,0), bottom-right is == GetMainViewport()->Pos+Size (generally io.DisplaySize).
// You are totally free to apply whatever transformation matrix to want to the data (depending on the use of the transformation you may want to apply it to ClipRect as well!)
// Important: Primitives are always added to the list and not culled (culling is done at higher-level by ImGui:: functions), if you use this API a lot consider coarse culling your drawn objects.
struct ImDrawList
{
    // This is what you have to render
    ImVector<ImDrawCmd>     CmdBuffer;          // Draw commands. Typically 1 command = 1 GPU draw call, unless the command is a callback.
    ImVector<ImDrawIdx>     IdxBuffer;          // Index buffer. Each command consume ImDrawCmd::ElemCount of those
    ImVector<ImDrawVert>    VtxBuffer;          // Vertex buffer.
    ImDrawListFlags         Flags;              // Flags, you may poke into these to adjust anti-aliasing settings per-primitive.

    // [Internal, used while building lists]
    unsigned int            _VtxCurrentIdx;     // [Internal] generally == VtxBuffer.Size unless we are past 64K vertices, in which case this gets reset to 0.
    const ImDrawListSharedData* _Data;          // Pointer to shared draw data (you can use ImGui::GetDrawListSharedData() to get the one from current ImGui context)
    const char*             _OwnerName;         // Pointer to owner window's name for debugging
    ImDrawVert*             _VtxWritePtr;       // [Internal] point within VtxBuffer.Data after each add command (to avoid using the ImVector<> operators too much)
    ImDrawIdx*              _IdxWritePtr;       // [Internal] point within IdxBuffer.Data after each add command (to avoid using the ImVector<> operators too much)
    ImVector<ImVec4>        _ClipRectStack;     // [Internal]
    ImVector<ImTextureID>   _TextureIdStack;    // [Internal]
    ImVector<ImVec2>        _Path;              // [Internal] current path building
    ImDrawCmdHeader         _CmdHeader;         // [Internal] template of active commands. Fields should match those of CmdBuffer.back().
    ImDrawListSplitter      _Splitter;          // [Internal] for channels api (note: prefer using your own persistent instance of ImDrawListSplitter!)
    float                   _FringeScale;       // [Internal] anti-alias fringe is scaled by this value, this helps to keep things sharp while zooming at vertex buffer content

    // If you want to create ImDrawList instances, pass them ImGui::GetDrawListSharedData() or create and use your own ImDrawListSharedData (so you can use ImDrawList without ImGui)
    ImDrawList(const ImDrawListSharedData* shared_data) { memset(this, 0, sizeof(*this)); _Data = shared_data; }

    ~ImDrawList() { _ClearFreeMemory(); }
    IMGUI_API void  PushClipRect(ImVec2 clip_rect_min, ImVec2 clip_rect_max, bool intersect_with_current_clip_rect = false);  // Render-level scissoring. This is passed down to your render function but not used for CPU-side coarse clipping. Prefer using higher-level ImGui::PushClipRect() to affect logic (hit-testing and widget culling)
    IMGUI_API void  PushClipRectFullScreen();
    IMGUI_API void  PopClipRect();
    IMGUI_API void  PushTextureID(ImTextureID texture_id);
    IMGUI_API void  PopTextureID();
    inline ImVec2   GetClipRectMin() const { const ImVec4& cr = _ClipRectStack.back(); return ImVec2(cr.x, cr.y); }
    inline ImVec2   GetClipRectMax() const { const ImVec4& cr = _ClipRectStack.back(); return ImVec2(cr.z, cr.w); }

    // Primitives
    // - For rectangular primitives, "p_min" and "p_max" represent the upper-left and lower-right corners.
    // - For circle primitives, use "num_segments == 0" to automatically calculate tessellation (preferred).
    //   In older versions (until Dear ImGui 1.77) the AddCircle functions defaulted to num_segments == 12.
    //   In future versions we will use textures to provide cheaper and higher-quality circles.
    //   Use AddNgon() and AddNgonFilled() functions if you need to guaranteed a specific number of sides.
    IMGUI_API void  AddLine(const ImVec2& p1, const ImVec2& p2, ImU32 col, float thickness = 1.0f);
    IMGUI_API void  AddRect(const ImVec2& p_min, const ImVec2& p_max, ImU32 col, float rounding = 0.0f, ImDrawFlags flags = 0, float thickness = 1.0f);   // a: upper-left, b: lower-right (== upper-left + size)
    IMGUI_API void  AddRectFilled(const ImVec2& p_min, const ImVec2& p_max, ImU32 col, float rounding = 0.0f, ImDrawFlags flags = 0);                     // a: upper-left, b: lower-right (== upper-left + size)
    IMGUI_API void  AddRectFilledMultiColor(const ImVec2& p_min, const ImVec2& p_max, ImU32 col_upr_left, ImU32 col_upr_right, ImU32 col_bot_right, ImU32 col_bot_left);
    IMGUI_API void  AddQuad(const ImVec2& p1, const ImVec2& p2, const ImVec2& p3, const ImVec2& p4, ImU32 col, float thickness = 1.0f);
    IMGUI_API void  AddQuadFilled(const ImVec2& p1, const ImVec2& p2, const ImVec2& p3, const ImVec2& p4, ImU32 col);
    IMGUI_API void  AddTriangle(const ImVec2& p1, const ImVec2& p2, const ImVec2& p3, ImU32 col, float thickness = 1.0f);
    IMGUI_API void  AddTriangleFilled(const ImVec2& p1, const ImVec2& p2, const ImVec2& p3, ImU32 col);
    IMGUI_API void  AddCircle(const ImVec2& center, float radius, ImU32 col, int num_segments = 0, float thickness = 1.0f);
    IMGUI_API void  AddCircleFilled(const ImVec2& center, float radius, ImU32 col, int num_segments = 0);
    IMGUI_API void  AddNgon(const ImVec2& center, float radius, ImU32 col, int num_segments, float thickness = 1.0f);
    IMGUI_API void  AddNgonFilled(const ImVec2& center, float radius, ImU32 col, int num_segments);
    IMGUI_API void  AddText(const ImVec2& pos, ImU32 col, const char* text_begin, const char* text_end = NULL);
    IMGUI_API void  AddText(const ImFont* font, float font_size, const ImVec2& pos, ImU32 col, const char* text_begin, const char* text_end = NULL, float wrap_width = 0.0f, const ImVec4* cpu_fine_clip_rect = NULL);
    IMGUI_API void  AddPolyline(const ImVec2* points, int num_points, ImU32 col, ImDrawFlags flags, float thickness);
    IMGUI_API void  AddConvexPolyFilled(const ImVec2* points, int num_points, ImU32 col); // Note: Anti-aliased filling requires points to be in clockwise order.
    IMGUI_API void  AddBezierCubic(const ImVec2& p1, const ImVec2& p2, const ImVec2& p3, const ImVec2& p4, ImU32 col, float thickness, int num_segments = 0); // Cubic Bezier (4 control points)
    IMGUI_API void  AddBezierQuadratic(const ImVec2& p1, const ImVec2& p2, const ImVec2& p3, ImU32 col, float thickness, int num_segments = 0);               // Quadratic Bezier (3 control points)

    // Image primitives
    // - Read FAQ to understand what ImTextureID is.
    // - "p_min" and "p_max" represent the upper-left and lower-right corners of the rectangle.
    // - "uv_min" and "uv_max" represent the normalized texture coordinates to use for those corners. Using (0,0)->(1,1) texture coordinates will generally display the entire texture.
    IMGUI_API void  AddImage(ImTextureID user_texture_id, const ImVec2& p_min, const ImVec2& p_max, const ImVec2& uv_min = ImVec2(0, 0), const ImVec2& uv_max = ImVec2(1, 1), ImU32 col = IM_COL32_WHITE);
    IMGUI_API void  AddImageQuad(ImTextureID user_texture_id, const ImVec2& p1, const ImVec2& p2, const ImVec2& p3, const ImVec2& p4, const ImVec2& uv1 = ImVec2(0, 0), const ImVec2& uv2 = ImVec2(1, 0), const ImVec2& uv3 = ImVec2(1, 1), const ImVec2& uv4 = ImVec2(0, 1), ImU32 col = IM_COL32_WHITE);
    IMGUI_API void  AddImageRounded(ImTextureID user_texture_id, const ImVec2& p_min, const ImVec2& p_max, const ImVec2& uv_min, const ImVec2& uv_max, ImU32 col, float rounding, ImDrawFlags flags = 0);

    // Stateful path API, add points then finish with PathFillConvex() or PathStroke()
    inline    void  PathClear()                                                 { _Path.Size = 0; }
    inline    void  PathLineTo(const ImVec2& pos)                               { _Path.push_back(pos); }
    inline    void  PathLineToMergeDuplicate(const ImVec2& pos)                 { if (_Path.Size == 0 || memcmp(&_Path.Data[_Path.Size - 1], &pos, 8) != 0) _Path.push_back(pos); }
    inline    void  PathFillConvex(ImU32 col)                                   { AddConvexPolyFilled(_Path.Data, _Path.Size, col); _Path.Size = 0; }  // Note: Anti-aliased filling requires points to be in clockwise order.
    inline    void  PathStroke(ImU32 col, ImDrawFlags flags = 0, float thickness = 1.0f) { AddPolyline(_Path.Data, _Path.Size, col, flags, thickness); _Path.Size = 0; }
    IMGUI_API void  PathArcTo(const ImVec2& center, float radius, float a_min, float a_max, int num_segments = 0);
    IMGUI_API void  PathArcToFast(const ImVec2& center, float radius, int a_min_of_12, int a_max_of_12);                // Use precomputed angles for a 12 steps circle
    IMGUI_API void  PathBezierCubicCurveTo(const ImVec2& p2, const ImVec2& p3, const ImVec2& p4, int num_segments = 0); // Cubic Bezier (4 control points)
    IMGUI_API void  PathBezierQuadraticCurveTo(const ImVec2& p2, const ImVec2& p3, int num_segments = 0);               // Quadratic Bezier (3 control points)
    IMGUI_API void  PathRect(const ImVec2& rect_min, const ImVec2& rect_max, float rounding = 0.0f, ImDrawFlags flags = 0);

    // Advanced
    IMGUI_API void  AddCallback(ImDrawCallback callback, void* callback_data);  // Your rendering function must check for 'UserCallback' in ImDrawCmd and call the function instead of rendering triangles.
    IMGUI_API void  AddDrawCmd();                                               // This is useful if you need to forcefully create a new draw call (to allow for dependent rendering / blending). Otherwise primitives are merged into the same draw-call as much as possible
    IMGUI_API ImDrawList* CloneOutput() const;                                  // Create a clone of the CmdBuffer/IdxBuffer/VtxBuffer.

    // Advanced: Channels
    // - Use to split render into layers. By switching channels to can render out-of-order (e.g. submit FG primitives before BG primitives)
    // - Use to minimize draw calls (e.g. if going back-and-forth between multiple clipping rectangles, prefer to append into separate channels then merge at the end)
    // - FIXME-OBSOLETE: This API shouldn't have been in ImDrawList in the first place!
    //   Prefer using your own persistent instance of ImDrawListSplitter as you can stack them.
    //   Using the ImDrawList::ChannelsXXXX you cannot stack a split over another.
    inline void     ChannelsSplit(int count)    { _Splitter.Split(this, count); }
    inline void     ChannelsMerge()             { _Splitter.Merge(this); }
    inline void     ChannelsSetCurrent(int n)   { _Splitter.SetCurrentChannel(this, n); }

    // Advanced: Primitives allocations
    // - We render triangles (three vertices)
    // - All primitives needs to be reserved via PrimReserve() beforehand.
    IMGUI_API void  PrimReserve(int idx_count, int vtx_count);
    IMGUI_API void  PrimUnreserve(int idx_count, int vtx_count);
    IMGUI_API void  PrimRect(const ImVec2& a, const ImVec2& b, ImU32 col);      // Axis aligned rectangle (composed of two triangles)
    IMGUI_API void  PrimRectUV(const ImVec2& a, const ImVec2& b, const ImVec2& uv_a, const ImVec2& uv_b, ImU32 col);
    IMGUI_API void  PrimQuadUV(const ImVec2& a, const ImVec2& b, const ImVec2& c, const ImVec2& d, const ImVec2& uv_a, const ImVec2& uv_b, const ImVec2& uv_c, const ImVec2& uv_d, ImU32 col);
    inline    void  PrimWriteVtx(const ImVec2& pos, const ImVec2& uv, ImU32 col)    { _VtxWritePtr->pos = pos; _VtxWritePtr->uv = uv; _VtxWritePtr->col = col; _VtxWritePtr++; _VtxCurrentIdx++; }
    inline    void  PrimWriteIdx(ImDrawIdx idx)                                     { *_IdxWritePtr = idx; _IdxWritePtr++; }
    inline    void  PrimVtx(const ImVec2& pos, const ImVec2& uv, ImU32 col)         { PrimWriteIdx((ImDrawIdx)_VtxCurrentIdx); PrimWriteVtx(pos, uv, col); } // Write vertex with unique index

#ifndef IMGUI_DISABLE_OBSOLETE_FUNCTIONS
    inline    void  AddBezierCurve(const ImVec2& p1, const ImVec2& p2, const ImVec2& p3, const ImVec2& p4, ImU32 col, float thickness, int num_segments = 0) { AddBezierCubic(p1, p2, p3, p4, col, thickness, num_segments); }
    inline    void  PathBezierCurveTo(const ImVec2& p2, const ImVec2& p3, const ImVec2& p4, int num_segments = 0) { PathBezierCubicCurveTo(p2, p3, p4, num_segments); }
#endif

    // [Internal helpers]
    IMGUI_API void  _ResetForNewFrame();
    IMGUI_API void  _ClearFreeMemory();
    IMGUI_API void  _PopUnusedDrawCmd();
    IMGUI_API void  _TryMergeDrawCmds();
    IMGUI_API void  _OnChangedClipRect();
    IMGUI_API void  _OnChangedTextureID();
    IMGUI_API void  _OnChangedVtxOffset();
    IMGUI_API int   _CalcCircleAutoSegmentCount(float radius) const;
    IMGUI_API void  _PathArcToFastEx(const ImVec2& center, float radius, int a_min_sample, int a_max_sample, int a_step);
    IMGUI_API void  _PathArcToN(const ImVec2& center, float radius, float a_min, float a_max, int num_segments);
};

// All draw data to render a Dear ImGui frame
// (NB: the style and the naming convention here is a little inconsistent, we currently preserve them for backward compatibility purpose,
// as this is one of the oldest structure exposed by the library! Basically, ImDrawList == CmdList)
struct ImDrawData
{
    bool            Valid;                  // Only valid after Render() is called and before the next NewFrame() is called.
    int             CmdListsCount;          // Number of ImDrawList* to render
    int             TotalIdxCount;          // For convenience, sum of all ImDrawList's IdxBuffer.Size
    int             TotalVtxCount;          // For convenience, sum of all ImDrawList's VtxBuffer.Size
    ImDrawList**    CmdLists;               // Array of ImDrawList* to render. The ImDrawList are owned by ImGuiContext and only pointed to from here.
    ImVec2          DisplayPos;             // Top-left position of the viewport to render (== top-left of the orthogonal projection matrix to use) (== GetMainViewport()->Pos for the main viewport, == (0.0) in most single-viewport applications)
    ImVec2          DisplaySize;            // Size of the viewport to render (== GetMainViewport()->Size for the main viewport, == io.DisplaySize in most single-viewport applications)
    ImVec2          FramebufferScale;       // Amount of pixels for each unit of DisplaySize. Based on io.DisplayFramebufferScale. Generally (1,1) on normal display, (2,2) on OSX with Retina display.
    ImGuiViewport*  OwnerViewport;          // Viewport carrying the ImDrawData instance, might be of use to the renderer (generally not).

    // Functions
    ImDrawData()    { Clear(); }
    void Clear()    { memset(this, 0, sizeof(*this)); }     // The ImDrawList are owned by ImGuiContext!
    IMGUI_API void  DeIndexAllBuffers();                    // Helper to convert all buffers from indexed to non-indexed, in case you cannot render indexed. Note: this is slow and most likely a waste of resources. Always prefer indexed rendering!
    IMGUI_API void  ScaleClipRects(const ImVec2& fb_scale); // Helper to scale the ClipRect field of each ImDrawCmd. Use if your final output buffer is at a different scale than Dear ImGui expects, or if there is a difference between your window resolution and framebuffer resolution.
};

//-----------------------------------------------------------------------------
// [SECTION] Font API (ImFontConfig, ImFontGlyph, ImFontAtlasFlags, ImFontAtlas, ImFontGlyphRangesBuilder, ImFont)
//-----------------------------------------------------------------------------

struct ImFontConfig
{
    void*           FontData;               //          // TTF/OTF data
    int             FontDataSize;           //          // TTF/OTF data size
    bool            FontDataOwnedByAtlas;   // true     // TTF/OTF data ownership taken by the container ImFontAtlas (will delete memory itself).
    int             FontNo;                 // 0        // Index of font within TTF/OTF file
    float           SizePixels;             //          // Size in pixels for rasterizer (more or less maps to the resulting font height).
    int             OversampleH;            // 3        // Rasterize at higher quality for sub-pixel positioning. Note the difference between 2 and 3 is minimal so you can reduce this to 2 to save memory. Read https://github.com/nothings/stb/blob/master/tests/oversample/README.md for details.
    int             OversampleV;            // 1        // Rasterize at higher quality for sub-pixel positioning. This is not really useful as we don't use sub-pixel positions on the Y axis.
    bool            PixelSnapH;             // false    // Align every glyph to pixel boundary. Useful e.g. if you are merging a non-pixel aligned font with the default font. If enabled, you can set OversampleH/V to 1.
    ImVec2          GlyphExtraSpacing;      // 0, 0     // Extra spacing (in pixels) between glyphs. Only X axis is supported for now.
    ImVec2          GlyphOffset;            // 0, 0     // Offset all glyphs from this font input.
    const ImWchar*  GlyphRanges;            // NULL     // Pointer to a user-provided list of Unicode range (2 value per range, values are inclusive, zero-terminated list). THE ARRAY DATA NEEDS TO PERSIST AS LONG AS THE FONT IS ALIVE.
    float           GlyphMinAdvanceX;       // 0        // Minimum AdvanceX for glyphs, set Min to align font icons, set both Min/Max to enforce mono-space font
    float           GlyphMaxAdvanceX;       // FLT_MAX  // Maximum AdvanceX for glyphs
    bool            MergeMode;              // false    // Merge into previous ImFont, so you can combine multiple inputs font into one ImFont (e.g. ASCII font + icons + Japanese glyphs). You may want to use GlyphOffset.y when merge font of different heights.
    unsigned int    FontBuilderFlags;       // 0        // Settings for custom font builder. THIS IS BUILDER IMPLEMENTATION DEPENDENT. Leave as zero if unsure.
    float           RasterizerMultiply;     // 1.0f     // Brighten (>1.0f) or darken (<1.0f) font output. Brightening small fonts may be a good workaround to make them more readable.
    ImWchar         EllipsisChar;           // -1       // Explicitly specify unicode codepoint of ellipsis character. When fonts are being merged first specified ellipsis will be used.

    // [Internal]
    char            Name[40];               // Name (strictly to ease debugging)
    ImFont*         DstFont;

    IMGUI_API ImFontConfig();
};

// Hold rendering data for one glyph.
// (Note: some language parsers may fail to convert the 31+1 bitfield members, in this case maybe drop store a single u32 or we can rework this)
struct ImFontGlyph
{
    unsigned int    Colored : 1;        // Flag to indicate glyph is colored and should generally ignore tinting (make it usable with no shift on little-endian as this is used in loops)
    unsigned int    Visible : 1;        // Flag to indicate glyph has no visible pixels (e.g. space). Allow early out when rendering.
    unsigned int    Codepoint : 30;     // 0x0000..0x10FFFF
    float           AdvanceX;           // Distance to next character (= data from font + ImFontConfig::GlyphExtraSpacing.x baked in)
    float           X0, Y0, X1, Y1;     // Glyph corners
    float           U0, V0, U1, V1;     // Texture coordinates
};

// Helper to build glyph ranges from text/string data. Feed your application strings/characters to it then call BuildRanges().
// This is essentially a tightly packed of vector of 64k booleans = 8KB storage.
struct ImFontGlyphRangesBuilder
{
    ImVector<ImU32> UsedChars;            // Store 1-bit per Unicode code point (0=unused, 1=used)

    ImFontGlyphRangesBuilder()              { Clear(); }
    inline void     Clear()                 { int size_in_bytes = (IM_UNICODE_CODEPOINT_MAX + 1) / 8; UsedChars.resize(size_in_bytes / (int)sizeof(ImU32)); memset(UsedChars.Data, 0, (size_t)size_in_bytes); }
    inline bool     GetBit(size_t n) const  { int off = (int)(n >> 5); ImU32 mask = 1u << (n & 31); return (UsedChars[off] & mask) != 0; }  // Get bit n in the array
    inline void     SetBit(size_t n)        { int off = (int)(n >> 5); ImU32 mask = 1u << (n & 31); UsedChars[off] |= mask; }               // Set bit n in the array
    inline void     AddChar(ImWchar c)      { SetBit(c); }                      // Add character
    IMGUI_API void  AddText(const char* text, const char* text_end = NULL);     // Add string (each character of the UTF-8 string are added)
    IMGUI_API void  AddRanges(const ImWchar* ranges);                           // Add ranges, e.g. builder.AddRanges(ImFontAtlas::GetGlyphRangesDefault()) to force add all of ASCII/Latin+Ext
    IMGUI_API void  BuildRanges(ImVector<ImWchar>* out_ranges);                 // Output new ranges
};

// See ImFontAtlas::AddCustomRectXXX functions.
struct ImFontAtlasCustomRect
{
    unsigned short  Width, Height;  // Input    // Desired rectangle dimension
    unsigned short  X, Y;           // Output   // Packed position in Atlas
    unsigned int    GlyphID;        // Input    // For custom font glyphs only (ID < 0x110000)
    float           GlyphAdvanceX;  // Input    // For custom font glyphs only: glyph xadvance
    ImVec2          GlyphOffset;    // Input    // For custom font glyphs only: glyph display offset
    ImFont*         Font;           // Input    // For custom font glyphs only: target font
    ImFontAtlasCustomRect()         { Width = Height = 0; X = Y = 0xFFFF; GlyphID = 0; GlyphAdvanceX = 0.0f; GlyphOffset = ImVec2(0, 0); Font = NULL; }
    bool IsPacked() const           { return X != 0xFFFF; }
};

// Flags for ImFontAtlas build
enum ImFontAtlasFlags_
{
    ImFontAtlasFlags_None               = 0,
    ImFontAtlasFlags_NoPowerOfTwoHeight = 1 << 0,   // Don't round the height to next power of two
    ImFontAtlasFlags_NoMouseCursors     = 1 << 1,   // Don't build software mouse cursors into the atlas (save a little texture memory)
    ImFontAtlasFlags_NoBakedLines       = 1 << 2    // Don't build thick line textures into the atlas (save a little texture memory). The AntiAliasedLinesUseTex features uses them, otherwise they will be rendered using polygons (more expensive for CPU/GPU).
};

// Load and rasterize multiple TTF/OTF fonts into a same texture. The font atlas will build a single texture holding:
//  - One or more fonts.
//  - Custom graphics data needed to render the shapes needed by Dear ImGui.
//  - Mouse cursor shapes for software cursor rendering (unless setting 'Flags |= ImFontAtlasFlags_NoMouseCursors' in the font atlas).
// It is the user-code responsibility to setup/build the atlas, then upload the pixel data into a texture accessible by your graphics api.
//  - Optionally, call any of the AddFont*** functions. If you don't call any, the default font embedded in the code will be loaded for you.
//  - Call GetTexDataAsAlpha8() or GetTexDataAsRGBA32() to build and retrieve pixels data.
//  - Upload the pixels data into a texture within your graphics system (see imgui_impl_xxxx.cpp examples)
//  - Call SetTexID(my_tex_id); and pass the pointer/identifier to your texture in a format natural to your graphics API.
//    This value will be passed back to you during rendering to identify the texture. Read FAQ entry about ImTextureID for more details.
// Common pitfalls:
// - If you pass a 'glyph_ranges' array to AddFont*** functions, you need to make sure that your array persist up until the
//   atlas is build (when calling GetTexData*** or Build()). We only copy the pointer, not the data.
// - Important: By default, AddFontFromMemoryTTF() takes ownership of the data. Even though we are not writing to it, we will free the pointer on destruction.
//   You can set font_cfg->FontDataOwnedByAtlas=false to keep ownership of your data and it won't be freed,
// - Even though many functions are suffixed with "TTF", OTF data is supported just as well.
// - This is an old API and it is currently awkward for those and and various other reasons! We will address them in the future!
struct ImFontAtlas
{
    IMGUI_API ImFontAtlas();
    IMGUI_API ~ImFontAtlas();
    IMGUI_API ImFont*           AddFont(const ImFontConfig* font_cfg);
    IMGUI_API ImFont*           AddFontDefault(const ImFontConfig* font_cfg = NULL);
    IMGUI_API ImFont*           AddFontFromFileTTF(const char* filename, float size_pixels, const ImFontConfig* font_cfg = NULL, const ImWchar* glyph_ranges = NULL);
    IMGUI_API ImFont*           AddFontFromMemoryTTF(void* font_data, int font_size, float size_pixels, const ImFontConfig* font_cfg = NULL, const ImWchar* glyph_ranges = NULL); // Note: Transfer ownership of 'ttf_data' to ImFontAtlas! Will be deleted after destruction of the atlas. Set font_cfg->FontDataOwnedByAtlas=false to keep ownership of your data and it won't be freed.
    IMGUI_API ImFont*           AddFontFromMemoryCompressedTTF(const void* compressed_font_data, int compressed_font_size, float size_pixels, const ImFontConfig* font_cfg = NULL, const ImWchar* glyph_ranges = NULL); // 'compressed_font_data' still owned by caller. Compress with binary_to_compressed_c.cpp.
    IMGUI_API ImFont*           AddFontFromMemoryCompressedBase85TTF(const char* compressed_font_data_base85, float size_pixels, const ImFontConfig* font_cfg = NULL, const ImWchar* glyph_ranges = NULL);              // 'compressed_font_data_base85' still owned by caller. Compress with binary_to_compressed_c.cpp with -base85 parameter.
    IMGUI_API void              ClearInputData();           // Clear input data (all ImFontConfig structures including sizes, TTF data, glyph ranges, etc.) = all the data used to build the texture and fonts.
    IMGUI_API void              ClearTexData();             // Clear output texture data (CPU side). Saves RAM once the texture has been copied to graphics memory.
    IMGUI_API void              ClearFonts();               // Clear output font data (glyphs storage, UV coordinates).
    IMGUI_API void              Clear();                    // Clear all input and output.

    // Build atlas, retrieve pixel data.
    // User is in charge of copying the pixels into graphics memory (e.g. create a texture with your engine). Then store your texture handle with SetTexID().
    // The pitch is always = Width * BytesPerPixels (1 or 4)
    // Building in RGBA32 format is provided for convenience and compatibility, but note that unless you manually manipulate or copy color data into
    // the texture (e.g. when using the AddCustomRect*** api), then the RGB pixels emitted will always be white (~75% of memory/bandwidth waste.
    IMGUI_API bool              Build();                    // Build pixels data. This is called automatically for you by the GetTexData*** functions.
    IMGUI_API void              GetTexDataAsAlpha8(unsigned char** out_pixels, int* out_width, int* out_height, int* out_bytes_per_pixel = NULL);  // 1 byte per-pixel
    IMGUI_API void              GetTexDataAsRGBA32(unsigned char** out_pixels, int* out_width, int* out_height, int* out_bytes_per_pixel = NULL);  // 4 bytes-per-pixel
    bool                        IsBuilt() const             { return Fonts.Size > 0 && TexReady; } // Bit ambiguous: used to detect when user didn't built texture but effectively we should check TexID != 0 except that would be backend dependent...
    void                        SetTexID(ImTextureID id)    { TexID = id; }

    //-------------------------------------------
    // Glyph Ranges
    //-------------------------------------------

    // Helpers to retrieve list of common Unicode ranges (2 value per range, values are inclusive, zero-terminated list)
    // NB: Make sure that your string are UTF-8 and NOT in your local code page. In C++11, you can create UTF-8 string literal using the u8"Hello world" syntax. See FAQ for details.
    // NB: Consider using ImFontGlyphRangesBuilder to build glyph ranges from textual data.
    IMGUI_API const ImWchar*    GetGlyphRangesDefault();                // Basic Latin, Extended Latin
    IMGUI_API const ImWchar*    GetGlyphRangesKorean();                 // Default + Korean characters
    IMGUI_API const ImWchar*    GetGlyphRangesJapanese();               // Default + Hiragana, Katakana, Half-Width, Selection of 2999 Ideographs
    IMGUI_API const ImWchar*    GetGlyphRangesChineseFull();            // Default + Half-Width + Japanese Hiragana/Katakana + full set of about 21000 CJK Unified Ideographs
    IMGUI_API const ImWchar*    GetGlyphRangesChineseSimplifiedCommon();// Default + Half-Width + Japanese Hiragana/Katakana + set of 2500 CJK Unified Ideographs for common simplified Chinese
    IMGUI_API const ImWchar*    GetGlyphRangesCyrillic();               // Default + about 400 Cyrillic characters
    IMGUI_API const ImWchar*    GetGlyphRangesThai();                   // Default + Thai characters
    IMGUI_API const ImWchar*    GetGlyphRangesVietnamese();             // Default + Vietnamese characters

    //-------------------------------------------
    // [BETA] Custom Rectangles/Glyphs API
    //-------------------------------------------

    // You can request arbitrary rectangles to be packed into the atlas, for your own purposes.
    // - After calling Build(), you can query the rectangle position and render your pixels.
    // - If you render colored output, set 'atlas->TexPixelsUseColors = true' as this may help some backends decide of prefered texture format.
    // - You can also request your rectangles to be mapped as font glyph (given a font + Unicode point),
    //   so you can render e.g. custom colorful icons and use them as regular glyphs.
    // - Read docs/FONTS.md for more details about using colorful icons.
    // - Note: this API may be redesigned later in order to support multi-monitor varying DPI settings.
    IMGUI_API int               AddCustomRectRegular(int width, int height);
    IMGUI_API int               AddCustomRectFontGlyph(ImFont* font, ImWchar id, int width, int height, float advance_x, const ImVec2& offset = ImVec2(0, 0));
    ImFontAtlasCustomRect*      GetCustomRectByIndex(int index) { IM_ASSERT(index >= 0); return &CustomRects[index]; }

    // [Internal]
    IMGUI_API void              CalcCustomRectUV(const ImFontAtlasCustomRect* rect, ImVec2* out_uv_min, ImVec2* out_uv_max) const;
    IMGUI_API bool              GetMouseCursorTexData(ImGuiMouseCursor cursor, ImVec2* out_offset, ImVec2* out_size, ImVec2 out_uv_border[2], ImVec2 out_uv_fill[2]);

    //-------------------------------------------
    // Members
    //-------------------------------------------

    ImFontAtlasFlags            Flags;              // Build flags (see ImFontAtlasFlags_)
    ImTextureID                 TexID;              // User data to refer to the texture once it has been uploaded to user's graphic systems. It is passed back to you during rendering via the ImDrawCmd structure.
    int                         TexDesiredWidth;    // Texture width desired by user before Build(). Must be a power-of-two. If have many glyphs your graphics API have texture size restrictions you may want to increase texture width to decrease height.
    int                         TexGlyphPadding;    // Padding between glyphs within texture in pixels. Defaults to 1. If your rendering method doesn't rely on bilinear filtering you may set this to 0.
    bool                        Locked;             // Marked as Locked by ImGui::NewFrame() so attempt to modify the atlas will assert.

    // [Internal]
    // NB: Access texture data via GetTexData*() calls! Which will setup a default font for you.
    bool                        TexReady;           // Set when texture was built matching current font input
    bool                        TexPixelsUseColors; // Tell whether our texture data is known to use colors (rather than just alpha channel), in order to help backend select a format.
    unsigned char*              TexPixelsAlpha8;    // 1 component per pixel, each component is unsigned 8-bit. Total size = TexWidth * TexHeight
    unsigned int*               TexPixelsRGBA32;    // 4 component per pixel, each component is unsigned 8-bit. Total size = TexWidth * TexHeight * 4
    int                         TexWidth;           // Texture width calculated during Build().
    int                         TexHeight;          // Texture height calculated during Build().
    ImVec2                      TexUvScale;         // = (1.0f/TexWidth, 1.0f/TexHeight)
    ImVec2                      TexUvWhitePixel;    // Texture coordinates to a white pixel
    ImVector<ImFont*>           Fonts;              // Hold all the fonts returned by AddFont*. Fonts[0] is the default font upon calling ImGui::NewFrame(), use ImGui::PushFont()/PopFont() to change the current font.
    ImVector<ImFontAtlasCustomRect> CustomRects;    // Rectangles for packing custom texture data into the atlas.
    ImVector<ImFontConfig>      ConfigData;         // Configuration data
    ImVec4                      TexUvLines[IM_DRAWLIST_TEX_LINES_WIDTH_MAX + 1];  // UVs for baked anti-aliased lines

    // [Internal] Font builder
    const ImFontBuilderIO*      FontBuilderIO;      // Opaque interface to a font builder (default to stb_truetype, can be changed to use FreeType by defining IMGUI_ENABLE_FREETYPE).
    unsigned int                FontBuilderFlags;   // Shared flags (for all fonts) for custom font builder. THIS IS BUILD IMPLEMENTATION DEPENDENT. Per-font override is also available in ImFontConfig.

    // [Internal] Packing data
    int                         PackIdMouseCursors; // Custom texture rectangle ID for white pixel and mouse cursors
    int                         PackIdLines;        // Custom texture rectangle ID for baked anti-aliased lines

#ifndef IMGUI_DISABLE_OBSOLETE_FUNCTIONS
    typedef ImFontAtlasCustomRect    CustomRect;         // OBSOLETED in 1.72+
    //typedef ImFontGlyphRangesBuilder GlyphRangesBuilder; // OBSOLETED in 1.67+
#endif
};

// Font runtime data and rendering
// ImFontAtlas automatically loads a default embedded font for you when you call GetTexDataAsAlpha8() or GetTexDataAsRGBA32().
struct ImFont
{
    // Members: Hot ~20/24 bytes (for CalcTextSize)
    ImVector<float>             IndexAdvanceX;      // 12-16 // out //            // Sparse. Glyphs->AdvanceX in a directly indexable way (cache-friendly for CalcTextSize functions which only this this info, and are often bottleneck in large UI).
    float                       FallbackAdvanceX;   // 4     // out // = FallbackGlyph->AdvanceX
    float                       FontSize;           // 4     // in  //            // Height of characters/line, set during loading (don't change after loading)

    // Members: Hot ~28/40 bytes (for CalcTextSize + render loop)
    ImVector<ImWchar>           IndexLookup;        // 12-16 // out //            // Sparse. Index glyphs by Unicode code-point.
    ImVector<ImFontGlyph>       Glyphs;             // 12-16 // out //            // All glyphs.
    const ImFontGlyph*          FallbackGlyph;      // 4-8   // out // = FindGlyph(FontFallbackChar)

    // Members: Cold ~32/40 bytes
    ImFontAtlas*                ContainerAtlas;     // 4-8   // out //            // What we has been loaded into
    const ImFontConfig*         ConfigData;         // 4-8   // in  //            // Pointer within ContainerAtlas->ConfigData
    short                       ConfigDataCount;    // 2     // in  // ~ 1        // Number of ImFontConfig involved in creating this font. Bigger than 1 when merging multiple font sources into one ImFont.
    ImWchar                     FallbackChar;       // 2     // out // = FFFD/'?' // Character used if a glyph isn't found.
    ImWchar                     EllipsisChar;       // 2     // out // = '...'    // Character used for ellipsis rendering.
    ImWchar                     DotChar;            // 2     // out // = '.'      // Character used for ellipsis rendering (if a single '...' character isn't found)
    bool                        DirtyLookupTables;  // 1     // out //
    float                       Scale;              // 4     // in  // = 1.f      // Base font scale, multiplied by the per-window font scale which you can adjust with SetWindowFontScale()
    float                       Ascent, Descent;    // 4+4   // out //            // Ascent: distance from top to bottom of e.g. 'A' [0..FontSize]
    int                         MetricsTotalSurface;// 4     // out //            // Total surface in pixels to get an idea of the font rasterization/texture cost (not exact, we approximate the cost of padding between glyphs)
    ImU8                        Used4kPagesMap[(IM_UNICODE_CODEPOINT_MAX+1)/4096/8]; // 2 bytes if ImWchar=ImWchar16, 34 bytes if ImWchar==ImWchar32. Store 1-bit for each block of 4K codepoints that has one active glyph. This is mainly used to facilitate iterations across all used codepoints.

    // Methods
    IMGUI_API ImFont();
    IMGUI_API ~ImFont();
    IMGUI_API const ImFontGlyph*FindGlyph(ImWchar c) const;
    IMGUI_API const ImFontGlyph*FindGlyphNoFallback(ImWchar c) const;
    float                       GetCharAdvance(ImWchar c) const     { return ((int)c < IndexAdvanceX.Size) ? IndexAdvanceX[(int)c] : FallbackAdvanceX; }
    bool                        IsLoaded() const                    { return ContainerAtlas != NULL; }
    const char*                 GetDebugName() const                { return ConfigData ? ConfigData->Name : "<unknown>"; }

    // 'max_width' stops rendering after a certain width (could be turned into a 2d size). FLT_MAX to disable.
    // 'wrap_width' enable automatic word-wrapping across multiple lines to fit into given width. 0.0f to disable.
    IMGUI_API ImVec2            CalcTextSizeA(float size, float max_width, float wrap_width, const char* text_begin, const char* text_end = NULL, const char** remaining = NULL) const; // utf8
    IMGUI_API const char*       CalcWordWrapPositionA(float scale, const char* text, const char* text_end, float wrap_width) const;
    IMGUI_API void              RenderChar(ImDrawList* draw_list, float size, ImVec2 pos, ImU32 col, ImWchar c) const;
    IMGUI_API void              RenderText(ImDrawList* draw_list, float size, ImVec2 pos, ImU32 col, const ImVec4& clip_rect, const char* text_begin, const char* text_end, float wrap_width = 0.0f, bool cpu_fine_clip = false) const;

    // [Internal] Don't use!
    IMGUI_API void              BuildLookupTable();
    IMGUI_API void              ClearOutputData();
    IMGUI_API void              GrowIndex(int new_size);
    IMGUI_API void              AddGlyph(const ImFontConfig* src_cfg, ImWchar c, float x0, float y0, float x1, float y1, float u0, float v0, float u1, float v1, float advance_x);
    IMGUI_API void              AddRemapChar(ImWchar dst, ImWchar src, bool overwrite_dst = true); // Makes 'dst' character/glyph points to 'src' character/glyph. Currently needs to be called AFTER fonts have been built.
    IMGUI_API void              SetGlyphVisible(ImWchar c, bool visible);
    IMGUI_API bool              IsGlyphRangeUnused(unsigned int c_begin, unsigned int c_last);
};

//-----------------------------------------------------------------------------
// [SECTION] Viewports
//-----------------------------------------------------------------------------

// Flags stored in ImGuiViewport::Flags, giving indications to the platform backends.
enum ImGuiViewportFlags_
{
    ImGuiViewportFlags_None                     = 0,
    ImGuiViewportFlags_IsPlatformWindow         = 1 << 0,   // Represent a Platform Window
    ImGuiViewportFlags_IsPlatformMonitor        = 1 << 1,   // Represent a Platform Monitor (unused yet)
    ImGuiViewportFlags_OwnedByApp               = 1 << 2,   // Platform Window: is created/managed by the application (rather than a dear imgui backend)
    ImGuiViewportFlags_NoDecoration             = 1 << 3,   // Platform Window: Disable platform decorations: title bar, borders, etc. (generally set all windows, but if ImGuiConfigFlags_ViewportsDecoration is set we only set this on popups/tooltips)
    ImGuiViewportFlags_NoTaskBarIcon            = 1 << 4,   // Platform Window: Disable platform task bar icon (generally set on popups/tooltips, or all windows if ImGuiConfigFlags_ViewportsNoTaskBarIcon is set)
    ImGuiViewportFlags_NoFocusOnAppearing       = 1 << 5,   // Platform Window: Don't take focus when created.
    ImGuiViewportFlags_NoFocusOnClick           = 1 << 6,   // Platform Window: Don't take focus when clicked on.
    ImGuiViewportFlags_NoInputs                 = 1 << 7,   // Platform Window: Make mouse pass through so we can drag this window while peaking behind it.
    ImGuiViewportFlags_NoRendererClear          = 1 << 8,   // Platform Window: Renderer doesn't need to clear the framebuffer ahead (because we will fill it entirely).
    ImGuiViewportFlags_TopMost                  = 1 << 9,   // Platform Window: Display on top (for tooltips only).
    ImGuiViewportFlags_Minimized                = 1 << 10,  // Platform Window: Window is minimized, can skip render. When minimized we tend to avoid using the viewport pos/size for clipping window or testing if they are contained in the viewport.
    ImGuiViewportFlags_NoAutoMerge              = 1 << 11,  // Platform Window: Avoid merging this window into another host window. This can only be set via ImGuiWindowClass viewport flags override (because we need to now ahead if we are going to create a viewport in the first place!).
    ImGuiViewportFlags_CanHostOtherWindows      = 1 << 12   // Main viewport: can host multiple imgui windows (secondary viewports are associated to a single window).
};

// - Currently represents the Platform Window created by the application which is hosting our Dear ImGui windows.
// - With multi-viewport enabled, we extend this concept to have multiple active viewports.
// - In the future we will extend this concept further to also represent Platform Monitor and support a "no main platform window" operation mode.
// - About Main Area vs Work Area:
//   - Main Area = entire viewport.
//   - Work Area = entire viewport minus sections used by main menu bars (for platform windows), or by task bar (for platform monitor).
//   - Windows are generally trying to stay within the Work Area of their host viewport.
struct ImGuiViewport
{
    ImGuiID             ID;                     // Unique identifier for the viewport
    ImGuiViewportFlags  Flags;                  // See ImGuiViewportFlags_
    ImVec2              Pos;                    // Main Area: Position of the viewport (Dear ImGui coordinates are the same as OS desktop/native coordinates)
    ImVec2              Size;                   // Main Area: Size of the viewport.
    ImVec2              WorkPos;                // Work Area: Position of the viewport minus task bars, menus bars, status bars (>= Pos)
    ImVec2              WorkSize;               // Work Area: Size of the viewport minus task bars, menu bars, status bars (<= Size)
    float               DpiScale;               // 1.0f = 96 DPI = No extra scale.
    ImGuiID             ParentViewportId;       // (Advanced) 0: no parent. Instruct the platform backend to setup a parent/child relationship between platform windows.
    ImDrawData*         DrawData;               // The ImDrawData corresponding to this viewport. Valid after Render() and until the next call to NewFrame().

    // Our design separate the Renderer and Platform backends to facilitate combining default backends with each others.
    // When our create your own backend for a custom engine, it is possible that both Renderer and Platform will be handled
    // by the same system and you may not need to use all the UserData/Handle fields.
    // The library never uses those fields, they are merely storage to facilitate backend implementation.
    void*               RendererUserData;       // void* to hold custom data structure for the renderer (e.g. swap chain, framebuffers etc.). generally set by your Renderer_CreateWindow function.
    void*               PlatformUserData;       // void* to hold custom data structure for the OS / platform (e.g. windowing info, render context). generally set by your Platform_CreateWindow function.
    void*               PlatformHandle;         // void* for FindViewportByPlatformHandle(). (e.g. suggested to use natural platform handle such as HWND, GLFWWindow*, SDL_Window*)
    void*               PlatformHandleRaw;      // void* to hold lower-level, platform-native window handle (e.g. the HWND) when using an abstraction layer like GLFW or SDL (where PlatformHandle would be a SDL_Window*)
    bool                PlatformRequestMove;    // Platform window requested move (e.g. window was moved by the OS / host window manager, authoritative position will be OS window position)
    bool                PlatformRequestResize;  // Platform window requested resize (e.g. window was resized by the OS / host window manager, authoritative size will be OS window size)
    bool                PlatformRequestClose;   // Platform window requested closure (e.g. window was moved by the OS / host window manager, e.g. pressing ALT-F4)

    ImGuiViewport()     { memset(this, 0, sizeof(*this)); }
    ~ImGuiViewport()    { IM_ASSERT(PlatformUserData == NULL && RendererUserData == NULL); }

    // Helpers
    ImVec2              GetCenter() const       { return ImVec2(Pos.x + Size.x * 0.5f, Pos.y + Size.y * 0.5f); }
    ImVec2              GetWorkCenter() const   { return ImVec2(WorkPos.x + WorkSize.x * 0.5f, WorkPos.y + WorkSize.y * 0.5f); }
};

//-----------------------------------------------------------------------------
// [SECTION] Platform interface for multi-viewport support
//-----------------------------------------------------------------------------
// [BETA] (Optional) This is completely optional, for advanced users!
// If you are new to Dear ImGui and trying to integrate it into your engine, you can probably ignore this for now.
//
// This feature allows you to seamlessly drag Dear ImGui windows outside of your application viewport.
// This is achieved by creating new Platform/OS windows on the fly, and rendering into them.
// Dear ImGui manages the viewport structures, and the backend create and maintain one Platform/OS window for each of those viewports.
//
// See Glossary https://github.com/ocornut/imgui/wiki/Glossary for details about some of the terminology.
// See Thread https://github.com/ocornut/imgui/issues/1542 for gifs, news and questions about this evolving feature.
//
// About the coordinates system:
// - When multi-viewports are enabled, all Dear ImGui coordinates become absolute coordinates (same as OS coordinates!)
// - So e.g. ImGui::SetNextWindowPos(ImVec2(0,0)) will position a window relative to your primary monitor!
// - If you want to position windows relative to your main application viewport, use ImGui::GetMainViewport()->Pos as a base position.
//
// Steps to use multi-viewports in your application, when using a default backend from the examples/ folder:
// - Application:  Enable feature with 'io.ConfigFlags |= ImGuiConfigFlags_ViewportsEnable'.
// - Backend:      The backend initialization will setup all necessary ImGuiPlatformIO's functions and update monitors info every frame.
// - Application:  In your main loop, call ImGui::UpdatePlatformWindows(), ImGui::RenderPlatformWindowsDefault() after EndFrame() or Render().
// - Application:  Fix absolute coordinates used in ImGui::SetWindowPos() or ImGui::SetNextWindowPos() calls.
//
// Steps to use multi-viewports in your application, when using a custom backend:
// - Important:    THIS IS NOT EASY TO DO and comes with many subtleties not described here!
//                 It's also an experimental feature, so some of the requirements may evolve.
//                 Consider using default backends if you can. Either way, carefully follow and refer to examples/ backends for details.
// - Application:  Enable feature with 'io.ConfigFlags |= ImGuiConfigFlags_ViewportsEnable'.
// - Backend:      Hook ImGuiPlatformIO's Platform_* and Renderer_* callbacks (see below).
//                 Set 'io.BackendFlags |= ImGuiBackendFlags_PlatformHasViewports' and 'io.BackendFlags |= ImGuiBackendFlags_PlatformHasViewports'.
//                 Update ImGuiPlatformIO's Monitors list every frame.
//                 Update MousePos every frame, in absolute coordinates.
// - Application:  In your main loop, call ImGui::UpdatePlatformWindows(), ImGui::RenderPlatformWindowsDefault() after EndFrame() or Render().
//                 You may skip calling RenderPlatformWindowsDefault() if its API is not convenient for your needs. Read comments below.
// - Application:  Fix absolute coordinates used in ImGui::SetWindowPos() or ImGui::SetNextWindowPos() calls.
//
// About ImGui::RenderPlatformWindowsDefault():
// - This function is a mostly a _helper_ for the common-most cases, and to facilitate using default backends.
// - You can check its simple source code to understand what it does.
//   It basically iterates secondary viewports and call 4 functions that are setup in ImGuiPlatformIO, if available:
//     Platform_RenderWindow(), Renderer_RenderWindow(), Platform_SwapBuffers(), Renderer_SwapBuffers()
//   Those functions pointers exists only for the benefit of RenderPlatformWindowsDefault().
// - If you have very specific rendering needs (e.g. flipping multiple swap-chain simultaneously, unusual sync/threading issues, etc.),
//   you may be tempted to ignore RenderPlatformWindowsDefault() and write customized code to perform your renderingg.
//   You may decide to setup the platform_io's *RenderWindow and *SwapBuffers pointers and call your functions through those pointers,
//   or you may decide to never setup those pointers and call your code directly. They are a convenience, not an obligatory interface.
//-----------------------------------------------------------------------------

// (Optional) Access via ImGui::GetPlatformIO()
struct ImGuiPlatformIO
{
    //------------------------------------------------------------------
    // Input - Backend interface/functions + Monitor List
    //------------------------------------------------------------------

    // (Optional) Platform functions (e.g. Win32, GLFW, SDL2)
    // For reference, the second column shows which function are generally calling the Platform Functions:
    //   N = ImGui::NewFrame()                        ~ beginning of the dear imgui frame: read info from platform/OS windows (latest size/position)
    //   F = ImGui::Begin(), ImGui::EndFrame()        ~ during the dear imgui frame
    //   U = ImGui::UpdatePlatformWindows()           ~ after the dear imgui frame: create and update all platform/OS windows
    //   R = ImGui::RenderPlatformWindowsDefault()    ~ render
    //   D = ImGui::DestroyPlatformWindows()          ~ shutdown
    // The general idea is that NewFrame() we will read the current Platform/OS state, and UpdatePlatformWindows() will write to it.
    //
    // The functions are designed so we can mix and match 2 imgui_impl_xxxx files, one for the Platform (~window/input handling), one for Renderer.
    // Custom engine backends will often provide both Platform and Renderer interfaces and so may not need to use all functions.
    // Platform functions are typically called before their Renderer counterpart, apart from Destroy which are called the other way.

    // Platform function --------------------------------------------------- Called by -----
    void    (*Platform_CreateWindow)(ImGuiViewport* vp);                    // . . U . .  // Create a new platform window for the given viewport
    void    (*Platform_DestroyWindow)(ImGuiViewport* vp);                   // N . U . D  //
    void    (*Platform_ShowWindow)(ImGuiViewport* vp);                      // . . U . .  // Newly created windows are initially hidden so SetWindowPos/Size/Title can be called on them before showing the window
    void    (*Platform_SetWindowPos)(ImGuiViewport* vp, ImVec2 pos);        // . . U . .  // Set platform window position (given the upper-left corner of client area)
    ImVec2  (*Platform_GetWindowPos)(ImGuiViewport* vp);                    // N . . . .  //
    void    (*Platform_SetWindowSize)(ImGuiViewport* vp, ImVec2 size);      // . . U . .  // Set platform window client area size (ignoring OS decorations such as OS title bar etc.)
    ImVec2  (*Platform_GetWindowSize)(ImGuiViewport* vp);                   // N . . . .  // Get platform window client area size
    void    (*Platform_SetWindowFocus)(ImGuiViewport* vp);                  // N . . . .  // Move window to front and set input focus
    bool    (*Platform_GetWindowFocus)(ImGuiViewport* vp);                  // . . U . .  //
    bool    (*Platform_GetWindowMinimized)(ImGuiViewport* vp);              // N . . . .  // Get platform window minimized state. When minimized, we generally won't attempt to get/set size and contents will be culled more easily
    void    (*Platform_SetWindowTitle)(ImGuiViewport* vp, const char* str); // . . U . .  // Set platform window title (given an UTF-8 string)
    void    (*Platform_SetWindowAlpha)(ImGuiViewport* vp, float alpha);     // . . U . .  // (Optional) Setup global transparency (not per-pixel transparency)
    void    (*Platform_UpdateWindow)(ImGuiViewport* vp);                    // . . U . .  // (Optional) Called by UpdatePlatformWindows(). Optional hook to allow the platform backend from doing general book-keeping every frame.
    void    (*Platform_RenderWindow)(ImGuiViewport* vp, void* render_arg);  // . . . R .  // (Optional) Main rendering (platform side! This is often unused, or just setting a "current" context for OpenGL bindings). 'render_arg' is the value passed to RenderPlatformWindowsDefault().
    void    (*Platform_SwapBuffers)(ImGuiViewport* vp, void* render_arg);   // . . . R .  // (Optional) Call Present/SwapBuffers (platform side! This is often unused!). 'render_arg' is the value passed to RenderPlatformWindowsDefault().
    float   (*Platform_GetWindowDpiScale)(ImGuiViewport* vp);               // N . . . .  // (Optional) [BETA] FIXME-DPI: DPI handling: Return DPI scale for this viewport. 1.0f = 96 DPI.
    void    (*Platform_OnChangedViewport)(ImGuiViewport* vp);               // . F . . .  // (Optional) [BETA] FIXME-DPI: DPI handling: Called during Begin() every time the viewport we are outputting into changes, so backend has a chance to swap fonts to adjust style.
    void    (*Platform_SetImeInputPos)(ImGuiViewport* vp, ImVec2 pos);      // . F . . .  // (Optional) Set IME (Input Method Editor, e.g. for Asian languages) input position, so text preview appears over the imgui input box. FIXME: The call timing of this is inconsistent because we want to support without multi-viewports.
    int     (*Platform_CreateVkSurface)(ImGuiViewport* vp, ImU64 vk_inst, const void* vk_allocators, ImU64* out_vk_surface); // (Optional) For a Vulkan Renderer to call into Platform code (since the surface creation needs to tie them both).

    // (Optional) Renderer functions (e.g. DirectX, OpenGL, Vulkan)
    void    (*Renderer_CreateWindow)(ImGuiViewport* vp);                    // . . U . .  // Create swap chain, frame buffers etc. (called after Platform_CreateWindow)
    void    (*Renderer_DestroyWindow)(ImGuiViewport* vp);                   // N . U . D  // Destroy swap chain, frame buffers etc. (called before Platform_DestroyWindow)
    void    (*Renderer_SetWindowSize)(ImGuiViewport* vp, ImVec2 size);      // . . U . .  // Resize swap chain, frame buffers etc. (called after Platform_SetWindowSize)
    void    (*Renderer_RenderWindow)(ImGuiViewport* vp, void* render_arg);  // . . . R .  // (Optional) Clear framebuffer, setup render target, then render the viewport->DrawData. 'render_arg' is the value passed to RenderPlatformWindowsDefault().
    void    (*Renderer_SwapBuffers)(ImGuiViewport* vp, void* render_arg);   // . . . R .  // (Optional) Call Present/SwapBuffers. 'render_arg' is the value passed to RenderPlatformWindowsDefault().

    // (Optional) Monitor list
    // - Updated by: app/backend. Update every frame to dynamically support changing monitor or DPI configuration.
    // - Used by: dear imgui to query DPI info, clamp popups/tooltips within same monitor and not have them straddle monitors.
    ImVector<ImGuiPlatformMonitor>  Monitors;

    //------------------------------------------------------------------
    // Output - List of viewports to render into platform windows
    //------------------------------------------------------------------

    // Viewports list (the list is updated by calling ImGui::EndFrame or ImGui::Render)
    // (in the future we will attempt to organize this feature to remove the need for a "main viewport")
    ImVector<ImGuiViewport*>        Viewports;                              // Main viewports, followed by all secondary viewports.
    ImGuiPlatformIO()               { memset(this, 0, sizeof(*this)); }     // Zero clear
};

// (Optional) This is required when enabling multi-viewport. Represent the bounds of each connected monitor/display and their DPI.
// We use this information for multiple DPI support + clamping the position of popups and tooltips so they don't straddle multiple monitors.
struct ImGuiPlatformMonitor
{
    ImVec2  MainPos, MainSize;      // Coordinates of the area displayed on this monitor (Min = upper left, Max = bottom right)
    ImVec2  WorkPos, WorkSize;      // Coordinates without task bars / side bars / menu bars. Used to avoid positioning popups/tooltips inside this region. If you don't have this info, please copy the value for MainPos/MainSize.
    float   DpiScale;               // 1.0f = 96 DPI
    ImGuiPlatformMonitor()          { MainPos = MainSize = WorkPos = WorkSize = ImVec2(0, 0); DpiScale = 1.0f; }
};

//-----------------------------------------------------------------------------
// [SECTION] Obsolete functions and types
// (Will be removed! Read 'API BREAKING CHANGES' section in imgui.cpp for details)
// Please keep your copy of dear imgui up to date! Occasionally set '#define IMGUI_DISABLE_OBSOLETE_FUNCTIONS' in imconfig.h to stay ahead.
//-----------------------------------------------------------------------------

#ifndef IMGUI_DISABLE_OBSOLETE_FUNCTIONS
namespace ImGui
{
    // OBSOLETED in 1.85 (from August 2021)
    static inline float GetWindowContentRegionWidth() { return GetWindowContentRegionMax().x - GetWindowContentRegionMin().x; }
    // OBSOLETED in 1.81 (from February 2021)
    IMGUI_API bool      ListBoxHeader(const char* label, int items_count, int height_in_items = -1); // Helper to calculate size from items_count and height_in_items
    static inline bool  ListBoxHeader(const char* label, const ImVec2& size = ImVec2(0, 0)) { return BeginListBox(label, size); }
    static inline void  ListBoxFooter() { EndListBox(); }
    // OBSOLETED in 1.79 (from August 2020)
    static inline void  OpenPopupContextItem(const char* str_id = NULL, ImGuiMouseButton mb = 1) { OpenPopupOnItemClick(str_id, mb); } // Bool return value removed. Use IsWindowAppearing() in BeginPopup() instead. Renamed in 1.77, renamed back in 1.79. Sorry!
    // OBSOLETED in 1.78 (from June 2020)
    // Old drag/sliders functions that took a 'float power = 1.0' argument instead of flags.
    // For shared code, you can version check at compile-time with `#if IMGUI_VERSION_NUM >= 17704`.
    IMGUI_API bool      DragScalar(const char* label, ImGuiDataType data_type, void* p_data, float v_speed, const void* p_min, const void* p_max, const char* format, float power);
    IMGUI_API bool      DragScalarN(const char* label, ImGuiDataType data_type, void* p_data, int components, float v_speed, const void* p_min, const void* p_max, const char* format, float power);
    static inline bool  DragFloat(const char* label, float* v, float v_speed, float v_min, float v_max, const char* format, float power)    { return DragScalar(label, ImGuiDataType_Float, v, v_speed, &v_min, &v_max, format, power); }
    static inline bool  DragFloat2(const char* label, float v[2], float v_speed, float v_min, float v_max, const char* format, float power) { return DragScalarN(label, ImGuiDataType_Float, v, 2, v_speed, &v_min, &v_max, format, power); }
    static inline bool  DragFloat3(const char* label, float v[3], float v_speed, float v_min, float v_max, const char* format, float power) { return DragScalarN(label, ImGuiDataType_Float, v, 3, v_speed, &v_min, &v_max, format, power); }
    static inline bool  DragFloat4(const char* label, float v[4], float v_speed, float v_min, float v_max, const char* format, float power) { return DragScalarN(label, ImGuiDataType_Float, v, 4, v_speed, &v_min, &v_max, format, power); }
    IMGUI_API bool      SliderScalar(const char* label, ImGuiDataType data_type, void* p_data, const void* p_min, const void* p_max, const char* format, float power);
    IMGUI_API bool      SliderScalarN(const char* label, ImGuiDataType data_type, void* p_data, int components, const void* p_min, const void* p_max, const char* format, float power);
    static inline bool  SliderFloat(const char* label, float* v, float v_min, float v_max, const char* format, float power)                 { return SliderScalar(label, ImGuiDataType_Float, v, &v_min, &v_max, format, power); }
    static inline bool  SliderFloat2(const char* label, float v[2], float v_min, float v_max, const char* format, float power)              { return SliderScalarN(label, ImGuiDataType_Float, v, 2, &v_min, &v_max, format, power); }
    static inline bool  SliderFloat3(const char* label, float v[3], float v_min, float v_max, const char* format, float power)              { return SliderScalarN(label, ImGuiDataType_Float, v, 3, &v_min, &v_max, format, power); }
    static inline bool  SliderFloat4(const char* label, float v[4], float v_min, float v_max, const char* format, float power)              { return SliderScalarN(label, ImGuiDataType_Float, v, 4, &v_min, &v_max, format, power); }
    // OBSOLETED in 1.77 (from June 2020)
    static inline bool  BeginPopupContextWindow(const char* str_id, ImGuiMouseButton mb, bool over_items) { return BeginPopupContextWindow(str_id, mb | (over_items ? 0 : ImGuiPopupFlags_NoOpenOverItems)); }
    // OBSOLETED in 1.72 (from April 2019)
    static inline void  TreeAdvanceToLabelPos()             { SetCursorPosX(GetCursorPosX() + GetTreeNodeToLabelSpacing()); }
    // OBSOLETED in 1.71 (from June 2019)
    static inline void  SetNextTreeNodeOpen(bool open, ImGuiCond cond = 0) { SetNextItemOpen(open, cond); }
    // OBSOLETED in 1.70 (from May 2019)
    static inline float GetContentRegionAvailWidth()        { return GetContentRegionAvail().x; }

    // Some of the older obsolete names along with their replacement (commented out so they are not reported in IDE)
    //static inline ImDrawList* GetOverlayDrawList()            { return GetForegroundDrawList(); }                         // OBSOLETED in 1.69 (from Mar 2019)
    //static inline void  SetScrollHere(float ratio = 0.5f)     { SetScrollHereY(ratio); }                                  // OBSOLETED in 1.66 (from Nov 2018)
    //static inline bool  IsItemDeactivatedAfterChange()        { return IsItemDeactivatedAfterEdit(); }                    // OBSOLETED in 1.63 (from Aug 2018)
    //static inline bool  IsAnyWindowFocused()                  { return IsWindowFocused(ImGuiFocusedFlags_AnyWindow); }    // OBSOLETED in 1.60 (from Apr 2018)
    //static inline bool  IsAnyWindowHovered()                  { return IsWindowHovered(ImGuiHoveredFlags_AnyWindow); }    // OBSOLETED in 1.60 (between Dec 2017 and Apr 2018)
    //static inline void  ShowTestWindow()                      { return ShowDemoWindow(); }                                // OBSOLETED in 1.53 (between Oct 2017 and Dec 2017)
    //static inline bool  IsRootWindowFocused()                 { return IsWindowFocused(ImGuiFocusedFlags_RootWindow); }   // OBSOLETED in 1.53 (between Oct 2017 and Dec 2017)
    //static inline bool  IsRootWindowOrAnyChildFocused()       { return IsWindowFocused(ImGuiFocusedFlags_RootAndChildWindows); } // OBSOLETED in 1.53 (between Oct 2017 and Dec 2017)
    //static inline void  SetNextWindowContentWidth(float w)    { SetNextWindowContentSize(ImVec2(w, 0.0f)); }              // OBSOLETED in 1.53 (between Oct 2017 and Dec 2017)
    //static inline float GetItemsLineHeightWithSpacing()       { return GetFrameHeightWithSpacing(); }                     // OBSOLETED in 1.53 (between Oct 2017 and Dec 2017)
}

// OBSOLETED in 1.82 (from Mars 2021): flags for AddRect(), AddRectFilled(), AddImageRounded(), PathRect()
typedef ImDrawFlags ImDrawCornerFlags;
enum ImDrawCornerFlags_
{
    ImDrawCornerFlags_None      = ImDrawFlags_RoundCornersNone,         // Was == 0 prior to 1.82, this is now == ImDrawFlags_RoundCornersNone which is != 0 and not implicit
    ImDrawCornerFlags_TopLeft   = ImDrawFlags_RoundCornersTopLeft,      // Was == 0x01 (1 << 0) prior to 1.82. Order matches ImDrawFlags_NoRoundCorner* flag (we exploit this internally).
    ImDrawCornerFlags_TopRight  = ImDrawFlags_RoundCornersTopRight,     // Was == 0x02 (1 << 1) prior to 1.82.
    ImDrawCornerFlags_BotLeft   = ImDrawFlags_RoundCornersBottomLeft,   // Was == 0x04 (1 << 2) prior to 1.82.
    ImDrawCornerFlags_BotRight  = ImDrawFlags_RoundCornersBottomRight,  // Was == 0x08 (1 << 3) prior to 1.82.
    ImDrawCornerFlags_All       = ImDrawFlags_RoundCornersAll,          // Was == 0x0F prior to 1.82
    ImDrawCornerFlags_Top       = ImDrawCornerFlags_TopLeft | ImDrawCornerFlags_TopRight,
    ImDrawCornerFlags_Bot       = ImDrawCornerFlags_BotLeft | ImDrawCornerFlags_BotRight,
    ImDrawCornerFlags_Left      = ImDrawCornerFlags_TopLeft | ImDrawCornerFlags_BotLeft,
    ImDrawCornerFlags_Right     = ImDrawCornerFlags_TopRight | ImDrawCornerFlags_BotRight
};

#endif // #ifndef IMGUI_DISABLE_OBSOLETE_FUNCTIONS

//-----------------------------------------------------------------------------

#if defined(__clang__)
#pragma clang diagnostic pop
#elif defined(__GNUC__)
#pragma GCC diagnostic pop
#endif

#ifdef _MSC_VER
#pragma warning (pop)
#endif

// Include imgui_user.h at the end of imgui.h (convenient for user to only explicitly include vanilla imgui.h)
#ifdef IMGUI_INCLUDE_IMGUI_USER_H
#include "imgui_user.h"
#endif

#endif // #ifndef IMGUI_DISABLE<|MERGE_RESOLUTION|>--- conflicted
+++ resolved
@@ -64,13 +64,8 @@
 
 // Version
 // (Integer encoded as XYYZZ for use in #if preprocessor conditionals. Work in progress versions typically starts at XYY99 then bounce up to XYY00, XYY01 etc. when release tagging happens)
-<<<<<<< HEAD
-#define IMGUI_VERSION               "1.85"
-#define IMGUI_VERSION_NUM           18501
-=======
 #define IMGUI_VERSION               "1.86 WIP"
 #define IMGUI_VERSION_NUM           18502
->>>>>>> e3bd9434
 #define IMGUI_CHECKVERSION()        ImGui::DebugCheckVersionAndDataLayout(IMGUI_VERSION, sizeof(ImGuiIO), sizeof(ImGuiStyle), sizeof(ImVec2), sizeof(ImVec4), sizeof(ImDrawVert), sizeof(ImDrawIdx))
 #define IMGUI_HAS_TABLE
 #define IMGUI_HAS_VIEWPORT          // Viewport WIP branch

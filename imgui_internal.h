// dear imgui, v1.67 WIP
// (internal structures/api)

// You may use this file to debug, understand or extend ImGui features but we don't provide any guarantee of forward compatibility!
// Set:
//   #define IMGUI_DEFINE_MATH_OPERATORS
// To implement maths operators for ImVec2 (disabled by default to not collide with using IM_VEC2_CLASS_EXTRA along with your own math types+operators)

#pragma once

#ifndef IMGUI_VERSION
#error Must include imgui.h before imgui_internal.h
#endif

#include <stdio.h>      // FILE*
#include <stdlib.h>     // NULL, malloc, free, qsort, atoi, atof
#include <math.h>       // sqrtf, fabsf, fmodf, powf, floorf, ceilf, cosf, sinf
#include <limits.h>     // INT_MIN, INT_MAX

#ifdef _MSC_VER
#pragma warning (push)
#pragma warning (disable: 4251) // class 'xxx' needs to have dll-interface to be used by clients of struct 'xxx' // when IMGUI_API is set to__declspec(dllexport)
#endif

#ifdef __clang__
#pragma clang diagnostic push
#pragma clang diagnostic ignored "-Wunused-function"        // for stb_textedit.h
#pragma clang diagnostic ignored "-Wmissing-prototypes"     // for stb_textedit.h
#pragma clang diagnostic ignored "-Wold-style-cast"
#endif

//-----------------------------------------------------------------------------
// Forward Declarations
//-----------------------------------------------------------------------------

struct ImRect;                      // An axis-aligned rectangle (2 points)
struct ImDrawDataBuilder;           // Helper to build a ImDrawData instance
struct ImDrawListSharedData;        // Data shared between all ImDrawList instances
struct ImGuiColorMod;               // Stacked color modifier, backup of modified data so we can restore it
struct ImGuiColumnData;             // Storage data for a single column
struct ImGuiColumnsSet;             // Storage data for a columns set
struct ImGuiContext;                // Main imgui context
struct ImGuiDockContext;            // Docking system context
struct ImGuiDockNode;               // Docking system node (hold a list of Windows OR two child dock nodes)
struct ImGuiDockNodeSettings;       // Storage for a dock node in .ini file (we preserve those even if the associated dock node isn't active during the session)
struct ImGuiGroupData;              // Stacked storage data for BeginGroup()/EndGroup()
struct ImGuiInputTextState;         // Internal state of the currently focused/edited text input box
struct ImGuiItemHoveredDataBackup;  // Backup and restore IsItemHovered() internal data
struct ImGuiMenuColumns;            // Simple column measurement, currently used for MenuItem() only
struct ImGuiNavMoveResult;          // Result of a directional navigation move query result
struct ImGuiNextWindowData;         // Storage for SetNexWindow** functions
struct ImGuiPopupRef;               // Storage for current popup stack
struct ImGuiSettingsHandler;        // Storage for one type registered in the .ini file
struct ImGuiStyleMod;               // Stacked style modifier, backup of modified data so we can restore it
struct ImGuiTabBar;                 // Storage for a tab bar
struct ImGuiTabItem;                // Storage for a tab item (within a tab bar)
struct ImGuiWindow;                 // Storage for one window
struct ImGuiWindowTempData;         // Temporary storage for one window (that's the data which in theory we could ditch at the end of the frame)
struct ImGuiWindowSettings;         // Storage for window settings stored in .ini file (we keep one of those even if the actual window wasn't instanced during this session)

// Use your programming IDE "Go to definition" facility on the names of the center columns to find the actual flags/enum lists.
typedef int ImGuiLayoutType;        // -> enum ImGuiLayoutType_        // Enum: Horizontal or vertical
typedef int ImGuiButtonFlags;       // -> enum ImGuiButtonFlags_       // Flags: for ButtonEx(), ButtonBehavior()
typedef int ImGuiItemFlags;         // -> enum ImGuiItemFlags_         // Flags: for PushItemFlag()
typedef int ImGuiItemStatusFlags;   // -> enum ImGuiItemStatusFlags_   // Flags: for DC.LastItemStatusFlags
typedef int ImGuiNavHighlightFlags; // -> enum ImGuiNavHighlightFlags_ // Flags: for RenderNavHighlight()
typedef int ImGuiNavDirSourceFlags; // -> enum ImGuiNavDirSourceFlags_ // Flags: for GetNavInputAmount2d()
typedef int ImGuiNavMoveFlags;      // -> enum ImGuiNavMoveFlags_      // Flags: for navigation requests
typedef int ImGuiSeparatorFlags;    // -> enum ImGuiSeparatorFlags_    // Flags: for Separator() - internal
typedef int ImGuiSliderFlags;       // -> enum ImGuiSliderFlags_       // Flags: for SliderBehavior()
typedef int ImGuiDragFlags;         // -> enum ImGuiDragFlags_         // Flags: for DragBehavior()

//-------------------------------------------------------------------------
// STB libraries
//-------------------------------------------------------------------------

namespace ImGuiStb
{

#undef STB_TEXTEDIT_STRING
#undef STB_TEXTEDIT_CHARTYPE
#define STB_TEXTEDIT_STRING             ImGuiInputTextState
#define STB_TEXTEDIT_CHARTYPE           ImWchar
#define STB_TEXTEDIT_GETWIDTH_NEWLINE   -1.0f
#include "imstb_textedit.h"

} // namespace ImGuiStb

//-----------------------------------------------------------------------------
// Context
//-----------------------------------------------------------------------------

#ifndef GImGui
extern IMGUI_API ImGuiContext* GImGui;  // Current implicit ImGui context pointer
#endif

// Internal Drag and Drop payload types. String starting with '_' are reserved for Dear ImGui.
#define IMGUI_PAYLOAD_TYPE_WINDOW       "_IMWINDOW"     // Payload == ImGuiWindow*

//-----------------------------------------------------------------------------
// Helpers
//-----------------------------------------------------------------------------

#define IM_PI           3.14159265358979323846f
#ifdef _WIN32
#define IM_NEWLINE      "\r\n"   // Play it nice with Windows users (2018/05 news: Microsoft announced that Notepad will finally display Unix-style carriage returns!)
#else
#define IM_NEWLINE      "\n"
#endif

#define IMGUI_DEBUG_LOG(FMT,...)        printf("[%05d] " FMT, GImGui->FrameCount, __VA_ARGS__)
#define IM_STATIC_ASSERT(_COND)         typedef char static_assertion_##__line__[(_COND)?1:-1]
#define IM_F32_TO_INT8_UNBOUND(_VAL)    ((int)((_VAL) * 255.0f + ((_VAL)>=0 ? 0.5f : -0.5f)))   // Unsaturated, for display purpose
#define IM_F32_TO_INT8_SAT(_VAL)        ((int)(ImSaturate(_VAL) * 255.0f + 0.5f))               // Saturated, always output 0..255

// Enforce cdecl calling convention for functions called by the standard library, in case compilation settings changed the default to e.g. __vectorcall
#ifdef _MSC_VER
#define IMGUI_CDECL __cdecl
#else
#define IMGUI_CDECL
#endif

// Helpers: UTF-8 <> wchar
IMGUI_API int           ImTextStrToUtf8(char* buf, int buf_size, const ImWchar* in_text, const ImWchar* in_text_end);      // return output UTF-8 bytes count
IMGUI_API int           ImTextCharFromUtf8(unsigned int* out_char, const char* in_text, const char* in_text_end);          // read one character. return input UTF-8 bytes count
IMGUI_API int           ImTextStrFromUtf8(ImWchar* buf, int buf_size, const char* in_text, const char* in_text_end, const char** in_remaining = NULL);   // return input UTF-8 bytes count
IMGUI_API int           ImTextCountCharsFromUtf8(const char* in_text, const char* in_text_end);                            // return number of UTF-8 code-points (NOT bytes count)
IMGUI_API int           ImTextCountUtf8BytesFromChar(const char* in_text, const char* in_text_end);                        // return number of bytes to express one char in UTF-8
IMGUI_API int           ImTextCountUtf8BytesFromStr(const ImWchar* in_text, const ImWchar* in_text_end);                   // return number of bytes to express string in UTF-8

// Helpers: Misc
IMGUI_API ImU32         ImHash(const void* data, int data_size, ImU32 seed = 0);    // Pass data_size==0 for zero-terminated strings
IMGUI_API void*         ImFileLoadToMemory(const char* filename, const char* file_open_mode, size_t* out_file_size = NULL, int padding_bytes = 0);
IMGUI_API FILE*         ImFileOpen(const char* filename, const char* file_open_mode);
static inline bool      ImCharIsBlankA(char c)          { return c == ' ' || c == '\t'; }
static inline bool      ImCharIsBlankW(unsigned int c)  { return c == ' ' || c == '\t' || c == 0x3000; }
static inline bool      ImIsPowerOfTwo(int v)           { return v != 0 && (v & (v - 1)) == 0; }
static inline int       ImUpperPowerOfTwo(int v)        { v--; v |= v >> 1; v |= v >> 2; v |= v >> 4; v |= v >> 8; v |= v >> 16; v++; return v; }
#define ImQsort         qsort

// Helpers: Geometry
IMGUI_API ImVec2        ImLineClosestPoint(const ImVec2& a, const ImVec2& b, const ImVec2& p);
IMGUI_API bool          ImTriangleContainsPoint(const ImVec2& a, const ImVec2& b, const ImVec2& c, const ImVec2& p);
IMGUI_API ImVec2        ImTriangleClosestPoint(const ImVec2& a, const ImVec2& b, const ImVec2& c, const ImVec2& p);
IMGUI_API void          ImTriangleBarycentricCoords(const ImVec2& a, const ImVec2& b, const ImVec2& c, const ImVec2& p, float& out_u, float& out_v, float& out_w);
IMGUI_API ImGuiDir      ImGetDirQuadrantFromDelta(float dx, float dy);

// Helpers: String
IMGUI_API int           ImStricmp(const char* str1, const char* str2);
IMGUI_API int           ImStrnicmp(const char* str1, const char* str2, size_t count);
IMGUI_API void          ImStrncpy(char* dst, const char* src, size_t count);
IMGUI_API char*         ImStrdup(const char* str);
IMGUI_API const char*   ImStrchrRange(const char* str_begin, const char* str_end, char c);
IMGUI_API int           ImStrlenW(const ImWchar* str);
IMGUI_API const char*   ImStreolRange(const char* str, const char* str_end);                // End end-of-line
IMGUI_API const ImWchar*ImStrbolW(const ImWchar* buf_mid_line, const ImWchar* buf_begin);   // Find beginning-of-line
IMGUI_API const char*   ImStristr(const char* haystack, const char* haystack_end, const char* needle, const char* needle_end);
IMGUI_API void          ImStrTrimBlanks(char* str);
IMGUI_API const char*   ImStrSkipBlank(const char* str);
IMGUI_API int           ImFormatString(char* buf, size_t buf_size, const char* fmt, ...) IM_FMTARGS(3);
IMGUI_API int           ImFormatStringV(char* buf, size_t buf_size, const char* fmt, va_list args) IM_FMTLIST(3);
IMGUI_API const char*   ImParseFormatFindStart(const char* format);
IMGUI_API const char*   ImParseFormatFindEnd(const char* format);
IMGUI_API const char*   ImParseFormatTrimDecorations(const char* format, char* buf, int buf_size);
IMGUI_API int           ImParseFormatPrecision(const char* format, int default_value);

// Helpers: ImVec2/ImVec4 operators
// We are keeping those disabled by default so they don't leak in user space, to allow user enabling implicit cast operators between ImVec2 and their own types (using IM_VEC2_CLASS_EXTRA etc.)
// We unfortunately don't have a unary- operator for ImVec2 because this would needs to be defined inside the class itself.
#ifdef IMGUI_DEFINE_MATH_OPERATORS
static inline ImVec2 operator*(const ImVec2& lhs, const float rhs)              { return ImVec2(lhs.x*rhs, lhs.y*rhs); }
static inline ImVec2 operator/(const ImVec2& lhs, const float rhs)              { return ImVec2(lhs.x/rhs, lhs.y/rhs); }
static inline ImVec2 operator+(const ImVec2& lhs, const ImVec2& rhs)            { return ImVec2(lhs.x+rhs.x, lhs.y+rhs.y); }
static inline ImVec2 operator-(const ImVec2& lhs, const ImVec2& rhs)            { return ImVec2(lhs.x-rhs.x, lhs.y-rhs.y); }
static inline ImVec2 operator*(const ImVec2& lhs, const ImVec2& rhs)            { return ImVec2(lhs.x*rhs.x, lhs.y*rhs.y); }
static inline ImVec2 operator/(const ImVec2& lhs, const ImVec2& rhs)            { return ImVec2(lhs.x/rhs.x, lhs.y/rhs.y); }
static inline ImVec2& operator+=(ImVec2& lhs, const ImVec2& rhs)                { lhs.x += rhs.x; lhs.y += rhs.y; return lhs; }
static inline ImVec2& operator-=(ImVec2& lhs, const ImVec2& rhs)                { lhs.x -= rhs.x; lhs.y -= rhs.y; return lhs; }
static inline ImVec2& operator*=(ImVec2& lhs, const float rhs)                  { lhs.x *= rhs; lhs.y *= rhs; return lhs; }
static inline ImVec2& operator/=(ImVec2& lhs, const float rhs)                  { lhs.x /= rhs; lhs.y /= rhs; return lhs; }
static inline ImVec4 operator+(const ImVec4& lhs, const ImVec4& rhs)            { return ImVec4(lhs.x+rhs.x, lhs.y+rhs.y, lhs.z+rhs.z, lhs.w+rhs.w); }
static inline ImVec4 operator-(const ImVec4& lhs, const ImVec4& rhs)            { return ImVec4(lhs.x-rhs.x, lhs.y-rhs.y, lhs.z-rhs.z, lhs.w-rhs.w); }
static inline ImVec4 operator*(const ImVec4& lhs, const ImVec4& rhs)            { return ImVec4(lhs.x*rhs.x, lhs.y*rhs.y, lhs.z*rhs.z, lhs.w*rhs.w); }
#endif

// Helpers: Maths
// - Wrapper for standard libs functions. (Note that imgui_demo.cpp does _not_ use them to keep the code easy to copy)
#ifndef IMGUI_DISABLE_MATH_FUNCTIONS
static inline float  ImFabs(float x)                                            { return fabsf(x); }
static inline float  ImSqrt(float x)                                            { return sqrtf(x); }
static inline float  ImPow(float x, float y)                                    { return powf(x, y); }
static inline double ImPow(double x, double y)                                  { return pow(x, y); }
static inline float  ImFmod(float x, float y)                                   { return fmodf(x, y); }
static inline double ImFmod(double x, double y)                                 { return fmod(x, y); }
static inline float  ImCos(float x)                                             { return cosf(x); }
static inline float  ImSin(float x)                                             { return sinf(x); }
static inline float  ImAcos(float x)                                            { return acosf(x); }
static inline float  ImAtan2(float y, float x)                                  { return atan2f(y, x); }
static inline double ImAtof(const char* s)                                      { return atof(s); }
static inline float  ImFloorStd(float x)                                        { return floorf(x); }   // we already uses our own ImFloor() { return (float)(int)v } internally so the standard one wrapper is named differently (it's used by stb_truetype)
static inline float  ImCeil(float x)                                            { return ceilf(x); }
#endif
// - ImMin/ImMax/ImClamp/ImLerp/ImSwap are used by widgets which support for variety of types: signed/unsigned int/long long float/double, using templates here but we could also redefine them 6 times
template<typename T> static inline T ImMin(T lhs, T rhs)                        { return lhs < rhs ? lhs : rhs; }
template<typename T> static inline T ImMax(T lhs, T rhs)                        { return lhs >= rhs ? lhs : rhs; }
template<typename T> static inline T ImClamp(T v, T mn, T mx)                   { return (v < mn) ? mn : (v > mx) ? mx : v; }
template<typename T> static inline T ImLerp(T a, T b, float t)                  { return (T)(a + (b - a) * t); }
template<typename T> static inline void ImSwap(T& a, T& b)                      { T tmp = a; a = b; b = tmp; }
// - Misc maths helpers
static inline ImVec2 ImMin(const ImVec2& lhs, const ImVec2& rhs)                { return ImVec2(lhs.x < rhs.x ? lhs.x : rhs.x, lhs.y < rhs.y ? lhs.y : rhs.y); }
static inline ImVec2 ImMax(const ImVec2& lhs, const ImVec2& rhs)                { return ImVec2(lhs.x >= rhs.x ? lhs.x : rhs.x, lhs.y >= rhs.y ? lhs.y : rhs.y); }
static inline ImVec2 ImClamp(const ImVec2& v, const ImVec2& mn, ImVec2 mx)      { return ImVec2((v.x < mn.x) ? mn.x : (v.x > mx.x) ? mx.x : v.x, (v.y < mn.y) ? mn.y : (v.y > mx.y) ? mx.y : v.y); }
static inline ImVec2 ImLerp(const ImVec2& a, const ImVec2& b, float t)          { return ImVec2(a.x + (b.x - a.x) * t, a.y + (b.y - a.y) * t); }
static inline ImVec2 ImLerp(const ImVec2& a, const ImVec2& b, const ImVec2& t)  { return ImVec2(a.x + (b.x - a.x) * t.x, a.y + (b.y - a.y) * t.y); }
static inline ImVec4 ImLerp(const ImVec4& a, const ImVec4& b, float t)          { return ImVec4(a.x + (b.x - a.x) * t, a.y + (b.y - a.y) * t, a.z + (b.z - a.z) * t, a.w + (b.w - a.w) * t); }
static inline float  ImSaturate(float f)                                        { return (f < 0.0f) ? 0.0f : (f > 1.0f) ? 1.0f : f; }
static inline float  ImLengthSqr(const ImVec2& lhs)                             { return lhs.x*lhs.x + lhs.y*lhs.y; }
static inline float  ImLengthSqr(const ImVec4& lhs)                             { return lhs.x*lhs.x + lhs.y*lhs.y + lhs.z*lhs.z + lhs.w*lhs.w; }
static inline float  ImInvLength(const ImVec2& lhs, float fail_value)           { float d = lhs.x*lhs.x + lhs.y*lhs.y; if (d > 0.0f) return 1.0f / ImSqrt(d); return fail_value; }
static inline float  ImFloor(float f)                                           { return (float)(int)f; }
static inline ImVec2 ImFloor(const ImVec2& v)                                   { return ImVec2((float)(int)v.x, (float)(int)v.y); }
static inline float  ImDot(const ImVec2& a, const ImVec2& b)                    { return a.x * b.x + a.y * b.y; }
static inline ImVec2 ImRotate(const ImVec2& v, float cos_a, float sin_a)        { return ImVec2(v.x * cos_a - v.y * sin_a, v.x * sin_a + v.y * cos_a); }
static inline float  ImLinearSweep(float current, float target, float speed)    { if (current < target) return ImMin(current + speed, target); if (current > target) return ImMax(current - speed, target); return current; }
static inline ImVec2 ImMul(const ImVec2& lhs, const ImVec2& rhs)                { return ImVec2(lhs.x * rhs.x, lhs.y * rhs.y); }

// Helper: ImPool<>. Basic keyed storage for contiguous instances, slow/amortized insertion, O(1) indexable, O(Log N) queries by ID over a dense/hot buffer,
// Honor constructor/destructor. Add/remove invalidate all pointers. Indexes have the same lifetime as the associated object.
typedef int ImPoolIdx;
template<typename T>
struct IMGUI_API ImPool
{
    ImVector<T>     Data;       // Contiguous data
    ImGuiStorage    Map;        // ID->Index
    ImPoolIdx       FreeIdx;    // Next free idx to use

    ImPool()    { FreeIdx = 0; }
    ~ImPool()   { Clear(); }
    T*          GetByKey(ImGuiID key)               { int idx = Map.GetInt(key, -1); return (idx != -1) ? &Data[idx] : NULL; }
    T*          GetByIndex(ImPoolIdx n)             { return &Data[n]; }
    ImPoolIdx   GetIndex(const T* p) const          { IM_ASSERT(p >= Data.Data && p < Data.Data + Data.Size); return (ImPoolIdx)(p - Data.Data); }
    T*          GetOrAddByKey(ImGuiID key)          { int* p_idx = Map.GetIntRef(key, -1); if (*p_idx != -1) return &Data[*p_idx]; *p_idx = FreeIdx; return Add(); }
    void        Clear()                             { for (int n = 0; n < Map.Data.Size; n++) { int idx = Map.Data[n].val_i; if (idx != -1) Data[idx].~T(); }  Map.Clear(); Data.clear(); FreeIdx = 0; }
    T*          Add()                               { int idx = FreeIdx; if (idx == Data.Size) { Data.resize(Data.Size + 1); FreeIdx++; } else { FreeIdx = *(int*)&Data[idx]; } IM_PLACEMENT_NEW(&Data[idx]) T(); return &Data[idx]; }
    void        Remove(ImGuiID key, const T* p)     { Remove(key, GetIndex(p)); }
    void        Remove(ImGuiID key, ImPoolIdx idx)  { Data[idx].~T(); *(int*)&Data[idx] = FreeIdx; FreeIdx = idx; Map.SetInt(key, -1); }
    void        Reserve(int capacity)               { Data.reserve(capacity); Map.Data.reserve(capacity); }
    int         GetSize() const                     { return Data.Size; }
};

//-----------------------------------------------------------------------------
// Types
//-----------------------------------------------------------------------------

enum ImGuiButtonFlags_
{
    ImGuiButtonFlags_None                   = 0,
    ImGuiButtonFlags_Repeat                 = 1 << 0,   // hold to repeat
    ImGuiButtonFlags_PressedOnClickRelease  = 1 << 1,   // return true on click + release on same item [DEFAULT if no PressedOn* flag is set]
    ImGuiButtonFlags_PressedOnClick         = 1 << 2,   // return true on click (default requires click+release)
    ImGuiButtonFlags_PressedOnRelease       = 1 << 3,   // return true on release (default requires click+release)
    ImGuiButtonFlags_PressedOnDoubleClick   = 1 << 4,   // return true on double-click (default requires click+release)
    ImGuiButtonFlags_FlattenChildren        = 1 << 5,   // allow interactions even if a child window is overlapping
    ImGuiButtonFlags_AllowItemOverlap       = 1 << 6,   // require previous frame HoveredId to either match id or be null before being usable, use along with SetItemAllowOverlap()
    ImGuiButtonFlags_DontClosePopups        = 1 << 7,   // disable automatically closing parent popup on press // [UNUSED]
    ImGuiButtonFlags_Disabled               = 1 << 8,   // disable interactions
    ImGuiButtonFlags_AlignTextBaseLine      = 1 << 9,   // vertically align button to match text baseline - ButtonEx() only // FIXME: Should be removed and handled by SmallButton(), not possible currently because of DC.CursorPosPrevLine
    ImGuiButtonFlags_NoKeyModifiers         = 1 << 10,  // disable interaction if a key modifier is held
    ImGuiButtonFlags_NoHoldingActiveID      = 1 << 11,  // don't set ActiveId while holding the mouse (ImGuiButtonFlags_PressedOnClick only)
    ImGuiButtonFlags_PressedOnDragDropHold  = 1 << 12,  // press when held into while we are drag and dropping another item (used by e.g. tree nodes, collapsing headers)
    ImGuiButtonFlags_NoNavFocus             = 1 << 13   // don't override navigation focus when activated
};

enum ImGuiSliderFlags_
{
    ImGuiSliderFlags_None                   = 0,
    ImGuiSliderFlags_Vertical               = 1 << 0
};

enum ImGuiDragFlags_
{
    ImGuiDragFlags_None                     = 0,
    ImGuiDragFlags_Vertical                 = 1 << 0
};

enum ImGuiColumnsFlags_
{
    // Default: 0
    ImGuiColumnsFlags_None                  = 0,
    ImGuiColumnsFlags_NoBorder              = 1 << 0,   // Disable column dividers
    ImGuiColumnsFlags_NoResize              = 1 << 1,   // Disable resizing columns when clicking on the dividers
    ImGuiColumnsFlags_NoPreserveWidths      = 1 << 2,   // Disable column width preservation when adjusting columns
    ImGuiColumnsFlags_NoForceWithinWindow   = 1 << 3,   // Disable forcing columns to fit within window
    ImGuiColumnsFlags_GrowParentContentsSize= 1 << 4    // (WIP) Restore pre-1.51 behavior of extending the parent window contents size but _without affecting the columns width at all_. Will eventually remove.
};

enum ImGuiSelectableFlagsPrivate_
{
    // NB: need to be in sync with last value of ImGuiSelectableFlags_
    ImGuiSelectableFlags_NoHoldingActiveID  = 1 << 10,
    ImGuiSelectableFlags_PressedOnClick     = 1 << 11,
    ImGuiSelectableFlags_PressedOnRelease   = 1 << 12,
    ImGuiSelectableFlags_DrawFillAvailWidth = 1 << 13
};

enum ImGuiSeparatorFlags_
{
    ImGuiSeparatorFlags_None                = 0,
    ImGuiSeparatorFlags_Horizontal          = 1 << 0,   // Axis default to current layout type, so generally Horizontal unless e.g. in a menu bar
    ImGuiSeparatorFlags_Vertical            = 1 << 1
};

// Transient per-window ItemFlags, reset at the beginning of the frame. For child windows: inherited from parent on first Begin().
// This is going to be exposed in imgui.h when stabilized enough.
enum ImGuiItemFlags_
{
    ImGuiItemFlags_NoTabStop                    = 1 << 0,  // false
    ImGuiItemFlags_ButtonRepeat                 = 1 << 1,  // false    // Button() will return true multiple times based on io.KeyRepeatDelay and io.KeyRepeatRate settings.
    ImGuiItemFlags_Disabled                     = 1 << 2,  // false    // [BETA] Disable interactions but doesn't affect visuals yet. See github.com/ocornut/imgui/issues/211
    ImGuiItemFlags_NoNav                        = 1 << 3,  // false
    ImGuiItemFlags_NoNavDefaultFocus            = 1 << 4,  // false
    ImGuiItemFlags_SelectableDontClosePopup     = 1 << 5,  // false    // MenuItem/Selectable() automatically closes current Popup window
    ImGuiItemFlags_Default_                     = 0
};

// Storage for LastItem data
enum ImGuiItemStatusFlags_
{
    ImGuiItemStatusFlags_None               = 0,
    ImGuiItemStatusFlags_HoveredRect        = 1 << 0,
    ImGuiItemStatusFlags_HasDisplayRect     = 1 << 1,
    ImGuiItemStatusFlags_Edited             = 1 << 2    // Value exposed by item was edited in the current frame (should match the bool return value of most widgets)
};

// FIXME: this is in development, not exposed/functional as a generic feature yet.
enum ImGuiLayoutType_
{
    ImGuiLayoutType_Vertical,
    ImGuiLayoutType_Horizontal
};

enum ImGuiAxis
{
    ImGuiAxis_None = -1,
    ImGuiAxis_X = 0,
    ImGuiAxis_Y = 1
};

enum ImGuiPlotType
{
    ImGuiPlotType_Lines,
    ImGuiPlotType_Histogram
};

enum ImGuiInputSource
{
    ImGuiInputSource_None = 0,
    ImGuiInputSource_Mouse,
    ImGuiInputSource_Nav,
    ImGuiInputSource_NavKeyboard,   // Only used occasionally for storage, not tested/handled by most code
    ImGuiInputSource_NavGamepad,    // "
    ImGuiInputSource_COUNT
};

// FIXME-NAV: Clarify/expose various repeat delay/rate
enum ImGuiInputReadMode
{
    ImGuiInputReadMode_Down,
    ImGuiInputReadMode_Pressed,
    ImGuiInputReadMode_Released,
    ImGuiInputReadMode_Repeat,
    ImGuiInputReadMode_RepeatSlow,
    ImGuiInputReadMode_RepeatFast
};

enum ImGuiNavHighlightFlags_
{
    ImGuiNavHighlightFlags_None         = 0,
    ImGuiNavHighlightFlags_TypeDefault  = 1 << 0,
    ImGuiNavHighlightFlags_TypeThin     = 1 << 1,
    ImGuiNavHighlightFlags_AlwaysDraw   = 1 << 2,
    ImGuiNavHighlightFlags_NoRounding   = 1 << 3
};

enum ImGuiNavDirSourceFlags_
{
    ImGuiNavDirSourceFlags_None         = 0,
    ImGuiNavDirSourceFlags_Keyboard     = 1 << 0,
    ImGuiNavDirSourceFlags_PadDPad      = 1 << 1,
    ImGuiNavDirSourceFlags_PadLStick    = 1 << 2
};

enum ImGuiNavMoveFlags_
{
    ImGuiNavMoveFlags_None                  = 0,
    ImGuiNavMoveFlags_LoopX                 = 1 << 0,   // On failed request, restart from opposite side
    ImGuiNavMoveFlags_LoopY                 = 1 << 1,
    ImGuiNavMoveFlags_WrapX                 = 1 << 2,   // On failed request, request from opposite side one line down (when NavDir==right) or one line up (when NavDir==left)
    ImGuiNavMoveFlags_WrapY                 = 1 << 3,   // This is not super useful for provided for completeness
    ImGuiNavMoveFlags_AllowCurrentNavId     = 1 << 4,   // Allow scoring and considering the current NavId as a move target candidate. This is used when the move source is offset (e.g. pressing PageDown actually needs to send a Up move request, if we are pressing PageDown from the bottom-most item we need to stay in place)
    ImGuiNavMoveFlags_AlsoScoreVisibleSet   = 1 << 5    // Store alternate result in NavMoveResultLocalVisibleSet that only comprise elements that are already fully visible.
};

enum ImGuiNavForward
{
    ImGuiNavForward_None,
    ImGuiNavForward_ForwardQueued,
    ImGuiNavForward_ForwardActive
};

enum ImGuiPopupPositionPolicy
{
    ImGuiPopupPositionPolicy_Default,
    ImGuiPopupPositionPolicy_ComboBox
};

// 1D vector (this odd construct is used to facilitate the transition between 1D and 2D and maintenance of some patches)
struct ImVec1
{
    float   x;
    ImVec1()         { x = 0.0f; }
    ImVec1(float _x) { x = _x; }
};

// 2D vector (half-size integer)
struct ImVec2ih
{
    short   x, y;
    ImVec2ih()                   { x = y = 0; }
    ImVec2ih(short _x, short _y) { x = _x; y = _y; }
};

// 2D axis aligned bounding-box
// NB: we can't rely on ImVec2 math operators being available here
struct IMGUI_API ImRect
{
    ImVec2      Min;    // Upper-left
    ImVec2      Max;    // Lower-right

    ImRect()                                        : Min(FLT_MAX,FLT_MAX), Max(-FLT_MAX,-FLT_MAX)  {}
    ImRect(const ImVec2& min, const ImVec2& max)    : Min(min), Max(max)                            {}
    ImRect(const ImVec4& v)                         : Min(v.x, v.y), Max(v.z, v.w)                  {}
    ImRect(float x1, float y1, float x2, float y2)  : Min(x1, y1), Max(x2, y2)                      {}

    ImVec2      GetCenter() const                   { return ImVec2((Min.x + Max.x) * 0.5f, (Min.y + Max.y) * 0.5f); }
    ImVec2      GetSize() const                     { return ImVec2(Max.x - Min.x, Max.y - Min.y); }
    float       GetWidth() const                    { return Max.x - Min.x; }
    float       GetHeight() const                   { return Max.y - Min.y; }
    ImVec2      GetTL() const                       { return Min; }                   // Top-left
    ImVec2      GetTR() const                       { return ImVec2(Max.x, Min.y); }  // Top-right
    ImVec2      GetBL() const                       { return ImVec2(Min.x, Max.y); }  // Bottom-left
    ImVec2      GetBR() const                       { return Max; }                   // Bottom-right
    bool        Contains(const ImVec2& p) const     { return p.x     >= Min.x && p.y     >= Min.y && p.x     <  Max.x && p.y     <  Max.y; }
    bool        Contains(const ImRect& r) const     { return r.Min.x >= Min.x && r.Min.y >= Min.y && r.Max.x <= Max.x && r.Max.y <= Max.y; }
    bool        Overlaps(const ImRect& r) const     { return r.Min.y <  Max.y && r.Max.y >  Min.y && r.Min.x <  Max.x && r.Max.x >  Min.x; }
    void        Add(const ImVec2& p)                { if (Min.x > p.x)     Min.x = p.x;     if (Min.y > p.y)     Min.y = p.y;     if (Max.x < p.x)     Max.x = p.x;     if (Max.y < p.y)     Max.y = p.y; }
    void        Add(const ImRect& r)                { if (Min.x > r.Min.x) Min.x = r.Min.x; if (Min.y > r.Min.y) Min.y = r.Min.y; if (Max.x < r.Max.x) Max.x = r.Max.x; if (Max.y < r.Max.y) Max.y = r.Max.y; }
    void        Expand(const float amount)          { Min.x -= amount;   Min.y -= amount;   Max.x += amount;   Max.y += amount; }
    void        Expand(const ImVec2& amount)        { Min.x -= amount.x; Min.y -= amount.y; Max.x += amount.x; Max.y += amount.y; }
    void        Translate(const ImVec2& d)          { Min.x += d.x; Min.y += d.y; Max.x += d.x; Max.y += d.y; }
    void        TranslateX(float dx)                { Min.x += dx; Max.x += dx; }
    void        TranslateY(float dy)                { Min.y += dy; Max.y += dy; }
    void        ClipWith(const ImRect& r)           { Min = ImMax(Min, r.Min); Max = ImMin(Max, r.Max); }                   // Simple version, may lead to an inverted rectangle, which is fine for Contains/Overlaps test but not for display.
    void        ClipWithFull(const ImRect& r)       { Min = ImClamp(Min, r.Min, r.Max); Max = ImClamp(Max, r.Min, r.Max); } // Full version, ensure both points are fully clipped.
    void        Floor()                             { Min.x = (float)(int)Min.x; Min.y = (float)(int)Min.y; Max.x = (float)(int)Max.x; Max.y = (float)(int)Max.y; }
    bool        IsInverted() const                  { return Min.x > Max.x || Min.y > Max.y; }
};

// Stacked color modifier, backup of modified data so we can restore it
struct ImGuiColorMod
{
    ImGuiCol    Col;
    ImVec4      BackupValue;
};

// Stacked style modifier, backup of modified data so we can restore it. Data type inferred from the variable.
struct ImGuiStyleMod
{
    ImGuiStyleVar   VarIdx;
    union           { int BackupInt[2]; float BackupFloat[2]; };
    ImGuiStyleMod(ImGuiStyleVar idx, int v)     { VarIdx = idx; BackupInt[0] = v; }
    ImGuiStyleMod(ImGuiStyleVar idx, float v)   { VarIdx = idx; BackupFloat[0] = v; }
    ImGuiStyleMod(ImGuiStyleVar idx, ImVec2 v)  { VarIdx = idx; BackupFloat[0] = v.x; BackupFloat[1] = v.y; }
};

// Stacked storage data for BeginGroup()/EndGroup()
struct ImGuiGroupData
{
    ImVec2      BackupCursorPos;
    ImVec2      BackupCursorMaxPos;
    ImVec1      BackupIndent;
    ImVec1      BackupGroupOffset;
    ImVec2      BackupCurrentLineSize;
    float       BackupCurrentLineTextBaseOffset;
    float       BackupLogLinePosY;
    ImGuiID     BackupActiveIdIsAlive;
    bool        BackupActiveIdPreviousFrameIsAlive;
    bool        AdvanceCursor;
};

// Simple column measurement, currently used for MenuItem() only.. This is very short-sighted/throw-away code and NOT a generic helper.
struct IMGUI_API ImGuiMenuColumns
{
    int         Count;
    float       Spacing;
    float       Width, NextWidth;
    float       Pos[4], NextWidths[4];

    ImGuiMenuColumns();
    void        Update(int count, float spacing, bool clear);
    float       DeclColumns(float w0, float w1, float w2);
    float       CalcExtraSpace(float avail_w);
};

// Internal state of the currently focused/edited text input box
struct IMGUI_API ImGuiInputTextState
{
    ImGuiID                 ID;                     // widget id owning the text state
    ImVector<ImWchar>       TextW;                  // edit buffer, we need to persist but can't guarantee the persistence of the user-provided buffer. so we copy into own buffer.
    ImVector<char>          InitialText;            // backup of end-user buffer at the time of focus (in UTF-8, unaltered)
    ImVector<char>          TempBuffer;             // temporary buffer for callback and other other operations. size=capacity.
    int                     CurLenA, CurLenW;       // we need to maintain our buffer length in both UTF-8 and wchar format.
    int                     BufCapacityA;           // end-user buffer capacity
    float                   ScrollX;
    ImGuiStb::STB_TexteditState StbState;
    float                   CursorAnim;
    bool                    CursorFollow;
    bool                    SelectedAllMouseLock;

    // Temporarily set when active
    ImGuiInputTextFlags     UserFlags;
    ImGuiInputTextCallback  UserCallback;
    void*                   UserCallbackData;

    ImGuiInputTextState()                           { memset(this, 0, sizeof(*this)); }
    void                CursorAnimReset()           { CursorAnim = -0.30f; }                                   // After a user-input the cursor stays on for a while without blinking
    void                CursorClamp()               { StbState.cursor = ImMin(StbState.cursor, CurLenW); StbState.select_start = ImMin(StbState.select_start, CurLenW); StbState.select_end = ImMin(StbState.select_end, CurLenW); }
    bool                HasSelection() const        { return StbState.select_start != StbState.select_end; }
    void                ClearSelection()            { StbState.select_start = StbState.select_end = StbState.cursor; }
    void                SelectAll()                 { StbState.select_start = 0; StbState.cursor = StbState.select_end = CurLenW; StbState.has_preferred_x = false; }
    void                OnKeyPressed(int key);      // Cannot be inline because we call in code in stb_textedit.h implementation
};

// Windows data saved in imgui.ini file
struct ImGuiWindowSettings
{
    char*       Name;
    ImGuiID     ID;
    ImVec2      Pos;            // NB: Settings position are stored RELATIVE to the viewport! Whereas runtime ones are absolute positions.
    ImVec2      Size;
    ImVec2      ViewportPos;
    ImGuiID     ViewportId;
    ImGuiID     DockId;         // ID of last known DockNode (even if the DockNode is invisible because it has only 1 active window), or 0 if none. 
    ImGuiID     DockFamilyId;   // ID of dock family if specified
    short       DockOrder;      // Order of the last time the window was visible within its DockNode. This is used to reorder windows that are reappearing on the same frame. Same value between windows that were active and windows that were none are possible.
    bool        Collapsed;

    ImGuiWindowSettings() { Name = NULL; ID = 0; Pos = Size = ViewportPos = ImVec2(0, 0); ViewportId = DockId = DockFamilyId = 0; DockOrder = -1; Collapsed = false; }
};

struct ImGuiSettingsHandler
{
    const char* TypeName;       // Short description stored in .ini file. Disallowed characters: '[' ']'
    ImGuiID     TypeHash;       // == ImHash(TypeName, 0, 0)
    void*       (*ReadOpenFn)(ImGuiContext* ctx, ImGuiSettingsHandler* handler, const char* name);              // Read: Called when entering into a new ini entry e.g. "[Window][Name]"
    void        (*ReadLineFn)(ImGuiContext* ctx, ImGuiSettingsHandler* handler, void* entry, const char* line); // Read: Called for every line of text within an ini entry
    void        (*WriteAllFn)(ImGuiContext* ctx, ImGuiSettingsHandler* handler, ImGuiTextBuffer* out_buf);      // Write: Output every entries into 'out_buf'
    void*       UserData;

    ImGuiSettingsHandler() { memset(this, 0, sizeof(*this)); }
};

// Storage for current popup stack
struct ImGuiPopupRef
{
    ImGuiID             PopupId;        // Set on OpenPopup()
    ImGuiWindow*        Window;         // Resolved on BeginPopup() - may stay unresolved if user never calls OpenPopup()
    ImGuiWindow*        ParentWindow;   // Set on OpenPopup()
    int                 OpenFrameCount; // Set on OpenPopup()
    ImGuiID             OpenParentId;   // Set on OpenPopup(), we need this to differenciate multiple menu sets from each others (e.g. inside menu bar vs loose menu items)
    ImVec2              OpenPopupPos;   // Set on OpenPopup(), preferred popup position (typically == OpenMousePos when using mouse)
    ImVec2              OpenMousePos;   // Set on OpenPopup(), copy of mouse position at the time of opening popup
};

struct ImGuiColumnData
{
    float               OffsetNorm;         // Column start offset, normalized 0.0 (far left) -> 1.0 (far right)
    float               OffsetNormBeforeResize;
    ImGuiColumnsFlags   Flags;              // Not exposed
    ImRect              ClipRect;

    ImGuiColumnData()   { OffsetNorm = OffsetNormBeforeResize = 0.0f; Flags = 0; }
};

struct ImGuiColumnsSet
{
    ImGuiID             ID;
    ImGuiColumnsFlags   Flags;
    bool                IsFirstFrame;
    bool                IsBeingResized;
    int                 Current;
    int                 Count;
    float               MinX, MaxX;
    float               LineMinY, LineMaxY;
    float               StartPosY;          // Copy of CursorPos
    float               StartMaxPosX;       // Copy of CursorMaxPos
    ImVector<ImGuiColumnData> Columns;

    ImGuiColumnsSet()   { Clear(); }
    void Clear()
    {
        ID = 0;
        Flags = 0;
        IsFirstFrame = false;
        IsBeingResized = false;
        Current = 0;
        Count = 1;
        MinX = MaxX = 0.0f;
        LineMinY = LineMaxY = 0.0f;
        StartPosY = 0.0f;
        StartMaxPosX = 0.0f;
        Columns.clear();
    }
};

// Data shared between all ImDrawList instances
struct IMGUI_API ImDrawListSharedData
{
    ImVec2          TexUvWhitePixel;            // UV of white pixel in the atlas
    ImFont*         Font;                       // Current/default font (optional, for simplified AddText overload)
    float           FontSize;                   // Current/default font size (optional, for simplified AddText overload)
    float           CurveTessellationTol;
    ImVec4          ClipRectFullscreen;         // Value for PushClipRectFullscreen()

    // Const data
    // FIXME: Bake rounded corners fill/borders in atlas
    ImVec2          CircleVtx12[12];

    ImDrawListSharedData();
};

struct ImDrawDataBuilder
{
    ImVector<ImDrawList*>   Layers[2];           // Global layers for: regular, tooltip

    void Clear()            { for (int n = 0; n < IM_ARRAYSIZE(Layers); n++) Layers[n].resize(0); }
    void ClearFreeMemory()  { for (int n = 0; n < IM_ARRAYSIZE(Layers); n++) Layers[n].clear(); }
    IMGUI_API void FlattenIntoSingleLayer();
};

enum ImGuiViewportFlagsPrivate_
{
    ImGuiViewportFlags_CanHostOtherWindows  = 1 << 10   // Normal viewports are associated to a single window. The main viewport can host multiple windows.
};

// ImGuiViewport Private/Internals fields (cardinal sin: we are using inheritance!)
struct ImGuiViewportP : public ImGuiViewport
{
    int                 Idx;
    int                 LastFrameActive;          // Last frame number this viewport was activated by a window
    int                 LastFrameOverlayDrawList;
    int                 LastFrontMostStampCount;  // Last stamp number from when a window hosted by this viewport was made front-most (by comparing this value between two viewport we have an implicit viewport z-order
    ImGuiID             LastNameHash;
    ImVec2              LastPos;
    float               Alpha;                    // Window opacity (when dragging dockable windows/viewports we make them transparent)
    float               LastAlpha;
    int                 PlatformMonitor;
<<<<<<< HEAD
    bool                PlatformIsMinimized;
    ImGuiWindow*        Window;                   // Set when the viewport is owned by a window
=======
    bool                PlatformWindowCreated;
    bool                PlatformWindowMinimized;
    ImGuiWindow*        Window;
>>>>>>> 2fbbcaa3
    ImDrawList*         OverlayDrawList;          // For convenience, a draw list we can render to that's always rendered last (we use it to draw software mouse cursor when io.MouseDrawCursor is set)
    ImDrawData          DrawDataP;
    ImDrawDataBuilder   DrawDataBuilder;
    ImVec2              LastPlatformPos;
    ImVec2              LastPlatformSize;
    ImVec2              LastRendererSize;

    ImGuiViewportP()         { Idx = -1; LastFrameActive = LastFrameOverlayDrawList = LastFrontMostStampCount = -1; LastNameHash = 0; Alpha = LastAlpha = 1.0f; PlatformMonitor = INT_MIN; PlatformWindowCreated = PlatformWindowMinimized = false; Window = NULL; OverlayDrawList = NULL; LastPlatformPos = LastPlatformSize = LastRendererSize = ImVec2(FLT_MAX, FLT_MAX); }
    ~ImGuiViewportP()        { if (OverlayDrawList) IM_DELETE(OverlayDrawList); }
    ImRect  GetRect() const  { return ImRect(Pos.x, Pos.y, Pos.x + Size.x, Pos.y + Size.y); }
    ImVec2  GetCenter() const{ return ImVec2(Pos.x + Size.x * 0.5f, Pos.y + Size.y * 0.5f); }
};

struct ImGuiNavMoveResult
{
    ImGuiID       ID;           // Best candidate
    ImGuiWindow*  Window;       // Best candidate window
    float         DistBox;      // Best candidate box distance to current NavId
    float         DistCenter;   // Best candidate center distance to current NavId
    float         DistAxial;
    ImRect        RectRel;      // Best candidate bounding box in window relative space

    ImGuiNavMoveResult() { Clear(); }
    void Clear()         { ID = 0; Window = NULL; DistBox = DistCenter = DistAxial = FLT_MAX; RectRel = ImRect(); }
};

// Storage for SetNexWindow** functions
struct ImGuiNextWindowData
{
    ImGuiCond               PosCond;
    ImGuiCond               SizeCond;
    ImGuiCond               ContentSizeCond;
    ImGuiCond               CollapsedCond;
    ImGuiCond               SizeConstraintCond;
    ImGuiCond               FocusCond;
    ImGuiCond               BgAlphaCond;
    ImGuiCond               ViewportCond;
    ImGuiCond               DockCond;
    ImVec2                  PosVal;
    ImVec2                  PosPivotVal;
    ImVec2                  SizeVal;
    ImVec2                  ContentSizeVal;
    bool                    PosUndock;
    bool                    CollapsedVal;
    ImRect                  SizeConstraintRect;
    ImGuiSizeCallback       SizeCallback;
    void*                   SizeCallbackUserData;
    float                   BgAlphaVal;
    ImGuiID                 ViewportId;
    ImGuiID                 DockId;
    ImGuiDockFamily         DockFamily;
    ImVec2                  MenuBarOffsetMinVal;                // This is not exposed publicly, so we don't clear it.

    ImGuiNextWindowData()
    {
        PosCond = SizeCond = ContentSizeCond = CollapsedCond = SizeConstraintCond = FocusCond = BgAlphaCond = ViewportCond = DockCond = 0;
        PosVal = PosPivotVal = SizeVal = ImVec2(0.0f, 0.0f);
        ContentSizeVal = ImVec2(0.0f, 0.0f);
        PosUndock = CollapsedVal = false;
        SizeConstraintRect = ImRect();
        SizeCallback = NULL;
        SizeCallbackUserData = NULL;
        BgAlphaVal = FLT_MAX;
        ViewportId = DockId = 0;
        MenuBarOffsetMinVal = ImVec2(0.0f, 0.0f);
    }

    void    Clear()
    {
        PosCond = SizeCond = ContentSizeCond = CollapsedCond = SizeConstraintCond = FocusCond = BgAlphaCond = ViewportCond = DockCond = 0;
        DockFamily = ImGuiDockFamily();
    }
};

//-----------------------------------------------------------------------------
// Docking, Tabs
//-----------------------------------------------------------------------------

struct ImGuiTabBarSortItem
{
    int         Index;
    float       Width;
};

// sizeof() 116~160
struct ImGuiDockNode
{
    ImGuiID                 ID;
    ImGuiDockNodeFlags      Flags;
    ImGuiDockNode*          ParentNode;
    ImGuiDockNode*          ChildNodes[2];              // [Split node only] Child nodes (left/right or top/bottom). Consider switching to an array.
    ImVector<ImGuiWindow*>  Windows;                    // Note: unordered list! Iterate TabBar->Tabs for user-order.
    ImGuiTabBar*            TabBar;
    ImVec2                  Pos;                        // Current position
    ImVec2                  Size;                       // Current size
    ImVec2                  SizeRef;                    // [Split node only] Last explicitly written-to size (overridden when using a splitter affecting the node), used to calculate Size.
    int                     SplitAxis;                  // [Split node only] Split axis (X or Y)
    ImGuiDockFamily         DockFamily;

    ImGuiWindow*            HostWindow;
    ImGuiWindow*            VisibleWindow;
    ImGuiDockNode*          CentralNode;                // [Root node only] Pointer to central node.
    ImGuiDockNode*          OnlyNodeWithWindows;        // [Root node only] Set when there is a single visible node within the hierarchy.
    int                     LastFrameAlive;             // Last frame number the node was updated or kept alive explicitly with DockSpace() + ImGuiDockNodeFlags_KeepAliveOnly
    int                     LastFrameActive;            // Last frame number the node was updated.
    int                     LastFrameFocused;           // Last frame number the node was focused.
    ImGuiID                 LastFocusedNodeID;          // [Root node only] Which of our child node (any ancestor in the hierarchy) was last focused.
    ImGuiID                 SelectedTabID;              // [Tab node only] Which of our tab is selected.
    ImGuiID                 WantCloseTabID;             // [Tab node only] Set when closing a specific tab.
    bool                    InitFromFirstWindowPosSize  :1;
    bool                    InitFromFirstWindowViewport :1;
    bool                    IsVisible               :1; // Set to false when the node is hidden (usually disabled as it has no active window)
    bool                    IsFocused               :1;
    bool                    IsDockSpace             :1; // Root node was created by a DockSpace() call.
    bool                    IsCentralNode           :1;
    bool                    IsHiddenTabBar          :1;
    bool                    HasCloseButton          :1;
    bool                    HasCollapseButton       :1;
    bool                    WantCloseAll            :1; // Set when closing all tabs at once.
    bool                    WantLockSizeOnce        :1;
    bool                    WantMouseMove           :1; // After a node extraction we need to transition toward moving the newly created host window
    bool                    WantHiddenTabBarToggle  :1;

    ImGuiDockNode(ImGuiID id);
    ~ImGuiDockNode();
    bool                    IsRootNode() const  { return ParentNode == NULL; }
    bool                    IsSplitNode() const { return ChildNodes[0] != NULL; }
    bool                    IsLeafNode() const  { return ChildNodes[0] == NULL; }
    bool                    IsEmpty() const     { return ChildNodes[0] == NULL && Windows.Size == 0; }
    ImRect                  Rect() const        { return ImRect(Pos.x, Pos.y, Pos.x + Size.x, Pos.y + Size.y); }
};

//-----------------------------------------------------------------------------
// Main imgui context
//-----------------------------------------------------------------------------

struct ImGuiContext
{
    bool                    Initialized;
    bool                    FrameScopeActive;                   // Set by NewFrame(), cleared by EndFrame()/Render()
    bool                    FontAtlasOwnedByContext;            // Io.Fonts-> is owned by the ImGuiContext and will be destructed along with it.
    ImGuiIO                 IO;
    ImGuiPlatformIO         PlatformIO;
    ImGuiStyle              Style;
    ImGuiConfigFlags        ConfigFlagsForFrame;                // = g.IO.ConfigFlags at the time of NewFrame()
    ImFont*                 Font;                               // (Shortcut) == FontStack.empty() ? IO.Font : FontStack.back()
    float                   FontSize;                           // (Shortcut) == FontBaseSize * g.CurrentWindow->FontWindowScale == window->FontSize(). Text height for current window.
    float                   FontBaseSize;                       // (Shortcut) == IO.FontGlobalScale * Font->Scale * Font->FontSize. Base text height.
    ImDrawListSharedData    DrawListSharedData;

    double                  Time;
    int                     FrameCount;
    int                     FrameCountEnded;
    int                     FrameCountPlatformEnded;
    int                     FrameCountRendered;
    ImVector<ImGuiWindow*>  Windows;                            // Windows, sorted in display order, back to front
    ImVector<ImGuiWindow*>  WindowsFocusOrder;                  // Windows, sorted in focus order, back to front
    ImVector<ImGuiWindow*>  WindowsSortBuffer;
    ImVector<ImGuiWindow*>  CurrentWindowStack;
    ImGuiStorage            WindowsById;
    int                     WindowsActiveCount;
    int                     WindowsFrontMostStampCount;         // Every time the front-most window changes, we stamp its viewport with an incrementing counter
    ImGuiWindow*            CurrentWindow;                      // Being drawn into
    ImGuiWindow*            HoveredWindow;                      // Will catch mouse inputs
    ImGuiWindow*            HoveredRootWindow;                  // Will catch mouse inputs (for focus/move only)
    ImGuiWindow*            HoveredWindowUnderMovingWindow;
    ImGuiID                 HoveredId;                          // Hovered widget
    bool                    HoveredIdAllowOverlap;
    ImGuiID                 HoveredIdPreviousFrame;
    float                   HoveredIdTimer;                     // Measure contiguous hovering time
    float                   HoveredIdNotActiveTimer;            // Measure contiguous hovering time where the item has not been active
    ImGuiID                 ActiveId;                           // Active widget
    ImGuiID                 ActiveIdPreviousFrame;
    ImGuiID                 ActiveIdIsAlive;                    // Active widget has been seen this frame (we can't use a bool as the ActiveId may change within the frame)
    float                   ActiveIdTimer;
    bool                    ActiveIdIsJustActivated;            // Set at the time of activation for one frame
    bool                    ActiveIdAllowOverlap;               // Active widget allows another widget to steal active id (generally for overlapping widgets, but not always)
    bool                    ActiveIdHasBeenEdited;              // Was the value associated to the widget Edited over the course of the Active state.
    bool                    ActiveIdPreviousFrameIsAlive;
    bool                    ActiveIdPreviousFrameHasBeenEdited;
    int                     ActiveIdAllowNavDirFlags;           // Active widget allows using directional navigation (e.g. can activate a button and move away from it)
    ImVec2                  ActiveIdClickOffset;                // Clicked offset from upper-left corner, if applicable (currently only set by ButtonBehavior)
    ImGuiWindow*            ActiveIdWindow;
    ImGuiWindow*            ActiveIdPreviousFrameWindow;
    ImGuiInputSource        ActiveIdSource;                     // Activating with mouse or nav (gamepad/keyboard)
    ImGuiID                 LastActiveId;                       // Store the last non-zero ActiveId, useful for animation.
    float                   LastActiveIdTimer;                  // Store the last non-zero ActiveId timer since the beginning of activation, useful for animation.
    ImVec2                  LastValidMousePos;
    ImGuiWindow*            MovingWindow;                       // Track the window we clicked on (in order to preserve focus). The actually window that is moved is generally MovingWindow->RootWindow.
    ImVector<ImGuiColorMod> ColorModifiers;                     // Stack for PushStyleColor()/PopStyleColor()
    ImVector<ImGuiStyleMod> StyleModifiers;                     // Stack for PushStyleVar()/PopStyleVar()
    ImVector<ImFont*>       FontStack;                          // Stack for PushFont()/PopFont()
    ImVector<ImGuiPopupRef> OpenPopupStack;                     // Which popups are open (persistent)
    ImVector<ImGuiPopupRef> CurrentPopupStack;                  // Which level of BeginPopup() we are in (reset every frame)
    ImGuiNextWindowData     NextWindowData;                     // Storage for SetNextWindow** functions
    bool                    NextTreeNodeOpenVal;                // Storage for SetNextTreeNode** functions
    ImGuiCond               NextTreeNodeOpenCond;

    // Viewports
    ImVector<ImGuiViewportP*> Viewports;                        // Active viewports (always 1+, and generally 1 unless multi-viewports are enabled). Each viewports hold their copy of ImDrawData. 
    ImGuiViewportP*         CurrentViewport;                    // We track changes of viewport (happening in Begin) so we can call Platform_OnChangedViewport()
    ImGuiViewportP*         MouseViewport;
    ImGuiViewportP*         MouseLastHoveredViewport;           // Last known viewport that was hovered by mouse (even if we are not hovering any viewport any more) + honoring the _NoInputs flag.
    ImGuiID                 PlatformLastFocusedViewport;        // Record of last focused platform window/viewport, when this changes we stamp the viewport as front-most

    // Navigation data (for gamepad/keyboard)
    ImGuiWindow*            NavWindow;                          // Focused window for navigation. Could be called 'FocusWindow'
    ImGuiID                 NavId;                              // Focused item for navigation
    ImGuiID                 NavActivateId;                      // ~~ (g.ActiveId == 0) && IsNavInputPressed(ImGuiNavInput_Activate) ? NavId : 0, also set when calling ActivateItem()
    ImGuiID                 NavActivateDownId;                  // ~~ IsNavInputDown(ImGuiNavInput_Activate) ? NavId : 0
    ImGuiID                 NavActivatePressedId;               // ~~ IsNavInputPressed(ImGuiNavInput_Activate) ? NavId : 0
    ImGuiID                 NavInputId;                         // ~~ IsNavInputPressed(ImGuiNavInput_Input) ? NavId : 0
    ImGuiID                 NavJustTabbedId;                    // Just tabbed to this id.
    ImGuiID                 NavJustMovedToId;                   // Just navigated to this id (result of a successfully MoveRequest)
    ImGuiID                 NavNextActivateId;                  // Set by ActivateItem(), queued until next frame
    ImGuiInputSource        NavInputSource;                     // Keyboard or Gamepad mode?
    ImRect                  NavScoringRectScreen;               // Rectangle used for scoring, in screen space. Based of window->DC.NavRefRectRel[], modified for directional navigation scoring.
    int                     NavScoringCount;                    // Metrics for debugging
    ImGuiWindow*            NavWindowingTarget;                 // When selecting a window (holding Menu+FocusPrev/Next, or equivalent of CTRL-TAB) this window is temporarily displayed front-most.
    ImGuiWindow*            NavWindowingTargetAnim;             // Record of last valid NavWindowingTarget until DimBgRatio and NavWindowingHighlightAlpha becomes 0.0f
    ImGuiWindow*            NavWindowingList;
    float                   NavWindowingTimer;
    float                   NavWindowingHighlightAlpha;
    bool                    NavWindowingToggleLayer;
    int                     NavLayer;                           // Layer we are navigating on. For now the system is hard-coded for 0=main contents and 1=menu/title bar, may expose layers later.
    int                     NavIdTabCounter;                    // == NavWindow->DC.FocusIdxTabCounter at time of NavId processing
    bool                    NavIdIsAlive;                       // Nav widget has been seen this frame ~~ NavRefRectRel is valid
    bool                    NavMousePosDirty;                   // When set we will update mouse position if (io.ConfigFlags & ImGuiConfigFlags_NavEnableSetMousePos) if set (NB: this not enabled by default)
    bool                    NavDisableHighlight;                // When user starts using mouse, we hide gamepad/keyboard highlight (NB: but they are still available, which is why NavDisableHighlight isn't always != NavDisableMouseHover)
    bool                    NavDisableMouseHover;               // When user starts using gamepad/keyboard, we hide mouse hovering highlight until mouse is touched again.
    bool                    NavAnyRequest;                      // ~~ NavMoveRequest || NavInitRequest
    bool                    NavInitRequest;                     // Init request for appearing window to select first item
    bool                    NavInitRequestFromMove;
    ImGuiID                 NavInitResultId;
    ImRect                  NavInitResultRectRel;
    bool                    NavMoveFromClampedRefRect;          // Set by manual scrolling, if we scroll to a point where NavId isn't visible we reset navigation from visible items
    bool                    NavMoveRequest;                     // Move request for this frame
    ImGuiNavMoveFlags       NavMoveRequestFlags;
    ImGuiNavForward         NavMoveRequestForward;              // None / ForwardQueued / ForwardActive (this is used to navigate sibling parent menus from a child menu)
    ImGuiDir                NavMoveDir, NavMoveDirLast;         // Direction of the move request (left/right/up/down), direction of the previous move request
    ImGuiDir                NavMoveClipDir;
    ImGuiNavMoveResult      NavMoveResultLocal;                 // Best move request candidate within NavWindow
    ImGuiNavMoveResult      NavMoveResultLocalVisibleSet;       // Best move request candidate within NavWindow that are mostly visible (when using ImGuiNavMoveFlags_AlsoScoreVisibleSet flag)
    ImGuiNavMoveResult      NavMoveResultOther;                 // Best move request candidate within NavWindow's flattened hierarchy (when using ImGuiWindowFlags_NavFlattened flag)

    // Render
    float                   DimBgRatio;                         // 0.0..1.0 animation when fading in a dimming background (for modal window and CTRL+TAB list)
    ImGuiMouseCursor        MouseCursor;

    // Drag and Drop
    bool                    DragDropActive;
    bool                    DragDropWithinSourceOrTarget;
    ImGuiDragDropFlags      DragDropSourceFlags;
    int                     DragDropSourceFrameCount;
    int                     DragDropMouseButton;
    ImGuiPayload            DragDropPayload;
    ImRect                  DragDropTargetRect;
    ImGuiID                 DragDropTargetId;
    ImGuiDragDropFlags      DragDropAcceptFlags;
    float                   DragDropAcceptIdCurrRectSurface;    // Target item surface (we resolve overlapping targets by prioritizing the smaller surface)
    ImGuiID                 DragDropAcceptIdCurr;               // Target item id (set at the time of accepting the payload)
    ImGuiID                 DragDropAcceptIdPrev;               // Target item id from previous frame (we need to store this to allow for overlapping drag and drop targets)
    int                     DragDropAcceptFrameCount;           // Last time a target expressed a desire to accept the source
    ImVector<unsigned char> DragDropPayloadBufHeap;             // We don't expose the ImVector<> directly
    unsigned char           DragDropPayloadBufLocal[8];         // Local buffer for small payloads

    // Tab bars
    ImPool<ImGuiTabBar>     TabBars;
    ImVector<ImGuiTabBar*>  CurrentTabBar;
    ImVector<ImGuiTabBarSortItem>   TabSortByWidthBuffer;

    // Widget state
    ImGuiInputTextState     InputTextState;
    ImFont                  InputTextPasswordFont;
    ImGuiID                 ScalarAsInputTextId;                // Temporary text input when CTRL+clicking on a slider, etc.
    ImGuiColorEditFlags     ColorEditOptions;                   // Store user options for color edit widgets
    ImVec4                  ColorPickerRef;
    bool                    DragCurrentAccumDirty;
    float                   DragCurrentAccum;                   // Accumulator for dragging modification. Always high-precision, not rounded by end-user precision settings
    float                   DragSpeedDefaultRatio;              // If speed == 0.0f, uses (max-min) * DragSpeedDefaultRatio
    ImVec2                  ScrollbarClickDeltaToGrabCenter;    // Distance between mouse and center of grab box, normalized in parent space. Use storage?
    int                     TooltipOverrideCount;
    ImVector<char>          PrivateClipboard;                   // If no custom clipboard handler is defined

    // Platform support
    ImVec2                  PlatformImePos, PlatformImeLastPos; // Cursor position request & last passed to the OS Input Method Editor
    ImGuiViewportP*         PlatformImePosViewport;

    // Extensions
    // FIXME: We could provide an API to register one slot in an array held in ImGuiContext?
    ImGuiDockContext*       DockContext;

    // Settings
    bool                           SettingsLoaded;
    float                          SettingsDirtyTimer;          // Save .ini Settings to memory when time reaches zero
    ImGuiTextBuffer                SettingsIniData;             // In memory .ini settings
    ImVector<ImGuiSettingsHandler> SettingsHandlers;            // List of .ini settings handlers
    ImVector<ImGuiWindowSettings>  SettingsWindows;             // ImGuiWindow .ini settings entries (parsed from the last loaded .ini file and maintained on saving)

    // Logging
    bool                    LogEnabled;
    FILE*                   LogFile;                            // If != NULL log to stdout/ file
    ImGuiTextBuffer         LogClipboard;                       // Accumulation buffer when log to clipboard. This is pointer so our GImGui static constructor doesn't call heap allocators.
    int                     LogStartDepth;
    int                     LogAutoExpandMaxDepth;

    // Misc
    float                   FramerateSecPerFrame[120];          // Calculate estimate of framerate for user over the last 2 seconds.
    int                     FramerateSecPerFrameIdx;
    float                   FramerateSecPerFrameAccum;
    int                     WantCaptureMouseNextFrame;          // Explicit capture via CaptureKeyboardFromApp()/CaptureMouseFromApp() sets those flags
    int                     WantCaptureKeyboardNextFrame;
    int                     WantTextInputNextFrame;
    char                    TempBuffer[1024*3+1];               // Temporary text buffer

    ImGuiContext(ImFontAtlas* shared_font_atlas)
    {
        Initialized = false;
        FrameScopeActive = false;
        ConfigFlagsForFrame = ImGuiConfigFlags_None;
        Font = NULL;
        FontSize = FontBaseSize = 0.0f;
        FontAtlasOwnedByContext = shared_font_atlas ? false : true;
        IO.Fonts = shared_font_atlas ? shared_font_atlas : IM_NEW(ImFontAtlas)();

        Time = 0.0f;
        FrameCount = 0;
        FrameCountEnded = FrameCountPlatformEnded = FrameCountRendered = -1;
        WindowsActiveCount = 0;
        WindowsFrontMostStampCount = 0;
        CurrentWindow = NULL;
        HoveredWindow = NULL;
        HoveredRootWindow = NULL;
        HoveredId = 0;
        HoveredIdAllowOverlap = false;
        HoveredIdPreviousFrame = 0;
        HoveredIdTimer = HoveredIdNotActiveTimer = 0.0f;
        ActiveId = 0;
        ActiveIdPreviousFrame = 0;
        ActiveIdIsAlive = 0;
        ActiveIdTimer = 0.0f;
        ActiveIdIsJustActivated = false;
        ActiveIdAllowOverlap = false;
        ActiveIdHasBeenEdited = false;
        ActiveIdPreviousFrameIsAlive = false;
        ActiveIdPreviousFrameHasBeenEdited = false;
        ActiveIdAllowNavDirFlags = 0;
        ActiveIdClickOffset = ImVec2(-1,-1);
        ActiveIdWindow = ActiveIdPreviousFrameWindow = NULL;
        ActiveIdSource = ImGuiInputSource_None;
        LastActiveId = 0;
        LastActiveIdTimer = 0.0f;
        LastValidMousePos = ImVec2(0.0f, 0.0f);
        MovingWindow = NULL;
        NextTreeNodeOpenVal = false;
        NextTreeNodeOpenCond = 0;

        CurrentViewport = NULL;
        MouseViewport = MouseLastHoveredViewport = NULL;
        PlatformLastFocusedViewport = 0;

        NavWindow = NULL;
        NavId = NavActivateId = NavActivateDownId = NavActivatePressedId = NavInputId = 0;
        NavJustTabbedId = NavJustMovedToId = NavNextActivateId = 0;
        NavInputSource = ImGuiInputSource_None;
        NavScoringRectScreen = ImRect();
        NavScoringCount = 0;
        NavWindowingTarget = NavWindowingTargetAnim = NavWindowingList = NULL;
        NavWindowingTimer = NavWindowingHighlightAlpha = 0.0f;
        NavWindowingToggleLayer = false;
        NavLayer = 0;
        NavIdTabCounter = INT_MAX;
        NavIdIsAlive = false;
        NavMousePosDirty = false;
        NavDisableHighlight = true;
        NavDisableMouseHover = false;
        NavAnyRequest = false;
        NavInitRequest = false;
        NavInitRequestFromMove = false;
        NavInitResultId = 0;
        NavMoveFromClampedRefRect = false;
        NavMoveRequest = false;
        NavMoveRequestFlags = 0;
        NavMoveRequestForward = ImGuiNavForward_None;
        NavMoveDir = NavMoveDirLast = NavMoveClipDir = ImGuiDir_None;

        DimBgRatio = 0.0f;
        MouseCursor = ImGuiMouseCursor_Arrow;

        DragDropActive = DragDropWithinSourceOrTarget = false;
        DragDropSourceFlags = 0;
        DragDropSourceFrameCount = -1;
        DragDropMouseButton = -1;
        DragDropTargetId = 0;
        DragDropAcceptFlags = 0;
        DragDropAcceptIdCurrRectSurface = 0.0f;
        DragDropAcceptIdPrev = DragDropAcceptIdCurr = 0;
        DragDropAcceptFrameCount = -1;
        memset(DragDropPayloadBufLocal, 0, sizeof(DragDropPayloadBufLocal));

        ScalarAsInputTextId = 0;
        ColorEditOptions = ImGuiColorEditFlags__OptionsDefault;
        DragCurrentAccumDirty = false;
        DragCurrentAccum = 0.0f;
        DragSpeedDefaultRatio = 1.0f / 100.0f;
        ScrollbarClickDeltaToGrabCenter = ImVec2(0.0f, 0.0f);
        TooltipOverrideCount = 0;
        PlatformImePos = PlatformImeLastPos = ImVec2(FLT_MAX, FLT_MAX);
        PlatformImePosViewport = 0;

        DockContext = NULL;

        SettingsLoaded = false;
        SettingsDirtyTimer = 0.0f;

        LogEnabled = false;
        LogFile = NULL;
        LogStartDepth = 0;
        LogAutoExpandMaxDepth = 2;

        memset(FramerateSecPerFrame, 0, sizeof(FramerateSecPerFrame));
        FramerateSecPerFrameIdx = 0;
        FramerateSecPerFrameAccum = 0.0f;
        WantCaptureMouseNextFrame = WantCaptureKeyboardNextFrame = WantTextInputNextFrame = -1;
        memset(TempBuffer, 0, sizeof(TempBuffer));
    }
};

//-----------------------------------------------------------------------------
// ImGuiWindow
//-----------------------------------------------------------------------------

// Transient per-window data, reset at the beginning of the frame. This used to be called ImGuiDrawContext, hence the DC variable name in ImGuiWindow.
// FIXME: That's theory, in practice the delimitation between ImGuiWindow and ImGuiWindowTempData is quite tenuous and could be reconsidered.
struct IMGUI_API ImGuiWindowTempData
{
    ImVec2                  CursorPos;
    ImVec2                  CursorPosPrevLine;
    ImVec2                  CursorStartPos;         // Initial position in client area with padding
    ImVec2                  CursorMaxPos;           // Used to implicitly calculate the size of our contents, always growing during the frame. Turned into window->SizeContents at the beginning of next frame
    ImVec2                  CurrentLineSize;
    float                   CurrentLineTextBaseOffset;
    ImVec2                  PrevLineSize;
    float                   PrevLineTextBaseOffset;
    float                   LogLinePosY;
    int                     TreeDepth;
    ImU32                   TreeDepthMayJumpToParentOnPop; // Store a copy of !g.NavIdIsAlive for TreeDepth 0..31
    ImGuiID                 LastItemId;
    ImGuiItemStatusFlags    LastItemStatusFlags;
    ImRect                  LastItemRect;           // Interaction rect
    ImRect                  LastItemDisplayRect;    // End-user display rect (only valid if LastItemStatusFlags & ImGuiItemStatusFlags_HasDisplayRect)
    bool                    NavHideHighlightOneFrame;
    bool                    NavHasScroll;           // Set when scrolling can be used (ScrollMax > 0.0f)
    int                     NavLayerCurrent;        // Current layer, 0..31 (we currently only use 0..1)
    int                     NavLayerCurrentMask;    // = (1 << NavLayerCurrent) used by ItemAdd prior to clipping.
    int                     NavLayerActiveMask;     // Which layer have been written to (result from previous frame)
    int                     NavLayerActiveMaskNext; // Which layer have been written to (buffer for current frame)
    bool                    MenuBarAppending;       // FIXME: Remove this
    ImVec2                  MenuBarOffset;          // MenuBarOffset.x is sort of equivalent of a per-layer CursorPos.x, saved/restored as we switch to the menu bar. The only situation when MenuBarOffset.y is > 0 if when (SafeAreaPadding.y > FramePadding.y), often used on TVs.
    ImVector<ImGuiWindow*>  ChildWindows;
    ImGuiStorage*           StateStorage;
    ImGuiLayoutType         LayoutType;
    ImGuiLayoutType         ParentLayoutType;       // Layout type of parent window at the time of Begin()

    // We store the current settings outside of the vectors to increase memory locality (reduce cache misses). The vectors are rarely modified. Also it allows us to not heap allocate for short-lived windows which are not using those settings.
    ImGuiItemFlags          ItemFlags;              // == ItemFlagsStack.back() [empty == ImGuiItemFlags_Default]
    float                   ItemWidth;              // == ItemWidthStack.back(). 0.0: default, >0.0: width in pixels, <0.0: align xx pixels to the right of window
    float                   TextWrapPos;            // == TextWrapPosStack.back() [empty == -1.0f]
    ImVector<ImGuiItemFlags>ItemFlagsStack;
    ImVector<float>         ItemWidthStack;
    ImVector<float>         TextWrapPosStack;
    ImVector<ImGuiGroupData>GroupStack;
    int                     StackSizesBackup[6];    // Store size of various stacks for asserting

    ImVec1                  Indent;                 // Indentation / start position from left of window (increased by TreePush/TreePop, etc.)
    ImVec1                  GroupOffset;
    ImVec1                  ColumnsOffset;          // Offset to the current column (if ColumnsCurrent > 0). FIXME: This and the above should be a stack to allow use cases like Tree->Column->Tree. Need revamp columns API.
    ImGuiColumnsSet*        ColumnsSet;             // Current columns set

    ImGuiWindowTempData()
    {
        CursorPos = CursorPosPrevLine = CursorStartPos = CursorMaxPos = ImVec2(0.0f, 0.0f);
        CurrentLineSize = PrevLineSize = ImVec2(0.0f, 0.0f);
        CurrentLineTextBaseOffset = PrevLineTextBaseOffset = 0.0f;
        LogLinePosY = -1.0f;
        TreeDepth = 0;
        TreeDepthMayJumpToParentOnPop = 0x00;
        LastItemId = 0;
        LastItemStatusFlags = 0;
        LastItemRect = LastItemDisplayRect = ImRect();
        NavHideHighlightOneFrame = false;
        NavHasScroll = false;
        NavLayerActiveMask = NavLayerActiveMaskNext = 0x00;
        NavLayerCurrent = 0;
        NavLayerCurrentMask = 1 << 0;
        MenuBarAppending = false;
        MenuBarOffset = ImVec2(0.0f, 0.0f);
        StateStorage = NULL;
        LayoutType = ParentLayoutType = ImGuiLayoutType_Vertical;
        ItemWidth = 0.0f;
        ItemFlags = ImGuiItemFlags_Default_;
        TextWrapPos = -1.0f;
        memset(StackSizesBackup, 0, sizeof(StackSizesBackup));

        Indent = ImVec1(0.0f);
        GroupOffset = ImVec1(0.0f);
        ColumnsOffset = ImVec1(0.0f);
        ColumnsSet = NULL;
    }
};

// Storage for one window
struct IMGUI_API ImGuiWindow
{
    char*                   Name;
    ImGuiID                 ID;                                 // == ImHash(Name)
    ImGuiWindowFlags        Flags, FlagsPreviousFrame;          // See enum ImGuiWindowFlags_
    ImGuiViewportP*         Viewport;                           // Always set in Begin(), only inactive windows may have a NULL value here
    ImGuiID                 ViewportId;                         // We backup the viewport id (since the viewport may disappear or never be created if the window is inactive)
    ImVec2                  ViewportPos;                        // We backup the viewport position (since the viewport may disappear or never be created if the window is inactive)
    int                     ViewportAllowPlatformMonitorExtend; // Reset to -1 every frame (index is guaranteed to be valid between NewFrame..EndFrame), only used in the Appearing frame of a tooltip/popup to enforce clamping to a given monitor
    ImVec2                  Pos;                                // Position (always rounded-up to nearest pixel)
    ImVec2                  Size;                               // Current size (==SizeFull or collapsed title bar size)
    ImVec2                  SizeFull;                           // Size when non collapsed
    ImVec2                  SizeFullAtLastBegin;                // Copy of SizeFull at the end of Begin. This is the reference value we'll use on the next frame to decide if we need scrollbars.
    ImVec2                  SizeContents;                       // Size of contents (== extents reach of the drawing cursor) from previous frame. Include decoration, window title, border, menu, etc.
    ImVec2                  SizeContentsExplicit;               // Size of contents explicitly set by the user via SetNextWindowContentSize()
    ImVec2                  WindowPadding;                      // Window padding at the time of begin.
    float                   WindowRounding;                     // Window rounding at the time of begin.
    float                   WindowBorderSize;                   // Window border size at the time of begin.
    ImGuiID                 MoveId;                             // == window->GetID("#MOVE")
    ImGuiID                 ChildId;                            // ID of corresponding item in parent window (for navigation to return from child window to parent window)
    ImVec2                  Scroll;
    ImVec2                  ScrollTarget;                       // target scroll position. stored as cursor position with scrolling canceled out, so the highest point is always 0.0f. (FLT_MAX for no change)
    ImVec2                  ScrollTargetCenterRatio;            // 0.0f = scroll so that target position is at top, 0.5f = scroll so that target position is centered
    ImVec2                  ScrollbarSizes;                     // Size taken by scrollbars on each axis
    bool                    ScrollbarX, ScrollbarY;
    bool                    ViewportOwned;
    bool                    Active;                             // Set to true on Begin(), unless Collapsed
    bool                    WasActive;
    bool                    WriteAccessed;                      // Set to true when any widget access the current window
    bool                    Collapsed;                          // Set when collapsing window to become only title-bar
    bool                    WantCollapseToggle;
    bool                    SkipItems;                          // Set when items can safely be all clipped (e.g. window not visible or collapsed)
    bool                    Appearing;                          // Set during the frame where the window is appearing (or re-appearing)
    bool                    Hidden;                             // Do not display (== (HiddenFramesForResize > 0) ||
    bool                    HasCloseButton;                     // Set when the window has a close button (p_open != NULL)
    int                     BeginCount;                         // Number of Begin() during the current frame (generally 0 or 1, 1+ if appending via multiple Begin/End pairs)
    int                     BeginOrderWithinParent;             // Order within immediate parent window, if we are a child window. Otherwise 0.
    int                     BeginOrderWithinContext;            // Order within entire imgui context. This is mostly used for debugging submission order related issues.
    ImGuiID                 PopupId;                            // ID in the popup stack when this window is used as a popup/menu (because we use generic Name/ID for recycling)
    int                     AutoFitFramesX, AutoFitFramesY;
    bool                    AutoFitOnlyGrows;
    int                     AutoFitChildAxises;
    ImGuiDir                AutoPosLastDirection;
    int                     HiddenFramesRegular;                // Hide the window for N frames
    int                     HiddenFramesForResize;              // Hide the window for N frames while allowing items to be submitted so we can measure their size
    ImGuiCond               SetWindowPosAllowFlags;             // store acceptable condition flags for SetNextWindowPos() use.
    ImGuiCond               SetWindowSizeAllowFlags;            // store acceptable condition flags for SetNextWindowSize() use.
    ImGuiCond               SetWindowCollapsedAllowFlags;       // store acceptable condition flags for SetNextWindowCollapsed() use.
    ImGuiCond               SetWindowDockAllowFlags;            // store acceptable condition flags for SetNextWindowDock() use.
    ImVec2                  SetWindowPosVal;                    // store window position when using a non-zero Pivot (position set needs to be processed when we know the window size)
    ImVec2                  SetWindowPosPivot;                  // store window pivot for positioning. ImVec2(0,0) when positioning from top-left corner; ImVec2(0.5f,0.5f) for centering; ImVec2(1,1) for bottom right.
    ImGuiDockFamily         DockFamily;                         // set with SetNextWindowDockFamily()

    ImGuiWindowTempData     DC;                                 // Temporary per-window data, reset at the beginning of the frame. This used to be called ImGuiDrawContext, hence the "DC" variable name.
    ImVector<ImGuiID>       IDStack;                            // ID stack. ID are hashes seeded with the value at the top of the stack
    ImRect                  ClipRect;                           // Current clipping rectangle. = DrawList->clip_rect_stack.back(). Scissoring / clipping rectangle. x1, y1, x2, y2.
    ImRect                  OuterRectClipped;                   // = WindowRect just after setup in Begin(). == window->Rect() for root window.
    ImRect                  InnerMainRect, InnerClipRect;
    ImVec2ih                HitTestHoleSize, HitTestHoleOffset;
    ImRect                  ContentsRegionRect;                 // FIXME: This is currently confusing/misleading. Maximum visible content position ~~ Pos + (SizeContentsExplicit ? SizeContentsExplicit : Size - ScrollbarSizes) - CursorStartPos, per axis
    int                     LastFrameActive;                    // Last frame number the window was Active.
    float                   ItemWidthDefault;
    ImGuiMenuColumns        MenuColumns;                        // Simplified columns storage for menu items
    ImGuiStorage            StateStorage;
    ImVector<ImGuiColumnsSet> ColumnsStorage;
    float                   FontWindowScale;                    // User scale multiplier per-window
    float                   FontDpiScale;
    int                     SettingsIdx;                        // Index into SettingsWindow[] (indices are always valid as we only grow the array from the back)

    ImDrawList*             DrawList;                           // == &DrawListInst (for backward compatibility reason with code using imgui_internal.h we keep this a pointer)
    ImDrawList              DrawListInst;
    ImGuiWindow*            ParentWindow;                       // If we are a child _or_ popup window, this is pointing to our parent. Otherwise NULL.
    ImGuiWindow*            RootWindow;                         // Point to ourself or first ancestor that is not a child window.
    ImGuiWindow*            RootWindowDockStop;                 // Point to ourself or first ancestor that is not a child window. Doesn't cross through dock nodes. We use this so IsWindowFocused() can behave consistently regardless of docking state.
    ImGuiWindow*            RootWindowForTitleBarHighlight;     // Point to ourself or first ancestor which will display TitleBgActive color when this window is active.
    ImGuiWindow*            RootWindowForNav;                   // Point to ourself or first ancestor which doesn't have the NavFlattened flag.

    ImGuiWindow*            NavLastChildNavWindow;              // When going to the menu bar, we remember the child window we came from. (This could probably be made implicit if we kept g.Windows sorted by last focused including child window.)
    ImGuiID                 NavLastIds[2];                      // Last known NavId for this window, per layer (0/1)
    ImRect                  NavRectRel[2];                      // Reference rectangle, in window relative space

    // Navigation / Focus
    // FIXME-NAV: Merge all this with the new Nav system, at least the request variables should be moved to ImGuiContext
    int                     FocusIdxAllCounter;                 // Start at -1 and increase as assigned via FocusItemRegister()
    int                     FocusIdxTabCounter;                 // (same, but only count widgets which you can Tab through)
    int                     FocusIdxAllRequestCurrent;          // Item being requested for focus
    int                     FocusIdxTabRequestCurrent;          // Tab-able item being requested for focus
    int                     FocusIdxAllRequestNext;             // Item being requested for focus, for next update (relies on layout to be stable between the frame pressing TAB and the next frame)
    int                     FocusIdxTabRequestNext;             // "

    // Docking
    ImGuiDockNode*          DockNode;                           // Which node are we docked into
    ImGuiDockNode*          DockNodeAsHost;                     // Which node are we owning (for parent windows)
    ImGuiID                 DockId;                             // Backup of last valid DockNode->Id, so single value remember their dock node id
    ImGuiItemStatusFlags    DockTabItemStatusFlags;
    ImRect                  DockTabItemRect;
    short                   DockOrder;                          // Order of the last time the window was visible within its DockNode. This is used to reorder windows that are reappearing on the same frame. Same value between windows that were active and windows that were none are possible.
    bool                    DockIsActive        :1;             // =~ (DockNode != NULL) && (DockNode->Windows.Size > 1)
    bool                    DockTabIsVisible    :1;             // Is the window visible this frame? =~ is the corresponding tab selected?
    bool                    DockTabWantClose    :1;

public:
    ImGuiWindow(ImGuiContext* context, const char* name);
    ~ImGuiWindow();

    ImGuiID     GetID(const char* str, const char* str_end = NULL);
    ImGuiID     GetID(const void* ptr);
    ImGuiID     GetIDNoKeepAlive(const char* str, const char* str_end = NULL);
    ImGuiID     GetIDNoKeepAlive(const void* ptr);
    ImGuiID     GetIDFromRectangle(const ImRect& r_abs);

    // We don't use g.FontSize because the window may be != g.CurrentWidow.
    ImRect      Rect() const                            { return ImRect(Pos.x, Pos.y, Pos.x+Size.x, Pos.y+Size.y); }
    float       CalcFontSize() const                    { return GImGui->FontBaseSize * FontWindowScale * FontDpiScale; }
    float       TitleBarHeight() const                  { return (Flags & ImGuiWindowFlags_NoTitleBar) ? 0.0f : CalcFontSize() + GImGui->Style.FramePadding.y * 2.0f; }
    ImRect      TitleBarRect() const                    { return ImRect(Pos, ImVec2(Pos.x + SizeFull.x, Pos.y + TitleBarHeight())); }
    float       MenuBarHeight() const                   { return (Flags & ImGuiWindowFlags_MenuBar) ? DC.MenuBarOffset.y + CalcFontSize() + GImGui->Style.FramePadding.y * 2.0f : 0.0f; }
    ImRect      MenuBarRect() const                     { float y1 = Pos.y + TitleBarHeight(); return ImRect(Pos.x, y1, Pos.x + SizeFull.x, y1 + MenuBarHeight()); }
};

// Backup and restore just enough data to be able to use IsItemHovered() on item A after another B in the same window has overwritten the data.
struct ImGuiItemHoveredDataBackup
{
    ImGuiID                 LastItemId;
    ImGuiItemStatusFlags    LastItemStatusFlags;
    ImRect                  LastItemRect;
    ImRect                  LastItemDisplayRect;

    ImGuiItemHoveredDataBackup() { Backup(); }
    void Backup()           { ImGuiWindow* window = GImGui->CurrentWindow; LastItemId = window->DC.LastItemId; LastItemStatusFlags = window->DC.LastItemStatusFlags; LastItemRect = window->DC.LastItemRect; LastItemDisplayRect = window->DC.LastItemDisplayRect; }
    void Restore() const    { ImGuiWindow* window = GImGui->CurrentWindow; window->DC.LastItemId = LastItemId; window->DC.LastItemStatusFlags = LastItemStatusFlags; window->DC.LastItemRect = LastItemRect; window->DC.LastItemDisplayRect = LastItemDisplayRect; }
};

//-----------------------------------------------------------------------------
// Tab Bar, Tab Item
//-----------------------------------------------------------------------------

enum ImGuiTabBarFlagsPrivate_
{
    ImGuiTabBarFlags_DockNode                       = 1 << 20,  // Part of a dock node
    ImGuiTabBarFlags_DockNodeIsDockSpace            = 1 << 21,  // Part of an explicit dockspace node node
    ImGuiTabBarFlags_IsFocused                      = 1 << 22,
    ImGuiTabBarFlags_SaveSettings                   = 1 << 23   // FIXME: Settings are handled by the docking system, this only request the tab bar to mark settings dirty when reordering tabs
};

enum ImGuiTabItemFlagsPrivate_
{
    ImGuiTabItemFlags_DockedWindow                  = 1 << 20,  // [Docking]
    ImGuiTabItemFlags_Unsorted                      = 1 << 22,  // [Docking] Trailing tabs with the _Unsorted flag will be sorted based on the DockOrder of their Window.
    ImGuiTabItemFlags_Preview                       = 1 << 21   // [Docking] Display tab shape for docking preview (height is adjusted slightly to compensate for the yet missing tab bar)
};

// Storage for one active tab item (sizeof() 32~40 bytes)
struct ImGuiTabItem
{
    ImGuiID             ID;
    ImGuiTabItemFlags   Flags;
    ImGuiWindow*        Window;             // When TabItem is part of a DockNode's TabBar, we hold on to a window.
    int                 LastFrameVisible;
    int                 LastFrameSelected;  // This allows us to infer an ordered list of the last activated tabs with little maintenance
    float               Offset;             // Position relative to beginning of tab
    float               Width;              // Width currently displayed
    float               WidthContents;      // Width of actual contents, stored during BeginTabItem() call

    ImGuiTabItem()      { ID = Flags = 0; Window = NULL; LastFrameVisible = LastFrameSelected = -1; Offset = Width = WidthContents = 0.0f; }
};

// Storage for a tab bar (sizeof() 92~96 bytes)
struct ImGuiTabBar
{
    ImVector<ImGuiTabItem> Tabs;
    ImGuiID             ID;                     // Zero for tab-bars used by docking
    ImGuiID             SelectedTabId;          // Selected tab
    ImGuiID             NextSelectedTabId;
    ImGuiID             VisibleTabId;           // Can occasionally be != SelectedTabId (e.g. when previewing contents for CTRL+TAB preview)
    ImGuiID             WantFocusTabId;         // Request focus for the window associated to this tab. Used and only honored by DockNode (meaningless for standalone tab bars)
    int                 CurrFrameVisible;
    int                 PrevFrameVisible;
    ImRect              BarRect;
    float               ContentsHeight;
    float               OffsetMax;              // Distance from BarRect.Min.x, locked during layout
    float               OffsetNextTab;          // Distance from BarRect.Min.x, incremented with each BeginTabItem() call, not used if ImGuiTabBarFlags_Reorderable if set.
    float               ScrollingAnim;
    float               ScrollingTarget;
    ImGuiTabBarFlags    Flags;
    ImGuiID             ReorderRequestTabId;
    int                 ReorderRequestDir;
    bool                WantLayout;
    bool                VisibleTabWasSubmitted;
    short               LastTabItemIdx;         // For BeginTabItem()/EndTabItem()

    ImGuiTabBar();
    int                 GetTabOrder(const ImGuiTabItem* tab) const { return Tabs.index_from_pointer(tab); }
};

//-----------------------------------------------------------------------------
// Internal API
// No guarantee of forward compatibility here.
//-----------------------------------------------------------------------------

namespace ImGui
{
    // We should always have a CurrentWindow in the stack (there is an implicit "Debug" window)
    // If this ever crash because g.CurrentWindow is NULL it means that either
    // - ImGui::NewFrame() has never been called, which is illegal.
    // - You are calling ImGui functions after ImGui::EndFrame()/ImGui::Render() and before the next ImGui::NewFrame(), which is also illegal.
    inline    ImGuiWindow*  GetCurrentWindowRead()      { ImGuiContext& g = *GImGui; return g.CurrentWindow; }
    inline    ImGuiWindow*  GetCurrentWindow()          { ImGuiContext& g = *GImGui; g.CurrentWindow->WriteAccessed = true; return g.CurrentWindow; }
    IMGUI_API ImGuiWindow*  FindWindowByID(ImGuiID id);
    IMGUI_API ImGuiWindow*  FindWindowByName(const char* name);
    IMGUI_API void          FocusWindow(ImGuiWindow* window);
    IMGUI_API void          FocusPreviousWindowIgnoringOne(ImGuiWindow* ignore_window);
    IMGUI_API void          BringWindowToFocusFront(ImGuiWindow* window);
    IMGUI_API void          BringWindowToDisplayFront(ImGuiWindow* window);
    IMGUI_API void          BringWindowToDisplayBack(ImGuiWindow* window);
    IMGUI_API void          UpdateWindowParentAndRootLinks(ImGuiWindow* window, ImGuiWindowFlags flags, ImGuiWindow* parent_window);
    IMGUI_API ImVec2        CalcWindowExpectedSize(ImGuiWindow* window);
    IMGUI_API bool          IsWindowChildOf(ImGuiWindow* window, ImGuiWindow* potential_parent);
    IMGUI_API bool          IsWindowNavFocusable(ImGuiWindow* window);
    IMGUI_API void          SetWindowScrollX(ImGuiWindow* window, float new_scroll_x);
    IMGUI_API void          SetWindowScrollY(ImGuiWindow* window, float new_scroll_y);
    IMGUI_API float         GetWindowScrollMaxX(ImGuiWindow* window);
    IMGUI_API float         GetWindowScrollMaxY(ImGuiWindow* window);
    IMGUI_API ImRect        GetWindowAllowedExtentRect(ImGuiWindow* window);

    IMGUI_API void          SetCurrentFont(ImFont* font);
    inline ImFont*          GetDefaultFont() { ImGuiContext& g = *GImGui; return g.IO.FontDefault ? g.IO.FontDefault : g.IO.Fonts->Fonts[0]; }
    inline ImDrawList*      GetOverlayDrawList(ImGuiWindow* window) { return GetOverlayDrawList(window->Viewport); }

    // Init
    IMGUI_API void          Initialize(ImGuiContext* context);
    IMGUI_API void          Shutdown(ImGuiContext* context);    // Since 1.60 this is a _private_ function. You can call DestroyContext() to destroy the context created by CreateContext().

    // NewFrame
    IMGUI_API void          UpdateHoveredWindowAndCaptureFlags();
    IMGUI_API void          StartMouseMovingWindow(ImGuiWindow* window);
    IMGUI_API void          UpdateMouseMovingWindow();

    // Viewports
    IMGUI_API ImGuiViewportP*       FindViewportByID(ImGuiID id);
    IMGUI_API void                  ScaleWindowsInViewport(ImGuiViewportP* viewport, float scale);
    IMGUI_API void                  DestroyPlatformWindow(ImGuiViewportP* viewport);
    IMGUI_API void                  ShowViewportThumbnails();

    // Settings
    IMGUI_API void                  MarkIniSettingsDirty();
    IMGUI_API void                  MarkIniSettingsDirty(ImGuiWindow* window);
    IMGUI_API ImGuiWindowSettings*  CreateNewWindowSettings(const char* name);
    IMGUI_API ImGuiWindowSettings*  FindWindowSettings(ImGuiID id);
    IMGUI_API ImGuiWindowSettings*  FindOrCreateWindowSettings(const char* name);
    IMGUI_API ImGuiSettingsHandler* FindSettingsHandler(const char* type_name);

    // Basic Accessors
    inline ImGuiID          GetItemID()     { ImGuiContext& g = *GImGui; return g.CurrentWindow->DC.LastItemId; }
    inline ImGuiID          GetActiveID()   { ImGuiContext& g = *GImGui; return g.ActiveId; }
    inline ImGuiID          GetFocusID()    { ImGuiContext& g = *GImGui; return g.NavId; }
    IMGUI_API void          SetActiveID(ImGuiID id, ImGuiWindow* window);
    IMGUI_API void          SetFocusID(ImGuiID id, ImGuiWindow* window);
    IMGUI_API void          ClearActiveID();
    IMGUI_API ImGuiID       GetHoveredID();
    IMGUI_API void          SetHoveredID(ImGuiID id);
    IMGUI_API void          KeepAliveID(ImGuiID id);
    IMGUI_API void          MarkItemEdited(ImGuiID id);

    // Basic Helpers for widget code
    IMGUI_API void          ItemSize(const ImVec2& size, float text_offset_y = 0.0f);
    IMGUI_API void          ItemSize(const ImRect& bb, float text_offset_y = 0.0f);
    IMGUI_API bool          ItemAdd(const ImRect& bb, ImGuiID id, const ImRect* nav_bb = NULL);
    IMGUI_API bool          ItemHoverable(const ImRect& bb, ImGuiID id);
    IMGUI_API bool          IsClippedEx(const ImRect& bb, ImGuiID id, bool clip_even_when_logged);
    IMGUI_API bool          FocusableItemRegister(ImGuiWindow* window, ImGuiID id, bool tab_stop = true);      // Return true if focus is requested
    IMGUI_API void          FocusableItemUnregister(ImGuiWindow* window);
    IMGUI_API ImVec2        CalcItemSize(ImVec2 size, float default_x, float default_y);
    IMGUI_API float         CalcWrapWidthForPos(const ImVec2& pos, float wrap_pos_x);
    IMGUI_API void          PushMultiItemsWidths(int components, float width_full = 0.0f);
    IMGUI_API void          PushItemFlag(ImGuiItemFlags option, bool enabled);
    IMGUI_API void          PopItemFlag();

    // Popups, Modals, Tooltips
    IMGUI_API void          OpenPopupEx(ImGuiID id);
    IMGUI_API void          ClosePopup(ImGuiID id);
    IMGUI_API void          ClosePopupToLevel(int remaining);
    IMGUI_API void          ClosePopupsOverWindow(ImGuiWindow* ref_window);
    IMGUI_API bool          IsPopupOpen(ImGuiID id);
    IMGUI_API bool          BeginPopupEx(ImGuiID id, ImGuiWindowFlags extra_flags);
    IMGUI_API void          BeginTooltipEx(ImGuiWindowFlags extra_flags, bool override_previous_tooltip = true);
    IMGUI_API ImGuiWindow*  GetFrontMostPopupModal();
    IMGUI_API ImVec2        FindBestWindowPosForPopup(ImGuiWindow* window);
    IMGUI_API ImVec2        FindBestWindowPosForPopupEx(const ImVec2& ref_pos, const ImVec2& size, ImGuiDir* last_dir, const ImRect& r_outer, const ImRect& r_avoid, ImGuiPopupPositionPolicy policy = ImGuiPopupPositionPolicy_Default);

    // Navigation
    IMGUI_API void          NavInitWindow(ImGuiWindow* window, bool force_reinit);
    IMGUI_API bool          NavMoveRequestButNoResultYet();
    IMGUI_API void          NavMoveRequestCancel();
    IMGUI_API void          NavMoveRequestForward(ImGuiDir move_dir, ImGuiDir clip_dir, const ImRect& bb_rel, ImGuiNavMoveFlags move_flags);
    IMGUI_API void          NavMoveRequestTryWrapping(ImGuiWindow* window, ImGuiNavMoveFlags move_flags);
    IMGUI_API float         GetNavInputAmount(ImGuiNavInput n, ImGuiInputReadMode mode);
    IMGUI_API ImVec2        GetNavInputAmount2d(ImGuiNavDirSourceFlags dir_sources, ImGuiInputReadMode mode, float slow_factor = 0.0f, float fast_factor = 0.0f);
    IMGUI_API int           CalcTypematicPressedRepeatAmount(float t, float t_prev, float repeat_delay, float repeat_rate);
    IMGUI_API void          ActivateItem(ImGuiID id);   // Remotely activate a button, checkbox, tree node etc. given its unique ID. activation is queued and processed on the next frame when the item is encountered again.
    IMGUI_API void          SetNavID(ImGuiID id, int nav_layer);
    IMGUI_API void          SetNavIDWithRectRel(ImGuiID id, int nav_layer, const ImRect& rect_rel);

    // Inputs
    inline bool             IsKeyPressedMap(ImGuiKey key, bool repeat = true)           { const int key_index = GImGui->IO.KeyMap[key]; return (key_index >= 0) ? IsKeyPressed(key_index, repeat) : false; }
    inline bool             IsNavInputDown(ImGuiNavInput n)                             { return GImGui->IO.NavInputs[n] > 0.0f; }
    inline bool             IsNavInputPressed(ImGuiNavInput n, ImGuiInputReadMode mode) { return GetNavInputAmount(n, mode) > 0.0f; }
    inline bool             IsNavInputPressedAnyOfTwo(ImGuiNavInput n1, ImGuiNavInput n2, ImGuiInputReadMode mode) { return (GetNavInputAmount(n1, mode) + GetNavInputAmount(n2, mode)) > 0.0f; }
    
    // Docking
    // (some functions are only declared in imgui.cpp, see Docking section)
    IMGUI_API void          DockContextInitialize(ImGuiContext* ctx);
    IMGUI_API void          DockContextShutdown(ImGuiContext* ctx);
    IMGUI_API void          DockContextOnLoadSettings(ImGuiContext* ctx);
    IMGUI_API void          DockContextRebuild(ImGuiContext* ctx);
    IMGUI_API void          DockContextNewFrameUpdateUndocking(ImGuiContext* ctx);
    IMGUI_API void          DockContextNewFrameUpdateDocking(ImGuiContext* ctx);
    IMGUI_API void          DockContextEndFrame(ImGuiContext* ctx);
    IMGUI_API void          DockContextQueueUndockWindow(ImGuiContext* ctx, ImGuiWindow* window);
    IMGUI_API void          DockContextQueueUndockNode(ImGuiContext* ctx, ImGuiDockNode* node);
    inline ImGuiDockNode*   DockNodeGetRootNode(ImGuiDockNode* node) { while (node->ParentNode) node = node->ParentNode; return node; }
    IMGUI_API void          BeginDocked(ImGuiWindow* window, bool* p_open);
    IMGUI_API void          BeginAsDockableDragDropSource(ImGuiWindow* window);
    IMGUI_API void          BeginAsDockableDragDropTarget(ImGuiWindow* window);
    IMGUI_API void          SetWindowDock(ImGuiWindow* window, ImGuiID dock_id, ImGuiCond cond);
    IMGUI_API void          ShowDockingDebug();

    // Docking - Builder function needs to be generally called before the DockSpace() node is submitted.
    IMGUI_API void          DockBuilderDockWindow(const char* window_name, ImGuiID node_id);
    IMGUI_API ImGuiDockNode*DockBuilderGetNode(ImGuiID node_id);                    // Warning: DO NOT HOLD ON ImGuiDockNode* pointer, will be invalided by any split/merge/remove operation.
    inline ImGuiDockNode*   DockBuilderGetCentralNode(ImGuiID node_id)              { ImGuiDockNode* node = DockBuilderGetNode(node_id); if (!node) return NULL; return DockNodeGetRootNode(node)->CentralNode; }
    IMGUI_API void          DockBuilderAddNode(ImGuiID node_id, ImVec2 ref_size, ImGuiDockNodeFlags flags = 0);
    IMGUI_API void          DockBuilderRemoveNode(ImGuiID node_id);                 // Remove node and all its child, undock all windows
    IMGUI_API void          DockBuilderRemoveNodeDockedWindows(ImGuiID node_id, bool clear_persistent_docking_references = true);
    IMGUI_API void          DockBuilderRemoveNodeChildNodes(ImGuiID node_id);       // Remove all split/hierarchy. All remaining docked windows will be re-docked to the root.
    IMGUI_API ImGuiID       DockBuilderSplitNode(ImGuiID node_id, ImGuiDir split_dir, float size_ratio_for_node_at_dir, ImGuiID* out_id_dir, ImGuiID* out_id_other);
    IMGUI_API void          DockBuilderCopyDockspace(ImGuiID src_dockspace_id, ImGuiID dst_dockspace_id, ImVector<const char*>* in_window_remap_pairs);
    IMGUI_API void          DockBuilderCopyNode(ImGuiID src_node_id, ImGuiID dst_node_id, ImVector<ImGuiID>* out_node_remap_pairs);
    IMGUI_API void          DockBuilderCopyWindowSettings(const char* src_name, const char* dst_name);
    IMGUI_API void          DockBuilderFinish(ImGuiID node_id);

    // Drag and Drop
    IMGUI_API bool          BeginDragDropTargetCustom(const ImRect& bb, ImGuiID id);
    IMGUI_API void          ClearDragDrop();
    IMGUI_API bool          IsDragDropPayloadBeingAccepted();

    // New Columns API (FIXME-WIP)
    IMGUI_API void          BeginColumns(const char* str_id, int count, ImGuiColumnsFlags flags = 0); // setup number of columns. use an identifier to distinguish multiple column sets. close with EndColumns().
    IMGUI_API void          EndColumns();                                                             // close columns
    IMGUI_API void          PushColumnClipRect(int column_index = -1);

    // Tab Bars
    IMGUI_API bool          BeginTabBarEx(ImGuiTabBar* tab_bar, const ImRect& bb, ImGuiTabBarFlags flags, ImGuiDockNode* dock_node);
    IMGUI_API ImGuiTabItem* TabBarFindTabByID(ImGuiTabBar* tab_bar, ImGuiID tab_id);
    IMGUI_API void          TabBarAddTab(ImGuiTabBar* tab_bar, ImGuiWindow* window, ImGuiTabItemFlags tab_flags = ImGuiTabItemFlags_None);
    IMGUI_API void          TabBarRemoveTab(ImGuiTabBar* tab_bar, ImGuiID tab_id);
    IMGUI_API void          TabBarCloseTab(ImGuiTabBar* tab_bar, ImGuiTabItem* tab);
    IMGUI_API void          TabBarQueueChangeTabOrder(ImGuiTabBar* tab_bar, const ImGuiTabItem* tab, int dir);
    IMGUI_API bool          TabItemEx(ImGuiTabBar* tab_bar, const char* label, bool* p_open, ImGuiTabItemFlags flags, ImGuiWindow* docked_window);
    IMGUI_API ImVec2        TabItemCalcSize(const char* label, bool has_close_button);
    IMGUI_API void          TabItemBackground(ImDrawList* draw_list, const ImRect& bb, ImGuiTabItemFlags flags, ImU32 col);
    IMGUI_API bool          TabItemLabelAndCloseButton(ImDrawList* draw_list, const ImRect& bb, ImGuiTabItemFlags flags, const char* label, ImGuiID tab_id, ImGuiID close_button_id);

    // Render helpers
    // AVOID USING OUTSIDE OF IMGUI.CPP! NOT FOR PUBLIC CONSUMPTION. THOSE FUNCTIONS ARE A MESS. THEIR SIGNATURE AND BEHAVIOR WILL CHANGE, THEY NEED TO BE REFACTORED INTO SOMETHING DECENT.
    // NB: All position are in absolute pixels coordinates (we are never using window coordinates internally)
    IMGUI_API void          RenderText(ImVec2 pos, const char* text, const char* text_end = NULL, bool hide_text_after_hash = true);
    IMGUI_API void          RenderTextWrapped(ImVec2 pos, const char* text, const char* text_end, float wrap_width);
    IMGUI_API void          RenderTextClipped(const ImVec2& pos_min, const ImVec2& pos_max, const char* text, const char* text_end, const ImVec2* text_size_if_known, const ImVec2& align = ImVec2(0,0), const ImRect* clip_rect = NULL);
    IMGUI_API void          RenderTextClippedEx(ImDrawList* draw_list, const ImVec2& pos_min, const ImVec2& pos_max, const char* text, const char* text_end, const ImVec2* text_size_if_known, const ImVec2& align = ImVec2(0, 0), const ImRect* clip_rect = NULL);
    IMGUI_API void          RenderFrame(ImVec2 p_min, ImVec2 p_max, ImU32 fill_col, bool border = true, float rounding = 0.0f);
    IMGUI_API void          RenderFrameBorder(ImVec2 p_min, ImVec2 p_max, float rounding = 0.0f);
    IMGUI_API void          RenderColorRectWithAlphaCheckerboard(ImVec2 p_min, ImVec2 p_max, ImU32 fill_col, float grid_step, ImVec2 grid_off, float rounding = 0.0f, int rounding_corners_flags = ~0);
    IMGUI_API void          RenderArrow(ImVec2 pos, ImGuiDir dir, float scale = 1.0f);
    IMGUI_API void          RenderBullet(ImVec2 pos);
    IMGUI_API void          RenderCheckMark(ImVec2 pos, ImU32 col, float sz);
    IMGUI_API void          RenderNavHighlight(const ImRect& bb, ImGuiID id, ImGuiNavHighlightFlags flags = ImGuiNavHighlightFlags_TypeDefault); // Navigation highlight
    IMGUI_API void          RenderMouseCursor(ImVec2 pos, float scale, ImGuiMouseCursor mouse_cursor = ImGuiMouseCursor_Arrow);
    IMGUI_API const char*   FindRenderedTextEnd(const char* text, const char* text_end = NULL); // Find the optional ## from which we stop displaying text.
    IMGUI_API void          LogRenderedText(const ImVec2* ref_pos, const char* text, const char* text_end = NULL);

    // Render helpers (those functions don't access any ImGui state!)
    IMGUI_API void          RenderArrowPointingAt(ImDrawList* draw_list, ImVec2 pos, ImVec2 half_sz, ImGuiDir direction, ImU32 col);
    IMGUI_API void          RenderArrowDockMenu(ImDrawList* draw_list, ImVec2 p_min, float sz, ImU32 col);
    IMGUI_API void          RenderRectFilledRangeH(ImDrawList* draw_list, const ImRect& rect, ImU32 col, float x_start_norm, float x_end_norm, float rounding);
    IMGUI_API void          RenderRectFilledWithHole(ImDrawList* draw_list, ImRect outer, ImRect inner, ImU32 col, float rounding);
    IMGUI_API void          RenderPixelEllipsis(ImDrawList* draw_list, ImFont* font, ImVec2 pos, int count, ImU32 col);

    // Widgets
    IMGUI_API bool          ButtonEx(const char* label, const ImVec2& size_arg = ImVec2(0,0), ImGuiButtonFlags flags = 0);
    IMGUI_API bool          CloseButton(ImGuiID id, const ImVec2& pos, float radius);
    IMGUI_API bool          CollapseButton(ImGuiID id, const ImVec2& pos, ImGuiDockNode* dock_node);
    IMGUI_API bool          ArrowButtonEx(const char* str_id, ImGuiDir dir, ImVec2 size_arg, ImGuiButtonFlags flags);
    IMGUI_API void          Scrollbar(ImGuiLayoutType direction);
    IMGUI_API void          VerticalSeparator();        // Vertical separator, for menu bars (use current line height). Not exposed because it is misleading and it doesn't have an effect on regular layout.

    // Widgets low-level behaviors
    IMGUI_API bool          ButtonBehavior(const ImRect& bb, ImGuiID id, bool* out_hovered, bool* out_held, ImGuiButtonFlags flags = 0);
    IMGUI_API bool          DragBehavior(ImGuiID id, ImGuiDataType data_type, void* v, float v_speed, const void* v_min, const void* v_max, const char* format, float power, ImGuiDragFlags flags);
    IMGUI_API bool          SliderBehavior(const ImRect& bb, ImGuiID id, ImGuiDataType data_type, void* v, const void* v_min, const void* v_max, const char* format, float power, ImGuiSliderFlags flags, ImRect* out_grab_bb);
    IMGUI_API bool          SplitterBehavior(const ImRect& bb, ImGuiID id, ImGuiAxis axis, float* size1, float* size2, float min_size1, float min_size2, float hover_extend = 0.0f, float hover_visibility_delay = 0.0f);
    IMGUI_API bool          TreeNodeBehavior(ImGuiID id, ImGuiTreeNodeFlags flags, const char* label, const char* label_end = NULL);
    IMGUI_API bool          TreeNodeBehaviorIsOpen(ImGuiID id, ImGuiTreeNodeFlags flags = 0);                     // Consume previous SetNextTreeNodeOpened() data, if any. May return true when logging
    IMGUI_API void          TreePushRawID(ImGuiID id);

    // Template functions are instantiated in imgui_widgets.cpp for a finite number of types. 
    // To use them externally (for custom widget) you may need an "extern template" statement in your code in order to link to existing instances and silence Clang warnings (see #2036).
    // e.g. " extern template IMGUI_API float RoundScalarWithFormatT<float, float>(const char* format, ImGuiDataType data_type, float v); "
    template<typename T, typename SIGNED_T, typename FLOAT_T>   IMGUI_API bool  DragBehaviorT(ImGuiDataType data_type, T* v, float v_speed, const T v_min, const T v_max, const char* format, float power, ImGuiDragFlags flags);
    template<typename T, typename SIGNED_T, typename FLOAT_T>   IMGUI_API bool  SliderBehaviorT(const ImRect& bb, ImGuiID id, ImGuiDataType data_type, T* v, const T v_min, const T v_max, const char* format, float power, ImGuiSliderFlags flags, ImRect* out_grab_bb);
    template<typename T, typename FLOAT_T>                      IMGUI_API float SliderCalcRatioFromValueT(ImGuiDataType data_type, T v, T v_min, T v_max, float power, float linear_zero_pos);
    template<typename T, typename SIGNED_T>                     IMGUI_API T     RoundScalarWithFormatT(const char* format, ImGuiDataType data_type, T v);

    // InputText
    IMGUI_API bool          InputTextEx(const char* label, char* buf, int buf_size, const ImVec2& size_arg, ImGuiInputTextFlags flags, ImGuiInputTextCallback callback = NULL, void* user_data = NULL);
    IMGUI_API bool          InputScalarAsWidgetReplacement(const ImRect& bb, ImGuiID id, const char* label, ImGuiDataType data_type, void* data_ptr, const char* format);

    // Color
    IMGUI_API void          ColorTooltip(const char* text, const float* col, ImGuiColorEditFlags flags);
    IMGUI_API void          ColorEditOptionsPopup(const float* col, ImGuiColorEditFlags flags);
    IMGUI_API void          ColorPickerOptionsPopup(const float* ref_col, ImGuiColorEditFlags flags);

    // Plot
    IMGUI_API void          PlotEx(ImGuiPlotType plot_type, const char* label, float (*values_getter)(void* data, int idx), void* data, int values_count, int values_offset, const char* overlay_text, float scale_min, float scale_max, ImVec2 graph_size);

    // Shade functions (write over already created vertices)
    IMGUI_API void          ShadeVertsLinearColorGradientKeepAlpha(ImDrawList* draw_list, int vert_start_idx, int vert_end_idx, ImVec2 gradient_p0, ImVec2 gradient_p1, ImU32 col0, ImU32 col1);
    IMGUI_API void          ShadeVertsLinearUV(ImDrawList* draw_list, int vert_start_idx, int vert_end_idx, const ImVec2& a, const ImVec2& b, const ImVec2& uv_a, const ImVec2& uv_b, bool clamp);

} // namespace ImGui

// ImFontAtlas internals
IMGUI_API bool              ImFontAtlasBuildWithStbTruetype(ImFontAtlas* atlas);
IMGUI_API void              ImFontAtlasBuildRegisterDefaultCustomRects(ImFontAtlas* atlas);
IMGUI_API void              ImFontAtlasBuildSetupFont(ImFontAtlas* atlas, ImFont* font, ImFontConfig* font_config, float ascent, float descent);
IMGUI_API void              ImFontAtlasBuildPackCustomRects(ImFontAtlas* atlas, void* spc);
IMGUI_API void              ImFontAtlasBuildFinish(ImFontAtlas* atlas);
IMGUI_API void              ImFontAtlasBuildMultiplyCalcLookupTable(unsigned char out_table[256], float in_multiply_factor);
IMGUI_API void              ImFontAtlasBuildMultiplyRectAlpha8(const unsigned char table[256], unsigned char* pixels, int x, int y, int w, int h, int stride);

#ifdef __clang__
#pragma clang diagnostic pop
#endif

#ifdef _MSC_VER
#pragma warning (pop)
#endif<|MERGE_RESOLUTION|>--- conflicted
+++ resolved
@@ -665,14 +665,9 @@
     float               Alpha;                    // Window opacity (when dragging dockable windows/viewports we make them transparent)
     float               LastAlpha;
     int                 PlatformMonitor;
-<<<<<<< HEAD
-    bool                PlatformIsMinimized;
-    ImGuiWindow*        Window;                   // Set when the viewport is owned by a window
-=======
     bool                PlatformWindowCreated;
     bool                PlatformWindowMinimized;
-    ImGuiWindow*        Window;
->>>>>>> 2fbbcaa3
+    ImGuiWindow*        Window;                   // Set when the viewport is owned by a window
     ImDrawList*         OverlayDrawList;          // For convenience, a draw list we can render to that's always rendered last (we use it to draw software mouse cursor when io.MouseDrawCursor is set)
     ImDrawData          DrawDataP;
     ImDrawDataBuilder   DrawDataBuilder;

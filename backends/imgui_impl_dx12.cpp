--- conflicted
+++ resolved
@@ -21,11 +21,8 @@
 
 // CHANGELOG
 // (minor and older changes stripped away, please see git history for details)
-<<<<<<< HEAD
 //  2025-XX-XX: Platform: Added support for multiple windows via the ImGuiPlatformIO interface.
-=======
 //  2025-02-24: DirectX12: Fixed an issue where ImGui_ImplDX12_Init() signature change from 2024-11-15 combined with change from 2025-01-15 made legacy ImGui_ImplDX12_Init() crash. (#8429)
->>>>>>> aa83d5d4
 //  2025-01-15: DirectX12: Texture upload use the command queue provided in ImGui_ImplDX12_InitInfo instead of creating its own.
 //  2024-12-09: DirectX12: Let user specifies the DepthStencilView format by setting ImGui_ImplDX12_InitInfo::DSVFormat.
 //  2024-11-15: DirectX12: *BREAKING CHANGE* Changed ImGui_ImplDX12_Init() signature to take a ImGui_ImplDX12_InitInfo struct. Legacy ImGui_ImplDX12_Init() signature is still supported (will obsolete).

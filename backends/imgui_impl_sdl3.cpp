--- conflicted
+++ resolved
@@ -25,11 +25,8 @@
 
 // CHANGELOG
 // (minor and older changes stripped away, please see git history for details)
-<<<<<<< HEAD
 //  2024-XX-XX: Platform: Added support for multiple windows via the ImGuiPlatformIO interface.
-=======
 //  2024-09-03: Update for SDL3 api changes: SDL_GetGamepads() memory ownership revert. (#7918, #7898, #7807)
->>>>>>> 1dfbb100
 //  2024-08-22: moved some OS/backend related function pointers from ImGuiIO to ImGuiPlatformIO:
 //               - io.GetClipboardTextFn    -> platform_io.Platform_GetClipboardTextFn
 //               - io.SetClipboardTextFn    -> platform_io.Platform_SetClipboardTextFn

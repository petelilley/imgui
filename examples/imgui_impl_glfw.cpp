--- conflicted
+++ resolved
@@ -15,11 +15,8 @@
 
 // CHANGELOG
 // (minor and older changes stripped away, please see git history for details)
-<<<<<<< HEAD
 //  2018-XX-XX: Platform: Added support for multiple windows via the ImGuiPlatformIO interface.
-=======
 //  2018-08-01: Inputs: Workaround for Emscripten which doesn't seem to handle focus related calls.
->>>>>>> d69b2a1c
 //  2018-06-29: Inputs: Added support for the ImGuiMouseCursor_Hand cursor.
 //  2018-06-08: Misc: Extracted imgui_impl_glfw.cpp/.h away from the old combined GLFW+OpenGL/Vulkan examples.
 //  2018-03-20: Misc: Setup io.BackendFlags ImGuiBackendFlags_HasMouseCursors flag + honor ImGuiConfigFlags_NoMouseCursorChange flag.
@@ -221,25 +218,19 @@
         g_MouseJustPressed[i] = false;
     }
 
-<<<<<<< HEAD
     ImGuiPlatformIO& platform_io = ImGui::GetPlatformIO();
     for (int n = 0; n < platform_io.Viewports.Size; n++)
-=======
-    // Update mouse position
-    const ImVec2 mouse_pos_backup = io.MousePos;
-    io.MousePos = ImVec2(-FLT_MAX, -FLT_MAX);
-#ifdef __EMSCRIPTEN__
-    const bool focused = true; // Emscripten
-#else
-    const bool focused = glfwGetWindowAttrib(g_Window, GLFW_FOCUSED) != 0;
-#endif
-    if (focused)
->>>>>>> d69b2a1c
     {
         ImGuiViewport* viewport = platform_io.Viewports[n];
         GLFWwindow* window = (GLFWwindow*)viewport->PlatformHandle;
         IM_ASSERT(window != NULL);
-        if (glfwGetWindowAttrib(window, GLFW_FOCUSED))
+#ifdef __EMSCRIPTEN__
+        const bool focused = true;
+        IM_ASSERT(platform_io.Viewports.Size == 1);
+#else
+        const bool focused = glfwGetWindowAttrib(window, GLFW_FOCUSED) != 0;
+#endif
+        if (focused)
         {
             if (io.WantSetMousePos)
             {

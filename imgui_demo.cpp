--- conflicted
+++ resolved
@@ -532,19 +532,6 @@
 
     if (ImGui::CollapsingHeader("Window options"))
     {
-<<<<<<< HEAD
-        ImGui::Checkbox("No titlebar", &no_titlebar); ImGui::SameLine(150);
-        ImGui::Checkbox("No scrollbar", &no_scrollbar); ImGui::SameLine(300);
-        ImGui::Checkbox("No menu", &no_menu);
-        ImGui::Checkbox("No move", &no_move); ImGui::SameLine(150);
-        ImGui::Checkbox("No resize", &no_resize); ImGui::SameLine(300);
-        ImGui::Checkbox("No collapse", &no_collapse);
-        ImGui::Checkbox("No close", &no_close); ImGui::SameLine(150);
-        ImGui::Checkbox("No nav", &no_nav); ImGui::SameLine(300);
-        ImGui::Checkbox("No background", &no_background);
-        ImGui::Checkbox("No bring to front", &no_bring_to_front);
-        ImGui::Checkbox("No docking", &no_docking);
-=======
         if (ImGui::BeginTable("split", 3))
         {
             ImGui::TableNextColumn(); ImGui::Checkbox("No titlebar", &no_titlebar);
@@ -557,9 +544,9 @@
             ImGui::TableNextColumn(); ImGui::Checkbox("No nav", &no_nav);
             ImGui::TableNextColumn(); ImGui::Checkbox("No background", &no_background);
             ImGui::TableNextColumn(); ImGui::Checkbox("No bring to front", &no_bring_to_front);
+            ImGui::TableNextColumn(); ImGui::Checkbox("No docking", &no_docking);
             ImGui::EndTable();
         }
->>>>>>> 9874077f
     }
 
     // All demo contents

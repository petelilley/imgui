--- conflicted
+++ resolved
@@ -106,11 +106,7 @@
 
 void ImGui_ImplGlfw_KeyCallback(GLFWwindow* window, int key, int scancode, int action, int mods)
 {
-<<<<<<< HEAD
     if (g_PrevUserCallbackKey != NULL && window == g_Window)
-=======
-    if (g_PrevUserCallbackKey != NULL)
->>>>>>> 259f3c78
         g_PrevUserCallbackKey(window, key, scancode, action, mods);
 
     ImGuiIO& io = ImGui::GetIO();

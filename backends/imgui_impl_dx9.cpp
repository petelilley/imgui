--- conflicted
+++ resolved
@@ -293,12 +293,8 @@
         return;
     if (g_pVB) { g_pVB->Release(); g_pVB = NULL; }
     if (g_pIB) { g_pIB->Release(); g_pIB = NULL; }
-<<<<<<< HEAD
-    if (g_FontTexture) { g_FontTexture->Release(); g_FontTexture = NULL; ImGui::GetIO().Fonts->TexID = NULL; } // We copied g_pFontTextureView to io.Fonts->TexID so let's clear that as well.
+    if (g_FontTexture) { g_FontTexture->Release(); g_FontTexture = NULL; ImGui::GetIO().Fonts->SetTexID(NULL); } // We copied g_pFontTextureView to io.Fonts->TexID so let's clear that as well.
     ImGui_ImplDX9_InvalidateDeviceObjectsForPlatformWindows();
-=======
-    if (g_FontTexture) { g_FontTexture->Release(); g_FontTexture = NULL; ImGui::GetIO().Fonts->SetTexID(NULL); } // We copied g_pFontTextureView to io.Fonts->TexID so let's clear that as well.
->>>>>>> 56f7bdae
 }
 
 void ImGui_ImplDX9_NewFrame()

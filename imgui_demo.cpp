--- conflicted
+++ resolved
@@ -237,10 +237,7 @@
     static bool no_nav = false;
     static bool no_background = false;
     static bool no_bring_to_front = false;
-<<<<<<< HEAD
     static bool no_docking = false;
-=======
->>>>>>> 50f6e12d
 
     ImGuiWindowFlags window_flags = 0;
     if (no_titlebar)        window_flags |= ImGuiWindowFlags_NoTitleBar;
@@ -1536,33 +1533,10 @@
         ImGui::EndChild();
         if (embed_all_inside_a_child_window)
             ImGui::EndChild();
-<<<<<<< HEAD
-            if (embed_all_inside_a_child_window)
-                EndChild();
-
-            // Calling IsItemHovered() after begin returns the hovered status of the title bar. 
-            // This is useful in particular if you want to create a context menu (with BeginPopupContextItem) associated to the title bar of a window.
-            // This will also work when docked into a Tab (the Tab replace the Title Bar and guarantee the same properties).
-            static bool test_window = false;
-            ImGui::Checkbox("Hovered/Active tests after Begin() for title bar testing", &test_window);
-            if (test_window)
-            {
-                ImGui::Begin("Title bar Hovered/Active tests", &test_window);
-                if (ImGui::BeginPopupContextItem()) // <-- This is using IsItemHovered()
-                {
-                    if (ImGui::MenuItem("Close")) { test_window = false; }
-                    ImGui::EndPopup();
-                }
-                //if (IsItemHovered() || IsItemActive()) { printf("[%05d] Hovered %d Active %d\n", GetFrameCount(), IsItemHovered(), IsItemActive()); } // [DEBUG]
-                ImGui::Text(
-                    "IsItemHovered() after begin = %d (== is title bar hovered)\n"
-                    "IsItemActive() after begin = %d (== is window being clicked/moved)\n",
-                    ImGui::IsItemHovered(), ImGui::IsItemActive());
-                ImGui::End();
-=======
 
         // Calling IsItemHovered() after begin returns the hovered status of the title bar. 
         // This is useful in particular if you want to create a context menu (with BeginPopupContextItem) associated to the title bar of a window.
+        // This will also work when docked into a Tab (the Tab replace the Title Bar and guarantee the same properties).
         static bool test_window = false;
         ImGui::Checkbox("Hovered/Active tests after Begin() for title bar testing", &test_window);
         if (test_window)
@@ -1572,8 +1546,8 @@
             {
                 if (ImGui::MenuItem("Close")) { test_window = false; }
                 ImGui::EndPopup();
->>>>>>> 50f6e12d
-            }
+            }
+            //if (IsItemHovered() || IsItemActive()) { printf("[%05d] Hovered %d Active %d\n", GetFrameCount(), IsItemHovered(), IsItemActive()); } // [DEBUG]
             ImGui::Text(
                 "IsItemHovered() after begin = %d (== is title bar hovered)\n"
                 "IsItemActive() after begin = %d (== is window being clicked/moved)\n",
@@ -1769,79 +1743,76 @@
             ImGui::PopID();
         }
 
-<<<<<<< HEAD
-        if (ImGui::TreeNode("Tabs"))
-        {
-            if (ImGui::TreeNode("Basic"))
-            {
-                ImGuiTabBarFlags tab_bar_flags = ImGuiTabBarFlags_None;
-                if (ImGui::BeginTabBar("MyTabBar", tab_bar_flags))
+        ImGui::TreePop();
+    }
+
+    if (ImGui::TreeNode("Tabs"))
+    {
+        if (ImGui::TreeNode("Basic"))
+        {
+            ImGuiTabBarFlags tab_bar_flags = ImGuiTabBarFlags_None;
+            if (ImGui::BeginTabBar("MyTabBar", tab_bar_flags))
+            {
+                if (ImGui::BeginTabItem("Avocado"))
                 {
-                    if (ImGui::BeginTabItem("Avocado"))
+                    ImGui::Text("This is the Avocado tab!\nblah blah blah blah blah");
+                    ImGui::EndTabItem();
+                }
+                if (ImGui::BeginTabItem("Broccoli"))
+                {
+                    ImGui::Text("This is the Broccoli tab!\nblah blah blah blah blah");
+                    ImGui::EndTabItem();
+                }
+                if (ImGui::BeginTabItem("Cucumber"))
+                {
+                    ImGui::Text("This is the Cucumber tab!\nblah blah blah blah blah");
+                    ImGui::EndTabItem();
+                }
+                ImGui::EndTabBar();
+            }
+            ImGui::Separator();
+            ImGui::TreePop();
+        }
+
+        if (ImGui::TreeNode("Advanced & Close Button"))
+        {
+            // Expose a couple of the available flags. In most cases you may just call BeginTabBar() with no flags (0).
+            static ImGuiTabBarFlags tab_bar_flags = ImGuiTabBarFlags_Reorderable;
+            ImGui::CheckboxFlags("ImGuiTabBarFlags_Reorderable", (unsigned int*)&tab_bar_flags, ImGuiTabBarFlags_Reorderable);
+            ImGui::CheckboxFlags("ImGuiTabBarFlags_AutoSelectNewTabs", (unsigned int*)&tab_bar_flags, ImGuiTabBarFlags_AutoSelectNewTabs);
+            ImGui::CheckboxFlags("ImGuiTabBarFlags_NoCloseWithMiddleMouseButton", (unsigned int*)&tab_bar_flags, ImGuiTabBarFlags_NoCloseWithMiddleMouseButton);
+            if ((tab_bar_flags & ImGuiTabBarFlags_FittingPolicyMask_) == 0)
+                tab_bar_flags |= ImGuiTabBarFlags_FittingPolicyDefault_;
+            if (ImGui::CheckboxFlags("ImGuiTabBarFlags_FittingPolicyResizeDown", (unsigned int*)&tab_bar_flags, ImGuiTabBarFlags_FittingPolicyResizeDown))
+                tab_bar_flags &= ~(ImGuiTabBarFlags_FittingPolicyMask_ ^ ImGuiTabBarFlags_FittingPolicyResizeDown);
+            if (ImGui::CheckboxFlags("ImGuiTabBarFlags_FittingPolicyScroll", (unsigned int*)&tab_bar_flags, ImGuiTabBarFlags_FittingPolicyScroll))
+                tab_bar_flags &= ~(ImGuiTabBarFlags_FittingPolicyMask_ ^ ImGuiTabBarFlags_FittingPolicyScroll);
+
+            // Tab Bar
+            const char* names[4] = { "Artichoke", "Beetroot", "Celery", "Daikon" };
+            static bool opened[4] = { true, true, true, true }; // Persistent user state
+            for (int n = 0; n < IM_ARRAYSIZE(opened); n++)
+            {
+                if (n > 0) { ImGui::SameLine(); }
+                ImGui::Checkbox(names[n], &opened[n]);
+            }
+
+            // Passing a bool* to BeginTabItem() is similar to passing one to Begin(): the underlying bool will be set to false when the tab is closed.
+            if (ImGui::BeginTabBar("MyTabBar", tab_bar_flags))
+            {
+                for (int n = 0; n < IM_ARRAYSIZE(opened); n++)
+                    if (opened[n] && ImGui::BeginTabItem(names[n], &opened[n]))
                     {
-                        ImGui::Text("This is the Avocado tab!\nblah blah blah blah blah");
+                        ImGui::Text("This is the %s tab!", names[n]);
+                        if (n & 1)
+                            ImGui::Text("I am an odd tab.");
                         ImGui::EndTabItem();
                     }
-                    if (ImGui::BeginTabItem("Broccoli"))
-                    {
-                        ImGui::Text("This is the Broccoli tab!\nblah blah blah blah blah");
-                        ImGui::EndTabItem();
-                    }
-                    if (ImGui::BeginTabItem("Cucumber"))
-                    {
-                        ImGui::Text("This is the Cucumber tab!\nblah blah blah blah blah");
-                        ImGui::EndTabItem();
-                    }
-                    ImGui::EndTabBar();
-                }
-                ImGui::Separator();
-                ImGui::TreePop();
-            }
-
-            if (ImGui::TreeNode("Advanced & Close Button"))
-            {
-                // Expose a couple of the available flags. In most cases you may just call BeginTabBar() with no flags (0).
-                static ImGuiTabBarFlags tab_bar_flags = ImGuiTabBarFlags_Reorderable;
-                ImGui::CheckboxFlags("ImGuiTabBarFlags_Reorderable", (unsigned int*)&tab_bar_flags, ImGuiTabBarFlags_Reorderable);
-                ImGui::CheckboxFlags("ImGuiTabBarFlags_AutoSelectNewTabs", (unsigned int*)&tab_bar_flags, ImGuiTabBarFlags_AutoSelectNewTabs);
-                ImGui::CheckboxFlags("ImGuiTabBarFlags_NoCloseWithMiddleMouseButton", (unsigned int*)&tab_bar_flags, ImGuiTabBarFlags_NoCloseWithMiddleMouseButton);
-                if ((tab_bar_flags & ImGuiTabBarFlags_FittingPolicyMask_) == 0)
-                    tab_bar_flags |= ImGuiTabBarFlags_FittingPolicyDefault_;
-                if (ImGui::CheckboxFlags("ImGuiTabBarFlags_FittingPolicyResizeDown", (unsigned int*)&tab_bar_flags, ImGuiTabBarFlags_FittingPolicyResizeDown))
-                    tab_bar_flags &= ~(ImGuiTabBarFlags_FittingPolicyMask_ ^ ImGuiTabBarFlags_FittingPolicyResizeDown);
-                if (ImGui::CheckboxFlags("ImGuiTabBarFlags_FittingPolicyScroll", (unsigned int*)&tab_bar_flags, ImGuiTabBarFlags_FittingPolicyScroll))
-                    tab_bar_flags &= ~(ImGuiTabBarFlags_FittingPolicyMask_ ^ ImGuiTabBarFlags_FittingPolicyScroll);
-
-                // Tab Bar
-                const char* names[4] = { "Artichoke", "Beetroot", "Celery", "Daikon" };
-                static bool opened[4] = { true, true, true, true }; // Persistent user state
-                for (int n = 0; n < IM_ARRAYSIZE(opened); n++)
-                {
-                    if (n > 0) { ImGui::SameLine(); }
-                    ImGui::Checkbox(names[n], &opened[n]);
-                }
-
-                // Passing a bool* to BeginTabItem() is similar to passing one to Begin(): the underlying bool will be set to false when the tab is closed.
-                if (ImGui::BeginTabBar("MyTabBar", tab_bar_flags))
-                {
-                    for (int n = 0; n < IM_ARRAYSIZE(opened); n++)
-                        if (opened[n] && ImGui::BeginTabItem(names[n], &opened[n]))
-                        {
-                            ImGui::Text("This is the %s tab!", names[n]);
-                            if (n & 1)
-                                ImGui::Text("I am an odd tab.");
-                            ImGui::EndTabItem();
-                        }
-                    ImGui::EndTabBar();
-                }
-                ImGui::Separator();
-                ImGui::TreePop();
-            }
+                ImGui::EndTabBar();
+            }
+            ImGui::Separator();
             ImGui::TreePop();
         }
-
-        if (ImGui::TreeNode("Groups"))
-=======
         ImGui::TreePop();
     }
 
@@ -1849,7 +1820,6 @@
     {
         ImGui::TextWrapped("(Using ImGui::BeginGroup()/EndGroup() to layout items. BeginGroup() basically locks the horizontal position. EndGroup() bundles the whole group so that you can use functions such as IsItemHovered() on it.)");
         ImGui::BeginGroup();
->>>>>>> 50f6e12d
         {
             ImGui::BeginGroup();
             ImGui::Button("AAA");

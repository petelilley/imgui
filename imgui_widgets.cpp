--- conflicted
+++ resolved
@@ -5790,12 +5790,8 @@
 //-------------------------------------------------------------------------
 // [SECTION] Widgets: BeginTabBar, EndTabBar, etc.
 //-------------------------------------------------------------------------
-<<<<<<< HEAD
-=======
-// [BETA API] API may evolve! This code has been extracted out of the Docking branch,
-// and some of the construct which are not used in Master may be left here to facilitate merging.
+// [BETA API] API may evolve!
 //-------------------------------------------------------------------------
->>>>>>> c40feabe
 // - BeginTabBar()
 // - BeginTabBarEx() [Internal]
 // - EndTabBar()
@@ -5803,20 +5799,14 @@
 // - TabBarCalcTabID() [Internal]
 // - TabBarCalcMaxTabWidth() [Internal]
 // - TabBarFindTabById() [Internal]
-<<<<<<< HEAD
 // - TabBarAddTab() [Internal]
-=======
->>>>>>> c40feabe
 // - TabBarRemoveTab() [Internal]
 // - TabBarCloseTab() [Internal]
 // - TabBarScrollClamp()v
 // - TabBarScrollToTab() [Internal]
 // - TabBarQueueChangeTabOrder() [Internal]
 // - TabBarScrollingButtons() [Internal]
-<<<<<<< HEAD
 // - TabBarTabListPopupButton() [Internal]
-=======
->>>>>>> c40feabe
 //-------------------------------------------------------------------------
 
 namespace ImGui
@@ -5827,10 +5817,7 @@
     static float            TabBarScrollClamp(ImGuiTabBar* tab_bar, float scrolling);
     static void             TabBarScrollToTab(ImGuiTabBar* tab_bar, ImGuiTabItem* tab);
     static ImGuiTabItem*    TabBarScrollingButtons(ImGuiTabBar* tab_bar);
-<<<<<<< HEAD
     static ImGuiTabItem*    TabBarTabListPopupButton(ImGuiTabBar* tab_bar);
-=======
->>>>>>> c40feabe
 }
 
 ImGuiTabBar::ImGuiTabBar()
@@ -5874,17 +5861,10 @@
     ImGuiTabBar* tab_bar = g.TabBars.GetOrAddByKey(id);
     ImRect tab_bar_bb = ImRect(window->DC.CursorPos.x, window->DC.CursorPos.y, window->InnerClipRect.Max.x, window->DC.CursorPos.y + g.FontSize + g.Style.FramePadding.y * 2);
     tab_bar->ID = id;
-<<<<<<< HEAD
     return BeginTabBarEx(tab_bar, tab_bar_bb, flags | ImGuiTabBarFlags_IsFocused, NULL);
 }
 
 bool    ImGui::BeginTabBarEx(ImGuiTabBar* tab_bar, const ImRect& tab_bar_bb, ImGuiTabBarFlags flags, ImGuiDockNode* dock_node)
-=======
-    return BeginTabBarEx(tab_bar, tab_bar_bb, flags | ImGuiTabBarFlags_IsFocused);
-}
-
-bool    ImGui::BeginTabBarEx(ImGuiTabBar* tab_bar, const ImRect& tab_bar_bb, ImGuiTabBarFlags flags)
->>>>>>> c40feabe
 {
     ImGuiContext& g = *GImGui;
     ImGuiWindow* window = g.CurrentWindow;
@@ -5897,13 +5877,8 @@
     g.CurrentTabBar.push_back(tab_bar);
     if (tab_bar->CurrFrameVisible == g.FrameCount)
     {
-<<<<<<< HEAD
         printf("[%05d] BeginTabBarEx already called this frame\n", g.FrameCount);
         //IM_ASSERT(0);
-=======
-        //printf("[%05d] BeginTabBarEx already called this frame\n", g.FrameCount);
-        IM_ASSERT(0);
->>>>>>> c40feabe
         return true;
     }
 
@@ -5929,7 +5904,6 @@
     // Draw separator
     const ImU32 col = GetColorU32((flags & ImGuiTabBarFlags_IsFocused) ? ImGuiCol_TabActive : ImGuiCol_Tab);
     const float y = tab_bar->BarRect.Max.y - 1.0f;
-<<<<<<< HEAD
     if (dock_node != NULL)
     {
         const float separator_min_x = dock_node->Pos.x;
@@ -5937,8 +5911,6 @@
         window->DrawList->AddLine(ImVec2(separator_min_x, y), ImVec2(separator_max_x, y), col, 1.0f);
     }
     else
-=======
->>>>>>> c40feabe
     {
         const float separator_min_x = tab_bar->BarRect.Min.x - ((flags & ImGuiTabBarFlags_DockNodeIsDockSpace) ? 0.0f : window->WindowPadding.x);
         const float separator_max_x = tab_bar->BarRect.Max.x + ((flags & ImGuiTabBarFlags_DockNodeIsDockSpace) ? 0.0f : window->WindowPadding.x);
@@ -6010,11 +5982,7 @@
     {
         if (ImGuiTabItem* tab1 = TabBarFindTabByID(tab_bar, tab_bar->ReorderRequestTabId))
         {
-<<<<<<< HEAD
-            IM_ASSERT(tab_bar->Flags & ImGuiTabBarFlags_Reorderable);
-=======
             //IM_ASSERT(tab_bar->Flags & ImGuiTabBarFlags_Reorderable); // <- this may happen when using debug tools
->>>>>>> c40feabe
             int tab2_order = tab_bar->GetTabOrder(tab1) + tab_bar->ReorderRequestDir;
             if (tab2_order >= 0 && tab2_order < tab_bar->Tabs.Size)
             {
@@ -6052,11 +6020,8 @@
         // Refresh tab width immediately if we can (for manual tab bar, WidthContent will lag by one frame which is mostly noticeable when changing style.FramePadding.x)
         // Additionally, when using TabBarAddTab() to manipulate tab bar order we occasionally insert new tabs that don't have a width yet, 
         // and we cannot wait for the next BeginTabItem() call. We cannot compute this width within TabBarAddTab() because font size depends on the active window.
-<<<<<<< HEAD
         if (tab->Window)
             tab->WidthContents = TabItemCalcSize(tab->Window->Name, tab->Window->HasCloseButton).x;
-=======
->>>>>>> c40feabe
         width_total_contents += (tab_n > 0 ? g.Style.ItemInnerSpacing.x : 0.0f) + tab->WidthContents;
 
         // Store data so we can build an array sorted by width if we need to shrink tabs down
@@ -6109,15 +6074,12 @@
     tab_bar->OffsetMax = ImMax(offset_x - g.Style.ItemInnerSpacing.x, 0.0f);
     tab_bar->OffsetNextTab = 0.0f;
 
-<<<<<<< HEAD
     // Tab List Popup
     const bool tab_list_popup_button = (tab_bar->Flags & ImGuiTabBarFlags_DockNode) != 0 && (tab_bar->Flags & ImGuiTabBarFlags_NoTabListPopupButton) == 0;
     if (tab_list_popup_button)
         if (ImGuiTabItem* tab_to_select = TabBarTabListPopupButton(tab_bar)) // NB: Will alter BarRect.Max.x!
             scroll_track_selected_tab_id = tab_bar->SelectedTabId = tab_to_select->ID;
 
-=======
->>>>>>> c40feabe
     // Horizontal scrolling buttons
     const bool scrolling_buttons = (tab_bar->OffsetMax > tab_bar->BarRect.GetWidth() && tab_bar->Tabs.Size > 1) && !(tab_bar->Flags & ImGuiTabBarFlags_NoTabListScrollingButtons) && (tab_bar->Flags & ImGuiTabBarFlags_FittingPolicyScroll);
     if (scrolling_buttons)
@@ -6134,13 +6096,10 @@
     tab_bar->VisibleTabId = tab_bar->SelectedTabId;
     tab_bar->VisibleTabWasSubmitted = false;
 
-<<<<<<< HEAD
     // CTRL+TAB can override visible tab temporarily
     if (g.NavWindowingTarget != NULL && g.NavWindowingTarget->DockNode && g.NavWindowingTarget->DockNode->TabBar == tab_bar)
         tab_bar->VisibleTabId = scroll_track_selected_tab_id = g.NavWindowingTarget->ID;
 
-=======
->>>>>>> c40feabe
     // Update scrolling
     if (scroll_track_selected_tab_id)
         if (ImGuiTabItem* scroll_track_selected_tab = TabBarFindTabByID(tab_bar, scroll_track_selected_tab_id))
@@ -6183,10 +6142,9 @@
     return NULL;
 }
 
-<<<<<<< HEAD
 // The purpose of this call is to register tab in advance so we can control their order at the time they appear. 
 // Otherwise calling this is unnecessary as tabs are appending as needed by the BeginTabItem() function.
-void ImGui::TabBarAddTab(ImGuiTabBar* tab_bar, ImGuiWindow* window, ImGuiTabItemFlags tab_flags)
+void ImGui::TabBarAddTab(ImGuiTabBar* tab_bar, ImGuiTabItemFlags tab_flags, ImGuiWindow* window)
 {
     ImGuiContext& g = *GImGui;
     IM_ASSERT(TabBarFindTabByID(tab_bar, window->ID) == NULL);
@@ -6202,8 +6160,6 @@
     tab_bar->Tabs.push_back(new_tab);
 }
 
-=======
->>>>>>> c40feabe
 // The *TabId fields be already set by the docking system _before_ the actual TabItem was created, so we clear them regardless.
 void ImGui::TabBarRemoveTab(ImGuiTabBar* tab_bar, ImGuiID tab_id)
 {
@@ -6312,7 +6268,6 @@
     return tab_to_select;
 }
 
-<<<<<<< HEAD
 // FIXME-DOCK: Unused by Docking system
 static ImGuiTabItem* ImGui::TabBarTabListPopupButton(ImGuiTabBar* tab_bar)
 {
@@ -6353,14 +6308,8 @@
 //-------------------------------------------------------------------------
 // [SECTION] Widgets: BeginTabItem, EndTabItem, etc.
 //-------------------------------------------------------------------------
-=======
+// [BETA API] API may evolve!
 //-------------------------------------------------------------------------
-// [SECTION] Widgets: BeginTabItem, EndTabItem, etc.
-//-------------------------------------------------------------------------
-// [BETA API] API may evolve! This code has been extracted out of the Docking branch,
-// and some of the construct which are not used in Master may be left here to facilitate merging.
-//-------------------------------------------------------------------------
->>>>>>> c40feabe
 // - BeginTabItem()
 // - EndTabItem()
 // - TabItemEx() [Internal]
@@ -6378,11 +6327,7 @@
 
     IM_ASSERT(g.CurrentTabBar.Size > 0 && "Needs to be called between BeginTabBar() and EndTabBar()!");
     ImGuiTabBar* tab_bar = g.CurrentTabBar.back();
-<<<<<<< HEAD
     bool ret = TabItemEx(tab_bar, label, p_open, flags, NULL);
-=======
-    bool ret = TabItemEx(tab_bar, label, p_open, flags);
->>>>>>> c40feabe
     if (ret && !(flags & ImGuiTabItemFlags_NoPushId))
         PushID(tab_bar->Tabs[tab_bar->LastTabItemIdx].ID);
     return ret;
@@ -6401,11 +6346,7 @@
         PopID();
 }
 
-<<<<<<< HEAD
 bool    ImGui::TabItemEx(ImGuiTabBar* tab_bar, const char* label, bool* p_open, ImGuiTabItemFlags flags, ImGuiWindow* docked_window)
-=======
-bool    ImGui::TabItemEx(ImGuiTabBar* tab_bar, const char* label, bool* p_open, ImGuiTabItemFlags flags)
->>>>>>> c40feabe
 {
     // Layout whole tab bar if not already done
     if (tab_bar->WantLayout)
@@ -6450,10 +6391,7 @@
     const bool tab_appearing = (tab->LastFrameVisible + 1 < g.FrameCount);
     tab->LastFrameVisible = g.FrameCount;
     tab->Flags = flags;
-<<<<<<< HEAD
     tab->Window = docked_window;
-=======
->>>>>>> c40feabe
 
     // If we are not reorderable, always reset offset based on submission order.
     // (We already handled layout and sizing using the previous known order, but sizing is not affected by order!)
@@ -6474,11 +6412,7 @@
         tab_bar->VisibleTabWasSubmitted = true;
 
     // On the very first frame of a tab bar we let first tab contents be visible to minimize appearing glitches
-<<<<<<< HEAD
     if (!tab_contents_visible && tab_bar->SelectedTabId == 0 && tab_bar_appearing && docked_window == NULL)
-=======
-    if (!tab_contents_visible && tab_bar->SelectedTabId == 0 && tab_bar_appearing)
->>>>>>> c40feabe
         if (tab_bar->Tabs.Size == 1 && !(tab_bar->Flags & ImGuiTabBarFlags_AutoSelectNewTabs))
             tab_contents_visible = true;
 
@@ -6518,11 +6452,8 @@
 
     // Click to Select a tab
     ImGuiButtonFlags button_flags = (ImGuiButtonFlags_PressedOnClick | ImGuiButtonFlags_AllowItemOverlap);
-<<<<<<< HEAD
     if (g.DragDropActive && !g.DragDropPayload.IsDataType(IMGUI_PAYLOAD_TYPE_WINDOW))
         button_flags |= ImGuiButtonFlags_PressedOnDragDropHold;
-=======
->>>>>>> c40feabe
     bool hovered, held;
     bool pressed = ButtonBehavior(bb, id, &hovered, &held, button_flags);
     hovered |= (g.HoveredId == id);
@@ -6533,7 +6464,6 @@
     if (!held)
         SetItemAllowOverlap();
 
-<<<<<<< HEAD
     // Drag and drop a single floating window node moves it
     // FIXME-DOCK: In theory we shouldn't test for the ConfigDockingNodifySingleWindows flag here.
     // When our single window node and OnlyNodeWithWindows are working properly we may remove this check here.
@@ -6546,38 +6476,24 @@
     }
     else if (held && !tab_appearing && IsMouseDragging(0))
     {
-        // Drag and drop
-        // Re-order local or dockable tabs
+        // Drag and drop: re-order tabs
         float drag_distance_from_edge_x = 0.0f;
         if (!g.DragDropActive && ((tab_bar->Flags & ImGuiTabBarFlags_Reorderable) || (flags & ImGuiTabItemFlags_DockedWindow)))
-=======
-    // Drag and drop: re-order tabs
-    if (held && !tab_appearing && IsMouseDragging(0))
-    {
-        if (!g.DragDropActive && (tab_bar->Flags & ImGuiTabBarFlags_Reorderable))
->>>>>>> c40feabe
         {
             // While moving a tab it will jump on the other side of the mouse, so we also test for MouseDelta.x
             if (g.IO.MouseDelta.x < 0.0f && g.IO.MousePos.x < bb.Min.x)
             {
-<<<<<<< HEAD
                 drag_distance_from_edge_x = bb.Min.x - g.IO.MousePos.x;
-=======
->>>>>>> c40feabe
                 if (tab_bar->Flags & ImGuiTabBarFlags_Reorderable)
                     TabBarQueueChangeTabOrder(tab_bar, tab, -1);
             }
             else if (g.IO.MouseDelta.x > 0.0f && g.IO.MousePos.x > bb.Max.x)
             {
-<<<<<<< HEAD
                 drag_distance_from_edge_x = g.IO.MousePos.x - bb.Max.x;
-=======
->>>>>>> c40feabe
                 if (tab_bar->Flags & ImGuiTabBarFlags_Reorderable)
                     TabBarQueueChangeTabOrder(tab_bar, tab, +1);
             }
         }
-<<<<<<< HEAD
 
         // Extract a Dockable window out of it's tab bar
         if (flags & ImGuiTabItemFlags_DockedWindow)
@@ -6612,8 +6528,6 @@
                 g.ActiveIdClickOffset -= g.MovingWindow->Pos - bb.Min;
             }
         }
-=======
->>>>>>> c40feabe
     }
 
 #if 0
@@ -6674,7 +6588,6 @@
         ImGuiID tab_id = TabBarCalcTabID(tab_bar, label);
         TabBarRemoveTab(tab_bar, tab_id);
     }
-<<<<<<< HEAD
     else if (ImGuiWindow* window = FindWindowByName(label))
     {
         if (window->DockIsActive)
@@ -6685,8 +6598,6 @@
                 window->DockTabWantClose = true;
             }
     }
-=======
->>>>>>> c40feabe
 }
 
 ImVec2 ImGui::TabItemCalcSize(const char* label, bool has_close_button)
@@ -6704,20 +6615,12 @@
 void ImGui::TabItemBackground(ImDrawList* draw_list, const ImRect& bb, ImGuiTabItemFlags flags, ImU32 col)
 {
     // While rendering tabs, we trim 1 pixel off the top of our bounding box so they can fit within a regular frame height while looking "detached" from it.
-<<<<<<< HEAD
-=======
-    (void)flags;
->>>>>>> c40feabe
     ImGuiContext& g = *GImGui;
     const float width = bb.GetWidth();
     IM_ASSERT(width > 0.0f);
     const float rounding = ImMax(0.0f, ImMin(g.Style.TabRounding, width * 0.5f - 1.0f));
     float y1 = bb.Min.y + 1.0f;
-<<<<<<< HEAD
     float y2 = bb.Max.y + ((flags & ImGuiTabItemFlags_Preview) ? 0.0f : -1.0f);
-=======
-    float y2 = bb.Max.y - 1.0f;
->>>>>>> c40feabe
     draw_list->PathLineTo(ImVec2(bb.Min.x, y2));
     draw_list->PathArcToFast(ImVec2(bb.Min.x + rounding, y1 + rounding), rounding, 6, 9);
     draw_list->PathArcToFast(ImVec2(bb.Max.x - rounding, y1 + rounding), rounding, 9, 12);
@@ -6728,11 +6631,7 @@
     draw_list->PathClear();
 }
 
-<<<<<<< HEAD
-// Render text label (with clipping + alpha gradient) + unsaved marker + Close Button logic
-=======
 // Render text label (with custom clipping) + Unsaved Document marker + Close Button logic
->>>>>>> c40feabe
 bool ImGui::TabItemLabelAndCloseButton(ImDrawList* draw_list, const ImRect& bb, ImGuiTabItemFlags flags, const char* label, ImGuiID tab_id, ImGuiID close_button_id)
 {
     ImGuiContext& g = *GImGui;
@@ -6778,11 +6677,7 @@
     }
 
     // Label with ellipsis
-<<<<<<< HEAD
-    // FIXME: This could be extracted into a helper but or use of text_pixel_clip_bb and !close_button_visible makes it tricky to abstract at the moment
-=======
     // FIXME: This should be extracted into a helper but the use of text_pixel_clip_bb and !close_button_visible makes it tricky to abstract at the moment
->>>>>>> c40feabe
     const char* label_display_end = FindRenderedTextEnd(label);
     if (label_size.x > text_ellipsis_clip_bb.GetWidth())
     {

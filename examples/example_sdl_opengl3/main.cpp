--- conflicted
+++ resolved
@@ -114,7 +114,6 @@
     ImGui::StyleColorsDark();
     //ImGui::StyleColorsClassic();
 
-<<<<<<< HEAD
     // When viewports are enabled we tweak WindowRounding/WindowBg so platform windows can look identical to regular ones.
     ImGuiStyle& style = ImGui::GetStyle();
     if (io.ConfigFlags & ImGuiConfigFlags_ViewportsEnable)
@@ -123,10 +122,7 @@
         style.Colors[ImGuiCol_WindowBg].w = 1.0f;
     }
 
-    // Setup Platform/Renderer bindings
-=======
     // Setup Platform/Renderer backends
->>>>>>> b1a18d82
     ImGui_ImplSDL2_InitForOpenGL(window, gl_context);
     ImGui_ImplOpenGL3_Init(glsl_version);
 

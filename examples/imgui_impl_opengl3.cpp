--- conflicted
+++ resolved
@@ -14,11 +14,8 @@
 
 // CHANGELOG
 // (minor and older changes stripped away, please see git history for details)
-<<<<<<< HEAD
 //  2019-XX-XX: Platform: Added support for multiple windows via the ImGuiPlatformIO interface.
-=======
 //  2019-09-22: OpenGL: Detect default GL loader using __has_include compiler facility.
->>>>>>> d5efe161
 //  2019-09-16: OpenGL: Tweak initialization code to allow application calling ImGui_ImplOpenGL3_CreateFontsTexture() before the first NewFrame() call.
 //  2019-05-29: OpenGL: Desktop GL only: Added support for large mesh (64K+ vertices), enable ImGuiBackendFlags_RendererHasVtxOffset flag.
 //  2019-04-30: OpenGL: Added support for special ImDrawCallback_ResetRenderState callback to reset render state.

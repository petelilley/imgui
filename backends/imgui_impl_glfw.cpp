--- conflicted
+++ resolved
@@ -142,7 +142,6 @@
 
 // We gather version tests as define in order to easily see which features are version-dependent.
 #define GLFW_VERSION_COMBINED           (GLFW_VERSION_MAJOR * 1000 + GLFW_VERSION_MINOR * 100 + GLFW_VERSION_REVISION)
-<<<<<<< HEAD
 #define GLFW_HAS_WINDOW_TOPMOST         (GLFW_VERSION_COMBINED >= 3200) // 3.2+ GLFW_FLOATING
 #define GLFW_HAS_WINDOW_HOVERED         (GLFW_VERSION_COMBINED >= 3300) // 3.3+ GLFW_HOVERED
 #define GLFW_HAS_WINDOW_ALPHA           (GLFW_VERSION_COMBINED >= 3300) // 3.3+ glfwSetWindowOpacity
@@ -156,9 +155,6 @@
 #define GLFW_HAS_FOCUS_ON_SHOW          (GLFW_VERSION_COMBINED >= 3300) // 3.3+ GLFW_FOCUS_ON_SHOW
 #define GLFW_HAS_MONITOR_WORK_AREA      (GLFW_VERSION_COMBINED >= 3300) // 3.3+ glfwGetMonitorWorkarea
 #define GLFW_HAS_OSX_WINDOW_POS_FIX     (GLFW_VERSION_COMBINED >= 3301) // 3.3.1+ Fixed: Resizing window repositions it on MacOS #1553
-=======
-#define GLFW_HAS_PER_MONITOR_DPI        (GLFW_VERSION_COMBINED >= 3300) // 3.3+ glfwGetMonitorContentScale
->>>>>>> e97e55ad
 #ifdef GLFW_RESIZE_NESW_CURSOR          // Let's be nice to people who pulled GLFW between 2019-04-16 (3.4 define) and 2019-11-29 (cursors defines) // FIXME: Remove when GLFW 3.4 is released?
 #define GLFW_HAS_NEW_CURSORS            (GLFW_VERSION_COMBINED >= 3400) // 3.4+ GLFW_RESIZE_ALL_CURSOR, GLFW_RESIZE_NESW_CURSOR, GLFW_RESIZE_NWSE_CURSOR, GLFW_NOT_ALLOWED_CURSOR
 #else
@@ -576,39 +572,7 @@
 #endif
 
 #ifdef _WIN32
-<<<<<<< HEAD
 static LRESULT CALLBACK ImGui_ImplGlfw_WndProc(HWND hWnd, UINT msg, WPARAM wParam, LPARAM lParam);
-=======
-// GLFW doesn't allow to distinguish Mouse vs TouchScreen vs Pen.
-// Add support for Win32 (based on imgui_impl_win32), because we rely on _TouchScreen info to trickle inputs differently.
-static ImGuiMouseSource GetMouseSourceFromMessageExtraInfo()
-{
-    LPARAM extra_info = ::GetMessageExtraInfo();
-    if ((extra_info & 0xFFFFFF80) == 0xFF515700)
-        return ImGuiMouseSource_Pen;
-    if ((extra_info & 0xFFFFFF80) == 0xFF515780)
-        return ImGuiMouseSource_TouchScreen;
-    return ImGuiMouseSource_Mouse;
-}
-static LRESULT CALLBACK ImGui_ImplGlfw_WndProc(HWND hWnd, UINT msg, WPARAM wParam, LPARAM lParam)
-{
-    ImGui_ImplGlfw_Data* bd = (ImGui_ImplGlfw_Data*)::GetPropA(hWnd, "IMGUI_BACKEND_DATA");
-    ImGuiIO& io = ImGui::GetIO(bd->Context);
-
-    switch (msg)
-    {
-    case WM_MOUSEMOVE: case WM_NCMOUSEMOVE:
-    case WM_LBUTTONDOWN: case WM_LBUTTONDBLCLK: case WM_LBUTTONUP:
-    case WM_RBUTTONDOWN: case WM_RBUTTONDBLCLK: case WM_RBUTTONUP:
-    case WM_MBUTTONDOWN: case WM_MBUTTONDBLCLK: case WM_MBUTTONUP:
-    case WM_XBUTTONDOWN: case WM_XBUTTONDBLCLK: case WM_XBUTTONUP:
-        io.AddMouseSourceEvent(GetMouseSourceFromMessageExtraInfo());
-        break;
-    default: break;
-    }
-    return ::CallWindowProcW(bd->PrevWndProc, hWnd, msg, wParam, lParam);
-}
->>>>>>> e97e55ad
 #endif
 
 void ImGui_ImplGlfw_InstallCallbacks(GLFWwindow* window)
@@ -1566,6 +1530,7 @@
         break;
     }
 #endif
+    default: break;
     }
     return ::CallWindowProcW(prev_wndproc, hWnd, msg, wParam, lParam);
 }

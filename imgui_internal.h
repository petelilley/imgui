// dear imgui, v1.50 WIP
// (internals)

// You may use this file to debug, understand or extend ImGui features but we don't provide any guarantee of forward compatibility!
// Implement maths operators for ImVec2 (disabled by default to not collide with using IM_VEC2_CLASS_EXTRA along with your own math types+operators)
//   #define IMGUI_DEFINE_MATH_OPERATORS

#pragma once

#ifndef IMGUI_VERSION
#error Must include imgui.h before imgui_internal.h
#endif

#include <stdio.h>      // FILE*
#include <math.h>       // sqrtf, fabsf, fmodf, powf, floorf, ceilf, cosf, sinf
#include <limits.h>     // INT_MIN, INT_MAX

#ifdef _MSC_VER
#pragma warning (push)
#pragma warning (disable: 4251) // class 'xxx' needs to have dll-interface to be used by clients of struct 'xxx' // when IMGUI_API is set to__declspec(dllexport)
#endif

#ifdef __clang__
#pragma clang diagnostic push
#pragma clang diagnostic ignored "-Wunused-function"        // for stb_textedit.h
#pragma clang diagnostic ignored "-Wmissing-prototypes"     // for stb_textedit.h
#pragma clang diagnostic ignored "-Wold-style-cast"
#endif

//-----------------------------------------------------------------------------
// Forward Declarations
//-----------------------------------------------------------------------------

struct ImRect;
struct ImGuiColMod;
struct ImGuiStyleMod;
struct ImGuiGroupData;
struct ImGuiSimpleColumns;
struct ImGuiDrawContext;
struct ImGuiTextEditState;
struct ImGuiIniData;
struct ImGuiMouseCursorData;
struct ImGuiPopupRef;
struct ImGuiWindow;

typedef int ImGuiLayoutType;      // enum ImGuiLayoutType_
typedef int ImGuiButtonFlags;     // enum ImGuiButtonFlags_
typedef int ImGuiTreeNodeFlags;   // enum ImGuiTreeNodeFlags_
typedef int ImGuiSliderFlags;     // enum ImGuiSliderFlags_
typedef int ImGuiItemFlags;       // enum ImGuiItemFlags_

//-------------------------------------------------------------------------
// STB libraries
//-------------------------------------------------------------------------

namespace ImGuiStb
{

#undef STB_TEXTEDIT_STRING
#undef STB_TEXTEDIT_CHARTYPE
#define STB_TEXTEDIT_STRING             ImGuiTextEditState
#define STB_TEXTEDIT_CHARTYPE           ImWchar
#define STB_TEXTEDIT_GETWIDTH_NEWLINE   -1.0f
#include "stb_textedit.h"

} // namespace ImGuiStb

//-----------------------------------------------------------------------------
// Context
//-----------------------------------------------------------------------------

extern IMGUI_API ImGuiContext*  GImGui;     // current implicit ImGui context pointer

//-----------------------------------------------------------------------------
// Helpers
//-----------------------------------------------------------------------------

#define IM_ARRAYSIZE(_ARR)      ((int)(sizeof(_ARR)/sizeof(*_ARR)))
#define IM_PI                   3.14159265358979323846f
#define IM_OFFSETOF(_TYPE,_ELM) ((size_t)&(((_TYPE*)0)->_ELM))

// Helpers: UTF-8 <> wchar
IMGUI_API int           ImTextStrToUtf8(char* buf, int buf_size, const ImWchar* in_text, const ImWchar* in_text_end);      // return output UTF-8 bytes count
IMGUI_API int           ImTextCharFromUtf8(unsigned int* out_char, const char* in_text, const char* in_text_end);          // return input UTF-8 bytes count
IMGUI_API int           ImTextStrFromUtf8(ImWchar* buf, int buf_size, const char* in_text, const char* in_text_end, const char** in_remaining = NULL);   // return input UTF-8 bytes count
IMGUI_API int           ImTextCountCharsFromUtf8(const char* in_text, const char* in_text_end);                            // return number of UTF-8 code-points (NOT bytes count)
IMGUI_API int           ImTextCountUtf8BytesFromStr(const ImWchar* in_text, const ImWchar* in_text_end);                   // return number of bytes to express string as UTF-8 code-points

// Helpers: Misc
IMGUI_API ImU32         ImHash(const void* data, int data_size, ImU32 seed = 0);    // Pass data_size==0 for zero-terminated strings
IMGUI_API void*         ImLoadFileToMemory(const char* filename, const char* file_open_mode, int* out_file_size = NULL, int padding_bytes = 0);
IMGUI_API bool          ImIsPointInTriangle(const ImVec2& p, const ImVec2& a, const ImVec2& b, const ImVec2& c);
static inline bool      ImCharIsSpace(int c)            { return c == ' ' || c == '\t' || c == 0x3000; }
static inline int       ImUpperPowerOfTwo(int v)        { v--; v |= v >> 1; v |= v >> 2; v |= v >> 4; v |= v >> 8; v |= v >> 16; v++; return v; }

// Helpers: String
IMGUI_API int           ImStricmp(const char* str1, const char* str2);
IMGUI_API int           ImStrnicmp(const char* str1, const char* str2, int count);
IMGUI_API char*         ImStrdup(const char* str);
IMGUI_API int           ImStrlenW(const ImWchar* str);
IMGUI_API const ImWchar*ImStrbolW(const ImWchar* buf_mid_line, const ImWchar* buf_begin); // Find beginning-of-line
IMGUI_API const char*   ImStristr(const char* haystack, const char* haystack_end, const char* needle, const char* needle_end);
IMGUI_API int           ImFormatString(char* buf, int buf_size, const char* fmt, ...) IM_PRINTFARGS(3);
IMGUI_API int           ImFormatStringV(char* buf, int buf_size, const char* fmt, va_list args);

// Helpers: Math
// We are keeping those not leaking to the user by default, in the case the user has implicit cast operators between ImVec2 and its own types (when IM_VEC2_CLASS_EXTRA is defined)
#ifdef IMGUI_DEFINE_MATH_OPERATORS
static inline ImVec2 operator*(const ImVec2& lhs, const float rhs)              { return ImVec2(lhs.x*rhs, lhs.y*rhs); }
static inline ImVec2 operator/(const ImVec2& lhs, const float rhs)              { return ImVec2(lhs.x/rhs, lhs.y/rhs); }
static inline ImVec2 operator+(const ImVec2& lhs, const ImVec2& rhs)            { return ImVec2(lhs.x+rhs.x, lhs.y+rhs.y); }
static inline ImVec2 operator-(const ImVec2& lhs, const ImVec2& rhs)            { return ImVec2(lhs.x-rhs.x, lhs.y-rhs.y); }
static inline ImVec2 operator*(const ImVec2& lhs, const ImVec2& rhs)            { return ImVec2(lhs.x*rhs.x, lhs.y*rhs.y); }
static inline ImVec2 operator/(const ImVec2& lhs, const ImVec2& rhs)            { return ImVec2(lhs.x/rhs.x, lhs.y/rhs.y); }
static inline ImVec2& operator+=(ImVec2& lhs, const ImVec2& rhs)                { lhs.x += rhs.x; lhs.y += rhs.y; return lhs; }
static inline ImVec2& operator-=(ImVec2& lhs, const ImVec2& rhs)                { lhs.x -= rhs.x; lhs.y -= rhs.y; return lhs; }
static inline ImVec2& operator*=(ImVec2& lhs, const float rhs)                  { lhs.x *= rhs; lhs.y *= rhs; return lhs; }
static inline ImVec2& operator/=(ImVec2& lhs, const float rhs)                  { lhs.x /= rhs; lhs.y /= rhs; return lhs; }
static inline ImVec4 operator-(const ImVec4& lhs, const ImVec4& rhs)            { return ImVec4(lhs.x-rhs.x, lhs.y-rhs.y, lhs.z-rhs.z, lhs.w-rhs.w); }
#endif

static inline int    ImMin(int lhs, int rhs)                                    { return lhs < rhs ? lhs : rhs; }
static inline int    ImMax(int lhs, int rhs)                                    { return lhs >= rhs ? lhs : rhs; }
static inline float  ImMin(float lhs, float rhs)                                { return lhs < rhs ? lhs : rhs; }
static inline float  ImMax(float lhs, float rhs)                                { return lhs >= rhs ? lhs : rhs; }
static inline ImVec2 ImMin(const ImVec2& lhs, const ImVec2& rhs)                { return ImVec2(ImMin(lhs.x,rhs.x), ImMin(lhs.y,rhs.y)); }
static inline ImVec2 ImMax(const ImVec2& lhs, const ImVec2& rhs)                { return ImVec2(ImMax(lhs.x,rhs.x), ImMax(lhs.y,rhs.y)); }
static inline int    ImClamp(int v, int mn, int mx)                             { return (v < mn) ? mn : (v > mx) ? mx : v; }
static inline float  ImClamp(float v, float mn, float mx)                       { return (v < mn) ? mn : (v > mx) ? mx : v; }
static inline ImVec2 ImClamp(const ImVec2& f, const ImVec2& mn, ImVec2 mx)      { return ImVec2(ImClamp(f.x,mn.x,mx.x), ImClamp(f.y,mn.y,mx.y)); }
static inline float  ImSaturate(float f)                                        { return (f < 0.0f) ? 0.0f : (f > 1.0f) ? 1.0f : f; }
static inline float  ImLerp(float a, float b, float t)                          { return a + (b - a) * t; }
static inline ImVec2 ImLerp(const ImVec2& a, const ImVec2& b, const ImVec2& t)  { return ImVec2(a.x + (b.x - a.x) * t.x, a.y + (b.y - a.y) * t.y); }
static inline float  ImLengthSqr(const ImVec2& lhs)                             { return lhs.x*lhs.x + lhs.y*lhs.y; }
static inline float  ImLengthSqr(const ImVec4& lhs)                             { return lhs.x*lhs.x + lhs.y*lhs.y + lhs.z*lhs.z + lhs.w*lhs.w; }
static inline float  ImInvLength(const ImVec2& lhs, float fail_value)           { float d = lhs.x*lhs.x + lhs.y*lhs.y; if (d > 0.0f) return 1.0f / sqrtf(d); return fail_value; }
static inline float  ImFloor(float f)                                           { return (float)(int)f; }
static inline ImVec2 ImFloor(ImVec2 v)                                          { return ImVec2((float)(int)v.x, (float)(int)v.y); }

// We call C++ constructor on own allocated memory via the placement "new(ptr) Type()" syntax.
// Defining a custom placement new() with a dummy parameter allows us to bypass including <new> which on some platforms complains when user has disabled exceptions.
#ifdef IMGUI_DEFINE_PLACEMENT_NEW
struct ImPlacementNewDummy {};
inline void* operator new(size_t, ImPlacementNewDummy, void* ptr) { return ptr; }
inline void operator delete(void*, ImPlacementNewDummy, void*) {}
#define IM_PLACEMENT_NEW(_PTR)  new(ImPlacementNewDummy(), _PTR)
#endif

//-----------------------------------------------------------------------------
// Types
//-----------------------------------------------------------------------------

enum ImGuiButtonFlags_
{
    ImGuiButtonFlags_Repeat                 = 1 << 0,   // hold to repeat
    ImGuiButtonFlags_PressedOnClickRelease  = 1 << 1,   // (default) return pressed on click+release on same item (default if no PressedOn** flag is set)
    ImGuiButtonFlags_PressedOnClick         = 1 << 2,   // return pressed on click (default requires click+release)
    ImGuiButtonFlags_PressedOnRelease       = 1 << 3,   // return pressed on release (default requires click+release)
    ImGuiButtonFlags_PressedOnDoubleClick   = 1 << 4,   // return pressed on double-click (default requires click+release)
    ImGuiButtonFlags_FlattenChilds          = 1 << 5,   // allow interaction even if a child window is overlapping
    ImGuiButtonFlags_DontClosePopups        = 1 << 6,   // disable automatically closing parent popup on press
    ImGuiButtonFlags_Disabled               = 1 << 7,   // disable interaction
    ImGuiButtonFlags_AlignTextBaseLine      = 1 << 8,   // vertically align button to match text baseline - ButtonEx() only
    ImGuiButtonFlags_NoKeyModifiers         = 1 << 9,   // disable interaction if a key modifier is held
    ImGuiButtonFlags_AllowOverlapMode       = 1 << 10,  // require previous frame HoveredId to either match id or be null before being usable
    ImGuiButtonFlags_NoNavOverride          = 1 << 11   // don't override navigation id when activated
};

enum ImGuiSliderFlags_
{
    ImGuiSliderFlags_Vertical               = 1 << 0
};

enum ImGuiSelectableFlagsPrivate_
{
    // NB: need to be in sync with last value of ImGuiSelectableFlags_
    ImGuiSelectableFlags_Menu               = 1 << 3,
    ImGuiSelectableFlags_MenuItem           = 1 << 4,
    ImGuiSelectableFlags_Disabled           = 1 << 5,
    ImGuiSelectableFlags_DrawFillAvailWidth = 1 << 6
};

// FIXME: this is in development, not exposed/functional as a generic feature yet.
enum ImGuiLayoutType_
{
    ImGuiLayoutType_Vertical,
    ImGuiLayoutType_Horizontal
};

enum ImGuiPlotType
{
    ImGuiPlotType_Lines,
    ImGuiPlotType_Histogram
};

enum ImGuiDataType
{
    ImGuiDataType_Int,
    ImGuiDataType_Float,
    ImGuiDataType_Float2,
};

<<<<<<< HEAD
enum ImGuiInputSource
{
    ImGuiInputSource_None = 0,
    ImGuiInputSource_Mouse,
    ImGuiInputSource_Nav,
    ImGuiInputSource_Count_,
};

enum ImGuiNavDir
{
    ImGuiNavDir_None    = -1,
    ImGuiNavDir_Left    = 0,
    ImGuiNavDir_Right   = 1,
    ImGuiNavDir_Up      = 2,
    ImGuiNavDir_Down    = 3,
=======
enum ImGuiCorner
{
    ImGuiCorner_TopLeft     = 1 << 0, // 1
    ImGuiCorner_TopRight    = 1 << 1, // 2
    ImGuiCorner_BottomRight = 1 << 2, // 4
    ImGuiCorner_BottomLeft  = 1 << 3, // 8
    ImGuiCorner_All         = 0x0F
>>>>>>> b3790e75
};

// 2D axis aligned bounding-box
// NB: we can't rely on ImVec2 math operators being available here
struct IMGUI_API ImRect
{
    ImVec2      Min;    // Upper-left
    ImVec2      Max;    // Lower-right

    ImRect()                                        : Min(FLT_MAX,FLT_MAX), Max(-FLT_MAX,-FLT_MAX)  {}
    ImRect(const ImVec2& min, const ImVec2& max)    : Min(min), Max(max)                            {}
    ImRect(const ImVec4& v)                         : Min(v.x, v.y), Max(v.z, v.w)                  {}
    ImRect(float x1, float y1, float x2, float y2)  : Min(x1, y1), Max(x2, y2)                      {}

    ImVec2      GetCenter() const               { return ImVec2((Min.x+Max.x)*0.5f, (Min.y+Max.y)*0.5f); }
    ImVec2      GetSize() const                 { return ImVec2(Max.x-Min.x, Max.y-Min.y); }
    float       GetWidth() const                { return Max.x-Min.x; }
    float       GetHeight() const               { return Max.y-Min.y; }
    ImVec2      GetTL() const                   { return Min; }                   // Top-left
    ImVec2      GetTR() const                   { return ImVec2(Max.x, Min.y); }  // Top-right
    ImVec2      GetBL() const                   { return ImVec2(Min.x, Max.y); }  // Bottom-left
    ImVec2      GetBR() const                   { return Max; }                   // Bottom-right
    bool        Contains(const ImVec2& p) const { return p.x >= Min.x     && p.y >= Min.y     && p.x < Max.x     && p.y < Max.y; }
    bool        Contains(const ImRect& r) const { return r.Min.x >= Min.x && r.Min.y >= Min.y && r.Max.x < Max.x && r.Max.y < Max.y; }
    bool        Overlaps(const ImRect& r) const { return r.Min.y < Max.y  && r.Max.y > Min.y  && r.Min.x < Max.x && r.Max.x > Min.x; }
    void        Add(const ImVec2& rhs)          { if (Min.x > rhs.x)     Min.x = rhs.x;     if (Min.y > rhs.y) Min.y = rhs.y;         if (Max.x < rhs.x) Max.x = rhs.x;         if (Max.y < rhs.y) Max.y = rhs.y; }
    void        Add(const ImRect& rhs)          { if (Min.x > rhs.Min.x) Min.x = rhs.Min.x; if (Min.y > rhs.Min.y) Min.y = rhs.Min.y; if (Max.x < rhs.Max.x) Max.x = rhs.Max.x; if (Max.y < rhs.Max.y) Max.y = rhs.Max.y; }
    void        Expand(const float amount)      { Min.x -= amount;   Min.y -= amount;   Max.x += amount;   Max.y += amount; }
    void        Expand(const ImVec2& amount)    { Min.x -= amount.x; Min.y -= amount.y; Max.x += amount.x; Max.y += amount.y; }
    void        Translate(const ImVec2& v)      { Min.x += v.x; Min.y += v.y; Max.x += v.x; Max.y += v.y; }
    void        Clip(ImRect& r) const           { r.Min.x = ImClamp(r.Min.x, Min.x, Max.x); r.Min.y = ImClamp(r.Min.y, Min.y, Max.y); r.Max.x = ImClamp(r.Max.x, Min.x, Max.x); r.Max.y = ImClamp(r.Max.y, Min.y, Max.y); }
    void        Floor()                         { Min.x = (float)(int)Min.x; Min.y = (float)(int)Min.y; Max.x = (float)(int)Max.x; Max.y = (float)(int)Max.y; }
    ImVec2      GetClosestPoint(ImVec2 p, bool on_edge) const
    {
        if (!on_edge && Contains(p))
            return p;
        if (p.x > Max.x) p.x = Max.x;
        else if (p.x < Min.x) p.x = Min.x;
        if (p.y > Max.y) p.y = Max.y;
        else if (p.y < Min.y) p.y = Min.y;
        return p;
    }
};

// Stacked color modifier, backup of modified data so we can restore it
struct ImGuiColMod
{
    ImGuiCol    Col;
    ImVec4      BackupValue;
};

// Stacked style modifier, backup of modified data so we can restore it. Data type inferred from the variable.
struct ImGuiStyleMod
{
    ImGuiStyleVar   VarIdx;
    union           { int BackupInt[2]; float BackupFloat[2]; };
    ImGuiStyleMod(ImGuiStyleVar idx, int v)     { VarIdx = idx; BackupInt[0] = v; }
    ImGuiStyleMod(ImGuiStyleVar idx, float v)   { VarIdx = idx; BackupFloat[0] = v; }
    ImGuiStyleMod(ImGuiStyleVar idx, ImVec2 v)  { VarIdx = idx; BackupFloat[0] = v.x; BackupFloat[1] = v.y; }
};

// Stacked data for BeginGroup()/EndGroup()
struct ImGuiGroupData
{
    ImVec2      BackupCursorPos;
    ImVec2      BackupCursorMaxPos;
    float       BackupIndentX;
    float       BackupGroupOffsetX;
    float       BackupCurrentLineHeight;
    float       BackupCurrentLineTextBaseOffset;
    float       BackupLogLinePosY;
    bool        BackupActiveIdIsAlive;
    bool        AdvanceCursor;
};

// Per column data for Columns()
struct ImGuiColumnData
{
    float       OffsetNorm;     // Column start offset, normalized 0.0 (far left) -> 1.0 (far right)
    //float     IndentX;
};

// Simple column measurement currently used for MenuItem() only. This is very short-sighted/throw-away code and NOT a generic helper.
struct IMGUI_API ImGuiSimpleColumns
{
    int         Count;
    float       Spacing;
    float       Width, NextWidth;
    float       Pos[8], NextWidths[8];

    ImGuiSimpleColumns();
    void        Update(int count, float spacing, bool clear);
    float       DeclColumns(float w0, float w1, float w2);
    float       CalcExtraSpace(float avail_w);
};

// Internal state of the currently focused/edited text input box
struct IMGUI_API ImGuiTextEditState
{
    ImGuiID             Id;                         // widget id owning the text state
    ImVector<ImWchar>   Text;                       // edit buffer, we need to persist but can't guarantee the persistence of the user-provided buffer. so we copy into own buffer.
    ImVector<char>      InitialText;                // backup of end-user buffer at the time of focus (in UTF-8, unaltered)
    ImVector<char>      TempTextBuffer;
    int                 CurLenA, CurLenW;           // we need to maintain our buffer length in both UTF-8 and wchar format.
    int                 BufSizeA;                   // end-user buffer size
    float               ScrollX;
    ImGuiStb::STB_TexteditState   StbState;
    float               CursorAnim;
    bool                CursorFollow;
    bool                SelectedAllMouseLock;

    ImGuiTextEditState()                            { memset(this, 0, sizeof(*this)); }
    void                CursorAnimReset()           { CursorAnim = -0.30f; }                                   // After a user-input the cursor stays on for a while without blinking
    void                CursorClamp()               { StbState.cursor = ImMin(StbState.cursor, CurLenW); StbState.select_start = ImMin(StbState.select_start, CurLenW); StbState.select_end = ImMin(StbState.select_end, CurLenW); }
    bool                HasSelection() const        { return StbState.select_start != StbState.select_end; }
    void                ClearSelection()            { StbState.select_start = StbState.select_end = StbState.cursor; }
    void                SelectAll()                 { StbState.select_start = 0; StbState.select_end = CurLenW; StbState.cursor = StbState.select_end; StbState.has_preferred_x = false; }
    void                OnKeyPressed(int key);
};

// Data saved in imgui.ini file
struct ImGuiIniData
{
    char*       Name;
    ImGuiID     Id;
    ImVec2      Pos;
    ImVec2      Size;
    bool        Collapsed;
};

// Mouse cursor data (used when io.MouseDrawCursor is set)
struct ImGuiMouseCursorData
{
    ImGuiMouseCursor    Type;
    ImVec2              HotOffset;
    ImVec2              Size;
    ImVec2              TexUvMin[2];
    ImVec2              TexUvMax[2];
};

// Storage for current popup stack
struct ImGuiPopupRef
{
    ImGuiID         PopupId;        // Set on OpenPopup()
    ImGuiWindow*    Window;         // Resolved on BeginPopup() - may stay unresolved if user never calls OpenPopup()
    ImGuiWindow*    ParentWindow;   // Set on OpenPopup()
    ImGuiID         ParentMenuSet;  // Set on OpenPopup()
    ImVec2          PopupPosOnOpen; // Preferred popup position (typically == MousePosOnOpen when using mouse)
    ImVec2          MousePosOnOpen; // Copy of mouse position at the time of opening popup

    ImGuiPopupRef(ImGuiID id, ImGuiWindow* parent_window, ImGuiID parent_menu_set, const ImVec2& popup_pos, const ImVec2& mouse_pos) { PopupId = id; Window = NULL; ParentWindow = parent_window; ParentMenuSet = parent_menu_set; PopupPosOnOpen = popup_pos; MousePosOnOpen = mouse_pos; }
};

// Main state for ImGui
struct ImGuiContext
{
    bool                    Initialized;
    ImGuiIO                 IO;
    ImGuiStyle              Style;
    ImFont*                 Font;                               // (Shortcut) == FontStack.empty() ? IO.Font : FontStack.back()
    float                   FontSize;                           // (Shortcut) == FontBaseSize * g.CurrentWindow->FontWindowScale == window->FontSize(). Text height for current window.
    float                   FontBaseSize;                       // (Shortcut) == IO.FontGlobalScale * Font->Scale * Font->FontSize. Base text height.
    ImVec2                  FontTexUvWhitePixel;                // (Shortcut) == Font->TexUvWhitePixel

    float                   Time;
    int                     FrameCount;
    int                     FrameCountEnded;
    int                     FrameCountRendered;
    ImVector<ImGuiWindow*>  Windows;
    ImVector<ImGuiWindow*>  WindowsSortBuffer;
    ImVector<ImGuiWindow*>  CurrentWindowStack;
    ImGuiWindow*            CurrentWindow;                      // Being drawn into
    ImGuiWindow*            HoveredWindow;                      // Will catch mouse inputs
    ImGuiWindow*            HoveredRootWindow;                  // Will catch mouse inputs (for focus/move only)
    ImGuiID                 HoveredId;                          // Hovered widget
    bool                    HoveredIdAllowOverlap;
    ImGuiID                 HoveredIdPreviousFrame;
    ImGuiID                 ActiveId;                           // Active widget
    ImGuiID                 ActiveIdPreviousFrame;
    bool                    ActiveIdIsAlive;                    // Active widget has been seen this frame
    bool                    ActiveIdIsJustActivated;            // Set at the time of activation for one frame
    bool                    ActiveIdAllowOverlap;               // Active widget allows another widget to steal active id (generally for overlapping widgets, but not always)
    int                     ActiveIdAllowNavDirFlags;           // Active widget allows using directional navigation (e.g. can activate a button and move away from it)
    ImVec2                  ActiveIdClickOffset;                // Clicked offset from upper-left corner, if applicable (currently only set by ButtonBehavior)
    ImGuiWindow*            ActiveIdWindow;
    ImGuiInputSource        ActiveIdSource;                     // Activating with mouse or nav (gamepad/keyboard)
    ImGuiWindow*            MovedWindow;                        // Track the child window we clicked on to move a window (only apply to moving with mouse)
    ImGuiID                 MovedWindowMoveId;                  // == MovedWindow->RootWindow->MoveId
    ImVector<ImGuiIniData>  Settings;                           // .ini Settings
    float                   SettingsDirtyTimer;                 // Save .ini Settings on disk when time reaches zero
    ImVector<ImGuiColMod>   ColorModifiers;                     // Stack for PushStyleColor()/PopStyleColor()
    ImVector<ImGuiStyleMod> StyleModifiers;                     // Stack for PushStyleVar()/PopStyleVar()
    ImVector<ImFont*>       FontStack;                          // Stack for PushFont()/PopFont()
    ImVector<ImGuiPopupRef> OpenPopupStack;                     // Which popups are open (persistent)
    ImVector<ImGuiPopupRef> CurrentPopupStack;                  // Which level of BeginPopup() we are in (reset every frame)

    // Navigation data (for gamepad/keyboard)
    ImGuiWindow*            NavWindow;                          // Nav/focused window for navigation
    ImGuiID                 NavId;                              // Nav/focused item for navigation
    ImGuiID                 NavActivateId, NavInputId;          // ~~ IsKeyPressedMap(ImGuiKey_NavActive) ? NavId : 0, etc. (to make widget code terser)
    ImGuiID                 NavTabbedId;                        // 
    ImRect                  NavRefRectRel, NavScoringRectScreen;// Reference rectangle, in window space. Modified rectangle for directional navigation scoring, in screen space.
    ImGuiWindow*            NavWindowingTarget;
    float                   NavWindowingDisplayAlpha;
    bool                    NavWindowingToggleLayer;
    int                     NavLayer;                           // Layer we are navigating on. For now the system is hard-coded for 0=main contents and 1=menu/title bar, may expose layers later.
    int                     NavIdTabCounter;                    // == NavWindow->DC.FocusIdxTabCounter at time of NavId processing
    bool                    NavIdIsAlive;                       // Nav widget has been seen this frame ~~ NavRefRectRel is valid
    bool                    NavMousePosDirty;
    bool                    NavDisableHighlight;                // When user starts using mouse, we hide gamepad/keyboard highlight (nb: but they are still available, which is why NavDisableHighlight isn't always != NavDisableMouseHover)
    bool                    NavDisableMouseHover;               // When user starts using gamepad/keyboard, we hide mouse hovering highlight until mouse is touched again.
    bool                    NavInitDefaultRequest;              // Init request for appearing window to select first item
    ImGuiID                 NavInitDefaultResultId;
    ImRect                  NavInitDefaultResultRectRel;
    bool                    NavInitDefaultResultExplicit;       // Whether the result was explicitly requested with SetItemDefaultFocus()
    bool                    NavMoveRequest;                     // Move request for this frame
    bool                    NavMoveFromClampedRefRect;          // Set by manual scrolling, if we scroll to a point where NavId isn't visible we reset navigation from visible items
    ImGuiNavDir             NavMoveDir;                         // West/East/North/South
    ImGuiID                 NavMoveResultId;                    // Best move request candidate
    float                   NavMoveResultDistBox;               // Best move request candidate box distance to current NavId
    float                   NavMoveResultDistCenter;            // Best move request candidate center distance to current NavId
    float                   NavMoveResultDistAxial;
    ImRect                  NavMoveResultRectRel;               // Best move request candidate bounding box in window relative space

    // Storage for SetNexWindow** and SetNextTreeNode*** functions
    ImVec2                  SetNextWindowPosVal;
    ImVec2                  SetNextWindowSizeVal;
    ImVec2                  SetNextWindowContentSizeVal;
    bool                    SetNextWindowCollapsedVal;
    ImGuiSetCond            SetNextWindowPosCond;
    ImGuiSetCond            SetNextWindowSizeCond;
    ImGuiSetCond            SetNextWindowContentSizeCond;
    ImGuiSetCond            SetNextWindowCollapsedCond;
    ImRect                  SetNextWindowSizeConstraintRect;           // Valid if 'SetNextWindowSizeConstraint' is true
    ImGuiSizeConstraintCallback SetNextWindowSizeConstraintCallback;
    void*                       SetNextWindowSizeConstraintCallbackUserData;
    bool                    SetNextWindowSizeConstraint;
    bool                    SetNextWindowFocus;
    bool                    SetNextTreeNodeOpenVal;
    ImGuiSetCond            SetNextTreeNodeOpenCond;

    // Render
    ImDrawData              RenderDrawData;                     // Main ImDrawData instance to pass render information to the user
    ImVector<ImDrawList*>   RenderDrawLists[3];
    float                   ModalWindowDarkeningRatio;
    ImDrawList              OverlayDrawList;                    // Optional software render of mouse cursors, if io.MouseDrawCursor is set + a few debug overlays
    ImGuiMouseCursor        MouseCursor;
    ImGuiMouseCursorData    MouseCursorData[ImGuiMouseCursor_Count_];

    // Widget state
    ImGuiTextEditState      InputTextState;
    ImFont                  InputTextPasswordFont;
    ImGuiID                 ScalarAsInputTextId;                // Temporary text input when CTRL+clicking on a slider, etc.
    ImGuiStorage            ColorEditModeStorage;               // Store user selection of color edit mode
    float                   DragCurrentValue;                   // Currently dragged value, always float, not rounded by end-user precision settings
    ImVec2                  DragLastMouseDelta;
    float                   DragSpeedDefaultRatio;              // If speed == 0.0f, uses (max-min) * DragSpeedDefaultRatio
    float                   DragSpeedScaleSlow;
    float                   DragSpeedScaleFast;
    ImVec2                  ScrollbarClickDeltaToGrabCenter;    // Distance between mouse and center of grab box, normalized in parent space. Use storage?
    char                    Tooltip[1024];
    ImVector<char>          PrivateClipboard;                   // If no custom clipboard handler is defined
    ImVec2                  OsImePosRequest, OsImePosSet;       // Cursor position request & last passed to the OS Input Method Editor

    // Logging
    bool                    LogEnabled;
    FILE*                   LogFile;                            // If != NULL log to stdout/ file
    ImGuiTextBuffer*        LogClipboard;                       // Else log to clipboard. This is pointer so our GImGui static constructor doesn't call heap allocators.
    int                     LogStartDepth;
    int                     LogAutoExpandMaxDepth;

    // Misc
    float                   FramerateSecPerFrame[120];          // calculate estimate of framerate for user
    int                     FramerateSecPerFrameIdx;
    float                   FramerateSecPerFrameAccum;
    int                     CaptureMouseNextFrame;              // explicit capture via CaptureInputs() sets those flags
    int                     CaptureKeyboardNextFrame;
    char                    TempBuffer[1024*3+1];               // temporary text buffer

    ImGuiContext()
    {
        Initialized = false;
        Font = NULL;
        FontSize = FontBaseSize = 0.0f;
        FontTexUvWhitePixel = ImVec2(0.0f, 0.0f);

        Time = 0.0f;
        FrameCount = 0;
        FrameCountEnded = FrameCountRendered = -1;
        CurrentWindow = NULL;
        HoveredWindow = NULL;
        HoveredRootWindow = NULL;
        HoveredId = 0;
        HoveredIdAllowOverlap = false;
        HoveredIdPreviousFrame = 0;
        ActiveId = 0;
        ActiveIdPreviousFrame = 0;
        ActiveIdIsAlive = false;
        ActiveIdIsJustActivated = false;
        ActiveIdAllowOverlap = false;
        ActiveIdClickOffset = ImVec2(-1,-1);
        ActiveIdWindow = NULL;
        ActiveIdSource = ImGuiInputSource_None;
        MovedWindow = NULL;
        MovedWindowMoveId = 0;
        SettingsDirtyTimer = 0.0f;

        NavWindow = NULL;
        NavId = NavActivateId = NavInputId = NavTabbedId = 0;
        NavRefRectRel = NavScoringRectScreen = ImRect();
        NavWindowingTarget = NULL;
        NavWindowingDisplayAlpha = 0.0f;
        NavWindowingToggleLayer = false;
        NavIdTabCounter = INT_MAX;
        NavIdIsAlive = false;
        NavMousePosDirty = false;
        NavDisableHighlight = true;
        NavDisableMouseHover = false;
        NavInitDefaultRequest = false;
        NavInitDefaultResultId = 0;
        NavInitDefaultResultExplicit = false;
        NavMoveRequest = false;
        NavMoveDir = ImGuiNavDir_None;
        NavMoveResultId = 0;
        NavMoveResultDistBox = NavMoveResultDistCenter = NavMoveResultDistAxial = 0.0f;

        SetNextWindowPosVal = ImVec2(0.0f, 0.0f);
        SetNextWindowSizeVal = ImVec2(0.0f, 0.0f);
        SetNextWindowCollapsedVal = false;
        SetNextWindowPosCond = 0;
        SetNextWindowSizeCond = 0;
        SetNextWindowContentSizeCond = 0;
        SetNextWindowCollapsedCond = 0;
        SetNextWindowFocus = false;
        SetNextWindowSizeConstraintCallback = NULL;
        SetNextWindowSizeConstraintCallbackUserData = NULL;
        SetNextTreeNodeOpenVal = false;
        SetNextTreeNodeOpenCond = 0;

        ScalarAsInputTextId = 0;
        DragCurrentValue = 0.0f;
        DragLastMouseDelta = ImVec2(0.0f, 0.0f);
        DragSpeedDefaultRatio = 1.0f / 100.0f;
        DragSpeedScaleSlow = 1.0f / 100.0f;
        DragSpeedScaleFast = 10.0f;
        ScrollbarClickDeltaToGrabCenter = ImVec2(0.0f, 0.0f);
        memset(Tooltip, 0, sizeof(Tooltip));
        OsImePosRequest = OsImePosSet = ImVec2(-1.0f, -1.0f);

        ModalWindowDarkeningRatio = 0.0f;
        OverlayDrawList._OwnerName = "##Overlay"; // Give it a name for debugging
        MouseCursor = ImGuiMouseCursor_Arrow;
        memset(MouseCursorData, 0, sizeof(MouseCursorData));

        LogEnabled = false;
        LogFile = NULL;
        LogClipboard = NULL;
        LogStartDepth = 0;
        LogAutoExpandMaxDepth = 2;

        memset(FramerateSecPerFrame, 0, sizeof(FramerateSecPerFrame));
        FramerateSecPerFrameIdx = 0;
        FramerateSecPerFrameAccum = 0.0f;
        CaptureMouseNextFrame = CaptureKeyboardNextFrame = -1;
        memset(TempBuffer, 0, sizeof(TempBuffer));
    }
};

// Transient per-window flags, reset at the beginning of the frame. For child window, inherited from parent on first Begin().
enum ImGuiItemFlags_
{
    ImGuiItemFlags_AllowKeyboardFocus       = 1 << 0,  // [true]
    ImGuiItemFlags_AllowNavDefaultFocus     = 1 << 1,  // [true]
    ImGuiItemFlags_ButtonRepeat             = 1 << 2,  // [false]	// Button() can be held will a repeat behavior
    ImGuiItemFlags_SelectableDontClosePopup = 1 << 3,  // [false]	// MenuItem/Selectable() automatically closes owner Popup window
    ImGuiItemFlags_Default_                 = ImGuiItemFlags_AllowKeyboardFocus|ImGuiItemFlags_AllowNavDefaultFocus
};

// Transient per-window data, reset at the beginning of the frame
// FIXME: That's theory, in practice the delimitation between ImGuiWindow and ImGuiDrawContext is quite tenuous and could be reconsidered.
struct IMGUI_API ImGuiDrawContext
{
    ImVec2                  CursorPos;
    ImVec2                  CursorPosPrevLine;
    ImVec2                  CursorStartPos;
    ImVec2                  CursorMaxPos;           // Implicitly calculate the size of our contents, always extending. Saved into window->SizeContents at the end of the frame
    float                   CurrentLineHeight;
    float                   CurrentLineTextBaseOffset;
    float                   PrevLineHeight;
    float                   PrevLineTextBaseOffset;
    float                   LogLinePosY;
    int                     TreeDepth;
    ImGuiID                 LastItemId;
    ImRect                  LastItemRect;
    bool                    LastItemHoveredAndUsable;       // Item rectangle is hovered, and its window is currently interactable with (not blocked by a popup preventing access to the window)
    bool                    LastItemHoveredRect;            // Item rectangle is hovered, but its window may or not be currently interactable with (might be blocked by a popup preventing access to the window)
    bool                    NavHasScroll;                   // Set when scrolling can be used (ScrollMax > 0.0f)
    int                     NavLayerCurrent;                // Current layer, 0..31 (we currently only use 0..1)
    int                     NavLayerActiveFlags, NavLayerActiveFlagsNext;   // Which layer have been written to.
    bool                    MenuBarAppending;
    float                   MenuBarOffsetX;
    ImVector<ImGuiWindow*>  ChildWindows;
    ImGuiStorage*           StateStorage;
    ImGuiLayoutType         LayoutType;

    // We store the current settings outside of the vectors to increase memory locality (reduce cache misses). The vectors are rarely modified. Also it allows us to not heap allocate for short-lived windows which are not using those settings.
    ImGuiItemFlags          ItemFlags;              // == ItemFlagsStack.back() [empty == ImGuiItemFlags_Default]
    float                   ItemWidth;              // == ItemWidthStack.back(). 0.0: default, >0.0: width in pixels, <0.0: align xx pixels to the right of window
    float                   TextWrapPos;            // == TextWrapPosStack.back() [empty == -1.0f]
    ImVector<ImGuiItemFlags>ItemFlagsStack;
    ImVector<float>         ItemWidthStack;
    ImVector<float>         TextWrapPosStack;
    ImVector<ImGuiGroupData>GroupStack;
    ImGuiColorEditMode      ColorEditMode;
    int                     StackSizesBackup[6];    // Store size of various stacks for asserting

    float                   IndentX;                // Indentation / start position from left of window (increased by TreePush/TreePop, etc.)
    float                   GroupOffsetX;
    float                   ColumnsOffsetX;         // Offset to the current column (if ColumnsCurrent > 0). FIXME: This and the above should be a stack to allow use cases like Tree->Column->Tree. Need revamp columns API.
    int                     ColumnsCurrent;
    int                     ColumnsCount;
    float                   ColumnsMinX;
    float                   ColumnsMaxX;
    float                   ColumnsStartPosY;
    float                   ColumnsCellMinY;
    float                   ColumnsCellMaxY;
    bool                    ColumnsShowBorders;
    ImGuiID                 ColumnsSetId;
    ImVector<ImGuiColumnData> ColumnsData;

    ImGuiDrawContext()
    {
        CursorPos = CursorPosPrevLine = CursorStartPos = CursorMaxPos = ImVec2(0.0f, 0.0f);
        CurrentLineHeight = PrevLineHeight = 0.0f;
        CurrentLineTextBaseOffset = PrevLineTextBaseOffset = 0.0f;
        LogLinePosY = -1.0f;
        TreeDepth = 0;
        LastItemId = 0;
        LastItemRect = ImRect(0.0f,0.0f,0.0f,0.0f);
        LastItemHoveredAndUsable = LastItemHoveredRect = false;
        NavHasScroll = false;
        NavLayerActiveFlags = NavLayerActiveFlagsNext = 0x00;
        NavLayerCurrent = 0;
        MenuBarAppending = false;
        MenuBarOffsetX = 0.0f;
        StateStorage = NULL;
        LayoutType = ImGuiLayoutType_Vertical;
        ItemWidth = 0.0f;
        ItemFlags = ImGuiItemFlags_Default_;
        TextWrapPos = -1.0f;
        ColorEditMode = ImGuiColorEditMode_RGB;
        memset(StackSizesBackup, 0, sizeof(StackSizesBackup));

        IndentX = 0.0f;
        ColumnsOffsetX = 0.0f;
        ColumnsCurrent = 0;
        ColumnsCount = 1;
        ColumnsMinX = ColumnsMaxX = 0.0f;
        ColumnsStartPosY = 0.0f;
        ColumnsCellMinY = ColumnsCellMaxY = 0.0f;
        ColumnsShowBorders = true;
        ColumnsSetId = 0;
    }
};

// Windows data
struct IMGUI_API ImGuiWindow
{
    char*                   Name;
    ImGuiID                 ID;                                 // == ImHash(Name)
    ImGuiWindowFlags        Flags;                              // See enum ImGuiWindowFlags_
    int                     IndexWithinParent;                  // Order within immediate parent window, if we are a child window. Otherwise 0.
    ImVec2                  PosFloat;
    ImVec2                  Pos;                                // Position rounded-up to nearest pixel
    ImVec2                  Size;                               // Current size (==SizeFull or collapsed title bar size)
    ImVec2                  SizeFull;                           // Size when non collapsed
    ImVec2                  SizeContents;                       // Size of contents (== extents reach of the drawing cursor) from previous frame
    ImVec2                  SizeContentsExplicit;               // Size of contents explicitly set by the user via SetNextWindowContentSize()
    ImRect                  ContentsRegionRect;                 // Maximum visible content position in window coordinates. ~~ (SizeContentsExplicit ? SizeContentsExplicit : Size - ScrollbarSizes) - CursorStartPos, per axis
    ImVec2                  WindowPadding;                      // Window padding at the time of begin. We need to lock it, in particular manipulation of the ShowBorder would have an effect
    ImGuiID                 MoveId;                             // == window->GetID("#MOVE")
    ImVec2                  Scroll;
    ImVec2                  ScrollTarget;                       // target scroll position. stored as cursor position with scrolling canceled out, so the highest point is always 0.0f. (FLT_MAX for no change)
    ImVec2                  ScrollTargetCenterRatio;            // 0.0f = scroll so that target position is at top, 0.5f = scroll so that target position is centered
    bool                    ScrollbarX, ScrollbarY;
    ImVec2                  ScrollbarSizes;
    float                   BorderSize;
    bool                    Active;                             // Set to true on Begin()
    bool                    WasActive;
    bool                    Accessed;                           // Set to true when any widget access the current window
    bool                    Collapsed;                          // Set when collapsing window to become only title-bar
    bool                    CollapseToggleWanted;
    bool                    SkipItems;                          // == Visible && !Collapsed
    int                     BeginCount;                         // Number of Begin() during the current frame (generally 0 or 1, 1+ if appending via multiple Begin/End pairs)
    ImGuiID                 PopupId;                            // ID in the popup stack when this window is used as a popup/menu (because we use generic Name/ID for recycling)
    ImGuiID                 NavLastId;                          // Last known NavId for this window, for nav layer 0 only.
    int                     AutoFitFramesX, AutoFitFramesY;
    bool                    AutoFitOnlyGrows;
    int                     AutoFitChildAxises;
    int                     AutoPosLastDirection;
    int                     HiddenFrames;
    int                     SetWindowPosAllowFlags;             // bit ImGuiSetCond_*** specify if SetWindowPos() call will succeed with this particular flag.
    int                     SetWindowSizeAllowFlags;            // bit ImGuiSetCond_*** specify if SetWindowSize() call will succeed with this particular flag.
    int                     SetWindowCollapsedAllowFlags;       // bit ImGuiSetCond_*** specify if SetWindowCollapsed() call will succeed with this particular flag.
    bool                    SetWindowPosCenterWanted;

    ImGuiDrawContext        DC;                                 // Temporary per-window data, reset at the beginning of the frame
    ImVector<ImGuiID>       IDStack;                            // ID stack. ID are hashes seeded with the value at the top of the stack
    ImRect                  ClipRect;                           // = DrawList->clip_rect_stack.back(). Scissoring / clipping rectangle. x1, y1, x2, y2.
    ImRect                  WindowRectClipped;                  // = WindowRect just after setup in Begin(). == window->Rect() for root window.
    ImRect                  InnerRect;
    int                     LastFrameActive;
    float                   ItemWidthDefault;
    ImGuiSimpleColumns      MenuColumns;                        // Simplified columns storage for menu items
    ImGuiStorage            StateStorage;
    float                   FontWindowScale;                    // Scale multiplier per-window
    ImDrawList*             DrawList;
    ImGuiWindow*            ParentWindow;                       // Immediate parent in the window stack *regardless* of whether this window is a child window or not)
    ImGuiWindow*            RootWindow;                         // Generally point to ourself. If we are a child window, this is pointing to the first non-child parent window.
    ImGuiWindow*            RootNonPopupWindow;                 // Generally point to ourself. Used to display TitleBgActive color and for selecting which window to use for NavWindowing
    ImGuiWindow*            RootNavWindow;                      // Generally point to ourself. If we are a child window with the ImGuiWindowFlags_NavFlattenedChild flag, point to parent. Used to display TitleBgActive color and for selecting which window to use for NavWindowing.

    // Navigation / Focus
    // FIXME-NAVIGATION: Merge all this with the new Nav system, at least the request variables should be moved to ImGuiContext
    int                     FocusIdxAllCounter;                 // Start at -1 and increase as assigned via FocusItemRegister()
    int                     FocusIdxTabCounter;                 // (same, but only count widgets which you can Tab through)
    int                     FocusIdxAllRequestCurrent;          // Item being requested for focus
    int                     FocusIdxTabRequestCurrent;          // Tab-able item being requested for focus
    int                     FocusIdxAllRequestNext;             // Item being requested for focus, for next update (relies on layout to be stable between the frame pressing TAB and the next frame)
    int                     FocusIdxTabRequestNext;             // "

public:
    ImGuiWindow(const char* name);
    ~ImGuiWindow();

    ImGuiID     GetID(const char* str, const char* str_end = NULL);
    ImGuiID     GetID(const void* ptr);
    ImGuiID     GetIDNoKeepAlive(const char* str, const char* str_end = NULL);
    ImGuiID     GetChildID(ImGuiWindow* window);

    ImRect      Rect() const                            { return ImRect(Pos.x, Pos.y, Pos.x+Size.x, Pos.y+Size.y); }
    float       CalcFontSize() const                    { return GImGui->FontBaseSize * FontWindowScale; }
    float       TitleBarHeight() const                  { return (Flags & ImGuiWindowFlags_NoTitleBar) ? 0.0f : CalcFontSize() + GImGui->Style.FramePadding.y * 2.0f; }
    ImRect      TitleBarRect() const                    { return ImRect(Pos, ImVec2(Pos.x + SizeFull.x, Pos.y + TitleBarHeight())); }
    float       MenuBarHeight() const                   { return (Flags & ImGuiWindowFlags_MenuBar) ? CalcFontSize() + GImGui->Style.FramePadding.y * 2.0f : 0.0f; }
    ImRect      MenuBarRect() const                     { float y1 = Pos.y + TitleBarHeight(); return ImRect(Pos.x, y1, Pos.x + SizeFull.x, y1 + MenuBarHeight()); }
};

//-----------------------------------------------------------------------------
// Internal API
// No guarantee of forward compatibility here.
//-----------------------------------------------------------------------------

namespace ImGui
{
    // We should always have a CurrentWindow in the stack (there is an implicit "Debug" window)
    // If this ever crash because g.CurrentWindow is NULL it means that either
    // - ImGui::NewFrame() has never been called, which is illegal.
    // - You are calling ImGui functions after ImGui::Render() and before the next ImGui::NewFrame(), which is also illegal.
    inline    ImGuiWindow*  GetCurrentWindowRead()      { ImGuiContext& g = *GImGui; return g.CurrentWindow; }
    inline    ImGuiWindow*  GetCurrentWindow()          { ImGuiContext& g = *GImGui; g.CurrentWindow->Accessed = true; return g.CurrentWindow; }
    IMGUI_API ImGuiWindow*  GetParentWindow();
    IMGUI_API ImGuiWindow*  FindWindowByName(const char* name);
    IMGUI_API void          FocusWindow(ImGuiWindow* window);

    IMGUI_API void          EndFrame();                 // Ends the ImGui frame. Automatically called by Render()! you most likely don't need to ever call that yourself directly. If you don't need to render you can call EndFrame() but you'll have wasted CPU already. If you don't need to render, don't create any windows instead!

    IMGUI_API void          SetActiveID(ImGuiID id, ImGuiWindow* window);
    IMGUI_API void          SetActiveIDNoNav(ImGuiID id, ImGuiWindow* window);
    IMGUI_API void          SetHoveredID(ImGuiID id);
    IMGUI_API void          KeepAliveID(ImGuiID id);

    IMGUI_API void          ItemSize(const ImVec2& size, float text_offset_y = 0.0f);
    IMGUI_API void          ItemSize(const ImRect& bb, float text_offset_y = 0.0f);
    IMGUI_API bool          ItemAdd(const ImRect& bb, const ImGuiID* id, const ImRect* nav_bb = NULL);
    IMGUI_API bool          IsClippedEx(const ImRect& bb, const ImGuiID* id, bool clip_even_when_logged);
    IMGUI_API bool          IsHovered(const ImRect& bb, ImGuiID id, bool flatten_childs = false);
    IMGUI_API bool          FocusableItemRegister(ImGuiWindow* window, ImGuiID id, bool tab_stop = true);      // Return true if focus is requested
    IMGUI_API void          FocusableItemUnregister(ImGuiWindow* window);
    IMGUI_API ImVec2        CalcItemSize(ImVec2 size, float default_x, float default_y);
    IMGUI_API float         CalcWrapWidthForPos(const ImVec2& pos, float wrap_pos_x);

    IMGUI_API void          PushItemFlag(ImGuiItemFlags option, bool enabled);
    IMGUI_API void          PopItemFlag();
    IMGUI_API void          OpenPopupEx(const char* str_id, bool reopen_existing);
    IMGUI_API int           CalcTypematicPressedRepeatAmount(float t, float t_prev, float repeat_delay, float repeat_rate);

    // NB: All position are in absolute pixels coordinates (not window coordinates)
    // FIXME: All those functions are a mess and needs to be refactored into something decent. AVOID USING OUTSIDE OF IMGUI.CPP! NOT FOR PUBLIC CONSUMPTION.
    // We need: a sort of symbol library, preferably baked into font atlas when possible + decent text rendering helpers.
    IMGUI_API void          RenderText(ImVec2 pos, const char* text, const char* text_end = NULL, bool hide_text_after_hash = true);
    IMGUI_API void          RenderTextWrapped(ImVec2 pos, const char* text, const char* text_end, float wrap_width);
    IMGUI_API void          RenderTextClipped(const ImVec2& pos_min, const ImVec2& pos_max, const char* text, const char* text_end, const ImVec2* text_size_if_known, const ImVec2& align = ImVec2(0,0), const ImRect* clip_rect = NULL);
    IMGUI_API void          RenderFrame(ImVec2 p_min, ImVec2 p_max, ImU32 fill_col, bool border = true, float rounding = 0.0f);
    IMGUI_API void          RenderCollapseTriangle(ImVec2 pos, bool is_open, float scale = 1.0f);
    IMGUI_API void          RenderBullet(ImVec2 pos);
    IMGUI_API void          RenderCheckMark(ImVec2 pos, ImU32 col);
    IMGUI_API void          RenderNavHighlight(const ImRect& bb, ImGuiID id);                   // Navigation highlight
    IMGUI_API const char*   FindRenderedTextEnd(const char* text, const char* text_end = NULL); // Find the optional ## from which we stop displaying text.

    IMGUI_API bool          ButtonBehavior(const ImRect& bb, ImGuiID id, bool* out_hovered, bool* out_held, ImGuiButtonFlags flags = 0);
    IMGUI_API bool          ButtonEx(const char* label, const ImVec2& size_arg = ImVec2(0,0), ImGuiButtonFlags flags = 0);
    IMGUI_API bool          CloseButton(ImGuiID id, const ImVec2& pos, float radius);

    IMGUI_API bool          SliderBehavior(const ImRect& frame_bb, ImGuiID id, float* v, float v_min, float v_max, float power, int decimal_precision, ImGuiSliderFlags flags = 0);
    IMGUI_API bool          SliderFloatN(const char* label, float* v, int components, float v_min, float v_max, const char* display_format, float power);
    IMGUI_API bool          SliderIntN(const char* label, int* v, int components, int v_min, int v_max, const char* display_format);

    IMGUI_API bool          DragBehavior(const ImRect& frame_bb, ImGuiID id, float* v, float v_speed, float v_min, float v_max, int decimal_precision, float power);
    IMGUI_API bool          DragFloatN(const char* label, float* v, int components, float v_speed, float v_min, float v_max, const char* display_format, float power);
    IMGUI_API bool          DragIntN(const char* label, int* v, int components, float v_speed, int v_min, int v_max, const char* display_format);

    IMGUI_API bool          InputTextEx(const char* label, char* buf, int buf_size, const ImVec2& size_arg, ImGuiInputTextFlags flags, ImGuiTextEditCallback callback = NULL, void* user_data = NULL);
    IMGUI_API bool          InputFloatN(const char* label, float* v, int components, int decimal_precision, ImGuiInputTextFlags extra_flags);
    IMGUI_API bool          InputIntN(const char* label, int* v, int components, ImGuiInputTextFlags extra_flags);
    IMGUI_API bool          InputScalarEx(const char* label, ImGuiDataType data_type, void* data_ptr, void* step_ptr, void* step_fast_ptr, const char* scalar_format, ImGuiInputTextFlags extra_flags);
    IMGUI_API bool          InputScalarAsWidgetReplacement(const ImRect& aabb, const char* label, ImGuiDataType data_type, void* data_ptr, ImGuiID id, int decimal_precision);

    IMGUI_API bool          TreeNodeBehavior(ImGuiID id, ImGuiTreeNodeFlags flags, const char* label, const char* label_end = NULL);
    IMGUI_API bool          TreeNodeBehaviorIsOpen(ImGuiID id, ImGuiTreeNodeFlags flags = 0);                     // Consume previous SetNextTreeNodeOpened() data, if any. May return true when logging
    IMGUI_API void          TreePushRawID(ImGuiID id);

    IMGUI_API void          PlotEx(ImGuiPlotType plot_type, const char* label, float (*values_getter)(void* data, int idx), void* data, int values_count, int values_offset, const char* overlay_text, float scale_min, float scale_max, ImVec2 graph_size);

    IMGUI_API int           ParseFormatPrecision(const char* fmt, int default_value);
    IMGUI_API float         RoundScalar(float value, int decimal_precision);

} // namespace ImGui

#ifdef __clang__
#pragma clang diagnostic pop
#endif

#ifdef _MSC_VER
#pragma warning (pop)
#endif<|MERGE_RESOLUTION|>--- conflicted
+++ resolved
@@ -200,7 +200,6 @@
     ImGuiDataType_Float2,
 };
 
-<<<<<<< HEAD
 enum ImGuiInputSource
 {
     ImGuiInputSource_None = 0,
@@ -216,7 +215,8 @@
     ImGuiNavDir_Right   = 1,
     ImGuiNavDir_Up      = 2,
     ImGuiNavDir_Down    = 3,
-=======
+};
+
 enum ImGuiCorner
 {
     ImGuiCorner_TopLeft     = 1 << 0, // 1
@@ -224,7 +224,6 @@
     ImGuiCorner_BottomRight = 1 << 2, // 4
     ImGuiCorner_BottomLeft  = 1 << 3, // 8
     ImGuiCorner_All         = 0x0F
->>>>>>> b3790e75
 };
 
 // 2D axis aligned bounding-box

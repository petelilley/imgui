--- conflicted
+++ resolved
@@ -16,11 +16,8 @@
 
 // CHANGELOG
 // (minor and older changes stripped away, please see git history for details)
-<<<<<<< HEAD
-//  2024-XX-XX: Platform: Added support for multiple windows via the ImGuiPlatformIO interface.
-=======
+//  2025-XX-XX: Platform: Added support for multiple windows via the ImGuiPlatformIO interface.
 //  2025-01-06: DirectX10: Expose selected render state in ImGui_ImplDX10_RenderState, which you can access in 'void* platform_io.Renderer_RenderState' during draw callbacks.
->>>>>>> 2b854568
 //  2024-10-07: DirectX10: Changed default texture sampler to Clamp instead of Repeat/Wrap.
 //  2022-10-11: Using 'nullptr' instead of 'NULL' as per our switch to C++11.
 //  2021-06-29: Reorganized backend to pull data from a single structure to facilitate usage with multiple-contexts (all g_XXXX access changed to bd->XXXX).

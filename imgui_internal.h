// dear imgui, v1.90 WIP
// (internal structures/api)

// You may use this file to debug, understand or extend Dear ImGui features but we don't provide any guarantee of forward compatibility.
// To implement maths operators for ImVec2 (disabled by default to not conflict with using IM_VEC2_CLASS_EXTRA with your own math types+operators), use:
/*
#define IMGUI_DEFINE_MATH_OPERATORS
#include "imgui_internal.h"
*/

/*

Index of this file:

// [SECTION] Header mess
// [SECTION] Forward declarations
// [SECTION] Context pointer
// [SECTION] STB libraries includes
// [SECTION] Macros
// [SECTION] Generic helpers
// [SECTION] ImDrawList support
// [SECTION] Widgets support: flags, enums, data structures
// [SECTION] Inputs support
// [SECTION] Clipper support
// [SECTION] Navigation support
// [SECTION] Typing-select support
// [SECTION] Columns support
// [SECTION] Multi-select support
// [SECTION] Docking support
// [SECTION] Viewport support
// [SECTION] Settings support
// [SECTION] Localization support
// [SECTION] Metrics, Debug tools
// [SECTION] Generic context hooks
// [SECTION] ImGuiContext (main imgui context)
// [SECTION] ImGuiWindowTempData, ImGuiWindow
// [SECTION] Tab bar, Tab item support
// [SECTION] Table support
// [SECTION] ImGui internal API
// [SECTION] ImFontAtlas internal API
// [SECTION] Test Engine specific hooks (imgui_test_engine)

*/

#pragma once
#ifndef IMGUI_DISABLE

//-----------------------------------------------------------------------------
// [SECTION] Header mess
//-----------------------------------------------------------------------------

#ifndef IMGUI_VERSION
#include "imgui.h"
#endif

#include <stdio.h>      // FILE*, sscanf
#include <stdlib.h>     // NULL, malloc, free, qsort, atoi, atof
#include <math.h>       // sqrtf, fabsf, fmodf, powf, floorf, ceilf, cosf, sinf
#include <limits.h>     // INT_MIN, INT_MAX

// Enable SSE intrinsics if available
#if (defined __SSE__ || defined __x86_64__ || defined _M_X64 || (defined(_M_IX86_FP) && (_M_IX86_FP >= 1))) && !defined(IMGUI_DISABLE_SSE)
#define IMGUI_ENABLE_SSE
#include <immintrin.h>
#endif

// Visual Studio warnings
#ifdef _MSC_VER
#pragma warning (push)
#pragma warning (disable: 4251)     // class 'xxx' needs to have dll-interface to be used by clients of struct 'xxx' // when IMGUI_API is set to__declspec(dllexport)
#pragma warning (disable: 26812)    // The enum type 'xxx' is unscoped. Prefer 'enum class' over 'enum' (Enum.3). [MSVC Static Analyzer)
#pragma warning (disable: 26495)    // [Static Analyzer] Variable 'XXX' is uninitialized. Always initialize a member variable (type.6).
#if defined(_MSC_VER) && _MSC_VER >= 1922 // MSVC 2019 16.2 or later
#pragma warning (disable: 5054)     // operator '|': deprecated between enumerations of different types
#endif
#endif

// Clang/GCC warnings with -Weverything
#if defined(__clang__)
#pragma clang diagnostic push
#if __has_warning("-Wunknown-warning-option")
#pragma clang diagnostic ignored "-Wunknown-warning-option"         // warning: unknown warning group 'xxx'
#endif
#pragma clang diagnostic ignored "-Wunknown-pragmas"                // warning: unknown warning group 'xxx'
#pragma clang diagnostic ignored "-Wfloat-equal"                    // warning: comparing floating point with == or != is unsafe // storing and comparing against same constants ok, for ImFloorSigned()
#pragma clang diagnostic ignored "-Wunused-function"                // for stb_textedit.h
#pragma clang diagnostic ignored "-Wmissing-prototypes"             // for stb_textedit.h
#pragma clang diagnostic ignored "-Wold-style-cast"
#pragma clang diagnostic ignored "-Wzero-as-null-pointer-constant"
#pragma clang diagnostic ignored "-Wdouble-promotion"
#pragma clang diagnostic ignored "-Wimplicit-int-float-conversion"  // warning: implicit conversion from 'xxx' to 'float' may lose precision
#pragma clang diagnostic ignored "-Wmissing-noreturn"               // warning: function 'xxx' could be declared with attribute 'noreturn'
#elif defined(__GNUC__)
#pragma GCC diagnostic push
#pragma GCC diagnostic ignored "-Wpragmas"              // warning: unknown option after '#pragma GCC diagnostic' kind
#pragma GCC diagnostic ignored "-Wclass-memaccess"      // [__GNUC__ >= 8] warning: 'memset/memcpy' clearing/writing an object of type 'xxxx' with no trivial copy-assignment; use assignment or value-initialization instead
#endif

// In 1.89.4, we moved the implementation of "courtesy maths operators" from imgui_internal.h in imgui.h
// As they are frequently requested, we do not want to encourage to many people using imgui_internal.h
#if defined(IMGUI_DEFINE_MATH_OPERATORS) && !defined(IMGUI_DEFINE_MATH_OPERATORS_IMPLEMENTED)
#error Please '#define IMGUI_DEFINE_MATH_OPERATORS' _BEFORE_ including imgui.h!
#endif

// Legacy defines
#ifdef IMGUI_DISABLE_FORMAT_STRING_FUNCTIONS            // Renamed in 1.74
#error Use IMGUI_DISABLE_DEFAULT_FORMAT_FUNCTIONS
#endif
#ifdef IMGUI_DISABLE_MATH_FUNCTIONS                     // Renamed in 1.74
#error Use IMGUI_DISABLE_DEFAULT_MATH_FUNCTIONS
#endif

// Enable stb_truetype by default unless FreeType is enabled.
// You can compile with both by defining both IMGUI_ENABLE_FREETYPE and IMGUI_ENABLE_STB_TRUETYPE together.
#ifndef IMGUI_ENABLE_FREETYPE
#define IMGUI_ENABLE_STB_TRUETYPE
#endif

//-----------------------------------------------------------------------------
// [SECTION] Forward declarations
//-----------------------------------------------------------------------------

struct ImBitVector;                 // Store 1-bit per value
struct ImRect;                      // An axis-aligned rectangle (2 points)
struct ImDrawDataBuilder;           // Helper to build a ImDrawData instance
struct ImDrawListSharedData;        // Data shared between all ImDrawList instances
struct ImGuiColorMod;               // Stacked color modifier, backup of modified data so we can restore it
struct ImGuiContext;                // Main Dear ImGui context
struct ImGuiContextHook;            // Hook for extensions like ImGuiTestEngine
struct ImGuiDataVarInfo;            // Variable information (e.g. to avoid style variables from an enum)
struct ImGuiDataTypeInfo;           // Type information associated to a ImGuiDataType enum
struct ImGuiDockContext;            // Docking system context
struct ImGuiDockRequest;            // Docking system dock/undock queued request
struct ImGuiDockNode;               // Docking system node (hold a list of Windows OR two child dock nodes)
struct ImGuiDockNodeSettings;       // Storage for a dock node in .ini file (we preserve those even if the associated dock node isn't active during the session)
struct ImGuiGroupData;              // Stacked storage data for BeginGroup()/EndGroup()
struct ImGuiInputTextState;         // Internal state of the currently focused/edited text input box
struct ImGuiInputTextDeactivateData;// Short term storage to backup text of a deactivating InputText() while another is stealing active id
struct ImGuiLastItemData;           // Status storage for last submitted items
struct ImGuiLocEntry;               // A localization entry.
struct ImGuiMenuColumns;            // Simple column measurement, currently used for MenuItem() only
struct ImGuiNavItemData;            // Result of a gamepad/keyboard directional navigation move query result
struct ImGuiNavTreeNodeData;        // Temporary storage for last TreeNode() being a Left arrow landing candidate.
struct ImGuiMetricsConfig;          // Storage for ShowMetricsWindow() and DebugNodeXXX() functions
struct ImGuiNextWindowData;         // Storage for SetNextWindow** functions
struct ImGuiNextItemData;           // Storage for SetNextItem** functions
struct ImGuiOldColumnData;          // Storage data for a single column for legacy Columns() api
struct ImGuiOldColumns;             // Storage data for a columns set for legacy Columns() api
struct ImGuiPopupData;              // Storage for current popup stack
struct ImGuiSettingsHandler;        // Storage for one type registered in the .ini file
struct ImGuiStackSizes;             // Storage of stack sizes for debugging/asserting
struct ImGuiStyleMod;               // Stacked style modifier, backup of modified data so we can restore it
struct ImGuiTabBar;                 // Storage for a tab bar
struct ImGuiTabItem;                // Storage for a tab item (within a tab bar)
struct ImGuiTable;                  // Storage for a table
struct ImGuiTableColumn;            // Storage for one column of a table
struct ImGuiTableInstanceData;      // Storage for one instance of a same table
struct ImGuiTableTempData;          // Temporary storage for one table (one per table in the stack), shared between tables.
struct ImGuiTableSettings;          // Storage for a table .ini settings
struct ImGuiTableColumnsSettings;   // Storage for a column .ini settings
struct ImGuiTypingSelectState;      // Storage for GetTypingSelectRequest()
struct ImGuiTypingSelectRequest;    // Storage for GetTypingSelectRequest() (aimed to be public)
struct ImGuiWindow;                 // Storage for one window
struct ImGuiWindowTempData;         // Temporary storage for one window (that's the data which in theory we could ditch at the end of the frame, in practice we currently keep it for each window)
struct ImGuiWindowSettings;         // Storage for a window .ini settings (we keep one of those even if the actual window wasn't instanced during this session)

// Enumerations
// Use your programming IDE "Go to definition" facility on the names of the center columns to find the actual flags/enum lists.
enum ImGuiLocKey : int;                 // -> enum ImGuiLocKey              // Enum: a localization entry for translation.
typedef int ImGuiDataAuthority;         // -> enum ImGuiDataAuthority_      // Enum: for storing the source authority (dock node vs window) of a field
typedef int ImGuiLayoutType;            // -> enum ImGuiLayoutType_         // Enum: Horizontal or vertical

// Flags
typedef int ImGuiActivateFlags;         // -> enum ImGuiActivateFlags_      // Flags: for navigation/focus function (will be for ActivateItem() later)
typedef int ImGuiDebugLogFlags;         // -> enum ImGuiDebugLogFlags_      // Flags: for ShowDebugLogWindow(), g.DebugLogFlags
typedef int ImGuiFocusRequestFlags;     // -> enum ImGuiFocusRequestFlags_  // Flags: for FocusWindow();
typedef int ImGuiInputFlags;            // -> enum ImGuiInputFlags_         // Flags: for IsKeyPressed(), IsMouseClicked(), SetKeyOwner(), SetItemKeyOwner() etc.
typedef int ImGuiItemFlags;             // -> enum ImGuiItemFlags_          // Flags: for PushItemFlag(), g.LastItemData.InFlags
typedef int ImGuiItemStatusFlags;       // -> enum ImGuiItemStatusFlags_    // Flags: for g.LastItemData.StatusFlags
typedef int ImGuiOldColumnFlags;        // -> enum ImGuiOldColumnFlags_     // Flags: for BeginColumns()
typedef int ImGuiNavHighlightFlags;     // -> enum ImGuiNavHighlightFlags_  // Flags: for RenderNavHighlight()
typedef int ImGuiNavMoveFlags;          // -> enum ImGuiNavMoveFlags_       // Flags: for navigation requests
typedef int ImGuiNextItemDataFlags;     // -> enum ImGuiNextItemDataFlags_  // Flags: for SetNextItemXXX() functions
typedef int ImGuiNextWindowDataFlags;   // -> enum ImGuiNextWindowDataFlags_// Flags: for SetNextWindowXXX() functions
typedef int ImGuiScrollFlags;           // -> enum ImGuiScrollFlags_        // Flags: for ScrollToItem() and navigation requests
typedef int ImGuiSeparatorFlags;        // -> enum ImGuiSeparatorFlags_     // Flags: for SeparatorEx()
typedef int ImGuiTextFlags;             // -> enum ImGuiTextFlags_          // Flags: for TextEx()
typedef int ImGuiTooltipFlags;          // -> enum ImGuiTooltipFlags_       // Flags: for BeginTooltipEx()
typedef int ImGuiTypingSelectFlags;     // -> enum ImGuiTypingSelectFlags_  // Flags: for GetTypingSelectRequest()

typedef void (*ImGuiErrorLogCallback)(void* user_data, const char* fmt, ...);

//-----------------------------------------------------------------------------
// [SECTION] Context pointer
// See implementation of this variable in imgui.cpp for comments and details.
//-----------------------------------------------------------------------------

#ifndef GImGui
extern IMGUI_API ImGuiContext* GImGui;  // Current implicit context pointer
#endif

//-------------------------------------------------------------------------
// [SECTION] STB libraries includes
//-------------------------------------------------------------------------

namespace ImStb
{

#undef STB_TEXTEDIT_STRING
#undef STB_TEXTEDIT_CHARTYPE
#define STB_TEXTEDIT_STRING             ImGuiInputTextState
#define STB_TEXTEDIT_CHARTYPE           ImWchar
#define STB_TEXTEDIT_GETWIDTH_NEWLINE   (-1.0f)
#define STB_TEXTEDIT_UNDOSTATECOUNT     99
#define STB_TEXTEDIT_UNDOCHARCOUNT      999
#include "imstb_textedit.h"

} // namespace ImStb

//-----------------------------------------------------------------------------
// [SECTION] Macros
//-----------------------------------------------------------------------------

// Internal Drag and Drop payload types. String starting with '_' are reserved for Dear ImGui.
#define IMGUI_PAYLOAD_TYPE_WINDOW       "_IMWINDOW"     // Payload == ImGuiWindow*

// Debug Printing Into TTY
// (since IMGUI_VERSION_NUM >= 18729: IMGUI_DEBUG_LOG was reworked into IMGUI_DEBUG_PRINTF (and removed framecount from it). If you were using a #define IMGUI_DEBUG_LOG please rename)
#ifndef IMGUI_DEBUG_PRINTF
#ifndef IMGUI_DISABLE_DEFAULT_FORMAT_FUNCTIONS
#define IMGUI_DEBUG_PRINTF(_FMT,...)    printf(_FMT, __VA_ARGS__)
#else
#define IMGUI_DEBUG_PRINTF(_FMT,...)    ((void)0)
#endif
#endif

// Debug Logging for ShowDebugLogWindow(). This is designed for relatively rare events so please don't spam.
#ifndef IMGUI_DISABLE_DEBUG_TOOLS
#define IMGUI_DEBUG_LOG(...)            ImGui::DebugLog(__VA_ARGS__)
#else
#define IMGUI_DEBUG_LOG(...)            ((void)0)
#endif
#define IMGUI_DEBUG_LOG_ACTIVEID(...)   do { if (g.DebugLogFlags & ImGuiDebugLogFlags_EventActiveId) IMGUI_DEBUG_LOG(__VA_ARGS__); } while (0)
#define IMGUI_DEBUG_LOG_FOCUS(...)      do { if (g.DebugLogFlags & ImGuiDebugLogFlags_EventFocus)    IMGUI_DEBUG_LOG(__VA_ARGS__); } while (0)
#define IMGUI_DEBUG_LOG_POPUP(...)      do { if (g.DebugLogFlags & ImGuiDebugLogFlags_EventPopup)    IMGUI_DEBUG_LOG(__VA_ARGS__); } while (0)
#define IMGUI_DEBUG_LOG_NAV(...)        do { if (g.DebugLogFlags & ImGuiDebugLogFlags_EventNav)      IMGUI_DEBUG_LOG(__VA_ARGS__); } while (0)
#define IMGUI_DEBUG_LOG_SELECTION(...)  do { if (g.DebugLogFlags & ImGuiDebugLogFlags_EventSelection)IMGUI_DEBUG_LOG(__VA_ARGS__); } while (0)
#define IMGUI_DEBUG_LOG_CLIPPER(...)    do { if (g.DebugLogFlags & ImGuiDebugLogFlags_EventClipper)  IMGUI_DEBUG_LOG(__VA_ARGS__); } while (0)
#define IMGUI_DEBUG_LOG_IO(...)         do { if (g.DebugLogFlags & ImGuiDebugLogFlags_EventIO)       IMGUI_DEBUG_LOG(__VA_ARGS__); } while (0)
#define IMGUI_DEBUG_LOG_DOCKING(...)    do { if (g.DebugLogFlags & ImGuiDebugLogFlags_EventDocking)  IMGUI_DEBUG_LOG(__VA_ARGS__); } while (0)
#define IMGUI_DEBUG_LOG_VIEWPORT(...)   do { if (g.DebugLogFlags & ImGuiDebugLogFlags_EventViewport) IMGUI_DEBUG_LOG(__VA_ARGS__); } while (0)

// Static Asserts
#define IM_STATIC_ASSERT(_COND)         static_assert(_COND, "")

// "Paranoid" Debug Asserts are meant to only be enabled during specific debugging/work, otherwise would slow down the code too much.
// We currently don't have many of those so the effect is currently negligible, but onward intent to add more aggressive ones in the code.
//#define IMGUI_DEBUG_PARANOID
#ifdef IMGUI_DEBUG_PARANOID
#define IM_ASSERT_PARANOID(_EXPR)       IM_ASSERT(_EXPR)
#else
#define IM_ASSERT_PARANOID(_EXPR)
#endif

// Error handling
// Down the line in some frameworks/languages we would like to have a way to redirect those to the programmer and recover from more faults.
#ifndef IM_ASSERT_USER_ERROR
#define IM_ASSERT_USER_ERROR(_EXP,_MSG) IM_ASSERT((_EXP) && _MSG)   // Recoverable User Error
#endif

// Misc Macros
#define IM_PI                           3.14159265358979323846f
#ifdef _WIN32
#define IM_NEWLINE                      "\r\n"   // Play it nice with Windows users (Update: since 2018-05, Notepad finally appears to support Unix-style carriage returns!)
#else
#define IM_NEWLINE                      "\n"
#endif
#ifndef IM_TABSIZE                      // Until we move this to runtime and/or add proper tab support, at least allow users to compile-time override
#define IM_TABSIZE                      (4)
#endif
#define IM_MEMALIGN(_OFF,_ALIGN)        (((_OFF) + ((_ALIGN) - 1)) & ~((_ALIGN) - 1))           // Memory align e.g. IM_ALIGN(0,4)=0, IM_ALIGN(1,4)=4, IM_ALIGN(4,4)=4, IM_ALIGN(5,4)=8
#define IM_F32_TO_INT8_UNBOUND(_VAL)    ((int)((_VAL) * 255.0f + ((_VAL)>=0 ? 0.5f : -0.5f)))   // Unsaturated, for display purpose
#define IM_F32_TO_INT8_SAT(_VAL)        ((int)(ImSaturate(_VAL) * 255.0f + 0.5f))               // Saturated, always output 0..255
#define IM_FLOOR(_VAL)                  ((float)(int)(_VAL))                                    // ImFloor() is not inlined in MSVC debug builds
#define IM_ROUND(_VAL)                  ((float)(int)((_VAL) + 0.5f))                           //
#define IM_STRINGIFY_HELPER(_X)         #_X
#define IM_STRINGIFY(_X)                IM_STRINGIFY_HELPER(_X)                                 // Preprocessor idiom to stringify e.g. an integer.

// Enforce cdecl calling convention for functions called by the standard library, in case compilation settings changed the default to e.g. __vectorcall
#ifdef _MSC_VER
#define IMGUI_CDECL __cdecl
#else
#define IMGUI_CDECL
#endif

// Warnings
#if defined(_MSC_VER) && !defined(__clang__)
#define IM_MSVC_WARNING_SUPPRESS(XXXX)  __pragma(warning(suppress: XXXX))
#else
#define IM_MSVC_WARNING_SUPPRESS(XXXX)
#endif

// Debug Tools
// Use 'Metrics/Debugger->Tools->Item Picker' to break into the call-stack of a specific item.
// This will call IM_DEBUG_BREAK() which you may redefine yourself. See https://github.com/scottt/debugbreak for more reference.
#ifndef IM_DEBUG_BREAK
#if defined (_MSC_VER)
#define IM_DEBUG_BREAK()    __debugbreak()
#elif defined(__clang__)
#define IM_DEBUG_BREAK()    __builtin_debugtrap()
#elif defined(__GNUC__) && (defined(__i386__) || defined(__x86_64__))
#define IM_DEBUG_BREAK()    __asm__ volatile("int $0x03")
#elif defined(__GNUC__) && defined(__thumb__)
#define IM_DEBUG_BREAK()    __asm__ volatile(".inst 0xde01")
#elif defined(__GNUC__) && defined(__arm__) && !defined(__thumb__)
#define IM_DEBUG_BREAK()    __asm__ volatile(".inst 0xe7f001f0");
#else
#define IM_DEBUG_BREAK()    IM_ASSERT(0)    // It is expected that you define IM_DEBUG_BREAK() into something that will break nicely in a debugger!
#endif
#endif // #ifndef IM_DEBUG_BREAK

// Format specifiers, printing 64-bit hasn't been decently standardized...
// In a real application you should be using PRId64 and PRIu64 from <inttypes.h> (non-windows) and on Windows define them yourself.
#if defined(_MSC_VER) && !defined(__clang__)
#define IM_PRId64   "I64d"
#define IM_PRIu64   "I64u"
#define IM_PRIX64   "I64X"
#else
#define IM_PRId64   "lld"
#define IM_PRIu64   "llu"
#define IM_PRIX64   "llX"
#endif

//-----------------------------------------------------------------------------
// [SECTION] Generic helpers
// Note that the ImXXX helpers functions are lower-level than ImGui functions.
// ImGui functions or the ImGui context are never called/used from other ImXXX functions.
//-----------------------------------------------------------------------------
// - Helpers: Hashing
// - Helpers: Sorting
// - Helpers: Bit manipulation
// - Helpers: String
// - Helpers: Formatting
// - Helpers: UTF-8 <> wchar conversions
// - Helpers: ImVec2/ImVec4 operators
// - Helpers: Maths
// - Helpers: Geometry
// - Helper: ImVec1
// - Helper: ImVec2ih
// - Helper: ImRect
// - Helper: ImBitArray
// - Helper: ImBitVector
// - Helper: ImSpan<>, ImSpanAllocator<>
// - Helper: ImPool<>
// - Helper: ImChunkStream<>
// - Helper: ImGuiTextIndex
//-----------------------------------------------------------------------------

// Helpers: Hashing
IMGUI_API ImGuiID       ImHashData(const void* data, size_t data_size, ImGuiID seed = 0);
IMGUI_API ImGuiID       ImHashStr(const char* data, size_t data_size = 0, ImGuiID seed = 0);

// Helpers: Sorting
#ifndef ImQsort
static inline void      ImQsort(void* base, size_t count, size_t size_of_element, int(IMGUI_CDECL *compare_func)(void const*, void const*)) { if (count > 1) qsort(base, count, size_of_element, compare_func); }
#endif

// Helpers: Color Blending
IMGUI_API ImU32         ImAlphaBlendColors(ImU32 col_a, ImU32 col_b);

// Helpers: Bit manipulation
static inline bool      ImIsPowerOfTwo(int v)           { return v != 0 && (v & (v - 1)) == 0; }
static inline bool      ImIsPowerOfTwo(ImU64 v)         { return v != 0 && (v & (v - 1)) == 0; }
static inline int       ImUpperPowerOfTwo(int v)        { v--; v |= v >> 1; v |= v >> 2; v |= v >> 4; v |= v >> 8; v |= v >> 16; v++; return v; }

// Helpers: String
IMGUI_API int           ImStricmp(const char* str1, const char* str2);                      // Case insensitive compare.
IMGUI_API int           ImStrnicmp(const char* str1, const char* str2, size_t count);       // Case insensitive compare to a certain count.
IMGUI_API void          ImStrncpy(char* dst, const char* src, size_t count);                // Copy to a certain count and always zero terminate (strncpy doesn't).
IMGUI_API char*         ImStrdup(const char* str);                                          // Duplicate a string.
IMGUI_API char*         ImStrdupcpy(char* dst, size_t* p_dst_size, const char* str);        // Copy in provided buffer, recreate buffer if needed.
IMGUI_API const char*   ImStrchrRange(const char* str_begin, const char* str_end, char c);  // Find first occurrence of 'c' in string range.
IMGUI_API const char*   ImStreolRange(const char* str, const char* str_end);                // End end-of-line
IMGUI_API const char*   ImStristr(const char* haystack, const char* haystack_end, const char* needle, const char* needle_end);  // Find a substring in a string range.
IMGUI_API void          ImStrTrimBlanks(char* str);                                         // Remove leading and trailing blanks from a buffer.
IMGUI_API const char*   ImStrSkipBlank(const char* str);                                    // Find first non-blank character.
IMGUI_API int           ImStrlenW(const ImWchar* str);                                      // Computer string length (ImWchar string)
IMGUI_API const ImWchar*ImStrbolW(const ImWchar* buf_mid_line, const ImWchar* buf_begin);   // Find beginning-of-line (ImWchar string)
IM_MSVC_RUNTIME_CHECKS_OFF
static inline char      ImToUpper(char c)               { return (c >= 'a' && c <= 'z') ? c &= ~32 : c; }
static inline bool      ImCharIsBlankA(char c)          { return c == ' ' || c == '\t'; }
static inline bool      ImCharIsBlankW(unsigned int c)  { return c == ' ' || c == '\t' || c == 0x3000; }
IM_MSVC_RUNTIME_CHECKS_RESTORE

// Helpers: Formatting
IMGUI_API int           ImFormatString(char* buf, size_t buf_size, const char* fmt, ...) IM_FMTARGS(3);
IMGUI_API int           ImFormatStringV(char* buf, size_t buf_size, const char* fmt, va_list args) IM_FMTLIST(3);
IMGUI_API void          ImFormatStringToTempBuffer(const char** out_buf, const char** out_buf_end, const char* fmt, ...) IM_FMTARGS(3);
IMGUI_API void          ImFormatStringToTempBufferV(const char** out_buf, const char** out_buf_end, const char* fmt, va_list args) IM_FMTLIST(3);
IMGUI_API const char*   ImParseFormatFindStart(const char* format);
IMGUI_API const char*   ImParseFormatFindEnd(const char* format);
IMGUI_API const char*   ImParseFormatTrimDecorations(const char* format, char* buf, size_t buf_size);
IMGUI_API void          ImParseFormatSanitizeForPrinting(const char* fmt_in, char* fmt_out, size_t fmt_out_size);
IMGUI_API const char*   ImParseFormatSanitizeForScanning(const char* fmt_in, char* fmt_out, size_t fmt_out_size);
IMGUI_API int           ImParseFormatPrecision(const char* format, int default_value);

// Helpers: UTF-8 <> wchar conversions
IMGUI_API const char*   ImTextCharToUtf8(char out_buf[5], unsigned int c);                                                      // return out_buf
IMGUI_API int           ImTextStrToUtf8(char* out_buf, int out_buf_size, const ImWchar* in_text, const ImWchar* in_text_end);   // return output UTF-8 bytes count
IMGUI_API int           ImTextCharFromUtf8(unsigned int* out_char, const char* in_text, const char* in_text_end);               // read one character. return input UTF-8 bytes count
IMGUI_API int           ImTextStrFromUtf8(ImWchar* out_buf, int out_buf_size, const char* in_text, const char* in_text_end, const char** in_remaining = NULL);   // return input UTF-8 bytes count
IMGUI_API int           ImTextCountCharsFromUtf8(const char* in_text, const char* in_text_end);                                 // return number of UTF-8 code-points (NOT bytes count)
IMGUI_API int           ImTextCountUtf8BytesFromChar(const char* in_text, const char* in_text_end);                             // return number of bytes to express one char in UTF-8
IMGUI_API int           ImTextCountUtf8BytesFromStr(const ImWchar* in_text, const ImWchar* in_text_end);                        // return number of bytes to express string in UTF-8
IMGUI_API const char*   ImTextFindPreviousUtf8Codepoint(const char* in_text_start, const char* in_text_curr);                   // return previous UTF-8 code-point.

// Helpers: File System
#ifdef IMGUI_DISABLE_FILE_FUNCTIONS
#define IMGUI_DISABLE_DEFAULT_FILE_FUNCTIONS
typedef void* ImFileHandle;
static inline ImFileHandle  ImFileOpen(const char*, const char*)                    { return NULL; }
static inline bool          ImFileClose(ImFileHandle)                               { return false; }
static inline ImU64         ImFileGetSize(ImFileHandle)                             { return (ImU64)-1; }
static inline ImU64         ImFileRead(void*, ImU64, ImU64, ImFileHandle)           { return 0; }
static inline ImU64         ImFileWrite(const void*, ImU64, ImU64, ImFileHandle)    { return 0; }
#endif
#ifndef IMGUI_DISABLE_DEFAULT_FILE_FUNCTIONS
typedef FILE* ImFileHandle;
IMGUI_API ImFileHandle      ImFileOpen(const char* filename, const char* mode);
IMGUI_API bool              ImFileClose(ImFileHandle file);
IMGUI_API ImU64             ImFileGetSize(ImFileHandle file);
IMGUI_API ImU64             ImFileRead(void* data, ImU64 size, ImU64 count, ImFileHandle file);
IMGUI_API ImU64             ImFileWrite(const void* data, ImU64 size, ImU64 count, ImFileHandle file);
#else
#define IMGUI_DISABLE_TTY_FUNCTIONS // Can't use stdout, fflush if we are not using default file functions
#endif
IMGUI_API void*             ImFileLoadToMemory(const char* filename, const char* mode, size_t* out_file_size = NULL, int padding_bytes = 0);

// Helpers: Maths
IM_MSVC_RUNTIME_CHECKS_OFF
// - Wrapper for standard libs functions. (Note that imgui_demo.cpp does _not_ use them to keep the code easy to copy)
#ifndef IMGUI_DISABLE_DEFAULT_MATH_FUNCTIONS
#define ImFabs(X)           fabsf(X)
#define ImSqrt(X)           sqrtf(X)
#define ImFmod(X, Y)        fmodf((X), (Y))
#define ImCos(X)            cosf(X)
#define ImSin(X)            sinf(X)
#define ImAcos(X)           acosf(X)
#define ImAtan2(Y, X)       atan2f((Y), (X))
#define ImAtof(STR)         atof(STR)
//#define ImFloorStd(X)     floorf(X)           // We use our own, see ImFloor() and ImFloorSigned()
#define ImCeil(X)           ceilf(X)
static inline float  ImPow(float x, float y)    { return powf(x, y); }          // DragBehaviorT/SliderBehaviorT uses ImPow with either float/double and need the precision
static inline double ImPow(double x, double y)  { return pow(x, y); }
static inline float  ImLog(float x)             { return logf(x); }             // DragBehaviorT/SliderBehaviorT uses ImLog with either float/double and need the precision
static inline double ImLog(double x)            { return log(x); }
static inline int    ImAbs(int x)               { return x < 0 ? -x : x; }
static inline float  ImAbs(float x)             { return fabsf(x); }
static inline double ImAbs(double x)            { return fabs(x); }
static inline float  ImSign(float x)            { return (x < 0.0f) ? -1.0f : (x > 0.0f) ? 1.0f : 0.0f; } // Sign operator - returns -1, 0 or 1 based on sign of argument
static inline double ImSign(double x)           { return (x < 0.0) ? -1.0 : (x > 0.0) ? 1.0 : 0.0; }
#ifdef IMGUI_ENABLE_SSE
static inline float  ImRsqrt(float x)           { return _mm_cvtss_f32(_mm_rsqrt_ss(_mm_set_ss(x))); }
#else
static inline float  ImRsqrt(float x)           { return 1.0f / sqrtf(x); }
#endif
static inline double ImRsqrt(double x)          { return 1.0 / sqrt(x); }
#endif
// - ImMin/ImMax/ImClamp/ImLerp/ImSwap are used by widgets which support variety of types: signed/unsigned int/long long float/double
// (Exceptionally using templates here but we could also redefine them for those types)
template<typename T> static inline T ImMin(T lhs, T rhs)                        { return lhs < rhs ? lhs : rhs; }
template<typename T> static inline T ImMax(T lhs, T rhs)                        { return lhs >= rhs ? lhs : rhs; }
template<typename T> static inline T ImClamp(T v, T mn, T mx)                   { return (v < mn) ? mn : (v > mx) ? mx : v; }
template<typename T> static inline T ImLerp(T a, T b, float t)                  { return (T)(a + (b - a) * t); }
template<typename T> static inline void ImSwap(T& a, T& b)                      { T tmp = a; a = b; b = tmp; }
template<typename T> static inline T ImAddClampOverflow(T a, T b, T mn, T mx)   { if (b < 0 && (a < mn - b)) return mn; if (b > 0 && (a > mx - b)) return mx; return a + b; }
template<typename T> static inline T ImSubClampOverflow(T a, T b, T mn, T mx)   { if (b > 0 && (a < mn + b)) return mn; if (b < 0 && (a > mx + b)) return mx; return a - b; }
// - Misc maths helpers
static inline ImVec2 ImMin(const ImVec2& lhs, const ImVec2& rhs)                { return ImVec2(lhs.x < rhs.x ? lhs.x : rhs.x, lhs.y < rhs.y ? lhs.y : rhs.y); }
static inline ImVec2 ImMax(const ImVec2& lhs, const ImVec2& rhs)                { return ImVec2(lhs.x >= rhs.x ? lhs.x : rhs.x, lhs.y >= rhs.y ? lhs.y : rhs.y); }
static inline ImVec2 ImClamp(const ImVec2& v, const ImVec2& mn, ImVec2 mx)      { return ImVec2((v.x < mn.x) ? mn.x : (v.x > mx.x) ? mx.x : v.x, (v.y < mn.y) ? mn.y : (v.y > mx.y) ? mx.y : v.y); }
static inline ImVec2 ImLerp(const ImVec2& a, const ImVec2& b, float t)          { return ImVec2(a.x + (b.x - a.x) * t, a.y + (b.y - a.y) * t); }
static inline ImVec2 ImLerp(const ImVec2& a, const ImVec2& b, const ImVec2& t)  { return ImVec2(a.x + (b.x - a.x) * t.x, a.y + (b.y - a.y) * t.y); }
static inline ImVec4 ImLerp(const ImVec4& a, const ImVec4& b, float t)          { return ImVec4(a.x + (b.x - a.x) * t, a.y + (b.y - a.y) * t, a.z + (b.z - a.z) * t, a.w + (b.w - a.w) * t); }
static inline float  ImSaturate(float f)                                        { return (f < 0.0f) ? 0.0f : (f > 1.0f) ? 1.0f : f; }
static inline float  ImLengthSqr(const ImVec2& lhs)                             { return (lhs.x * lhs.x) + (lhs.y * lhs.y); }
static inline float  ImLengthSqr(const ImVec4& lhs)                             { return (lhs.x * lhs.x) + (lhs.y * lhs.y) + (lhs.z * lhs.z) + (lhs.w * lhs.w); }
static inline float  ImInvLength(const ImVec2& lhs, float fail_value)           { float d = (lhs.x * lhs.x) + (lhs.y * lhs.y); if (d > 0.0f) return ImRsqrt(d); return fail_value; }
static inline float  ImFloor(float f)                                           { return (float)(int)(f); }
static inline float  ImFloorSigned(float f)                                     { return (float)((f >= 0 || (float)(int)f == f) ? (int)f : (int)f - 1); } // Decent replacement for floorf()
static inline ImVec2 ImFloor(const ImVec2& v)                                   { return ImVec2((float)(int)(v.x), (float)(int)(v.y)); }
static inline ImVec2 ImFloorSigned(const ImVec2& v)                             { return ImVec2(ImFloorSigned(v.x), ImFloorSigned(v.y)); }
static inline int    ImModPositive(int a, int b)                                { return (a + b) % b; }
static inline float  ImDot(const ImVec2& a, const ImVec2& b)                    { return a.x * b.x + a.y * b.y; }
static inline ImVec2 ImRotate(const ImVec2& v, float cos_a, float sin_a)        { return ImVec2(v.x * cos_a - v.y * sin_a, v.x * sin_a + v.y * cos_a); }
static inline float  ImLinearSweep(float current, float target, float speed)    { if (current < target) return ImMin(current + speed, target); if (current > target) return ImMax(current - speed, target); return current; }
static inline ImVec2 ImMul(const ImVec2& lhs, const ImVec2& rhs)                { return ImVec2(lhs.x * rhs.x, lhs.y * rhs.y); }
static inline bool   ImIsFloatAboveGuaranteedIntegerPrecision(float f)          { return f <= -16777216 || f >= 16777216; }
static inline float  ImExponentialMovingAverage(float avg, float sample, int n) { avg -= avg / n; avg += sample / n; return avg; }
IM_MSVC_RUNTIME_CHECKS_RESTORE

// Helpers: Geometry
IMGUI_API ImVec2     ImBezierCubicCalc(const ImVec2& p1, const ImVec2& p2, const ImVec2& p3, const ImVec2& p4, float t);
IMGUI_API ImVec2     ImBezierCubicClosestPoint(const ImVec2& p1, const ImVec2& p2, const ImVec2& p3, const ImVec2& p4, const ImVec2& p, int num_segments);       // For curves with explicit number of segments
IMGUI_API ImVec2     ImBezierCubicClosestPointCasteljau(const ImVec2& p1, const ImVec2& p2, const ImVec2& p3, const ImVec2& p4, const ImVec2& p, float tess_tol);// For auto-tessellated curves you can use tess_tol = style.CurveTessellationTol
IMGUI_API ImVec2     ImBezierQuadraticCalc(const ImVec2& p1, const ImVec2& p2, const ImVec2& p3, float t);
IMGUI_API ImVec2     ImLineClosestPoint(const ImVec2& a, const ImVec2& b, const ImVec2& p);
IMGUI_API bool       ImTriangleContainsPoint(const ImVec2& a, const ImVec2& b, const ImVec2& c, const ImVec2& p);
IMGUI_API ImVec2     ImTriangleClosestPoint(const ImVec2& a, const ImVec2& b, const ImVec2& c, const ImVec2& p);
IMGUI_API void       ImTriangleBarycentricCoords(const ImVec2& a, const ImVec2& b, const ImVec2& c, const ImVec2& p, float& out_u, float& out_v, float& out_w);
inline float         ImTriangleArea(const ImVec2& a, const ImVec2& b, const ImVec2& c) { return ImFabs((a.x * (b.y - c.y)) + (b.x * (c.y - a.y)) + (c.x * (a.y - b.y))) * 0.5f; }

// Helper: ImVec1 (1D vector)
// (this odd construct is used to facilitate the transition between 1D and 2D, and the maintenance of some branches/patches)
IM_MSVC_RUNTIME_CHECKS_OFF
struct ImVec1
{
    float   x;
    constexpr ImVec1()         : x(0.0f) { }
    constexpr ImVec1(float _x) : x(_x) { }
};

// Helper: ImVec2ih (2D vector, half-size integer, for long-term packed storage)
struct ImVec2ih
{
    short   x, y;
    constexpr ImVec2ih()                           : x(0), y(0) {}
    constexpr ImVec2ih(short _x, short _y)         : x(_x), y(_y) {}
    constexpr explicit ImVec2ih(const ImVec2& rhs) : x((short)rhs.x), y((short)rhs.y) {}
};

// Helper: ImRect (2D axis aligned bounding-box)
// NB: we can't rely on ImVec2 math operators being available here!
struct IMGUI_API ImRect
{
    ImVec2      Min;    // Upper-left
    ImVec2      Max;    // Lower-right

    constexpr ImRect()                                        : Min(0.0f, 0.0f), Max(0.0f, 0.0f)  {}
    constexpr ImRect(const ImVec2& min, const ImVec2& max)    : Min(min), Max(max)                {}
    constexpr ImRect(const ImVec4& v)                         : Min(v.x, v.y), Max(v.z, v.w)      {}
    constexpr ImRect(float x1, float y1, float x2, float y2)  : Min(x1, y1), Max(x2, y2)          {}

    ImVec2      GetCenter() const                   { return ImVec2((Min.x + Max.x) * 0.5f, (Min.y + Max.y) * 0.5f); }
    ImVec2      GetSize() const                     { return ImVec2(Max.x - Min.x, Max.y - Min.y); }
    float       GetWidth() const                    { return Max.x - Min.x; }
    float       GetHeight() const                   { return Max.y - Min.y; }
    float       GetArea() const                     { return (Max.x - Min.x) * (Max.y - Min.y); }
    ImVec2      GetTL() const                       { return Min; }                   // Top-left
    ImVec2      GetTR() const                       { return ImVec2(Max.x, Min.y); }  // Top-right
    ImVec2      GetBL() const                       { return ImVec2(Min.x, Max.y); }  // Bottom-left
    ImVec2      GetBR() const                       { return Max; }                   // Bottom-right
    bool        Contains(const ImVec2& p) const     { return p.x     >= Min.x && p.y     >= Min.y && p.x     <  Max.x && p.y     <  Max.y; }
    bool        Contains(const ImRect& r) const     { return r.Min.x >= Min.x && r.Min.y >= Min.y && r.Max.x <= Max.x && r.Max.y <= Max.y; }
    bool        Overlaps(const ImRect& r) const     { return r.Min.y <  Max.y && r.Max.y >  Min.y && r.Min.x <  Max.x && r.Max.x >  Min.x; }
    void        Add(const ImVec2& p)                { if (Min.x > p.x)     Min.x = p.x;     if (Min.y > p.y)     Min.y = p.y;     if (Max.x < p.x)     Max.x = p.x;     if (Max.y < p.y)     Max.y = p.y; }
    void        Add(const ImRect& r)                { if (Min.x > r.Min.x) Min.x = r.Min.x; if (Min.y > r.Min.y) Min.y = r.Min.y; if (Max.x < r.Max.x) Max.x = r.Max.x; if (Max.y < r.Max.y) Max.y = r.Max.y; }
    void        Expand(const float amount)          { Min.x -= amount;   Min.y -= amount;   Max.x += amount;   Max.y += amount; }
    void        Expand(const ImVec2& amount)        { Min.x -= amount.x; Min.y -= amount.y; Max.x += amount.x; Max.y += amount.y; }
    void        Translate(const ImVec2& d)          { Min.x += d.x; Min.y += d.y; Max.x += d.x; Max.y += d.y; }
    void        TranslateX(float dx)                { Min.x += dx; Max.x += dx; }
    void        TranslateY(float dy)                { Min.y += dy; Max.y += dy; }
    void        ClipWith(const ImRect& r)           { Min = ImMax(Min, r.Min); Max = ImMin(Max, r.Max); }                   // Simple version, may lead to an inverted rectangle, which is fine for Contains/Overlaps test but not for display.
    void        ClipWithFull(const ImRect& r)       { Min = ImClamp(Min, r.Min, r.Max); Max = ImClamp(Max, r.Min, r.Max); } // Full version, ensure both points are fully clipped.
    void        Floor()                             { Min.x = IM_FLOOR(Min.x); Min.y = IM_FLOOR(Min.y); Max.x = IM_FLOOR(Max.x); Max.y = IM_FLOOR(Max.y); }
    bool        IsInverted() const                  { return Min.x > Max.x || Min.y > Max.y; }
    ImVec4      ToVec4() const                      { return ImVec4(Min.x, Min.y, Max.x, Max.y); }
};

// Helper: ImBitArray
#define         IM_BITARRAY_TESTBIT(_ARRAY, _N)                 ((_ARRAY[(_N) >> 5] & ((ImU32)1 << ((_N) & 31))) != 0) // Macro version of ImBitArrayTestBit(): ensure args have side-effect or are costly!
#define         IM_BITARRAY_CLEARBIT(_ARRAY, _N)                ((_ARRAY[(_N) >> 5] &= ~((ImU32)1 << ((_N) & 31))))    // Macro version of ImBitArrayClearBit(): ensure args have side-effect or are costly!
inline size_t   ImBitArrayGetStorageSizeInBytes(int bitcount)   { return (size_t)((bitcount + 31) >> 5) << 2; }
inline void     ImBitArrayClearAllBits(ImU32* arr, int bitcount){ memset(arr, 0, ImBitArrayGetStorageSizeInBytes(bitcount)); }
inline bool     ImBitArrayTestBit(const ImU32* arr, int n)      { ImU32 mask = (ImU32)1 << (n & 31); return (arr[n >> 5] & mask) != 0; }
inline void     ImBitArrayClearBit(ImU32* arr, int n)           { ImU32 mask = (ImU32)1 << (n & 31); arr[n >> 5] &= ~mask; }
inline void     ImBitArraySetBit(ImU32* arr, int n)             { ImU32 mask = (ImU32)1 << (n & 31); arr[n >> 5] |= mask; }
inline void     ImBitArraySetBitRange(ImU32* arr, int n, int n2) // Works on range [n..n2)
{
    n2--;
    while (n <= n2)
    {
        int a_mod = (n & 31);
        int b_mod = (n2 > (n | 31) ? 31 : (n2 & 31)) + 1;
        ImU32 mask = (ImU32)(((ImU64)1 << b_mod) - 1) & ~(ImU32)(((ImU64)1 << a_mod) - 1);
        arr[n >> 5] |= mask;
        n = (n + 32) & ~31;
    }
}

typedef ImU32* ImBitArrayPtr; // Name for use in structs

// Helper: ImBitArray class (wrapper over ImBitArray functions)
// Store 1-bit per value.
template<int BITCOUNT, int OFFSET = 0>
struct ImBitArray
{
    ImU32           Storage[(BITCOUNT + 31) >> 5];
    ImBitArray()                                { ClearAllBits(); }
    void            ClearAllBits()              { memset(Storage, 0, sizeof(Storage)); }
    void            SetAllBits()                { memset(Storage, 255, sizeof(Storage)); }
    bool            TestBit(int n) const        { n += OFFSET; IM_ASSERT(n >= 0 && n < BITCOUNT); return IM_BITARRAY_TESTBIT(Storage, n); }
    void            SetBit(int n)               { n += OFFSET; IM_ASSERT(n >= 0 && n < BITCOUNT); ImBitArraySetBit(Storage, n); }
    void            ClearBit(int n)             { n += OFFSET; IM_ASSERT(n >= 0 && n < BITCOUNT); ImBitArrayClearBit(Storage, n); }
    void            SetBitRange(int n, int n2)  { n += OFFSET; n2 += OFFSET; IM_ASSERT(n >= 0 && n < BITCOUNT && n2 > n && n2 <= BITCOUNT); ImBitArraySetBitRange(Storage, n, n2); } // Works on range [n..n2)
    bool            operator[](int n) const     { n += OFFSET; IM_ASSERT(n >= 0 && n < BITCOUNT); return IM_BITARRAY_TESTBIT(Storage, n); }
};

// Helper: ImBitVector
// Store 1-bit per value.
struct IMGUI_API ImBitVector
{
    ImVector<ImU32> Storage;
    void            Create(int sz)              { Storage.resize((sz + 31) >> 5); memset(Storage.Data, 0, (size_t)Storage.Size * sizeof(Storage.Data[0])); }
    void            Clear()                     { Storage.clear(); }
    bool            TestBit(int n) const        { IM_ASSERT(n < (Storage.Size << 5)); return IM_BITARRAY_TESTBIT(Storage.Data, n); }
    void            SetBit(int n)               { IM_ASSERT(n < (Storage.Size << 5)); ImBitArraySetBit(Storage.Data, n); }
    void            ClearBit(int n)             { IM_ASSERT(n < (Storage.Size << 5)); ImBitArrayClearBit(Storage.Data, n); }
};
IM_MSVC_RUNTIME_CHECKS_RESTORE

// Helper: ImSpan<>
// Pointing to a span of data we don't own.
template<typename T>
struct ImSpan
{
    T*                  Data;
    T*                  DataEnd;

    // Constructors, destructor
    inline ImSpan()                                 { Data = DataEnd = NULL; }
    inline ImSpan(T* data, int size)                { Data = data; DataEnd = data + size; }
    inline ImSpan(T* data, T* data_end)             { Data = data; DataEnd = data_end; }

    inline void         set(T* data, int size)      { Data = data; DataEnd = data + size; }
    inline void         set(T* data, T* data_end)   { Data = data; DataEnd = data_end; }
    inline int          size() const                { return (int)(ptrdiff_t)(DataEnd - Data); }
    inline int          size_in_bytes() const       { return (int)(ptrdiff_t)(DataEnd - Data) * (int)sizeof(T); }
    inline T&           operator[](int i)           { T* p = Data + i; IM_ASSERT(p >= Data && p < DataEnd); return *p; }
    inline const T&     operator[](int i) const     { const T* p = Data + i; IM_ASSERT(p >= Data && p < DataEnd); return *p; }

    inline T*           begin()                     { return Data; }
    inline const T*     begin() const               { return Data; }
    inline T*           end()                       { return DataEnd; }
    inline const T*     end() const                 { return DataEnd; }

    // Utilities
    inline int  index_from_ptr(const T* it) const   { IM_ASSERT(it >= Data && it < DataEnd); const ptrdiff_t off = it - Data; return (int)off; }
};

// Helper: ImSpanAllocator<>
// Facilitate storing multiple chunks into a single large block (the "arena")
// - Usage: call Reserve() N times, allocate GetArenaSizeInBytes() worth, pass it to SetArenaBasePtr(), call GetSpan() N times to retrieve the aligned ranges.
template<int CHUNKS>
struct ImSpanAllocator
{
    char*   BasePtr;
    int     CurrOff;
    int     CurrIdx;
    int     Offsets[CHUNKS];
    int     Sizes[CHUNKS];

    ImSpanAllocator()                               { memset(this, 0, sizeof(*this)); }
    inline void  Reserve(int n, size_t sz, int a=4) { IM_ASSERT(n == CurrIdx && n < CHUNKS); CurrOff = IM_MEMALIGN(CurrOff, a); Offsets[n] = CurrOff; Sizes[n] = (int)sz; CurrIdx++; CurrOff += (int)sz; }
    inline int   GetArenaSizeInBytes()              { return CurrOff; }
    inline void  SetArenaBasePtr(void* base_ptr)    { BasePtr = (char*)base_ptr; }
    inline void* GetSpanPtrBegin(int n)             { IM_ASSERT(n >= 0 && n < CHUNKS && CurrIdx == CHUNKS); return (void*)(BasePtr + Offsets[n]); }
    inline void* GetSpanPtrEnd(int n)               { IM_ASSERT(n >= 0 && n < CHUNKS && CurrIdx == CHUNKS); return (void*)(BasePtr + Offsets[n] + Sizes[n]); }
    template<typename T>
    inline void  GetSpan(int n, ImSpan<T>* span)    { span->set((T*)GetSpanPtrBegin(n), (T*)GetSpanPtrEnd(n)); }
};

// Helper: ImPool<>
// Basic keyed storage for contiguous instances, slow/amortized insertion, O(1) indexable, O(Log N) queries by ID over a dense/hot buffer,
// Honor constructor/destructor. Add/remove invalidate all pointers. Indexes have the same lifetime as the associated object.
typedef int ImPoolIdx;
template<typename T>
struct ImPool
{
    ImVector<T>     Buf;        // Contiguous data
    ImGuiStorage    Map;        // ID->Index
    ImPoolIdx       FreeIdx;    // Next free idx to use
    ImPoolIdx       AliveCount; // Number of active/alive items (for display purpose)

    ImPool()    { FreeIdx = AliveCount = 0; }
    ~ImPool()   { Clear(); }
    T*          GetByKey(ImGuiID key)               { int idx = Map.GetInt(key, -1); return (idx != -1) ? &Buf[idx] : NULL; }
    T*          GetByIndex(ImPoolIdx n)             { return &Buf[n]; }
    ImPoolIdx   GetIndex(const T* p) const          { IM_ASSERT(p >= Buf.Data && p < Buf.Data + Buf.Size); return (ImPoolIdx)(p - Buf.Data); }
    T*          GetOrAddByKey(ImGuiID key)          { int* p_idx = Map.GetIntRef(key, -1); if (*p_idx != -1) return &Buf[*p_idx]; *p_idx = FreeIdx; return Add(); }
    bool        Contains(const T* p) const          { return (p >= Buf.Data && p < Buf.Data + Buf.Size); }
    void        Clear()                             { for (int n = 0; n < Map.Data.Size; n++) { int idx = Map.Data[n].val_i; if (idx != -1) Buf[idx].~T(); } Map.Clear(); Buf.clear(); FreeIdx = AliveCount = 0; }
    T*          Add()                               { int idx = FreeIdx; if (idx == Buf.Size) { Buf.resize(Buf.Size + 1); FreeIdx++; } else { FreeIdx = *(int*)&Buf[idx]; } IM_PLACEMENT_NEW(&Buf[idx]) T(); AliveCount++; return &Buf[idx]; }
    void        Remove(ImGuiID key, const T* p)     { Remove(key, GetIndex(p)); }
    void        Remove(ImGuiID key, ImPoolIdx idx)  { Buf[idx].~T(); *(int*)&Buf[idx] = FreeIdx; FreeIdx = idx; Map.SetInt(key, -1); AliveCount--; }
    void        Reserve(int capacity)               { Buf.reserve(capacity); Map.Data.reserve(capacity); }

    // To iterate a ImPool: for (int n = 0; n < pool.GetMapSize(); n++) if (T* t = pool.TryGetMapData(n)) { ... }
    // Can be avoided if you know .Remove() has never been called on the pool, or AliveCount == GetMapSize()
    int         GetAliveCount() const               { return AliveCount; }      // Number of active/alive items in the pool (for display purpose)
    int         GetBufSize() const                  { return Buf.Size; }
    int         GetMapSize() const                  { return Map.Data.Size; }   // It is the map we need iterate to find valid items, since we don't have "alive" storage anywhere
    T*          TryGetMapData(ImPoolIdx n)          { int idx = Map.Data[n].val_i; if (idx == -1) return NULL; return GetByIndex(idx); }
#ifndef IMGUI_DISABLE_OBSOLETE_FUNCTIONS
    int         GetSize()                           { return GetMapSize(); } // For ImPlot: should use GetMapSize() from (IMGUI_VERSION_NUM >= 18304)
#endif
};

// Helper: ImChunkStream<>
// Build and iterate a contiguous stream of variable-sized structures.
// This is used by Settings to store persistent data while reducing allocation count.
// We store the chunk size first, and align the final size on 4 bytes boundaries.
// The tedious/zealous amount of casting is to avoid -Wcast-align warnings.
template<typename T>
struct ImChunkStream
{
    ImVector<char>  Buf;

    void    clear()                     { Buf.clear(); }
    bool    empty() const               { return Buf.Size == 0; }
    int     size() const                { return Buf.Size; }
    T*      alloc_chunk(size_t sz)      { size_t HDR_SZ = 4; sz = IM_MEMALIGN(HDR_SZ + sz, 4u); int off = Buf.Size; Buf.resize(off + (int)sz); ((int*)(void*)(Buf.Data + off))[0] = (int)sz; return (T*)(void*)(Buf.Data + off + (int)HDR_SZ); }
    T*      begin()                     { size_t HDR_SZ = 4; if (!Buf.Data) return NULL; return (T*)(void*)(Buf.Data + HDR_SZ); }
    T*      next_chunk(T* p)            { size_t HDR_SZ = 4; IM_ASSERT(p >= begin() && p < end()); p = (T*)(void*)((char*)(void*)p + chunk_size(p)); if (p == (T*)(void*)((char*)end() + HDR_SZ)) return (T*)0; IM_ASSERT(p < end()); return p; }
    int     chunk_size(const T* p)      { return ((const int*)p)[-1]; }
    T*      end()                       { return (T*)(void*)(Buf.Data + Buf.Size); }
    int     offset_from_ptr(const T* p) { IM_ASSERT(p >= begin() && p < end()); const ptrdiff_t off = (const char*)p - Buf.Data; return (int)off; }
    T*      ptr_from_offset(int off)    { IM_ASSERT(off >= 4 && off < Buf.Size); return (T*)(void*)(Buf.Data + off); }
    void    swap(ImChunkStream<T>& rhs) { rhs.Buf.swap(Buf); }

};

// Helper: ImGuiTextIndex<>
// Maintain a line index for a text buffer. This is a strong candidate to be moved into the public API.
struct ImGuiTextIndex
{
    ImVector<int>   LineOffsets;
    int             EndOffset = 0;                          // Because we don't own text buffer we need to maintain EndOffset (may bake in LineOffsets?)

    void            clear()                                 { LineOffsets.clear(); EndOffset = 0; }
    int             size()                                  { return LineOffsets.Size; }
    const char*     get_line_begin(const char* base, int n) { return base + LineOffsets[n]; }
    const char*     get_line_end(const char* base, int n)   { return base + (n + 1 < LineOffsets.Size ? (LineOffsets[n + 1] - 1) : EndOffset); }
    void            append(const char* base, int old_size, int new_size);
};

//-----------------------------------------------------------------------------
// [SECTION] ImDrawList support
//-----------------------------------------------------------------------------

// ImDrawList: Helper function to calculate a circle's segment count given its radius and a "maximum error" value.
// Estimation of number of circle segment based on error is derived using method described in https://stackoverflow.com/a/2244088/15194693
// Number of segments (N) is calculated using equation:
//   N = ceil ( pi / acos(1 - error / r) )     where r > 0, error <= r
// Our equation is significantly simpler that one in the post thanks for choosing segment that is
// perpendicular to X axis. Follow steps in the article from this starting condition and you will
// will get this result.
//
// Rendering circles with an odd number of segments, while mathematically correct will produce
// asymmetrical results on the raster grid. Therefore we're rounding N to next even number (7->8, 8->8, 9->10 etc.)
#define IM_ROUNDUP_TO_EVEN(_V)                                  ((((_V) + 1) / 2) * 2)
#define IM_DRAWLIST_CIRCLE_AUTO_SEGMENT_MIN                     4
#define IM_DRAWLIST_CIRCLE_AUTO_SEGMENT_MAX                     512
#define IM_DRAWLIST_CIRCLE_AUTO_SEGMENT_CALC(_RAD,_MAXERROR)    ImClamp(IM_ROUNDUP_TO_EVEN((int)ImCeil(IM_PI / ImAcos(1 - ImMin((_MAXERROR), (_RAD)) / (_RAD)))), IM_DRAWLIST_CIRCLE_AUTO_SEGMENT_MIN, IM_DRAWLIST_CIRCLE_AUTO_SEGMENT_MAX)

// Raw equation from IM_DRAWLIST_CIRCLE_AUTO_SEGMENT_CALC rewritten for 'r' and 'error'.
#define IM_DRAWLIST_CIRCLE_AUTO_SEGMENT_CALC_R(_N,_MAXERROR)    ((_MAXERROR) / (1 - ImCos(IM_PI / ImMax((float)(_N), IM_PI))))
#define IM_DRAWLIST_CIRCLE_AUTO_SEGMENT_CALC_ERROR(_N,_RAD)     ((1 - ImCos(IM_PI / ImMax((float)(_N), IM_PI))) / (_RAD))

// ImDrawList: Lookup table size for adaptive arc drawing, cover full circle.
#ifndef IM_DRAWLIST_ARCFAST_TABLE_SIZE
#define IM_DRAWLIST_ARCFAST_TABLE_SIZE                          48 // Number of samples in lookup table.
#endif
#define IM_DRAWLIST_ARCFAST_SAMPLE_MAX                          IM_DRAWLIST_ARCFAST_TABLE_SIZE // Sample index _PathArcToFastEx() for 360 angle.

// Data shared between all ImDrawList instances
// You may want to create your own instance of this if you want to use ImDrawList completely without ImGui. In that case, watch out for future changes to this structure.
struct IMGUI_API ImDrawListSharedData
{
    ImVec2          TexUvWhitePixel;            // UV of white pixel in the atlas
    ImFont*         Font;                       // Current/default font (optional, for simplified AddText overload)
    float           FontSize;                   // Current/default font size (optional, for simplified AddText overload)
    float           CurveTessellationTol;       // Tessellation tolerance when using PathBezierCurveTo()
    float           CircleSegmentMaxError;      // Number of circle segments to use per pixel of radius for AddCircle() etc
    ImVec4          ClipRectFullscreen;         // Value for PushClipRectFullscreen()
    ImDrawListFlags InitialFlags;               // Initial flags at the beginning of the frame (it is possible to alter flags on a per-drawlist basis afterwards)

    // [Internal] Temp write buffer
    ImVector<ImVec2> TempBuffer;

    // [Internal] Lookup tables
    ImVec2          ArcFastVtx[IM_DRAWLIST_ARCFAST_TABLE_SIZE]; // Sample points on the quarter of the circle.
    float           ArcFastRadiusCutoff;                        // Cutoff radius after which arc drawing will fallback to slower PathArcTo()
    ImU8            CircleSegmentCounts[64];    // Precomputed segment count for given radius before we calculate it dynamically (to avoid calculation overhead)
    const ImVec4*   TexUvLines;                 // UV of anti-aliased lines in the atlas

    ImDrawListSharedData();
    void SetCircleTessellationMaxError(float max_error);
};

struct ImDrawDataBuilder
{
    ImVector<ImDrawList*>*  Layers[2];      // Pointers to global layers for: regular, tooltip. LayersP[0] is owned by DrawData.
    ImVector<ImDrawList*>   LayerData1;

    ImDrawDataBuilder()                     { memset(this, 0, sizeof(*this)); }
};

//-----------------------------------------------------------------------------
// [SECTION] Widgets support: flags, enums, data structures
//-----------------------------------------------------------------------------

// Flags used by upcoming items
// - input: PushItemFlag() manipulates g.CurrentItemFlags, ItemAdd() calls may add extra flags.
// - output: stored in g.LastItemData.InFlags
// Current window shared by all windows.
// This is going to be exposed in imgui.h when stabilized enough.
enum ImGuiItemFlags_
{
    // Controlled by user
    ImGuiItemFlags_None                     = 0,
    ImGuiItemFlags_NoTabStop                = 1 << 0,  // false     // Disable keyboard tabbing. This is a "lighter" version of ImGuiItemFlags_NoNav.
    ImGuiItemFlags_ButtonRepeat             = 1 << 1,  // false     // Button() will return true multiple times based on io.KeyRepeatDelay and io.KeyRepeatRate settings.
    ImGuiItemFlags_Disabled                 = 1 << 2,  // false     // Disable interactions but doesn't affect visuals. See BeginDisabled()/EndDisabled(). See github.com/ocornut/imgui/issues/211
    ImGuiItemFlags_NoNav                    = 1 << 3,  // false     // Disable any form of focusing (keyboard/gamepad directional navigation and SetKeyboardFocusHere() calls)
    ImGuiItemFlags_NoNavDefaultFocus        = 1 << 4,  // false     // Disable item being a candidate for default focus (e.g. used by title bar items)
    ImGuiItemFlags_SelectableDontClosePopup = 1 << 5,  // false     // Disable MenuItem/Selectable() automatically closing their popup window
    ImGuiItemFlags_MixedValue               = 1 << 6,  // false     // [BETA] Represent a mixed/indeterminate value, generally multi-selection where values differ. Currently only supported by Checkbox() (later should support all sorts of widgets)
    ImGuiItemFlags_ReadOnly                 = 1 << 7,  // false     // [ALPHA] Allow hovering interactions but underlying value is not changed.
    ImGuiItemFlags_NoWindowHoverableCheck   = 1 << 8,  // false     // Disable hoverable check in ItemHoverable()
    ImGuiItemFlags_AllowOverlap             = 1 << 9,  // false     // Allow being overlapped by another widget. Not-hovered to Hovered transition deferred by a frame.

    // Controlled by widget code
    ImGuiItemFlags_Inputable                = 1 << 10, // false     // [WIP] Auto-activate input mode when tab focused. Currently only used and supported by a few items before it becomes a generic feature.
    ImGuiItemFlags_HasSelectionUserData     = 1 << 11, // false     // Set by SetNextItemSelectionUserData()
};

// Status flags for an already submitted item
// - output: stored in g.LastItemData.StatusFlags
enum ImGuiItemStatusFlags_
{
    ImGuiItemStatusFlags_None               = 0,
    ImGuiItemStatusFlags_HoveredRect        = 1 << 0,   // Mouse position is within item rectangle (does NOT mean that the window is in correct z-order and can be hovered!, this is only one part of the most-common IsItemHovered test)
    ImGuiItemStatusFlags_HasDisplayRect     = 1 << 1,   // g.LastItemData.DisplayRect is valid
    ImGuiItemStatusFlags_Edited             = 1 << 2,   // Value exposed by item was edited in the current frame (should match the bool return value of most widgets)
    ImGuiItemStatusFlags_ToggledSelection   = 1 << 3,   // Set when Selectable(), TreeNode() reports toggling a selection. We can't report "Selected", only state changes, in order to easily handle clipping with less issues.
    ImGuiItemStatusFlags_ToggledOpen        = 1 << 4,   // Set when TreeNode() reports toggling their open state.
    ImGuiItemStatusFlags_HasDeactivated     = 1 << 5,   // Set if the widget/group is able to provide data for the ImGuiItemStatusFlags_Deactivated flag.
    ImGuiItemStatusFlags_Deactivated        = 1 << 6,   // Only valid if ImGuiItemStatusFlags_HasDeactivated is set.
    ImGuiItemStatusFlags_HoveredWindow      = 1 << 7,   // Override the HoveredWindow test to allow cross-window hover testing.
    ImGuiItemStatusFlags_FocusedByTabbing   = 1 << 8,   // Set when the Focusable item just got focused by Tabbing (FIXME: to be removed soon)
    ImGuiItemStatusFlags_Visible            = 1 << 9,   // [WIP] Set when item is overlapping the current clipping rectangle (Used internally. Please don't use yet: API/system will change as we refactor Itemadd()).

    // Additional status + semantic for ImGuiTestEngine
#ifdef IMGUI_ENABLE_TEST_ENGINE
    ImGuiItemStatusFlags_Openable           = 1 << 20,  // Item is an openable (e.g. TreeNode)
    ImGuiItemStatusFlags_Opened             = 1 << 21,  // Opened status
    ImGuiItemStatusFlags_Checkable          = 1 << 22,  // Item is a checkable (e.g. CheckBox, MenuItem)
    ImGuiItemStatusFlags_Checked            = 1 << 23,  // Checked status
    ImGuiItemStatusFlags_Inputable          = 1 << 24,  // Item is a text-inputable (e.g. InputText, SliderXXX, DragXXX)
#endif
};

// Extend ImGuiHoveredFlags_
enum ImGuiHoveredFlagsPrivate_
{
    ImGuiHoveredFlags_DelayMask_                    = ImGuiHoveredFlags_DelayNone | ImGuiHoveredFlags_DelayShort | ImGuiHoveredFlags_DelayNormal | ImGuiHoveredFlags_NoSharedDelay,
    ImGuiHoveredFlags_AllowedMaskForIsWindowHovered = ImGuiHoveredFlags_ChildWindows | ImGuiHoveredFlags_RootWindow | ImGuiHoveredFlags_AnyWindow | ImGuiHoveredFlags_NoPopupHierarchy | ImGuiHoveredFlags_DockHierarchy | ImGuiHoveredFlags_AllowWhenBlockedByPopup | ImGuiHoveredFlags_AllowWhenBlockedByActiveItem | ImGuiHoveredFlags_ForTooltip | ImGuiHoveredFlags_Stationary,
    ImGuiHoveredFlags_AllowedMaskForIsItemHovered   = ImGuiHoveredFlags_AllowWhenBlockedByPopup | ImGuiHoveredFlags_AllowWhenBlockedByActiveItem | ImGuiHoveredFlags_AllowWhenOverlapped | ImGuiHoveredFlags_AllowWhenDisabled | ImGuiHoveredFlags_NoNavOverride | ImGuiHoveredFlags_ForTooltip | ImGuiHoveredFlags_Stationary | ImGuiHoveredFlags_DelayMask_,
};

// Extend ImGuiInputTextFlags_
enum ImGuiInputTextFlagsPrivate_
{
    // [Internal]
    ImGuiInputTextFlags_Multiline           = 1 << 26,  // For internal use by InputTextMultiline()
    ImGuiInputTextFlags_NoMarkEdited        = 1 << 27,  // For internal use by functions using InputText() before reformatting data
    ImGuiInputTextFlags_MergedItem          = 1 << 28,  // For internal use by TempInputText(), will skip calling ItemAdd(). Require bounding-box to strictly match.
};

// Extend ImGuiButtonFlags_
enum ImGuiButtonFlagsPrivate_
{
    ImGuiButtonFlags_PressedOnClick         = 1 << 4,   // return true on click (mouse down event)
    ImGuiButtonFlags_PressedOnClickRelease  = 1 << 5,   // [Default] return true on click + release on same item <-- this is what the majority of Button are using
    ImGuiButtonFlags_PressedOnClickReleaseAnywhere = 1 << 6, // return true on click + release even if the release event is not done while hovering the item
    ImGuiButtonFlags_PressedOnRelease       = 1 << 7,   // return true on release (default requires click+release)
    ImGuiButtonFlags_PressedOnDoubleClick   = 1 << 8,   // return true on double-click (default requires click+release)
    ImGuiButtonFlags_PressedOnDragDropHold  = 1 << 9,   // return true when held into while we are drag and dropping another item (used by e.g. tree nodes, collapsing headers)
    ImGuiButtonFlags_Repeat                 = 1 << 10,  // hold to repeat
    ImGuiButtonFlags_FlattenChildren        = 1 << 11,  // allow interactions even if a child window is overlapping
    ImGuiButtonFlags_AllowOverlap           = 1 << 12,  // require previous frame HoveredId to either match id or be null before being usable.
    ImGuiButtonFlags_DontClosePopups        = 1 << 13,  // disable automatically closing parent popup on press // [UNUSED]
    //ImGuiButtonFlags_Disabled             = 1 << 14,  // disable interactions -> use BeginDisabled() or ImGuiItemFlags_Disabled
    ImGuiButtonFlags_AlignTextBaseLine      = 1 << 15,  // vertically align button to match text baseline - ButtonEx() only // FIXME: Should be removed and handled by SmallButton(), not possible currently because of DC.CursorPosPrevLine
    ImGuiButtonFlags_NoKeyModifiers         = 1 << 16,  // disable mouse interaction if a key modifier is held
    ImGuiButtonFlags_NoHoldingActiveId      = 1 << 17,  // don't set ActiveId while holding the mouse (ImGuiButtonFlags_PressedOnClick only)
    ImGuiButtonFlags_NoNavFocus             = 1 << 18,  // don't override navigation focus when activated (FIXME: this is essentially used everytime an item uses ImGuiItemFlags_NoNav, but because legacy specs don't requires LastItemData to be set ButtonBehavior(), we can't poll g.LastItemData.InFlags)
    ImGuiButtonFlags_NoHoveredOnFocus       = 1 << 19,  // don't report as hovered when nav focus is on this item
    ImGuiButtonFlags_NoSetKeyOwner          = 1 << 20,  // don't set key/input owner on the initial click (note: mouse buttons are keys! often, the key in question will be ImGuiKey_MouseLeft!)
    ImGuiButtonFlags_NoTestKeyOwner         = 1 << 21,  // don't test key/input owner when polling the key (note: mouse buttons are keys! often, the key in question will be ImGuiKey_MouseLeft!)
    ImGuiButtonFlags_PressedOnMask_         = ImGuiButtonFlags_PressedOnClick | ImGuiButtonFlags_PressedOnClickRelease | ImGuiButtonFlags_PressedOnClickReleaseAnywhere | ImGuiButtonFlags_PressedOnRelease | ImGuiButtonFlags_PressedOnDoubleClick | ImGuiButtonFlags_PressedOnDragDropHold,
    ImGuiButtonFlags_PressedOnDefault_      = ImGuiButtonFlags_PressedOnClickRelease,
};

// Extend ImGuiComboFlags_
enum ImGuiComboFlagsPrivate_
{
    ImGuiComboFlags_CustomPreview           = 1 << 20,  // enable BeginComboPreview()
};

// Extend ImGuiSliderFlags_
enum ImGuiSliderFlagsPrivate_
{
    ImGuiSliderFlags_Vertical               = 1 << 20,  // Should this slider be orientated vertically?
    ImGuiSliderFlags_ReadOnly               = 1 << 21,  // Consider using g.NextItemData.ItemFlags |= ImGuiItemFlags_ReadOnly instead.
};

// Extend ImGuiSelectableFlags_
enum ImGuiSelectableFlagsPrivate_
{
    // NB: need to be in sync with last value of ImGuiSelectableFlags_
    ImGuiSelectableFlags_NoHoldingActiveID      = 1 << 20,
    ImGuiSelectableFlags_SelectOnNav            = 1 << 21,  // (WIP) Auto-select when moved into. This is not exposed in public API as to handle multi-select and modifiers we will need user to explicitly control focus scope. May be replaced with a BeginSelection() API.
    ImGuiSelectableFlags_SelectOnClick          = 1 << 22,  // Override button behavior to react on Click (default is Click+Release)
    ImGuiSelectableFlags_SelectOnRelease        = 1 << 23,  // Override button behavior to react on Release (default is Click+Release)
    ImGuiSelectableFlags_SpanAvailWidth         = 1 << 24,  // Span all avail width even if we declared less for layout purpose. FIXME: We may be able to remove this (added in 6251d379, 2bcafc86 for menus)
    ImGuiSelectableFlags_SetNavIdOnHover        = 1 << 25,  // Set Nav/Focus ID on mouse hover (used by MenuItem)
    ImGuiSelectableFlags_NoPadWithHalfSpacing   = 1 << 26,  // Disable padding each side with ItemSpacing * 0.5f
    ImGuiSelectableFlags_NoSetKeyOwner          = 1 << 27,  // Don't set key/input owner on the initial click (note: mouse buttons are keys! often, the key in question will be ImGuiKey_MouseLeft!)
};

// Extend ImGuiTreeNodeFlags_
enum ImGuiTreeNodeFlagsPrivate_
{
    ImGuiTreeNodeFlags_ClipLabelForTrailingButton = 1 << 20,
    ImGuiTreeNodeFlags_UpsideDownArrow            = 1 << 21,// (FIXME-WIP) Turn Down arrow into an Up arrow, but reversed trees (#6517)
};

enum ImGuiSeparatorFlags_
{
    ImGuiSeparatorFlags_None                    = 0,
    ImGuiSeparatorFlags_Horizontal              = 1 << 0,   // Axis default to current layout type, so generally Horizontal unless e.g. in a menu bar
    ImGuiSeparatorFlags_Vertical                = 1 << 1,
    ImGuiSeparatorFlags_SpanAllColumns          = 1 << 2,   // Make separator cover all columns of a legacy Columns() set.
};

// Flags for FocusWindow(). This is not called ImGuiFocusFlags to avoid confusion with public-facing ImGuiFocusedFlags.
// FIXME: Once we finishing replacing more uses of GetTopMostPopupModal()+IsWindowWithinBeginStackOf()
// and FindBlockingModal() with this, we may want to change the flag to be opt-out instead of opt-in.
enum ImGuiFocusRequestFlags_
{
    ImGuiFocusRequestFlags_None                 = 0,
    ImGuiFocusRequestFlags_RestoreFocusedChild  = 1 << 0,   // Find last focused child (if any) and focus it instead.
    ImGuiFocusRequestFlags_UnlessBelowModal     = 1 << 1,   // Do not set focus if the window is below a modal.
};

enum ImGuiTextFlags_
{
    ImGuiTextFlags_None                         = 0,
    ImGuiTextFlags_NoWidthForLargeClippedText   = 1 << 0,
};

enum ImGuiTooltipFlags_
{
    ImGuiTooltipFlags_None                      = 0,
    ImGuiTooltipFlags_OverridePrevious          = 1 << 1,   // Clear/ignore previously submitted tooltip (defaults to append)
};

// FIXME: this is in development, not exposed/functional as a generic feature yet.
// Horizontal/Vertical enums are fixed to 0/1 so they may be used to index ImVec2
enum ImGuiLayoutType_
{
    ImGuiLayoutType_Horizontal = 0,
    ImGuiLayoutType_Vertical = 1
};

enum ImGuiLogType
{
    ImGuiLogType_None = 0,
    ImGuiLogType_TTY,
    ImGuiLogType_File,
    ImGuiLogType_Buffer,
    ImGuiLogType_Clipboard,
};

// X/Y enums are fixed to 0/1 so they may be used to index ImVec2
enum ImGuiAxis
{
    ImGuiAxis_None = -1,
    ImGuiAxis_X = 0,
    ImGuiAxis_Y = 1
};

enum ImGuiPlotType
{
    ImGuiPlotType_Lines,
    ImGuiPlotType_Histogram,
};

enum ImGuiPopupPositionPolicy
{
    ImGuiPopupPositionPolicy_Default,
    ImGuiPopupPositionPolicy_ComboBox,
    ImGuiPopupPositionPolicy_Tooltip,
};

struct ImGuiDataVarInfo
{
    ImGuiDataType   Type;
    ImU32           Count;      // 1+
    ImU32           Offset;     // Offset in parent structure
    void* GetVarPtr(void* parent) const { return (void*)((unsigned char*)parent + Offset); }
};

struct ImGuiDataTypeTempStorage
{
    ImU8        Data[8];        // Can fit any data up to ImGuiDataType_COUNT
};

// Type information associated to one ImGuiDataType. Retrieve with DataTypeGetInfo().
struct ImGuiDataTypeInfo
{
    size_t      Size;           // Size in bytes
    const char* Name;           // Short descriptive name for the type, for debugging
    const char* PrintFmt;       // Default printf format for the type
    const char* ScanFmt;        // Default scanf format for the type
};

// Extend ImGuiDataType_
enum ImGuiDataTypePrivate_
{
    ImGuiDataType_String = ImGuiDataType_COUNT + 1,
    ImGuiDataType_Pointer,
    ImGuiDataType_ID,
};

// Stacked color modifier, backup of modified data so we can restore it
struct ImGuiColorMod
{
    ImGuiCol        Col;
    ImVec4          BackupValue;
};

// Stacked style modifier, backup of modified data so we can restore it. Data type inferred from the variable.
struct ImGuiStyleMod
{
    ImGuiStyleVar   VarIdx;
    union           { int BackupInt[2]; float BackupFloat[2]; };
    ImGuiStyleMod(ImGuiStyleVar idx, int v)     { VarIdx = idx; BackupInt[0] = v; }
    ImGuiStyleMod(ImGuiStyleVar idx, float v)   { VarIdx = idx; BackupFloat[0] = v; }
    ImGuiStyleMod(ImGuiStyleVar idx, ImVec2 v)  { VarIdx = idx; BackupFloat[0] = v.x; BackupFloat[1] = v.y; }
};

// Storage data for BeginComboPreview()/EndComboPreview()
struct IMGUI_API ImGuiComboPreviewData
{
    ImRect          PreviewRect;
    ImVec2          BackupCursorPos;
    ImVec2          BackupCursorMaxPos;
    ImVec2          BackupCursorPosPrevLine;
    float           BackupPrevLineTextBaseOffset;
    ImGuiLayoutType BackupLayout;

    ImGuiComboPreviewData() { memset(this, 0, sizeof(*this)); }
};

// Stacked storage data for BeginGroup()/EndGroup()
struct IMGUI_API ImGuiGroupData
{
    ImGuiID     WindowID;
    ImVec2      BackupCursorPos;
    ImVec2      BackupCursorMaxPos;
    ImVec1      BackupIndent;
    ImVec1      BackupGroupOffset;
    ImVec2      BackupCurrLineSize;
    float       BackupCurrLineTextBaseOffset;
    ImGuiID     BackupActiveIdIsAlive;
    bool        BackupActiveIdPreviousFrameIsAlive;
    bool        BackupHoveredIdIsAlive;
    bool        EmitItem;
};

// Simple column measurement, currently used for MenuItem() only.. This is very short-sighted/throw-away code and NOT a generic helper.
struct IMGUI_API ImGuiMenuColumns
{
    ImU32       TotalWidth;
    ImU32       NextTotalWidth;
    ImU16       Spacing;
    ImU16       OffsetIcon;         // Always zero for now
    ImU16       OffsetLabel;        // Offsets are locked in Update()
    ImU16       OffsetShortcut;
    ImU16       OffsetMark;
    ImU16       Widths[4];          // Width of:   Icon, Label, Shortcut, Mark  (accumulators for current frame)

    ImGuiMenuColumns() { memset(this, 0, sizeof(*this)); }
    void        Update(float spacing, bool window_reappearing);
    float       DeclColumns(float w_icon, float w_label, float w_shortcut, float w_mark);
    void        CalcNextTotalWidth(bool update_offsets);
};

// Internal temporary state for deactivating InputText() instances.
struct IMGUI_API ImGuiInputTextDeactivatedState
{
    ImGuiID            ID;              // widget id owning the text state (which just got deactivated)
    ImVector<char>     TextA;           // text buffer

    ImGuiInputTextDeactivatedState()    { memset(this, 0, sizeof(*this)); }
    void    ClearFreeMemory()           { ID = 0; TextA.clear(); }
};
// Internal state of the currently focused/edited text input box
// For a given item ID, access with ImGui::GetInputTextState()
struct IMGUI_API ImGuiInputTextState
{
    ImGuiContext*           Ctx;                    // parent UI context (needs to be set explicitly by parent).
    ImGuiID                 ID;                     // widget id owning the text state
    int                     CurLenW, CurLenA;       // we need to maintain our buffer length in both UTF-8 and wchar format. UTF-8 length is valid even if TextA is not.
    ImVector<ImWchar>       TextW;                  // edit buffer, we need to persist but can't guarantee the persistence of the user-provided buffer. so we copy into own buffer.
    ImVector<char>          TextA;                  // temporary UTF8 buffer for callbacks and other operations. this is not updated in every code-path! size=capacity.
    ImVector<char>          InitialTextA;           // backup of end-user buffer at the time of focus (in UTF-8, unaltered)
    bool                    TextAIsValid;           // temporary UTF8 buffer is not initially valid before we make the widget active (until then we pull the data from user argument)
    int                     BufCapacityA;           // end-user buffer capacity
    float                   ScrollX;                // horizontal scrolling/offset
    ImStb::STB_TexteditState Stb;                   // state for stb_textedit.h
    float                   CursorAnim;             // timer for cursor blink, reset on every user action so the cursor reappears immediately
    bool                    CursorFollow;           // set when we want scrolling to follow the current cursor position (not always!)
    bool                    SelectedAllMouseLock;   // after a double-click to select all, we ignore further mouse drags to update selection
    bool                    Edited;                 // edited this frame
    ImGuiInputTextFlags     Flags;                  // copy of InputText() flags. may be used to check if e.g. ImGuiInputTextFlags_Password is set.

    ImGuiInputTextState()                   { memset(this, 0, sizeof(*this)); }
    void        ClearText()                 { CurLenW = CurLenA = 0; TextW[0] = 0; TextA[0] = 0; CursorClamp(); }
    void        ClearFreeMemory()           { TextW.clear(); TextA.clear(); InitialTextA.clear(); }
    int         GetUndoAvailCount() const   { return Stb.undostate.undo_point; }
    int         GetRedoAvailCount() const   { return STB_TEXTEDIT_UNDOSTATECOUNT - Stb.undostate.redo_point; }
    void        OnKeyPressed(int key);      // Cannot be inline because we call in code in stb_textedit.h implementation

    // Cursor & Selection
    void        CursorAnimReset()           { CursorAnim = -0.30f; }                                   // After a user-input the cursor stays on for a while without blinking
    void        CursorClamp()               { Stb.cursor = ImMin(Stb.cursor, CurLenW); Stb.select_start = ImMin(Stb.select_start, CurLenW); Stb.select_end = ImMin(Stb.select_end, CurLenW); }
    bool        HasSelection() const        { return Stb.select_start != Stb.select_end; }
    void        ClearSelection()            { Stb.select_start = Stb.select_end = Stb.cursor; }
    int         GetCursorPos() const        { return Stb.cursor; }
    int         GetSelectionStart() const   { return Stb.select_start; }
    int         GetSelectionEnd() const     { return Stb.select_end; }
    void        SelectAll()                 { Stb.select_start = 0; Stb.cursor = Stb.select_end = CurLenW; Stb.has_preferred_x = 0; }
};

// Storage for current popup stack
struct ImGuiPopupData
{
    ImGuiID             PopupId;        // Set on OpenPopup()
    ImGuiWindow*        Window;         // Resolved on BeginPopup() - may stay unresolved if user never calls OpenPopup()
    ImGuiWindow*        BackupNavWindow;// Set on OpenPopup(), a NavWindow that will be restored on popup close
    int                 ParentNavLayer; // Resolved on BeginPopup(). Actually a ImGuiNavLayer type (declared down below), initialized to -1 which is not part of an enum, but serves well-enough as "not any of layers" value
    int                 OpenFrameCount; // Set on OpenPopup()
    ImGuiID             OpenParentId;   // Set on OpenPopup(), we need this to differentiate multiple menu sets from each others (e.g. inside menu bar vs loose menu items)
    ImVec2              OpenPopupPos;   // Set on OpenPopup(), preferred popup position (typically == OpenMousePos when using mouse)
    ImVec2              OpenMousePos;   // Set on OpenPopup(), copy of mouse position at the time of opening popup

    ImGuiPopupData()    { memset(this, 0, sizeof(*this)); ParentNavLayer = OpenFrameCount = -1; }
};

enum ImGuiNextWindowDataFlags_
{
    ImGuiNextWindowDataFlags_None               = 0,
    ImGuiNextWindowDataFlags_HasPos             = 1 << 0,
    ImGuiNextWindowDataFlags_HasSize            = 1 << 1,
    ImGuiNextWindowDataFlags_HasContentSize     = 1 << 2,
    ImGuiNextWindowDataFlags_HasCollapsed       = 1 << 3,
    ImGuiNextWindowDataFlags_HasSizeConstraint  = 1 << 4,
    ImGuiNextWindowDataFlags_HasFocus           = 1 << 5,
    ImGuiNextWindowDataFlags_HasBgAlpha         = 1 << 6,
    ImGuiNextWindowDataFlags_HasScroll          = 1 << 7,
    ImGuiNextWindowDataFlags_HasViewport        = 1 << 8,
    ImGuiNextWindowDataFlags_HasDock            = 1 << 9,
    ImGuiNextWindowDataFlags_HasWindowClass     = 1 << 10,
};

// Storage for SetNexWindow** functions
struct ImGuiNextWindowData
{
    ImGuiNextWindowDataFlags    Flags;
    ImGuiCond                   PosCond;
    ImGuiCond                   SizeCond;
    ImGuiCond                   CollapsedCond;
    ImGuiCond                   DockCond;
    ImVec2                      PosVal;
    ImVec2                      PosPivotVal;
    ImVec2                      SizeVal;
    ImVec2                      ContentSizeVal;
    ImVec2                      ScrollVal;
    bool                        PosUndock;
    bool                        CollapsedVal;
    ImRect                      SizeConstraintRect;
    ImGuiSizeCallback           SizeCallback;
    void*                       SizeCallbackUserData;
    float                       BgAlphaVal;             // Override background alpha
    ImGuiID                     ViewportId;
    ImGuiID                     DockId;
    ImGuiWindowClass            WindowClass;
    ImVec2                      MenuBarOffsetMinVal;    // (Always on) This is not exposed publicly, so we don't clear it and it doesn't have a corresponding flag (could we? for consistency?)

    ImGuiNextWindowData()       { memset(this, 0, sizeof(*this)); }
    inline void ClearFlags()    { Flags = ImGuiNextWindowDataFlags_None; }
};

// Multi-Selection item index or identifier when using SetNextItemSelectionUserData()/BeginMultiSelect()
// (Most users are likely to use this store an item INDEX but this may be used to store a POINTER as well.)
typedef ImS64 ImGuiSelectionUserData;

enum ImGuiNextItemDataFlags_
{
    ImGuiNextItemDataFlags_None     = 0,
    ImGuiNextItemDataFlags_HasWidth = 1 << 0,
    ImGuiNextItemDataFlags_HasOpen  = 1 << 1,
};

struct ImGuiNextItemData
{
    ImGuiNextItemDataFlags      Flags;
    ImGuiItemFlags              ItemFlags;          // Currently only tested/used for ImGuiItemFlags_AllowOverlap.
    // Non-flags members are NOT cleared by ItemAdd() meaning they are still valid during NavProcessItem()
    float                       Width;              // Set by SetNextItemWidth()
    ImGuiSelectionUserData      SelectionUserData;  // Set by SetNextItemSelectionUserData() (note that NULL/0 is a valid value, we use -1 == ImGuiSelectionUserData_Invalid to mark invalid values)
    ImGuiCond                   OpenCond;
    bool                        OpenVal;            // Set by SetNextItemOpen()

    ImGuiNextItemData()         { memset(this, 0, sizeof(*this)); SelectionUserData = -1; }
    inline void ClearFlags()    { Flags = ImGuiNextItemDataFlags_None; ItemFlags = ImGuiItemFlags_None; } // Also cleared manually by ItemAdd()!
};

// Status storage for the last submitted item
struct ImGuiLastItemData
{
    ImGuiID                 ID;
    ImGuiItemFlags          InFlags;            // See ImGuiItemFlags_
    ImGuiItemStatusFlags    StatusFlags;        // See ImGuiItemStatusFlags_
    ImRect                  Rect;               // Full rectangle
    ImRect                  NavRect;            // Navigation scoring rectangle (not displayed)
    ImRect                  DisplayRect;        // Display rectangle (only if ImGuiItemStatusFlags_HasDisplayRect is set)

    ImGuiLastItemData()     { memset(this, 0, sizeof(*this)); }
};

// Store data emitted by TreeNode() for usage by TreePop() to implement ImGuiTreeNodeFlags_NavLeftJumpsBackHere.
// This is the minimum amount of data that we need to perform the equivalent of NavApplyItemToResult() and which we can't infer in TreePop()
// Only stored when the node is a potential candidate for landing on a Left arrow jump.
struct ImGuiNavTreeNodeData
{
    ImGuiID                 ID;
    ImGuiItemFlags          InFlags;
    ImRect                  NavRect;
};

struct IMGUI_API ImGuiStackSizes
{
    short   SizeOfIDStack;
    short   SizeOfColorStack;
    short   SizeOfStyleVarStack;
    short   SizeOfFontStack;
    short   SizeOfFocusScopeStack;
    short   SizeOfGroupStack;
    short   SizeOfItemFlagsStack;
    short   SizeOfBeginPopupStack;
    short   SizeOfDisabledStack;

    ImGuiStackSizes() { memset(this, 0, sizeof(*this)); }
    void SetToContextState(ImGuiContext* ctx);
    void CompareWithContextState(ImGuiContext* ctx);
};

// Data saved for each window pushed into the stack
struct ImGuiWindowStackData
{
    ImGuiWindow*            Window;
    ImGuiLastItemData       ParentLastItemDataBackup;
    ImGuiStackSizes         StackSizesOnBegin;      // Store size of various stacks for asserting
};

struct ImGuiShrinkWidthItem
{
    int         Index;
    float       Width;
    float       InitialWidth;
};

struct ImGuiPtrOrIndex
{
    void*       Ptr;            // Either field can be set, not both. e.g. Dock node tab bars are loose while BeginTabBar() ones are in a pool.
    int         Index;          // Usually index in a main pool.

    ImGuiPtrOrIndex(void* ptr)  { Ptr = ptr; Index = -1; }
    ImGuiPtrOrIndex(int index)  { Ptr = NULL; Index = index; }
};

//-----------------------------------------------------------------------------
// [SECTION] Inputs support
//-----------------------------------------------------------------------------

// Bit array for named keys
typedef ImBitArray<ImGuiKey_NamedKey_COUNT, -ImGuiKey_NamedKey_BEGIN>    ImBitArrayForNamedKeys;

// [Internal] Key ranges
#define ImGuiKey_LegacyNativeKey_BEGIN  0
#define ImGuiKey_LegacyNativeKey_END    512
#define ImGuiKey_Keyboard_BEGIN         (ImGuiKey_NamedKey_BEGIN)
#define ImGuiKey_Keyboard_END           (ImGuiKey_GamepadStart)
#define ImGuiKey_Gamepad_BEGIN          (ImGuiKey_GamepadStart)
#define ImGuiKey_Gamepad_END            (ImGuiKey_GamepadRStickDown + 1)
#define ImGuiKey_Mouse_BEGIN            (ImGuiKey_MouseLeft)
#define ImGuiKey_Mouse_END              (ImGuiKey_MouseWheelY + 1)
#define ImGuiKey_Aliases_BEGIN          (ImGuiKey_Mouse_BEGIN)
#define ImGuiKey_Aliases_END            (ImGuiKey_Mouse_END)

// [Internal] Named shortcuts for Navigation
#define ImGuiKey_NavKeyboardTweakSlow   ImGuiMod_Ctrl
#define ImGuiKey_NavKeyboardTweakFast   ImGuiMod_Shift
#define ImGuiKey_NavGamepadTweakSlow    ImGuiKey_GamepadL1
#define ImGuiKey_NavGamepadTweakFast    ImGuiKey_GamepadR1
#define ImGuiKey_NavGamepadActivate     ImGuiKey_GamepadFaceDown
#define ImGuiKey_NavGamepadCancel       ImGuiKey_GamepadFaceRight
#define ImGuiKey_NavGamepadMenu         ImGuiKey_GamepadFaceLeft
#define ImGuiKey_NavGamepadInput        ImGuiKey_GamepadFaceUp

enum ImGuiInputEventType
{
    ImGuiInputEventType_None = 0,
    ImGuiInputEventType_MousePos,
    ImGuiInputEventType_MouseWheel,
    ImGuiInputEventType_MouseButton,
    ImGuiInputEventType_MouseViewport,
    ImGuiInputEventType_Key,
    ImGuiInputEventType_Text,
    ImGuiInputEventType_Focus,
    ImGuiInputEventType_COUNT
};

enum ImGuiInputSource
{
    ImGuiInputSource_None = 0,
    ImGuiInputSource_Mouse,         // Note: may be Mouse or TouchScreen or Pen. See io.MouseSource to distinguish them.
    ImGuiInputSource_Keyboard,
    ImGuiInputSource_Gamepad,
    ImGuiInputSource_Clipboard,     // Currently only used by InputText()
    ImGuiInputSource_COUNT
};

// FIXME: Structures in the union below need to be declared as anonymous unions appears to be an extension?
// Using ImVec2() would fail on Clang 'union member 'MousePos' has a non-trivial default constructor'
struct ImGuiInputEventMousePos      { float PosX, PosY; ImGuiMouseSource MouseSource; };
struct ImGuiInputEventMouseWheel    { float WheelX, WheelY; ImGuiMouseSource MouseSource; };
struct ImGuiInputEventMouseButton   { int Button; bool Down; ImGuiMouseSource MouseSource; };
struct ImGuiInputEventMouseViewport { ImGuiID HoveredViewportID; };
struct ImGuiInputEventKey           { ImGuiKey Key; bool Down; float AnalogValue; };
struct ImGuiInputEventText          { unsigned int Char; };
struct ImGuiInputEventAppFocused    { bool Focused; };

struct ImGuiInputEvent
{
    ImGuiInputEventType             Type;
    ImGuiInputSource                Source;
    ImU32                           EventId;        // Unique, sequential increasing integer to identify an event (if you need to correlate them to other data).
    union
    {
        ImGuiInputEventMousePos     MousePos;       // if Type == ImGuiInputEventType_MousePos
        ImGuiInputEventMouseWheel   MouseWheel;     // if Type == ImGuiInputEventType_MouseWheel
        ImGuiInputEventMouseButton  MouseButton;    // if Type == ImGuiInputEventType_MouseButton
        ImGuiInputEventMouseViewport MouseViewport; // if Type == ImGuiInputEventType_MouseViewport
        ImGuiInputEventKey          Key;            // if Type == ImGuiInputEventType_Key
        ImGuiInputEventText         Text;           // if Type == ImGuiInputEventType_Text
        ImGuiInputEventAppFocused   AppFocused;     // if Type == ImGuiInputEventType_Focus
    };
    bool                            AddedByTestEngine;

    ImGuiInputEvent() { memset(this, 0, sizeof(*this)); }
};

// Input function taking an 'ImGuiID owner_id' argument defaults to (ImGuiKeyOwner_Any == 0) aka don't test ownership, which matches legacy behavior.
#define ImGuiKeyOwner_Any           ((ImGuiID)0)    // Accept key that have an owner, UNLESS a call to SetKeyOwner() explicitly used ImGuiInputFlags_LockThisFrame or ImGuiInputFlags_LockUntilRelease.
#define ImGuiKeyOwner_None          ((ImGuiID)-1)   // Require key to have no owner.

typedef ImS16 ImGuiKeyRoutingIndex;

// Routing table entry (sizeof() == 16 bytes)
struct ImGuiKeyRoutingData
{
    ImGuiKeyRoutingIndex            NextEntryIndex;
    ImU16                           Mods;               // Technically we'd only need 4-bits but for simplify we store ImGuiMod_ values which need 16-bits. ImGuiMod_Shortcut is already translated to Ctrl/Super.
    ImU8                            RoutingNextScore;   // Lower is better (0: perfect score)
    ImGuiID                         RoutingCurr;
    ImGuiID                         RoutingNext;

    ImGuiKeyRoutingData()           { NextEntryIndex = -1; Mods = 0; RoutingNextScore = 255; RoutingCurr = RoutingNext = ImGuiKeyOwner_None; }
};

// Routing table: maintain a desired owner for each possible key-chord (key + mods), and setup owner in NewFrame() when mods are matching.
// Stored in main context (1 instance)
struct ImGuiKeyRoutingTable
{
    ImGuiKeyRoutingIndex            Index[ImGuiKey_NamedKey_COUNT]; // Index of first entry in Entries[]
    ImVector<ImGuiKeyRoutingData>   Entries;
    ImVector<ImGuiKeyRoutingData>   EntriesNext;                    // Double-buffer to avoid reallocation (could use a shared buffer)

    ImGuiKeyRoutingTable()          { Clear(); }
    void Clear()                    { for (int n = 0; n < IM_ARRAYSIZE(Index); n++) Index[n] = -1; Entries.clear(); EntriesNext.clear(); }
};

// This extends ImGuiKeyData but only for named keys (legacy keys don't support the new features)
// Stored in main context (1 per named key). In the future it might be merged into ImGuiKeyData.
struct ImGuiKeyOwnerData
{
    ImGuiID     OwnerCurr;
    ImGuiID     OwnerNext;
    bool        LockThisFrame;      // Reading this key requires explicit owner id (until end of frame). Set by ImGuiInputFlags_LockThisFrame.
    bool        LockUntilRelease;   // Reading this key requires explicit owner id (until key is released). Set by ImGuiInputFlags_LockUntilRelease. When this is true LockThisFrame is always true as well.

    ImGuiKeyOwnerData()             { OwnerCurr = OwnerNext = ImGuiKeyOwner_None; LockThisFrame = LockUntilRelease = false; }
};

// Flags for extended versions of IsKeyPressed(), IsMouseClicked(), Shortcut(), SetKeyOwner(), SetItemKeyOwner()
// Don't mistake with ImGuiInputTextFlags! (for ImGui::InputText() function)
enum ImGuiInputFlags_
{
    // Flags for IsKeyPressed(), IsMouseClicked(), Shortcut()
    ImGuiInputFlags_None                = 0,
    ImGuiInputFlags_Repeat              = 1 << 0,   // Return true on successive repeats. Default for legacy IsKeyPressed(). NOT Default for legacy IsMouseClicked(). MUST BE == 1.
    ImGuiInputFlags_RepeatRateDefault   = 1 << 1,   // Repeat rate: Regular (default)
    ImGuiInputFlags_RepeatRateNavMove   = 1 << 2,   // Repeat rate: Fast
    ImGuiInputFlags_RepeatRateNavTweak  = 1 << 3,   // Repeat rate: Faster
    ImGuiInputFlags_RepeatRateMask_     = ImGuiInputFlags_RepeatRateDefault | ImGuiInputFlags_RepeatRateNavMove | ImGuiInputFlags_RepeatRateNavTweak,

    // Flags for SetItemKeyOwner()
    ImGuiInputFlags_CondHovered         = 1 << 4,   // Only set if item is hovered (default to both)
    ImGuiInputFlags_CondActive          = 1 << 5,   // Only set if item is active (default to both)
    ImGuiInputFlags_CondDefault_        = ImGuiInputFlags_CondHovered | ImGuiInputFlags_CondActive,
    ImGuiInputFlags_CondMask_           = ImGuiInputFlags_CondHovered | ImGuiInputFlags_CondActive,

    // Flags for SetKeyOwner(), SetItemKeyOwner()
    ImGuiInputFlags_LockThisFrame       = 1 << 6,   // Access to key data will require EXPLICIT owner ID (ImGuiKeyOwner_Any/0 will NOT accepted for polling). Cleared at end of frame. This is useful to make input-owner-aware code steal keys from non-input-owner-aware code.
    ImGuiInputFlags_LockUntilRelease    = 1 << 7,   // Access to key data will require EXPLICIT owner ID (ImGuiKeyOwner_Any/0 will NOT accepted for polling). Cleared when the key is released or at end of each frame if key is released. This is useful to make input-owner-aware code steal keys from non-input-owner-aware code.

    // Routing policies for Shortcut() + low-level SetShortcutRouting()
    // - The general idea is that several callers register interest in a shortcut, and only one owner gets it.
    // - When a policy (other than _RouteAlways) is set, Shortcut() will register itself with SetShortcutRouting(),
    //   allowing the system to decide where to route the input among other route-aware calls.
    // - Shortcut() uses ImGuiInputFlags_RouteFocused by default: meaning that a simple Shortcut() poll
    //   will register a route and only succeed when parent window is in the focus stack and if no-one
    //   with a higher priority is claiming the shortcut.
    // - Using ImGuiInputFlags_RouteAlways is roughly equivalent to doing e.g. IsKeyPressed(key) + testing mods.
    // - Priorities: GlobalHigh > Focused (when owner is active item) > Global > Focused (when focused window) > GlobalLow.
    // - Can select only 1 policy among all available.
    ImGuiInputFlags_RouteFocused        = 1 << 8,   // (Default) Register focused route: Accept inputs if window is in focus stack. Deep-most focused window takes inputs. ActiveId takes inputs over deep-most focused window.
    ImGuiInputFlags_RouteGlobalLow      = 1 << 9,   // Register route globally (lowest priority: unless a focused window or active item registered the route) -> recommended Global priority.
    ImGuiInputFlags_RouteGlobal         = 1 << 10,  // Register route globally (medium priority: unless an active item registered the route, e.g. CTRL+A registered by InputText).
    ImGuiInputFlags_RouteGlobalHigh     = 1 << 11,  // Register route globally (highest priority: unlikely you need to use that: will interfere with every active items)
    ImGuiInputFlags_RouteMask_          = ImGuiInputFlags_RouteFocused | ImGuiInputFlags_RouteGlobal | ImGuiInputFlags_RouteGlobalLow | ImGuiInputFlags_RouteGlobalHigh, // _Always not part of this!
    ImGuiInputFlags_RouteAlways         = 1 << 12,  // Do not register route, poll keys directly.
    ImGuiInputFlags_RouteUnlessBgFocused= 1 << 13,  // Global routes will not be applied if underlying background/void is focused (== no Dear ImGui windows are focused). Useful for overlay applications.
    ImGuiInputFlags_RouteExtraMask_     = ImGuiInputFlags_RouteAlways | ImGuiInputFlags_RouteUnlessBgFocused,

    // [Internal] Mask of which function support which flags
    ImGuiInputFlags_SupportedByIsKeyPressed     = ImGuiInputFlags_Repeat | ImGuiInputFlags_RepeatRateMask_,
    ImGuiInputFlags_SupportedByShortcut         = ImGuiInputFlags_Repeat | ImGuiInputFlags_RepeatRateMask_ | ImGuiInputFlags_RouteMask_ | ImGuiInputFlags_RouteExtraMask_,
    ImGuiInputFlags_SupportedBySetKeyOwner      = ImGuiInputFlags_LockThisFrame | ImGuiInputFlags_LockUntilRelease,
    ImGuiInputFlags_SupportedBySetItemKeyOwner  = ImGuiInputFlags_SupportedBySetKeyOwner | ImGuiInputFlags_CondMask_,
};

//-----------------------------------------------------------------------------
// [SECTION] Clipper support
//-----------------------------------------------------------------------------

// Note that Max is exclusive, so perhaps should be using a Begin/End convention.
struct ImGuiListClipperRange
{
    int     Min;
    int     Max;
    bool    PosToIndexConvert;      // Begin/End are absolute position (will be converted to indices later)
    ImS8    PosToIndexOffsetMin;    // Add to Min after converting to indices
    ImS8    PosToIndexOffsetMax;    // Add to Min after converting to indices

    static ImGuiListClipperRange    FromIndices(int min, int max)                               { ImGuiListClipperRange r = { min, max, false, 0, 0 }; return r; }
    static ImGuiListClipperRange    FromPositions(float y1, float y2, int off_min, int off_max) { ImGuiListClipperRange r = { (int)y1, (int)y2, true, (ImS8)off_min, (ImS8)off_max }; return r; }
};

// Temporary clipper data, buffers shared/reused between instances
struct ImGuiListClipperData
{
    ImGuiListClipper*               ListClipper;
    float                           LossynessOffset;
    int                             StepNo;
    int                             ItemsFrozen;
    ImVector<ImGuiListClipperRange> Ranges;

    ImGuiListClipperData()          { memset(this, 0, sizeof(*this)); }
    void                            Reset(ImGuiListClipper* clipper) { ListClipper = clipper; StepNo = ItemsFrozen = 0; Ranges.resize(0); }
};

//-----------------------------------------------------------------------------
// [SECTION] Navigation support
//-----------------------------------------------------------------------------

enum ImGuiActivateFlags_
{
    ImGuiActivateFlags_None                 = 0,
    ImGuiActivateFlags_PreferInput          = 1 << 0,       // Favor activation that requires keyboard text input (e.g. for Slider/Drag). Default for Enter key.
    ImGuiActivateFlags_PreferTweak          = 1 << 1,       // Favor activation for tweaking with arrows or gamepad (e.g. for Slider/Drag). Default for Space key and if keyboard is not used.
    ImGuiActivateFlags_TryToPreserveState   = 1 << 2,       // Request widget to preserve state if it can (e.g. InputText will try to preserve cursor/selection)
};

// Early work-in-progress API for ScrollToItem()
enum ImGuiScrollFlags_
{
    ImGuiScrollFlags_None                   = 0,
    ImGuiScrollFlags_KeepVisibleEdgeX       = 1 << 0,       // If item is not visible: scroll as little as possible on X axis to bring item back into view [default for X axis]
    ImGuiScrollFlags_KeepVisibleEdgeY       = 1 << 1,       // If item is not visible: scroll as little as possible on Y axis to bring item back into view [default for Y axis for windows that are already visible]
    ImGuiScrollFlags_KeepVisibleCenterX     = 1 << 2,       // If item is not visible: scroll to make the item centered on X axis [rarely used]
    ImGuiScrollFlags_KeepVisibleCenterY     = 1 << 3,       // If item is not visible: scroll to make the item centered on Y axis
    ImGuiScrollFlags_AlwaysCenterX          = 1 << 4,       // Always center the result item on X axis [rarely used]
    ImGuiScrollFlags_AlwaysCenterY          = 1 << 5,       // Always center the result item on Y axis [default for Y axis for appearing window)
    ImGuiScrollFlags_NoScrollParent         = 1 << 6,       // Disable forwarding scrolling to parent window if required to keep item/rect visible (only scroll window the function was applied to).
    ImGuiScrollFlags_MaskX_                 = ImGuiScrollFlags_KeepVisibleEdgeX | ImGuiScrollFlags_KeepVisibleCenterX | ImGuiScrollFlags_AlwaysCenterX,
    ImGuiScrollFlags_MaskY_                 = ImGuiScrollFlags_KeepVisibleEdgeY | ImGuiScrollFlags_KeepVisibleCenterY | ImGuiScrollFlags_AlwaysCenterY,
};

enum ImGuiNavHighlightFlags_
{
    ImGuiNavHighlightFlags_None             = 0,
    ImGuiNavHighlightFlags_TypeDefault      = 1 << 0,
    ImGuiNavHighlightFlags_TypeThin         = 1 << 1,
    ImGuiNavHighlightFlags_AlwaysDraw       = 1 << 2,       // Draw rectangular highlight if (g.NavId == id) _even_ when using the mouse.
    ImGuiNavHighlightFlags_NoRounding       = 1 << 3,
};

enum ImGuiNavMoveFlags_
{
    ImGuiNavMoveFlags_None                  = 0,
    ImGuiNavMoveFlags_LoopX                 = 1 << 0,   // On failed request, restart from opposite side
    ImGuiNavMoveFlags_LoopY                 = 1 << 1,
    ImGuiNavMoveFlags_WrapX                 = 1 << 2,   // On failed request, request from opposite side one line down (when NavDir==right) or one line up (when NavDir==left)
    ImGuiNavMoveFlags_WrapY                 = 1 << 3,   // This is not super useful but provided for completeness
    ImGuiNavMoveFlags_WrapMask_             = ImGuiNavMoveFlags_LoopX | ImGuiNavMoveFlags_LoopY | ImGuiNavMoveFlags_WrapX | ImGuiNavMoveFlags_WrapY,
    ImGuiNavMoveFlags_AllowCurrentNavId     = 1 << 4,   // Allow scoring and considering the current NavId as a move target candidate. This is used when the move source is offset (e.g. pressing PageDown actually needs to send a Up move request, if we are pressing PageDown from the bottom-most item we need to stay in place)
    ImGuiNavMoveFlags_AlsoScoreVisibleSet   = 1 << 5,   // Store alternate result in NavMoveResultLocalVisible that only comprise elements that are already fully visible (used by PageUp/PageDown)
    ImGuiNavMoveFlags_ScrollToEdgeY         = 1 << 6,   // Force scrolling to min/max (used by Home/End) // FIXME-NAV: Aim to remove or reword, probably unnecessary
    ImGuiNavMoveFlags_Forwarded             = 1 << 7,
    ImGuiNavMoveFlags_DebugNoResult         = 1 << 8,   // Dummy scoring for debug purpose, don't apply result
    ImGuiNavMoveFlags_FocusApi              = 1 << 9,   // Requests from focus API can land/focus/activate items even if they are marked with _NoTabStop (see NavProcessItemForTabbingRequest() for details)
    ImGuiNavMoveFlags_IsTabbing             = 1 << 10,  // == Focus + Activate if item is Inputable + DontChangeNavHighlight
    ImGuiNavMoveFlags_IsPageMove            = 1 << 11,  // Identify a PageDown/PageUp request.
    ImGuiNavMoveFlags_Activate              = 1 << 12,  // Activate/select target item.
    ImGuiNavMoveFlags_NoSelect              = 1 << 13,  // Don't trigger selection by not setting g.NavJustMovedTo
    ImGuiNavMoveFlags_NoSetNavHighlight     = 1 << 14,  // Do not alter the visible state of keyboard vs mouse nav highlight
};

enum ImGuiNavLayer
{
    ImGuiNavLayer_Main  = 0,    // Main scrolling layer
    ImGuiNavLayer_Menu  = 1,    // Menu layer (access with Alt)
    ImGuiNavLayer_COUNT
};

struct ImGuiNavItemData
{
    ImGuiWindow*        Window;         // Init,Move    // Best candidate window (result->ItemWindow->RootWindowForNav == request->Window)
    ImGuiID             ID;             // Init,Move    // Best candidate item ID
    ImGuiID             FocusScopeId;   // Init,Move    // Best candidate focus scope ID
    ImRect              RectRel;        // Init,Move    // Best candidate bounding box in window relative space
    ImGuiItemFlags      InFlags;        // ????,Move    // Best candidate item flags
    ImGuiSelectionUserData SelectionUserData;//I+Mov    // Best candidate SetNextItemSelectionData() value.
    float               DistBox;        //      Move    // Best candidate box distance to current NavId
    float               DistCenter;     //      Move    // Best candidate center distance to current NavId
    float               DistAxial;      //      Move    // Best candidate axial distance to current NavId

    ImGuiNavItemData()  { Clear(); }
    void Clear()        { Window = NULL; ID = FocusScopeId = 0; InFlags = 0; SelectionUserData = -1; DistBox = DistCenter = DistAxial = FLT_MAX; }
};

//-----------------------------------------------------------------------------
// [SECTION] Typing-select support
//-----------------------------------------------------------------------------

// Flags for GetTypingSelectRequest()
enum ImGuiTypingSelectFlags_
{
    ImGuiTypingSelectFlags_None                 = 0,
    ImGuiTypingSelectFlags_AllowBackspace       = 1 << 0,   // Backspace to delete character inputs. If using: ensure GetTypingSelectRequest() is not called more than once per frame (filter by e.g. focus state)
    ImGuiTypingSelectFlags_AllowSingleCharMode  = 1 << 1,   // Allow "single char" search mode which is activated when pressing the same character multiple times.
};

// Returned by GetTypingSelectRequest(), designed to eventually be public.
struct IMGUI_API ImGuiTypingSelectRequest
{
    ImGuiTypingSelectFlags  Flags;              // Flags passed to GetTypingSelectRequest()
    int                     SearchBufferLen;
    const char*             SearchBuffer;       // Search buffer contents (use full string. unless SingleCharMode is set, in which case use SingleCharSize).
    bool                    SelectRequest;      // Set when buffer was modified this frame, requesting a selection.
    bool                    SingleCharMode;     // Notify when buffer contains same character repeated, to implement special mode. In this situation it preferred to not display any on-screen search indication.
    ImS8                    SingleCharSize;     // Length in bytes of first letter codepoint (1 for ascii, 2-4 for UTF-8). If (SearchBufferLen==RepeatCharSize) only 1 letter has been input.
};

// Storage for GetTypingSelectRequest()
struct IMGUI_API ImGuiTypingSelectState
{
    ImGuiTypingSelectRequest Request;           // User-facing data
    char            SearchBuffer[64];           // Search buffer: no need to make dynamic as this search is very transient.
    ImGuiID         FocusScope;
    int             LastRequestFrame = 0;
    float           LastRequestTime = 0.0f;
    bool            SingleCharModeLock = false; // After a certain single char repeat count we lock into SingleCharMode. Two benefits: 1) buffer never fill, 2) we can provide an immediate SingleChar mode without timer elapsing.

    ImGuiTypingSelectState() { memset(this, 0, sizeof(*this)); }
    void            Clear()  { SearchBuffer[0] = 0; SingleCharModeLock = false; } // We preserve remaining data for easier debugging
};

//-----------------------------------------------------------------------------
// [SECTION] Columns support
//-----------------------------------------------------------------------------

// Flags for internal's BeginColumns(). Prefix using BeginTable() nowadays!
enum ImGuiOldColumnFlags_
{
    ImGuiOldColumnFlags_None                    = 0,
    ImGuiOldColumnFlags_NoBorder                = 1 << 0,   // Disable column dividers
    ImGuiOldColumnFlags_NoResize                = 1 << 1,   // Disable resizing columns when clicking on the dividers
    ImGuiOldColumnFlags_NoPreserveWidths        = 1 << 2,   // Disable column width preservation when adjusting columns
    ImGuiOldColumnFlags_NoForceWithinWindow     = 1 << 3,   // Disable forcing columns to fit within window
    ImGuiOldColumnFlags_GrowParentContentsSize  = 1 << 4,   // (WIP) Restore pre-1.51 behavior of extending the parent window contents size but _without affecting the columns width at all_. Will eventually remove.

    // Obsolete names (will be removed)
#ifndef IMGUI_DISABLE_OBSOLETE_FUNCTIONS
    ImGuiColumnsFlags_None                      = ImGuiOldColumnFlags_None,
    ImGuiColumnsFlags_NoBorder                  = ImGuiOldColumnFlags_NoBorder,
    ImGuiColumnsFlags_NoResize                  = ImGuiOldColumnFlags_NoResize,
    ImGuiColumnsFlags_NoPreserveWidths          = ImGuiOldColumnFlags_NoPreserveWidths,
    ImGuiColumnsFlags_NoForceWithinWindow       = ImGuiOldColumnFlags_NoForceWithinWindow,
    ImGuiColumnsFlags_GrowParentContentsSize    = ImGuiOldColumnFlags_GrowParentContentsSize,
#endif
};

struct ImGuiOldColumnData
{
    float               OffsetNorm;             // Column start offset, normalized 0.0 (far left) -> 1.0 (far right)
    float               OffsetNormBeforeResize;
    ImGuiOldColumnFlags Flags;                  // Not exposed
    ImRect              ClipRect;

    ImGuiOldColumnData() { memset(this, 0, sizeof(*this)); }
};

struct ImGuiOldColumns
{
    ImGuiID             ID;
    ImGuiOldColumnFlags Flags;
    bool                IsFirstFrame;
    bool                IsBeingResized;
    int                 Current;
    int                 Count;
    float               OffMinX, OffMaxX;       // Offsets from HostWorkRect.Min.x
    float               LineMinY, LineMaxY;
    float               HostCursorPosY;         // Backup of CursorPos at the time of BeginColumns()
    float               HostCursorMaxPosX;      // Backup of CursorMaxPos at the time of BeginColumns()
    ImRect              HostInitialClipRect;    // Backup of ClipRect at the time of BeginColumns()
    ImRect              HostBackupClipRect;     // Backup of ClipRect during PushColumnsBackground()/PopColumnsBackground()
    ImRect              HostBackupParentWorkRect;//Backup of WorkRect at the time of BeginColumns()
    ImVector<ImGuiOldColumnData> Columns;
    ImDrawListSplitter  Splitter;

    ImGuiOldColumns()   { memset(this, 0, sizeof(*this)); }
};

//-----------------------------------------------------------------------------
// [SECTION] Multi-select support
//-----------------------------------------------------------------------------

// We always assume that -1 is an invalid value (which works for indices and pointers)
#define ImGuiSelectionUserData_Invalid        ((ImGuiSelectionUserData)-1)

#ifdef IMGUI_HAS_MULTI_SELECT
// <this is filled in 'range_select' branch>
#endif // #ifdef IMGUI_HAS_MULTI_SELECT

//-----------------------------------------------------------------------------
// [SECTION] Docking support
//-----------------------------------------------------------------------------

#define DOCKING_HOST_DRAW_CHANNEL_BG 0  // Dock host: background fill
#define DOCKING_HOST_DRAW_CHANNEL_FG 1  // Dock host: decorations and contents

#ifdef IMGUI_HAS_DOCK

// Extend ImGuiDockNodeFlags_
enum ImGuiDockNodeFlagsPrivate_
{
    // [Internal]
    ImGuiDockNodeFlags_DockSpace                = 1 << 10,  // Saved // A dockspace is a node that occupy space within an existing user window. Otherwise the node is floating and create its own window.
    ImGuiDockNodeFlags_CentralNode              = 1 << 11,  // Saved // The central node has 2 main properties: stay visible when empty, only use "remaining" spaces from its neighbor.
    ImGuiDockNodeFlags_NoTabBar                 = 1 << 12,  // Saved // Tab bar is completely unavailable. No triangle in the corner to enable it back.
    ImGuiDockNodeFlags_HiddenTabBar             = 1 << 13,  // Saved // Tab bar is hidden, with a triangle in the corner to show it again (NB: actual tab-bar instance may be destroyed as this is only used for single-window tab bar)
    ImGuiDockNodeFlags_NoWindowMenuButton       = 1 << 14,  // Saved // Disable window/docking menu (that one that appears instead of the collapse button)
    ImGuiDockNodeFlags_NoCloseButton            = 1 << 15,  // Saved // Disable close button
    ImGuiDockNodeFlags_NoDocking                = 1 << 16,  //       // Disable any form of docking in this dockspace or individual node. (On a whole dockspace, this pretty much defeat the purpose of using a dockspace at all). Note: when turned on, existing docked nodes will be preserved.
    ImGuiDockNodeFlags_NoDockingSplitMe         = 1 << 17,  //       // [EXPERIMENTAL] Prevent another window/node from splitting this node.
    ImGuiDockNodeFlags_NoDockingSplitOther      = 1 << 18,  //       // [EXPERIMENTAL] Prevent this node from splitting another window/node.
    ImGuiDockNodeFlags_NoDockingOverMe          = 1 << 19,  //       // [EXPERIMENTAL] Prevent another window/node to be docked over this node.
    ImGuiDockNodeFlags_NoDockingOverOther       = 1 << 20,  //       // [EXPERIMENTAL] Prevent this node to be docked over another window or non-empty node.
    ImGuiDockNodeFlags_NoDockingOverEmpty       = 1 << 21,  //       // [EXPERIMENTAL] Prevent this node to be docked over an empty node (e.g. DockSpace with no other windows)
    ImGuiDockNodeFlags_NoUndocking              = 1 << 22,  //       // Disable undocking from this node.
    ImGuiDockNodeFlags_NoResizeX                = 1 << 23,  //       // [EXPERIMENTAL]
    ImGuiDockNodeFlags_NoResizeY                = 1 << 24,  //       // [EXPERIMENTAL]
    ImGuiDockNodeFlags_SharedFlagsInheritMask_  = ~0,
    ImGuiDockNodeFlags_NoResizeFlagsMask_       = ImGuiDockNodeFlags_NoResize | ImGuiDockNodeFlags_NoResizeX | ImGuiDockNodeFlags_NoResizeY,
    // When splitting those flags are moved to the inheriting child, never duplicated
    ImGuiDockNodeFlags_LocalFlagsTransferMask_  = ImGuiDockNodeFlags_NoSplit | ImGuiDockNodeFlags_NoResizeFlagsMask_ | ImGuiDockNodeFlags_AutoHideTabBar | ImGuiDockNodeFlags_CentralNode | ImGuiDockNodeFlags_NoTabBar | ImGuiDockNodeFlags_HiddenTabBar | ImGuiDockNodeFlags_NoWindowMenuButton | ImGuiDockNodeFlags_NoCloseButton | ImGuiDockNodeFlags_NoDocking,
    ImGuiDockNodeFlags_SavedFlagsMask_          = ImGuiDockNodeFlags_NoResizeFlagsMask_ | ImGuiDockNodeFlags_DockSpace | ImGuiDockNodeFlags_CentralNode | ImGuiDockNodeFlags_NoTabBar | ImGuiDockNodeFlags_HiddenTabBar | ImGuiDockNodeFlags_NoWindowMenuButton | ImGuiDockNodeFlags_NoCloseButton,
};

// Store the source authority (dock node vs window) of a field
enum ImGuiDataAuthority_
{
    ImGuiDataAuthority_Auto,
    ImGuiDataAuthority_DockNode,
    ImGuiDataAuthority_Window,
};

enum ImGuiDockNodeState
{
    ImGuiDockNodeState_Unknown,
    ImGuiDockNodeState_HostWindowHiddenBecauseSingleWindow,
    ImGuiDockNodeState_HostWindowHiddenBecauseWindowsAreResizing,
    ImGuiDockNodeState_HostWindowVisible,
};

// sizeof() 156~192
struct IMGUI_API ImGuiDockNode
{
    ImGuiID                 ID;
    ImGuiDockNodeFlags      SharedFlags;                // (Write) Flags shared by all nodes of a same dockspace hierarchy (inherited from the root node)
    ImGuiDockNodeFlags      LocalFlags;                 // (Write) Flags specific to this node
    ImGuiDockNodeFlags      LocalFlagsInWindows;        // (Write) Flags specific to this node, applied from windows
    ImGuiDockNodeFlags      MergedFlags;                // (Read)  Effective flags (== SharedFlags | LocalFlagsInNode | LocalFlagsInWindows)
    ImGuiDockNodeState      State;
    ImGuiDockNode*          ParentNode;
    ImGuiDockNode*          ChildNodes[2];              // [Split node only] Child nodes (left/right or top/bottom). Consider switching to an array.
    ImVector<ImGuiWindow*>  Windows;                    // Note: unordered list! Iterate TabBar->Tabs for user-order.
    ImGuiTabBar*            TabBar;
    ImVec2                  Pos;                        // Current position
    ImVec2                  Size;                       // Current size
    ImVec2                  SizeRef;                    // [Split node only] Last explicitly written-to size (overridden when using a splitter affecting the node), used to calculate Size.
    ImGuiAxis               SplitAxis;                  // [Split node only] Split axis (X or Y)
    ImGuiWindowClass        WindowClass;                // [Root node only]
    ImU32                   LastBgColor;

    ImGuiWindow*            HostWindow;
    ImGuiWindow*            VisibleWindow;              // Generally point to window which is ID is == SelectedTabID, but when CTRL+Tabbing this can be a different window.
    ImGuiDockNode*          CentralNode;                // [Root node only] Pointer to central node.
    ImGuiDockNode*          OnlyNodeWithWindows;        // [Root node only] Set when there is a single visible node within the hierarchy.
    int                     CountNodeWithWindows;       // [Root node only]
    int                     LastFrameAlive;             // Last frame number the node was updated or kept alive explicitly with DockSpace() + ImGuiDockNodeFlags_KeepAliveOnly
    int                     LastFrameActive;            // Last frame number the node was updated.
    int                     LastFrameFocused;           // Last frame number the node was focused.
    ImGuiID                 LastFocusedNodeId;          // [Root node only] Which of our child docking node (any ancestor in the hierarchy) was last focused.
    ImGuiID                 SelectedTabId;              // [Leaf node only] Which of our tab/window is selected.
    ImGuiID                 WantCloseTabId;             // [Leaf node only] Set when closing a specific tab/window.
    ImGuiID                 RefViewportId;              // Reference viewport ID from visible window when HostWindow == NULL.
    ImGuiDataAuthority      AuthorityForPos         :3;
    ImGuiDataAuthority      AuthorityForSize        :3;
    ImGuiDataAuthority      AuthorityForViewport    :3;
    bool                    IsVisible               :1; // Set to false when the node is hidden (usually disabled as it has no active window)
    bool                    IsFocused               :1;
    bool                    IsBgDrawnThisFrame      :1;
    bool                    HasCloseButton          :1; // Provide space for a close button (if any of the docked window has one). Note that button may be hidden on window without one.
    bool                    HasWindowMenuButton     :1;
    bool                    HasCentralNodeChild     :1;
    bool                    WantCloseAll            :1; // Set when closing all tabs at once.
    bool                    WantLockSizeOnce        :1;
    bool                    WantMouseMove           :1; // After a node extraction we need to transition toward moving the newly created host window
    bool                    WantHiddenTabBarUpdate  :1;
    bool                    WantHiddenTabBarToggle  :1;

    ImGuiDockNode(ImGuiID id);
    ~ImGuiDockNode();
    bool                    IsRootNode() const      { return ParentNode == NULL; }
    bool                    IsDockSpace() const     { return (MergedFlags & ImGuiDockNodeFlags_DockSpace) != 0; }
    bool                    IsFloatingNode() const  { return ParentNode == NULL && (MergedFlags & ImGuiDockNodeFlags_DockSpace) == 0; }
    bool                    IsCentralNode() const   { return (MergedFlags & ImGuiDockNodeFlags_CentralNode) != 0; }
    bool                    IsHiddenTabBar() const  { return (MergedFlags & ImGuiDockNodeFlags_HiddenTabBar) != 0; } // Hidden tab bar can be shown back by clicking the small triangle
    bool                    IsNoTabBar() const      { return (MergedFlags & ImGuiDockNodeFlags_NoTabBar) != 0; }     // Never show a tab bar
    bool                    IsSplitNode() const     { return ChildNodes[0] != NULL; }
    bool                    IsLeafNode() const      { return ChildNodes[0] == NULL; }
    bool                    IsEmpty() const         { return ChildNodes[0] == NULL && Windows.Size == 0; }
    ImRect                  Rect() const            { return ImRect(Pos.x, Pos.y, Pos.x + Size.x, Pos.y + Size.y); }

    void                    SetLocalFlags(ImGuiDockNodeFlags flags) { LocalFlags = flags; UpdateMergedFlags(); }
    void                    UpdateMergedFlags()     { MergedFlags = SharedFlags | LocalFlags | LocalFlagsInWindows; }
};

// List of colors that are stored at the time of Begin() into Docked Windows.
// We currently store the packed colors in a simple array window->DockStyle.Colors[].
// A better solution may involve appending into a log of colors in ImGuiContext + store offsets into those arrays in ImGuiWindow,
// but it would be more complex as we'd need to double-buffer both as e.g. drop target may refer to window from last frame.
enum ImGuiWindowDockStyleCol
{
    ImGuiWindowDockStyleCol_Text,
    ImGuiWindowDockStyleCol_Tab,
    ImGuiWindowDockStyleCol_TabHovered,
    ImGuiWindowDockStyleCol_TabActive,
    ImGuiWindowDockStyleCol_TabUnfocused,
    ImGuiWindowDockStyleCol_TabUnfocusedActive,
    ImGuiWindowDockStyleCol_COUNT
};

struct ImGuiWindowDockStyle
{
    ImU32 Colors[ImGuiWindowDockStyleCol_COUNT];
};

struct ImGuiDockContext
{
    ImGuiStorage                    Nodes;          // Map ID -> ImGuiDockNode*: Active nodes
    ImVector<ImGuiDockRequest>      Requests;
    ImVector<ImGuiDockNodeSettings> NodesSettings;
    bool                            WantFullRebuild;
    ImGuiDockContext()              { memset(this, 0, sizeof(*this)); }
};

#endif // #ifdef IMGUI_HAS_DOCK

//-----------------------------------------------------------------------------
// [SECTION] Viewport support
//-----------------------------------------------------------------------------

// ImGuiViewport Private/Internals fields (cardinal sin: we are using inheritance!)
// Every instance of ImGuiViewport is in fact a ImGuiViewportP.
struct ImGuiViewportP : public ImGuiViewport
{
    ImGuiWindow*        Window;                 // Set when the viewport is owned by a window (and ImGuiViewportFlags_CanHostOtherWindows is NOT set)
    int                 Idx;
    int                 LastFrameActive;        // Last frame number this viewport was activated by a window
    int                 LastFocusedStampCount;  // Last stamp number from when a window hosted by this viewport was focused (by comparing this value between two viewport we have an implicit viewport z-order we use as fallback)
    ImGuiID             LastNameHash;
    ImVec2              LastPos;
    float               Alpha;                  // Window opacity (when dragging dockable windows/viewports we make them transparent)
    float               LastAlpha;
    bool                LastFocusedHadNavWindow;// Instead of maintaining a LastFocusedWindow (which may harder to correctly maintain), we merely store weither NavWindow != NULL last time the viewport was focused.
    short               PlatformMonitor;
    int                 BgFgDrawListsLastFrame[2]; // Last frame number the background (0) and foreground (1) draw lists were used
    ImDrawList*         BgFgDrawLists[2];       // Convenience background (0) and foreground (1) draw lists. We use them to draw software mouser cursor when io.MouseDrawCursor is set and to draw most debug overlays.
    ImDrawData          DrawDataP;
    ImDrawDataBuilder   DrawDataBuilder;        // Temporary data while building final ImDrawData
    ImVec2              LastPlatformPos;
    ImVec2              LastPlatformSize;
    ImVec2              LastRendererSize;
    ImVec2              WorkOffsetMin;          // Work Area: Offset from Pos to top-left corner of Work Area. Generally (0,0) or (0,+main_menu_bar_height). Work Area is Full Area but without menu-bars/status-bars (so WorkArea always fit inside Pos/Size!)
    ImVec2              WorkOffsetMax;          // Work Area: Offset from Pos+Size to bottom-right corner of Work Area. Generally (0,0) or (0,-status_bar_height).
    ImVec2              BuildWorkOffsetMin;     // Work Area: Offset being built during current frame. Generally >= 0.0f.
    ImVec2              BuildWorkOffsetMax;     // Work Area: Offset being built during current frame. Generally <= 0.0f.

    ImGuiViewportP()                    { Window = NULL; Idx = -1; LastFrameActive = BgFgDrawListsLastFrame[0] = BgFgDrawListsLastFrame[1] = LastFocusedStampCount = -1; LastNameHash = 0; Alpha = LastAlpha = 1.0f; LastFocusedHadNavWindow = false; PlatformMonitor = -1; BgFgDrawLists[0] = BgFgDrawLists[1] = NULL; LastPlatformPos = LastPlatformSize = LastRendererSize = ImVec2(FLT_MAX, FLT_MAX); }
    ~ImGuiViewportP()                   { if (BgFgDrawLists[0]) IM_DELETE(BgFgDrawLists[0]); if (BgFgDrawLists[1]) IM_DELETE(BgFgDrawLists[1]); }
    void    ClearRequestFlags()         { PlatformRequestClose = PlatformRequestMove = PlatformRequestResize = false; }

    // Calculate work rect pos/size given a set of offset (we have 1 pair of offset for rect locked from last frame data, and 1 pair for currently building rect)
    ImVec2  CalcWorkRectPos(const ImVec2& off_min) const                            { return ImVec2(Pos.x + off_min.x, Pos.y + off_min.y); }
    ImVec2  CalcWorkRectSize(const ImVec2& off_min, const ImVec2& off_max) const    { return ImVec2(ImMax(0.0f, Size.x - off_min.x + off_max.x), ImMax(0.0f, Size.y - off_min.y + off_max.y)); }
    void    UpdateWorkRect()            { WorkPos = CalcWorkRectPos(WorkOffsetMin); WorkSize = CalcWorkRectSize(WorkOffsetMin, WorkOffsetMax); } // Update public fields

    // Helpers to retrieve ImRect (we don't need to store BuildWorkRect as every access tend to change it, hence the code asymmetry)
    ImRect  GetMainRect() const         { return ImRect(Pos.x, Pos.y, Pos.x + Size.x, Pos.y + Size.y); }
    ImRect  GetWorkRect() const         { return ImRect(WorkPos.x, WorkPos.y, WorkPos.x + WorkSize.x, WorkPos.y + WorkSize.y); }
    ImRect  GetBuildWorkRect() const    { ImVec2 pos = CalcWorkRectPos(BuildWorkOffsetMin); ImVec2 size = CalcWorkRectSize(BuildWorkOffsetMin, BuildWorkOffsetMax); return ImRect(pos.x, pos.y, pos.x + size.x, pos.y + size.y); }
};

//-----------------------------------------------------------------------------
// [SECTION] Settings support
//-----------------------------------------------------------------------------

// Windows data saved in imgui.ini file
// Because we never destroy or rename ImGuiWindowSettings, we can store the names in a separate buffer easily.
// (this is designed to be stored in a ImChunkStream buffer, with the variable-length Name following our structure)
struct ImGuiWindowSettings
{
    ImGuiID     ID;
    ImVec2ih    Pos;            // NB: Settings position are stored RELATIVE to the viewport! Whereas runtime ones are absolute positions.
    ImVec2ih    Size;
    ImVec2ih    ViewportPos;
    ImGuiID     ViewportId;
    ImGuiID     DockId;         // ID of last known DockNode (even if the DockNode is invisible because it has only 1 active window), or 0 if none.
    ImGuiID     ClassId;        // ID of window class if specified
    short       DockOrder;      // Order of the last time the window was visible within its DockNode. This is used to reorder windows that are reappearing on the same frame. Same value between windows that were active and windows that were none are possible.
    bool        Collapsed;
    bool        WantApply;      // Set when loaded from .ini data (to enable merging/loading .ini data into an already running context)
    bool        WantDelete;     // Set to invalidate/delete the settings entry

    ImGuiWindowSettings()       { memset(this, 0, sizeof(*this)); DockOrder = -1; }
    char* GetName()             { return (char*)(this + 1); }
};

struct ImGuiSettingsHandler
{
    const char* TypeName;       // Short description stored in .ini file. Disallowed characters: '[' ']'
    ImGuiID     TypeHash;       // == ImHashStr(TypeName)
    void        (*ClearAllFn)(ImGuiContext* ctx, ImGuiSettingsHandler* handler);                                // Clear all settings data
    void        (*ReadInitFn)(ImGuiContext* ctx, ImGuiSettingsHandler* handler);                                // Read: Called before reading (in registration order)
    void*       (*ReadOpenFn)(ImGuiContext* ctx, ImGuiSettingsHandler* handler, const char* name);              // Read: Called when entering into a new ini entry e.g. "[Window][Name]"
    void        (*ReadLineFn)(ImGuiContext* ctx, ImGuiSettingsHandler* handler, void* entry, const char* line); // Read: Called for every line of text within an ini entry
    void        (*ApplyAllFn)(ImGuiContext* ctx, ImGuiSettingsHandler* handler);                                // Read: Called after reading (in registration order)
    void        (*WriteAllFn)(ImGuiContext* ctx, ImGuiSettingsHandler* handler, ImGuiTextBuffer* out_buf);      // Write: Output every entries into 'out_buf'
    void*       UserData;

    ImGuiSettingsHandler() { memset(this, 0, sizeof(*this)); }
};

//-----------------------------------------------------------------------------
// [SECTION] Localization support
//-----------------------------------------------------------------------------

// This is experimental and not officially supported, it'll probably fall short of features, if/when it does we may backtrack.
enum ImGuiLocKey : int
{
    ImGuiLocKey_VersionStr,
    ImGuiLocKey_TableSizeOne,
    ImGuiLocKey_TableSizeAllFit,
    ImGuiLocKey_TableSizeAllDefault,
    ImGuiLocKey_TableResetOrder,
    ImGuiLocKey_WindowingMainMenuBar,
    ImGuiLocKey_WindowingPopup,
    ImGuiLocKey_WindowingUntitled,
    ImGuiLocKey_DockingHideTabBar,
    ImGuiLocKey_DockingHoldShiftToDock,
    ImGuiLocKey_COUNT
};

struct ImGuiLocEntry
{
    ImGuiLocKey     Key;
    const char*     Text;
};


//-----------------------------------------------------------------------------
// [SECTION] Metrics, Debug Tools
//-----------------------------------------------------------------------------

enum ImGuiDebugLogFlags_
{
    // Event types
    ImGuiDebugLogFlags_None             = 0,
    ImGuiDebugLogFlags_EventActiveId    = 1 << 0,
    ImGuiDebugLogFlags_EventFocus       = 1 << 1,
    ImGuiDebugLogFlags_EventPopup       = 1 << 2,
    ImGuiDebugLogFlags_EventNav         = 1 << 3,
    ImGuiDebugLogFlags_EventClipper     = 1 << 4,
    ImGuiDebugLogFlags_EventSelection   = 1 << 5,
    ImGuiDebugLogFlags_EventIO          = 1 << 6,
<<<<<<< HEAD
    ImGuiDebugLogFlags_EventDocking     = 1 << 7,
    ImGuiDebugLogFlags_EventViewport    = 1 << 8,
    ImGuiDebugLogFlags_EventMask_       = ImGuiDebugLogFlags_EventActiveId | ImGuiDebugLogFlags_EventFocus | ImGuiDebugLogFlags_EventPopup | ImGuiDebugLogFlags_EventNav | ImGuiDebugLogFlags_EventClipper | ImGuiDebugLogFlags_EventSelection | ImGuiDebugLogFlags_EventIO | ImGuiDebugLogFlags_EventDocking | ImGuiDebugLogFlags_EventViewport,
    ImGuiDebugLogFlags_OutputToTTY      = 1 << 10,  // Also send output to TTY
=======
    ImGuiDebugLogFlags_EventMask_       = ImGuiDebugLogFlags_EventActiveId  | ImGuiDebugLogFlags_EventFocus | ImGuiDebugLogFlags_EventPopup | ImGuiDebugLogFlags_EventNav | ImGuiDebugLogFlags_EventClipper | ImGuiDebugLogFlags_EventSelection | ImGuiDebugLogFlags_EventIO,
    ImGuiDebugLogFlags_OutputToTTY        = 1 << 10,  // Also send output to TTY
    ImGuiDebugLogFlags_OutputToTestEngine = 1 << 11,  // Also send output to Test Engine
>>>>>>> 6addf28c
};

struct ImGuiMetricsConfig
{
    bool        ShowDebugLog = false;
    bool        ShowStackTool = false;
    bool        ShowWindowsRects = false;
    bool        ShowWindowsBeginOrder = false;
    bool        ShowTablesRects = false;
    bool        ShowDrawCmdMesh = true;
    bool        ShowDrawCmdBoundingBoxes = true;
    bool        ShowAtlasTintedWithTextColor = false;
    bool        ShowDockingNodes = false;
    int         ShowWindowsRectsType = -1;
    int         ShowTablesRectsType = -1;
};

struct ImGuiStackLevelInfo
{
    ImGuiID                 ID;
    ImS8                    QueryFrameCount;            // >= 1: Query in progress
    bool                    QuerySuccess;               // Obtained result from DebugHookIdInfo()
    ImGuiDataType           DataType : 8;
    char                    Desc[57];                   // Arbitrarily sized buffer to hold a result (FIXME: could replace Results[] with a chunk stream?) FIXME: Now that we added CTRL+C this should be fixed.

    ImGuiStackLevelInfo()   { memset(this, 0, sizeof(*this)); }
};

// State for Stack tool queries
struct ImGuiStackTool
{
    int                     LastActiveFrame;
    int                     StackLevel;                 // -1: query stack and resize Results, >= 0: individual stack level
    ImGuiID                 QueryId;                    // ID to query details for
    ImVector<ImGuiStackLevelInfo> Results;
    bool                    CopyToClipboardOnCtrlC;
    float                   CopyToClipboardLastTime;

    ImGuiStackTool()        { memset(this, 0, sizeof(*this)); CopyToClipboardLastTime = -FLT_MAX; }
};

//-----------------------------------------------------------------------------
// [SECTION] Generic context hooks
//-----------------------------------------------------------------------------

typedef void (*ImGuiContextHookCallback)(ImGuiContext* ctx, ImGuiContextHook* hook);
enum ImGuiContextHookType { ImGuiContextHookType_NewFramePre, ImGuiContextHookType_NewFramePost, ImGuiContextHookType_EndFramePre, ImGuiContextHookType_EndFramePost, ImGuiContextHookType_RenderPre, ImGuiContextHookType_RenderPost, ImGuiContextHookType_Shutdown, ImGuiContextHookType_PendingRemoval_ };

struct ImGuiContextHook
{
    ImGuiID                     HookId;     // A unique ID assigned by AddContextHook()
    ImGuiContextHookType        Type;
    ImGuiID                     Owner;
    ImGuiContextHookCallback    Callback;
    void*                       UserData;

    ImGuiContextHook()          { memset(this, 0, sizeof(*this)); }
};

//-----------------------------------------------------------------------------
// [SECTION] ImGuiContext (main Dear ImGui context)
//-----------------------------------------------------------------------------

struct ImGuiContext
{
    bool                    Initialized;
    bool                    FontAtlasOwnedByContext;            // IO.Fonts-> is owned by the ImGuiContext and will be destructed along with it.
    ImGuiIO                 IO;
    ImGuiPlatformIO         PlatformIO;
    ImGuiStyle              Style;
    ImGuiConfigFlags        ConfigFlagsCurrFrame;               // = g.IO.ConfigFlags at the time of NewFrame()
    ImGuiConfigFlags        ConfigFlagsLastFrame;
    ImFont*                 Font;                               // (Shortcut) == FontStack.empty() ? IO.Font : FontStack.back()
    float                   FontSize;                           // (Shortcut) == FontBaseSize * g.CurrentWindow->FontWindowScale == window->FontSize(). Text height for current window.
    float                   FontBaseSize;                       // (Shortcut) == IO.FontGlobalScale * Font->Scale * Font->FontSize. Base text height.
    ImDrawListSharedData    DrawListSharedData;
    double                  Time;
    int                     FrameCount;
    int                     FrameCountEnded;
    int                     FrameCountPlatformEnded;
    int                     FrameCountRendered;
    bool                    WithinFrameScope;                   // Set by NewFrame(), cleared by EndFrame()
    bool                    WithinFrameScopeWithImplicitWindow; // Set by NewFrame(), cleared by EndFrame() when the implicit debug window has been pushed
    bool                    WithinEndChild;                     // Set within EndChild()
    bool                    GcCompactAll;                       // Request full GC
    bool                    TestEngineHookItems;                // Will call test engine hooks: ImGuiTestEngineHook_ItemAdd(), ImGuiTestEngineHook_ItemInfo(), ImGuiTestEngineHook_Log()
    void*                   TestEngine;                         // Test engine user data

    // Inputs
    ImVector<ImGuiInputEvent> InputEventsQueue;                 // Input events which will be trickled/written into IO structure.
    ImVector<ImGuiInputEvent> InputEventsTrail;                 // Past input events processed in NewFrame(). This is to allow domain-specific application to access e.g mouse/pen trail.
    ImGuiMouseSource        InputEventsNextMouseSource;
    ImU32                   InputEventsNextEventId;

    // Windows state
    ImVector<ImGuiWindow*>  Windows;                            // Windows, sorted in display order, back to front
    ImVector<ImGuiWindow*>  WindowsFocusOrder;                  // Root windows, sorted in focus order, back to front.
    ImVector<ImGuiWindow*>  WindowsTempSortBuffer;              // Temporary buffer used in EndFrame() to reorder windows so parents are kept before their child
    ImVector<ImGuiWindowStackData> CurrentWindowStack;
    ImGuiStorage            WindowsById;                        // Map window's ImGuiID to ImGuiWindow*
    int                     WindowsActiveCount;                 // Number of unique windows submitted by frame
    ImVec2                  WindowsHoverPadding;                // Padding around resizable windows for which hovering on counts as hovering the window == ImMax(style.TouchExtraPadding, WINDOWS_HOVER_PADDING)
    ImGuiWindow*            CurrentWindow;                      // Window being drawn into
    ImGuiWindow*            HoveredWindow;                      // Window the mouse is hovering. Will typically catch mouse inputs.
    ImGuiWindow*            HoveredWindowUnderMovingWindow;     // Hovered window ignoring MovingWindow. Only set if MovingWindow is set.
    ImGuiWindow*            MovingWindow;                       // Track the window we clicked on (in order to preserve focus). The actual window that is moved is generally MovingWindow->RootWindowDockTree.
    ImGuiWindow*            WheelingWindow;                     // Track the window we started mouse-wheeling on. Until a timer elapse or mouse has moved, generally keep scrolling the same window even if during the course of scrolling the mouse ends up hovering a child window.
    ImVec2                  WheelingWindowRefMousePos;
    int                     WheelingWindowStartFrame;           // This may be set one frame before WheelingWindow is != NULL
    float                   WheelingWindowReleaseTimer;
    ImVec2                  WheelingWindowWheelRemainder;
    ImVec2                  WheelingAxisAvg;

    // Item/widgets state and tracking information
    ImGuiID                 DebugHookIdInfo;                    // Will call core hooks: DebugHookIdInfo() from GetID functions, used by Stack Tool [next HoveredId/ActiveId to not pull in an extra cache-line]
    ImGuiID                 HoveredId;                          // Hovered widget, filled during the frame
    ImGuiID                 HoveredIdPreviousFrame;
    bool                    HoveredIdAllowOverlap;
    bool                    HoveredIdDisabled;                  // At least one widget passed the rect test, but has been discarded by disabled flag or popup inhibit. May be true even if HoveredId == 0.
    float                   HoveredIdTimer;                     // Measure contiguous hovering time
    float                   HoveredIdNotActiveTimer;            // Measure contiguous hovering time where the item has not been active
    ImGuiID                 ActiveId;                           // Active widget
    ImGuiID                 ActiveIdIsAlive;                    // Active widget has been seen this frame (we can't use a bool as the ActiveId may change within the frame)
    float                   ActiveIdTimer;
    bool                    ActiveIdIsJustActivated;            // Set at the time of activation for one frame
    bool                    ActiveIdAllowOverlap;               // Active widget allows another widget to steal active id (generally for overlapping widgets, but not always)
    bool                    ActiveIdNoClearOnFocusLoss;         // Disable losing active id if the active id window gets unfocused.
    bool                    ActiveIdHasBeenPressedBefore;       // Track whether the active id led to a press (this is to allow changing between PressOnClick and PressOnRelease without pressing twice). Used by range_select branch.
    bool                    ActiveIdHasBeenEditedBefore;        // Was the value associated to the widget Edited over the course of the Active state.
    bool                    ActiveIdHasBeenEditedThisFrame;
    ImVec2                  ActiveIdClickOffset;                // Clicked offset from upper-left corner, if applicable (currently only set by ButtonBehavior)
    ImGuiWindow*            ActiveIdWindow;
    ImGuiInputSource        ActiveIdSource;                     // Activating source: ImGuiInputSource_Mouse OR ImGuiInputSource_Keyboard OR ImGuiInputSource_Gamepad
    int                     ActiveIdMouseButton;
    ImGuiID                 ActiveIdPreviousFrame;
    bool                    ActiveIdPreviousFrameIsAlive;
    bool                    ActiveIdPreviousFrameHasBeenEditedBefore;
    ImGuiWindow*            ActiveIdPreviousFrameWindow;
    ImGuiID                 LastActiveId;                       // Store the last non-zero ActiveId, useful for animation.
    float                   LastActiveIdTimer;                  // Store the last non-zero ActiveId timer since the beginning of activation, useful for animation.

    // [EXPERIMENTAL] Key/Input Ownership + Shortcut Routing system
    // - The idea is that instead of "eating" a given key, we can link to an owner.
    // - Input query can then read input by specifying ImGuiKeyOwner_Any (== 0), ImGuiKeyOwner_None (== -1) or a custom ID.
    // - Routing is requested ahead of time for a given chord (Key + Mods) and granted in NewFrame().
    ImGuiKeyOwnerData       KeysOwnerData[ImGuiKey_NamedKey_COUNT];
    ImGuiKeyRoutingTable    KeysRoutingTable;
    ImU32                   ActiveIdUsingNavDirMask;            // Active widget will want to read those nav move requests (e.g. can activate a button and move away from it)
    bool                    ActiveIdUsingAllKeyboardKeys;       // Active widget will want to read all keyboard keys inputs. (FIXME: This is a shortcut for not taking ownership of 100+ keys but perhaps best to not have the inconsistency)
#ifndef IMGUI_DISABLE_OBSOLETE_KEYIO
    ImU32                   ActiveIdUsingNavInputMask;          // If you used this. Since (IMGUI_VERSION_NUM >= 18804) : 'g.ActiveIdUsingNavInputMask |= (1 << ImGuiNavInput_Cancel);' becomes 'SetKeyOwner(ImGuiKey_Escape, g.ActiveId) and/or SetKeyOwner(ImGuiKey_NavGamepadCancel, g.ActiveId);'
#endif

    // Next window/item data
    ImGuiID                 CurrentFocusScopeId;                // == g.FocusScopeStack.back()
    ImGuiItemFlags          CurrentItemFlags;                   // == g.ItemFlagsStack.back()
    ImGuiID                 DebugLocateId;                      // Storage for DebugLocateItemOnHover() feature: this is read by ItemAdd() so we keep it in a hot/cached location
    ImGuiNextItemData       NextItemData;                       // Storage for SetNextItem** functions
    ImGuiLastItemData       LastItemData;                       // Storage for last submitted item (setup by ItemAdd)
    ImGuiNextWindowData     NextWindowData;                     // Storage for SetNextWindow** functions

    // Shared stacks
    ImVector<ImGuiColorMod>     ColorStack;                     // Stack for PushStyleColor()/PopStyleColor() - inherited by Begin()
    ImVector<ImGuiStyleMod>     StyleVarStack;                  // Stack for PushStyleVar()/PopStyleVar() - inherited by Begin()
    ImVector<ImFont*>           FontStack;                      // Stack for PushFont()/PopFont() - inherited by Begin()
    ImVector<ImGuiID>           FocusScopeStack;                // Stack for PushFocusScope()/PopFocusScope() - inherited by BeginChild(), pushed into by Begin()
    ImVector<ImGuiItemFlags>    ItemFlagsStack;                 // Stack for PushItemFlag()/PopItemFlag() - inherited by Begin()
    ImVector<ImGuiGroupData>    GroupStack;                     // Stack for BeginGroup()/EndGroup() - not inherited by Begin()
    ImVector<ImGuiPopupData>    OpenPopupStack;                 // Which popups are open (persistent)
    ImVector<ImGuiPopupData>    BeginPopupStack;                // Which level of BeginPopup() we are in (reset every frame)
    ImVector<ImGuiNavTreeNodeData> NavTreeNodeStack;            // Stack for TreeNode() when a NavLeft requested is emitted.

    int                     BeginMenuCount;

    // Viewports
    ImVector<ImGuiViewportP*> Viewports;                        // Active viewports (always 1+, and generally 1 unless multi-viewports are enabled). Each viewports hold their copy of ImDrawData.
    float                   CurrentDpiScale;                    // == CurrentViewport->DpiScale
    ImGuiViewportP*         CurrentViewport;                    // We track changes of viewport (happening in Begin) so we can call Platform_OnChangedViewport()
    ImGuiViewportP*         MouseViewport;
    ImGuiViewportP*         MouseLastHoveredViewport;           // Last known viewport that was hovered by mouse (even if we are not hovering any viewport any more) + honoring the _NoInputs flag.
    ImGuiID                 PlatformLastFocusedViewportId;
    ImGuiPlatformMonitor    FallbackMonitor;                    // Virtual monitor used as fallback if backend doesn't provide monitor information.
    int                     ViewportCreatedCount;               // Unique sequential creation counter (mostly for testing/debugging)
    int                     PlatformWindowsCreatedCount;        // Unique sequential creation counter (mostly for testing/debugging)
    int                     ViewportFocusedStampCount;          // Every time the front-most window changes, we stamp its viewport with an incrementing counter

    // Gamepad/keyboard Navigation
    ImGuiWindow*            NavWindow;                          // Focused window for navigation. Could be called 'FocusedWindow'
    ImGuiID                 NavId;                              // Focused item for navigation
    ImGuiID                 NavFocusScopeId;                    // Identify a selection scope (selection code often wants to "clear other items" when landing on an item of the selection set)
    ImGuiID                 NavActivateId;                      // ~~ (g.ActiveId == 0) && (IsKeyPressed(ImGuiKey_Space) || IsKeyDown(ImGuiKey_Enter) || IsKeyPressed(ImGuiKey_NavGamepadActivate)) ? NavId : 0, also set when calling ActivateItem()
    ImGuiID                 NavActivateDownId;                  // ~~ IsKeyDown(ImGuiKey_Space) || IsKeyDown(ImGuiKey_Enter) || IsKeyDown(ImGuiKey_NavGamepadActivate) ? NavId : 0
    ImGuiID                 NavActivatePressedId;               // ~~ IsKeyPressed(ImGuiKey_Space) || IsKeyPressed(ImGuiKey_Enter) || IsKeyPressed(ImGuiKey_NavGamepadActivate) ? NavId : 0 (no repeat)
    ImGuiActivateFlags      NavActivateFlags;
    ImGuiID                 NavJustMovedToId;                   // Just navigated to this id (result of a successfully MoveRequest).
    ImGuiID                 NavJustMovedToFocusScopeId;         // Just navigated to this focus scope id (result of a successfully MoveRequest).
    ImGuiKeyChord           NavJustMovedToKeyMods;
    ImGuiID                 NavNextActivateId;                  // Set by ActivateItem(), queued until next frame.
    ImGuiActivateFlags      NavNextActivateFlags;
    ImGuiInputSource        NavInputSource;                     // Keyboard or Gamepad mode? THIS CAN ONLY BE ImGuiInputSource_Keyboard or ImGuiInputSource_Mouse
    ImGuiNavLayer           NavLayer;                           // Layer we are navigating on. For now the system is hard-coded for 0=main contents and 1=menu/title bar, may expose layers later.
    ImGuiSelectionUserData  NavLastValidSelectionUserData;      // Last valid data passed to SetNextItemSelectionUser(), or -1. For current window. Not reset when focusing an item that doesn't have selection data.
    bool                    NavIdIsAlive;                       // Nav widget has been seen this frame ~~ NavRectRel is valid
    bool                    NavMousePosDirty;                   // When set we will update mouse position if (io.ConfigFlags & ImGuiConfigFlags_NavEnableSetMousePos) if set (NB: this not enabled by default)
    bool                    NavDisableHighlight;                // When user starts using mouse, we hide gamepad/keyboard highlight (NB: but they are still available, which is why NavDisableHighlight isn't always != NavDisableMouseHover)
    bool                    NavDisableMouseHover;               // When user starts using gamepad/keyboard, we hide mouse hovering highlight until mouse is touched again.

    // Navigation: Init & Move Requests
    bool                    NavAnyRequest;                      // ~~ NavMoveRequest || NavInitRequest this is to perform early out in ItemAdd()
    bool                    NavInitRequest;                     // Init request for appearing window to select first item
    bool                    NavInitRequestFromMove;
    ImGuiNavItemData        NavInitResult;                      // Init request result (first item of the window, or one for which SetItemDefaultFocus() was called)
    bool                    NavMoveSubmitted;                   // Move request submitted, will process result on next NewFrame()
    bool                    NavMoveScoringItems;                // Move request submitted, still scoring incoming items
    bool                    NavMoveForwardToNextFrame;
    ImGuiNavMoveFlags       NavMoveFlags;
    ImGuiScrollFlags        NavMoveScrollFlags;
    ImGuiKeyChord           NavMoveKeyMods;
    ImGuiDir                NavMoveDir;                         // Direction of the move request (left/right/up/down)
    ImGuiDir                NavMoveDirForDebug;
    ImGuiDir                NavMoveClipDir;                     // FIXME-NAV: Describe the purpose of this better. Might want to rename?
    ImRect                  NavScoringRect;                     // Rectangle used for scoring, in screen space. Based of window->NavRectRel[], modified for directional navigation scoring.
    ImRect                  NavScoringNoClipRect;               // Some nav operations (such as PageUp/PageDown) enforce a region which clipper will attempt to always keep submitted
    int                     NavScoringDebugCount;               // Metrics for debugging
    int                     NavTabbingDir;                      // Generally -1 or +1, 0 when tabbing without a nav id
    int                     NavTabbingCounter;                  // >0 when counting items for tabbing
    ImGuiNavItemData        NavMoveResultLocal;                 // Best move request candidate within NavWindow
    ImGuiNavItemData        NavMoveResultLocalVisible;          // Best move request candidate within NavWindow that are mostly visible (when using ImGuiNavMoveFlags_AlsoScoreVisibleSet flag)
    ImGuiNavItemData        NavMoveResultOther;                 // Best move request candidate within NavWindow's flattened hierarchy (when using ImGuiWindowFlags_NavFlattened flag)
    ImGuiNavItemData        NavTabbingResultFirst;              // First tabbing request candidate within NavWindow and flattened hierarchy

    // Navigation: Windowing (CTRL+TAB for list, or Menu button + keys or directional pads to move/resize)
    ImGuiKeyChord           ConfigNavWindowingKeyNext;          // = ImGuiMod_Ctrl | ImGuiKey_Tab, for reconfiguration (see #4828)
    ImGuiKeyChord           ConfigNavWindowingKeyPrev;          // = ImGuiMod_Ctrl | ImGuiMod_Shift | ImGuiKey_Tab
    ImGuiWindow*            NavWindowingTarget;                 // Target window when doing CTRL+Tab (or Pad Menu + FocusPrev/Next), this window is temporarily displayed top-most!
    ImGuiWindow*            NavWindowingTargetAnim;             // Record of last valid NavWindowingTarget until DimBgRatio and NavWindowingHighlightAlpha becomes 0.0f, so the fade-out can stay on it.
    ImGuiWindow*            NavWindowingListWindow;             // Internal window actually listing the CTRL+Tab contents
    float                   NavWindowingTimer;
    float                   NavWindowingHighlightAlpha;
    bool                    NavWindowingToggleLayer;
    ImVec2                  NavWindowingAccumDeltaPos;
    ImVec2                  NavWindowingAccumDeltaSize;

    // Render
    float                   DimBgRatio;                         // 0.0..1.0 animation when fading in a dimming background (for modal window and CTRL+TAB list)

    // Drag and Drop
    bool                    DragDropActive;
    bool                    DragDropWithinSource;               // Set when within a BeginDragDropXXX/EndDragDropXXX block for a drag source.
    bool                    DragDropWithinTarget;               // Set when within a BeginDragDropXXX/EndDragDropXXX block for a drag target.
    ImGuiDragDropFlags      DragDropSourceFlags;
    int                     DragDropSourceFrameCount;
    int                     DragDropMouseButton;
    ImGuiPayload            DragDropPayload;
    ImRect                  DragDropTargetRect;                 // Store rectangle of current target candidate (we favor small targets when overlapping)
    ImGuiID                 DragDropTargetId;
    ImGuiDragDropFlags      DragDropAcceptFlags;
    float                   DragDropAcceptIdCurrRectSurface;    // Target item surface (we resolve overlapping targets by prioritizing the smaller surface)
    ImGuiID                 DragDropAcceptIdCurr;               // Target item id (set at the time of accepting the payload)
    ImGuiID                 DragDropAcceptIdPrev;               // Target item id from previous frame (we need to store this to allow for overlapping drag and drop targets)
    int                     DragDropAcceptFrameCount;           // Last time a target expressed a desire to accept the source
    ImGuiID                 DragDropHoldJustPressedId;          // Set when holding a payload just made ButtonBehavior() return a press.
    ImVector<unsigned char> DragDropPayloadBufHeap;             // We don't expose the ImVector<> directly, ImGuiPayload only holds pointer+size
    unsigned char           DragDropPayloadBufLocal[16];        // Local buffer for small payloads

    // Clipper
    int                             ClipperTempDataStacked;
    ImVector<ImGuiListClipperData>  ClipperTempData;

    // Tables
    ImGuiTable*                     CurrentTable;
    int                             TablesTempDataStacked;      // Temporary table data size (because we leave previous instances undestructed, we generally don't use TablesTempData.Size)
    ImVector<ImGuiTableTempData>    TablesTempData;             // Temporary table data (buffers reused/shared across instances, support nesting)
    ImPool<ImGuiTable>              Tables;                     // Persistent table data
    ImVector<float>                 TablesLastTimeActive;       // Last used timestamp of each tables (SOA, for efficient GC)
    ImVector<ImDrawChannel>         DrawChannelsTempMergeBuffer;

    // Tab bars
    ImGuiTabBar*                    CurrentTabBar;
    ImPool<ImGuiTabBar>             TabBars;
    ImVector<ImGuiPtrOrIndex>       CurrentTabBarStack;
    ImVector<ImGuiShrinkWidthItem>  ShrinkWidthBuffer;

    // Hover Delay system
    ImGuiID                 HoverItemDelayId;
    ImGuiID                 HoverItemDelayIdPreviousFrame;
    float                   HoverItemDelayTimer;                // Currently used by IsItemHovered()
    float                   HoverItemDelayClearTimer;           // Currently used by IsItemHovered(): grace time before g.TooltipHoverTimer gets cleared.
    ImGuiID                 HoverItemUnlockedStationaryId;      // Mouse has once been stationary on this item. Only reset after departing the item.
    ImGuiID                 HoverWindowUnlockedStationaryId;    // Mouse has once been stationary on this window. Only reset after departing the window.

    // Mouse state
    ImGuiMouseCursor        MouseCursor;
    float                   MouseStationaryTimer;               // Time the mouse has been stationary (with some loose heuristic)
    ImVec2                  MouseLastValidPos;

    // Widget state
    ImGuiInputTextState     InputTextState;
    ImGuiInputTextDeactivatedState InputTextDeactivatedState;
    ImFont                  InputTextPasswordFont;
    ImGuiID                 TempInputId;                        // Temporary text input when CTRL+clicking on a slider, etc.
    ImGuiColorEditFlags     ColorEditOptions;                   // Store user options for color edit widgets
    ImGuiID                 ColorEditCurrentID;                 // Set temporarily while inside of the parent-most ColorEdit4/ColorPicker4 (because they call each others).
    ImGuiID                 ColorEditSavedID;                   // ID we are saving/restoring HS for
    float                   ColorEditSavedHue;                  // Backup of last Hue associated to LastColor, so we can restore Hue in lossy RGB<>HSV round trips
    float                   ColorEditSavedSat;                  // Backup of last Saturation associated to LastColor, so we can restore Saturation in lossy RGB<>HSV round trips
    ImU32                   ColorEditSavedColor;                // RGB value with alpha set to 0.
    ImVec4                  ColorPickerRef;                     // Initial/reference color at the time of opening the color picker.
    ImGuiComboPreviewData   ComboPreviewData;
    float                   SliderGrabClickOffset;
    float                   SliderCurrentAccum;                 // Accumulated slider delta when using navigation controls.
    bool                    SliderCurrentAccumDirty;            // Has the accumulated slider delta changed since last time we tried to apply it?
    bool                    DragCurrentAccumDirty;
    float                   DragCurrentAccum;                   // Accumulator for dragging modification. Always high-precision, not rounded by end-user precision settings
    float                   DragSpeedDefaultRatio;              // If speed == 0.0f, uses (max-min) * DragSpeedDefaultRatio
    float                   ScrollbarClickDeltaToGrabCenter;    // Distance between mouse and center of grab box, normalized in parent space. Use storage?
    float                   DisabledAlphaBackup;                // Backup for style.Alpha for BeginDisabled()
    short                   DisabledStackSize;
    short                   LockMarkEdited;
    short                   TooltipOverrideCount;
    ImVector<char>          ClipboardHandlerData;               // If no custom clipboard handler is defined
    ImVector<ImGuiID>       MenusIdSubmittedThisFrame;          // A list of menu IDs that were rendered at least once
    ImGuiTypingSelectState  TypingSelectState;                  // State for GetTypingSelectRequest()

    // Platform support
    ImGuiPlatformImeData    PlatformImeData;                    // Data updated by current frame
    ImGuiPlatformImeData    PlatformImeDataPrev;                // Previous frame data (when changing we will call io.SetPlatformImeDataFn
    ImGuiID                 PlatformImeViewport;

    // Extensions
    // FIXME: We could provide an API to register one slot in an array held in ImGuiContext?
    ImGuiDockContext        DockContext;
    void                    (*DockNodeWindowMenuHandler)(ImGuiContext* ctx, ImGuiDockNode* node, ImGuiTabBar* tab_bar);

    // Settings
    bool                    SettingsLoaded;
    float                   SettingsDirtyTimer;                 // Save .ini Settings to memory when time reaches zero
    ImGuiTextBuffer         SettingsIniData;                    // In memory .ini settings
    ImVector<ImGuiSettingsHandler>      SettingsHandlers;       // List of .ini settings handlers
    ImChunkStream<ImGuiWindowSettings>  SettingsWindows;        // ImGuiWindow .ini settings entries
    ImChunkStream<ImGuiTableSettings>   SettingsTables;         // ImGuiTable .ini settings entries
    ImVector<ImGuiContextHook>          Hooks;                  // Hooks for extensions (e.g. test engine)
    ImGuiID                             HookIdNext;             // Next available HookId

    // Localization
    const char*             LocalizationTable[ImGuiLocKey_COUNT];

    // Capture/Logging
    bool                    LogEnabled;                         // Currently capturing
    ImGuiLogType            LogType;                            // Capture target
    ImFileHandle            LogFile;                            // If != NULL log to stdout/ file
    ImGuiTextBuffer         LogBuffer;                          // Accumulation buffer when log to clipboard. This is pointer so our GImGui static constructor doesn't call heap allocators.
    const char*             LogNextPrefix;
    const char*             LogNextSuffix;
    float                   LogLinePosY;
    bool                    LogLineFirstItem;
    int                     LogDepthRef;
    int                     LogDepthToExpand;
    int                     LogDepthToExpandDefault;            // Default/stored value for LogDepthMaxExpand if not specified in the LogXXX function call.

    // Debug Tools
    ImGuiDebugLogFlags      DebugLogFlags;
    ImGuiTextBuffer         DebugLogBuf;
    ImGuiTextIndex          DebugLogIndex;
    ImU8                    DebugLogClipperAutoDisableFrames;
    ImU8                    DebugLocateFrames;                  // For DebugLocateItemOnHover(). This is used together with DebugLocateId which is in a hot/cached spot above.
    ImS8                    DebugBeginReturnValueCullDepth;     // Cycle between 0..9 then wrap around.
    bool                    DebugItemPickerActive;              // Item picker is active (started with DebugStartItemPicker())
    ImU8                    DebugItemPickerMouseButton;
    ImGuiID                 DebugItemPickerBreakId;             // Will call IM_DEBUG_BREAK() when encountering this ID
    ImGuiMetricsConfig      DebugMetricsConfig;
    ImGuiStackTool          DebugStackTool;
    ImGuiDockNode*          DebugHoveredDockNode;               // Hovered dock node.

    // Misc
    float                   FramerateSecPerFrame[60];           // Calculate estimate of framerate for user over the last 60 frames..
    int                     FramerateSecPerFrameIdx;
    int                     FramerateSecPerFrameCount;
    float                   FramerateSecPerFrameAccum;
    int                     WantCaptureMouseNextFrame;          // Explicit capture override via SetNextFrameWantCaptureMouse()/SetNextFrameWantCaptureKeyboard(). Default to -1.
    int                     WantCaptureKeyboardNextFrame;       // "
    int                     WantTextInputNextFrame;
    ImVector<char>          TempBuffer;                         // Temporary text buffer

    ImGuiContext(ImFontAtlas* shared_font_atlas)
    {
        IO.Ctx = this;
        InputTextState.Ctx = this;

        Initialized = false;
        ConfigFlagsCurrFrame = ConfigFlagsLastFrame = ImGuiConfigFlags_None;
        FontAtlasOwnedByContext = shared_font_atlas ? false : true;
        Font = NULL;
        FontSize = FontBaseSize = 0.0f;
        IO.Fonts = shared_font_atlas ? shared_font_atlas : IM_NEW(ImFontAtlas)();
        Time = 0.0f;
        FrameCount = 0;
        FrameCountEnded = FrameCountPlatformEnded = FrameCountRendered = -1;
        WithinFrameScope = WithinFrameScopeWithImplicitWindow = WithinEndChild = false;
        GcCompactAll = false;
        TestEngineHookItems = false;
        TestEngine = NULL;

        InputEventsNextMouseSource = ImGuiMouseSource_Mouse;
        InputEventsNextEventId = 1;

        WindowsActiveCount = 0;
        CurrentWindow = NULL;
        HoveredWindow = NULL;
        HoveredWindowUnderMovingWindow = NULL;
        MovingWindow = NULL;
        WheelingWindow = NULL;
        WheelingWindowStartFrame = -1;
        WheelingWindowReleaseTimer = 0.0f;

        DebugHookIdInfo = 0;
        HoveredId = HoveredIdPreviousFrame = 0;
        HoveredIdAllowOverlap = false;
        HoveredIdDisabled = false;
        HoveredIdTimer = HoveredIdNotActiveTimer = 0.0f;
        ActiveId = 0;
        ActiveIdIsAlive = 0;
        ActiveIdTimer = 0.0f;
        ActiveIdIsJustActivated = false;
        ActiveIdAllowOverlap = false;
        ActiveIdNoClearOnFocusLoss = false;
        ActiveIdHasBeenPressedBefore = false;
        ActiveIdHasBeenEditedBefore = false;
        ActiveIdHasBeenEditedThisFrame = false;
        ActiveIdClickOffset = ImVec2(-1, -1);
        ActiveIdWindow = NULL;
        ActiveIdSource = ImGuiInputSource_None;
        ActiveIdMouseButton = -1;
        ActiveIdPreviousFrame = 0;
        ActiveIdPreviousFrameIsAlive = false;
        ActiveIdPreviousFrameHasBeenEditedBefore = false;
        ActiveIdPreviousFrameWindow = NULL;
        LastActiveId = 0;
        LastActiveIdTimer = 0.0f;

        ActiveIdUsingNavDirMask = 0x00;
        ActiveIdUsingAllKeyboardKeys = false;
#ifndef IMGUI_DISABLE_OBSOLETE_KEYIO
        ActiveIdUsingNavInputMask = 0x00;
#endif

        CurrentFocusScopeId = 0;
        CurrentItemFlags = ImGuiItemFlags_None;
        BeginMenuCount = 0;

        CurrentDpiScale = 0.0f;
        CurrentViewport = NULL;
        MouseViewport = MouseLastHoveredViewport = NULL;
        PlatformLastFocusedViewportId = 0;
        ViewportCreatedCount = PlatformWindowsCreatedCount = 0;
        ViewportFocusedStampCount = 0;

        NavWindow = NULL;
        NavId = NavFocusScopeId = NavActivateId = NavActivateDownId = NavActivatePressedId = 0;
        NavJustMovedToId = NavJustMovedToFocusScopeId = NavNextActivateId = 0;
        NavActivateFlags = NavNextActivateFlags = ImGuiActivateFlags_None;
        NavJustMovedToKeyMods = ImGuiMod_None;
        NavInputSource = ImGuiInputSource_Keyboard;
        NavLayer = ImGuiNavLayer_Main;
        NavLastValidSelectionUserData = ImGuiSelectionUserData_Invalid;
        NavIdIsAlive = false;
        NavMousePosDirty = false;
        NavDisableHighlight = true;
        NavDisableMouseHover = false;
        NavAnyRequest = false;
        NavInitRequest = false;
        NavInitRequestFromMove = false;
        NavMoveSubmitted = false;
        NavMoveScoringItems = false;
        NavMoveForwardToNextFrame = false;
        NavMoveFlags = ImGuiNavMoveFlags_None;
        NavMoveScrollFlags = ImGuiScrollFlags_None;
        NavMoveKeyMods = ImGuiMod_None;
        NavMoveDir = NavMoveDirForDebug = NavMoveClipDir = ImGuiDir_None;
        NavScoringDebugCount = 0;
        NavTabbingDir = 0;
        NavTabbingCounter = 0;

        ConfigNavWindowingKeyNext = ImGuiMod_Ctrl | ImGuiKey_Tab;
        ConfigNavWindowingKeyPrev = ImGuiMod_Ctrl | ImGuiMod_Shift | ImGuiKey_Tab;
        NavWindowingTarget = NavWindowingTargetAnim = NavWindowingListWindow = NULL;
        NavWindowingTimer = NavWindowingHighlightAlpha = 0.0f;
        NavWindowingToggleLayer = false;

        DimBgRatio = 0.0f;

        DragDropActive = DragDropWithinSource = DragDropWithinTarget = false;
        DragDropSourceFlags = ImGuiDragDropFlags_None;
        DragDropSourceFrameCount = -1;
        DragDropMouseButton = -1;
        DragDropTargetId = 0;
        DragDropAcceptFlags = ImGuiDragDropFlags_None;
        DragDropAcceptIdCurrRectSurface = 0.0f;
        DragDropAcceptIdPrev = DragDropAcceptIdCurr = 0;
        DragDropAcceptFrameCount = -1;
        DragDropHoldJustPressedId = 0;
        memset(DragDropPayloadBufLocal, 0, sizeof(DragDropPayloadBufLocal));

        ClipperTempDataStacked = 0;

        CurrentTable = NULL;
        TablesTempDataStacked = 0;
        CurrentTabBar = NULL;

        HoverItemDelayId = HoverItemDelayIdPreviousFrame = HoverItemUnlockedStationaryId = HoverWindowUnlockedStationaryId = 0;
        HoverItemDelayTimer = HoverItemDelayClearTimer = 0.0f;

        MouseCursor = ImGuiMouseCursor_Arrow;
        MouseStationaryTimer = 0.0f;

        TempInputId = 0;
        ColorEditOptions = ImGuiColorEditFlags_DefaultOptions_;
        ColorEditCurrentID = ColorEditSavedID = 0;
        ColorEditSavedHue = ColorEditSavedSat = 0.0f;
        ColorEditSavedColor = 0;
        SliderGrabClickOffset = 0.0f;
        SliderCurrentAccum = 0.0f;
        SliderCurrentAccumDirty = false;
        DragCurrentAccumDirty = false;
        DragCurrentAccum = 0.0f;
        DragSpeedDefaultRatio = 1.0f / 100.0f;
        ScrollbarClickDeltaToGrabCenter = 0.0f;
        DisabledAlphaBackup = 0.0f;
        DisabledStackSize = 0;
        LockMarkEdited = 0;
        TooltipOverrideCount = 0;

        PlatformImeData.InputPos = ImVec2(0.0f, 0.0f);
        PlatformImeDataPrev.InputPos = ImVec2(-1.0f, -1.0f); // Different to ensure initial submission
        PlatformImeViewport = 0;

        DockNodeWindowMenuHandler = NULL;

        SettingsLoaded = false;
        SettingsDirtyTimer = 0.0f;
        HookIdNext = 0;

        memset(LocalizationTable, 0, sizeof(LocalizationTable));

        LogEnabled = false;
        LogType = ImGuiLogType_None;
        LogNextPrefix = LogNextSuffix = NULL;
        LogFile = NULL;
        LogLinePosY = FLT_MAX;
        LogLineFirstItem = false;
        LogDepthRef = 0;
        LogDepthToExpand = LogDepthToExpandDefault = 2;

        DebugLogFlags = ImGuiDebugLogFlags_OutputToTTY;
        DebugLocateId = 0;
        DebugLogClipperAutoDisableFrames = 0;
        DebugLocateFrames = 0;
        DebugBeginReturnValueCullDepth = -1;
        DebugItemPickerActive = false;
        DebugItemPickerMouseButton = ImGuiMouseButton_Left;
        DebugItemPickerBreakId = 0;
        DebugHoveredDockNode = NULL;

        memset(FramerateSecPerFrame, 0, sizeof(FramerateSecPerFrame));
        FramerateSecPerFrameIdx = FramerateSecPerFrameCount = 0;
        FramerateSecPerFrameAccum = 0.0f;
        WantCaptureMouseNextFrame = WantCaptureKeyboardNextFrame = WantTextInputNextFrame = -1;
    }
};

//-----------------------------------------------------------------------------
// [SECTION] ImGuiWindowTempData, ImGuiWindow
//-----------------------------------------------------------------------------

// Transient per-window data, reset at the beginning of the frame. This used to be called ImGuiDrawContext, hence the DC variable name in ImGuiWindow.
// (That's theory, in practice the delimitation between ImGuiWindow and ImGuiWindowTempData is quite tenuous and could be reconsidered..)
// (This doesn't need a constructor because we zero-clear it as part of ImGuiWindow and all frame-temporary data are setup on Begin)
struct IMGUI_API ImGuiWindowTempData
{
    // Layout
    ImVec2                  CursorPos;              // Current emitting position, in absolute coordinates.
    ImVec2                  CursorPosPrevLine;
    ImVec2                  CursorStartPos;         // Initial position after Begin(), generally ~ window position + WindowPadding.
    ImVec2                  CursorMaxPos;           // Used to implicitly calculate ContentSize at the beginning of next frame, for scrolling range and auto-resize. Always growing during the frame.
    ImVec2                  IdealMaxPos;            // Used to implicitly calculate ContentSizeIdeal at the beginning of next frame, for auto-resize only. Always growing during the frame.
    ImVec2                  CurrLineSize;
    ImVec2                  PrevLineSize;
    float                   CurrLineTextBaseOffset; // Baseline offset (0.0f by default on a new line, generally == style.FramePadding.y when a framed item has been added).
    float                   PrevLineTextBaseOffset;
    bool                    IsSameLine;
    bool                    IsSetPos;
    ImVec1                  Indent;                 // Indentation / start position from left of window (increased by TreePush/TreePop, etc.)
    ImVec1                  ColumnsOffset;          // Offset to the current column (if ColumnsCurrent > 0). FIXME: This and the above should be a stack to allow use cases like Tree->Column->Tree. Need revamp columns API.
    ImVec1                  GroupOffset;
    ImVec2                  CursorStartPosLossyness;// Record the loss of precision of CursorStartPos due to really large scrolling amount. This is used by clipper to compensate and fix the most common use case of large scroll area.

    // Keyboard/Gamepad navigation
    ImGuiNavLayer           NavLayerCurrent;        // Current layer, 0..31 (we currently only use 0..1)
    short                   NavLayersActiveMask;    // Which layers have been written to (result from previous frame)
    short                   NavLayersActiveMaskNext;// Which layers have been written to (accumulator for current frame)
    bool                    NavIsScrollPushableX;   // Set when current work location may be scrolled horizontally when moving left / right. This is generally always true UNLESS within a column.
    bool                    NavHideHighlightOneFrame;
    bool                    NavWindowHasScrollY;    // Set per window when scrolling can be used (== ScrollMax.y > 0.0f)

    // Miscellaneous
    bool                    MenuBarAppending;       // FIXME: Remove this
    ImVec2                  MenuBarOffset;          // MenuBarOffset.x is sort of equivalent of a per-layer CursorPos.x, saved/restored as we switch to the menu bar. The only situation when MenuBarOffset.y is > 0 if when (SafeAreaPadding.y > FramePadding.y), often used on TVs.
    ImGuiMenuColumns        MenuColumns;            // Simplified columns storage for menu items measurement
    int                     TreeDepth;              // Current tree depth.
    ImU32                   TreeJumpToParentOnPopMask; // Store a copy of !g.NavIdIsAlive for TreeDepth 0..31.. Could be turned into a ImU64 if necessary.
    ImVector<ImGuiWindow*>  ChildWindows;
    ImGuiStorage*           StateStorage;           // Current persistent per-window storage (store e.g. tree node open/close state)
    ImGuiOldColumns*        CurrentColumns;         // Current columns set
    int                     CurrentTableIdx;        // Current table index (into g.Tables)
    ImGuiLayoutType         LayoutType;
    ImGuiLayoutType         ParentLayoutType;       // Layout type of parent window at the time of Begin()

    // Local parameters stacks
    // We store the current settings outside of the vectors to increase memory locality (reduce cache misses). The vectors are rarely modified. Also it allows us to not heap allocate for short-lived windows which are not using those settings.
    float                   ItemWidth;              // Current item width (>0.0: width in pixels, <0.0: align xx pixels to the right of window).
    float                   TextWrapPos;            // Current text wrap pos.
    ImVector<float>         ItemWidthStack;         // Store item widths to restore (attention: .back() is not == ItemWidth)
    ImVector<float>         TextWrapPosStack;       // Store text wrap pos to restore (attention: .back() is not == TextWrapPos)
};

// Storage for one window
struct IMGUI_API ImGuiWindow
{
    ImGuiContext*           Ctx;                                // Parent UI context (needs to be set explicitly by parent).
    char*                   Name;                               // Window name, owned by the window.
    ImGuiID                 ID;                                 // == ImHashStr(Name)
    ImGuiWindowFlags        Flags, FlagsPreviousFrame;          // See enum ImGuiWindowFlags_
    ImGuiWindowClass        WindowClass;                        // Advanced users only. Set with SetNextWindowClass()
    ImGuiViewportP*         Viewport;                           // Always set in Begin(). Inactive windows may have a NULL value here if their viewport was discarded.
    ImGuiID                 ViewportId;                         // We backup the viewport id (since the viewport may disappear or never be created if the window is inactive)
    ImVec2                  ViewportPos;                        // We backup the viewport position (since the viewport may disappear or never be created if the window is inactive)
    int                     ViewportAllowPlatformMonitorExtend; // Reset to -1 every frame (index is guaranteed to be valid between NewFrame..EndFrame), only used in the Appearing frame of a tooltip/popup to enforce clamping to a given monitor
    ImVec2                  Pos;                                // Position (always rounded-up to nearest pixel)
    ImVec2                  Size;                               // Current size (==SizeFull or collapsed title bar size)
    ImVec2                  SizeFull;                           // Size when non collapsed
    ImVec2                  ContentSize;                        // Size of contents/scrollable client area (calculated from the extents reach of the cursor) from previous frame. Does not include window decoration or window padding.
    ImVec2                  ContentSizeIdeal;
    ImVec2                  ContentSizeExplicit;                // Size of contents/scrollable client area explicitly request by the user via SetNextWindowContentSize().
    ImVec2                  WindowPadding;                      // Window padding at the time of Begin().
    float                   WindowRounding;                     // Window rounding at the time of Begin(). May be clamped lower to avoid rendering artifacts with title bar, menu bar etc.
    float                   WindowBorderSize;                   // Window border size at the time of Begin().
    float                   DecoOuterSizeX1, DecoOuterSizeY1;   // Left/Up offsets. Sum of non-scrolling outer decorations (X1 generally == 0.0f. Y1 generally = TitleBarHeight + MenuBarHeight). Locked during Begin().
    float                   DecoOuterSizeX2, DecoOuterSizeY2;   // Right/Down offsets (X2 generally == ScrollbarSize.x, Y2 == ScrollbarSizes.y).
    float                   DecoInnerSizeX1, DecoInnerSizeY1;   // Applied AFTER/OVER InnerRect. Specialized for Tables as they use specialized form of clipping and frozen rows/columns are inside InnerRect (and not part of regular decoration sizes).
    int                     NameBufLen;                         // Size of buffer storing Name. May be larger than strlen(Name)!
    ImGuiID                 MoveId;                             // == window->GetID("#MOVE")
    ImGuiID                 TabId;                              // == window->GetID("#TAB")
    ImGuiID                 ChildId;                            // ID of corresponding item in parent window (for navigation to return from child window to parent window)
    ImVec2                  Scroll;
    ImVec2                  ScrollMax;
    ImVec2                  ScrollTarget;                       // target scroll position. stored as cursor position with scrolling canceled out, so the highest point is always 0.0f. (FLT_MAX for no change)
    ImVec2                  ScrollTargetCenterRatio;            // 0.0f = scroll so that target position is at top, 0.5f = scroll so that target position is centered
    ImVec2                  ScrollTargetEdgeSnapDist;           // 0.0f = no snapping, >0.0f snapping threshold
    ImVec2                  ScrollbarSizes;                     // Size taken by each scrollbars on their smaller axis. Pay attention! ScrollbarSizes.x == width of the vertical scrollbar, ScrollbarSizes.y = height of the horizontal scrollbar.
    bool                    ScrollbarX, ScrollbarY;             // Are scrollbars visible?
    bool                    ViewportOwned;
    bool                    Active;                             // Set to true on Begin(), unless Collapsed
    bool                    WasActive;
    bool                    WriteAccessed;                      // Set to true when any widget access the current window
    bool                    Collapsed;                          // Set when collapsing window to become only title-bar
    bool                    WantCollapseToggle;
    bool                    SkipItems;                          // Set when items can safely be all clipped (e.g. window not visible or collapsed)
    bool                    Appearing;                          // Set during the frame where the window is appearing (or re-appearing)
    bool                    Hidden;                             // Do not display (== HiddenFrames*** > 0)
    bool                    IsFallbackWindow;                   // Set on the "Debug##Default" window.
    bool                    IsExplicitChild;                    // Set when passed _ChildWindow, left to false by BeginDocked()
    bool                    HasCloseButton;                     // Set when the window has a close button (p_open != NULL)
    signed char             ResizeBorderHeld;                   // Current border being held for resize (-1: none, otherwise 0-3)
    short                   BeginCount;                         // Number of Begin() during the current frame (generally 0 or 1, 1+ if appending via multiple Begin/End pairs)
    short                   BeginCountPreviousFrame;            // Number of Begin() during the previous frame
    short                   BeginOrderWithinParent;             // Begin() order within immediate parent window, if we are a child window. Otherwise 0.
    short                   BeginOrderWithinContext;            // Begin() order within entire imgui context. This is mostly used for debugging submission order related issues.
    short                   FocusOrder;                         // Order within WindowsFocusOrder[], altered when windows are focused.
    ImGuiID                 PopupId;                            // ID in the popup stack when this window is used as a popup/menu (because we use generic Name/ID for recycling)
    ImS8                    AutoFitFramesX, AutoFitFramesY;
    ImS8                    AutoFitChildAxises;
    bool                    AutoFitOnlyGrows;
    ImGuiDir                AutoPosLastDirection;
    ImS8                    HiddenFramesCanSkipItems;           // Hide the window for N frames
    ImS8                    HiddenFramesCannotSkipItems;        // Hide the window for N frames while allowing items to be submitted so we can measure their size
    ImS8                    HiddenFramesForRenderOnly;          // Hide the window until frame N at Render() time only
    ImS8                    DisableInputsFrames;                // Disable window interactions for N frames
    ImGuiCond               SetWindowPosAllowFlags : 8;         // store acceptable condition flags for SetNextWindowPos() use.
    ImGuiCond               SetWindowSizeAllowFlags : 8;        // store acceptable condition flags for SetNextWindowSize() use.
    ImGuiCond               SetWindowCollapsedAllowFlags : 8;   // store acceptable condition flags for SetNextWindowCollapsed() use.
    ImGuiCond               SetWindowDockAllowFlags : 8;        // store acceptable condition flags for SetNextWindowDock() use.
    ImVec2                  SetWindowPosVal;                    // store window position when using a non-zero Pivot (position set needs to be processed when we know the window size)
    ImVec2                  SetWindowPosPivot;                  // store window pivot for positioning. ImVec2(0, 0) when positioning from top-left corner; ImVec2(0.5f, 0.5f) for centering; ImVec2(1, 1) for bottom right.

    ImVector<ImGuiID>       IDStack;                            // ID stack. ID are hashes seeded with the value at the top of the stack. (In theory this should be in the TempData structure)
    ImGuiWindowTempData     DC;                                 // Temporary per-window data, reset at the beginning of the frame. This used to be called ImGuiDrawContext, hence the "DC" variable name.

    // The best way to understand what those rectangles are is to use the 'Metrics->Tools->Show Windows Rectangles' viewer.
    // The main 'OuterRect', omitted as a field, is window->Rect().
    ImRect                  OuterRectClipped;                   // == Window->Rect() just after setup in Begin(). == window->Rect() for root window.
    ImRect                  InnerRect;                          // Inner rectangle (omit title bar, menu bar, scroll bar)
    ImRect                  InnerClipRect;                      // == InnerRect shrunk by WindowPadding*0.5f on each side, clipped within viewport or parent clip rect.
    ImRect                  WorkRect;                           // Initially covers the whole scrolling region. Reduced by containers e.g columns/tables when active. Shrunk by WindowPadding*1.0f on each side. This is meant to replace ContentRegionRect over time (from 1.71+ onward).
    ImRect                  ParentWorkRect;                     // Backup of WorkRect before entering a container such as columns/tables. Used by e.g. SpanAllColumns functions to easily access. Stacked containers are responsible for maintaining this. // FIXME-WORKRECT: Could be a stack?
    ImRect                  ClipRect;                           // Current clipping/scissoring rectangle, evolve as we are using PushClipRect(), etc. == DrawList->clip_rect_stack.back().
    ImRect                  ContentRegionRect;                  // FIXME: This is currently confusing/misleading. It is essentially WorkRect but not handling of scrolling. We currently rely on it as right/bottom aligned sizing operation need some size to rely on.
    ImVec2ih                HitTestHoleSize;                    // Define an optional rectangular hole where mouse will pass-through the window.
    ImVec2ih                HitTestHoleOffset;

    int                     LastFrameActive;                    // Last frame number the window was Active.
    int                     LastFrameJustFocused;               // Last frame number the window was made Focused.
    float                   LastTimeActive;                     // Last timestamp the window was Active (using float as we don't need high precision there)
    float                   ItemWidthDefault;
    ImGuiStorage            StateStorage;
    ImVector<ImGuiOldColumns> ColumnsStorage;
    float                   FontWindowScale;                    // User scale multiplier per-window, via SetWindowFontScale()
    float                   FontDpiScale;
    int                     SettingsOffset;                     // Offset into SettingsWindows[] (offsets are always valid as we only grow the array from the back)

    ImDrawList*             DrawList;                           // == &DrawListInst (for backward compatibility reason with code using imgui_internal.h we keep this a pointer)
    ImDrawList              DrawListInst;
    ImGuiWindow*            ParentWindow;                       // If we are a child _or_ popup _or_ docked window, this is pointing to our parent. Otherwise NULL.
    ImGuiWindow*            ParentWindowInBeginStack;
    ImGuiWindow*            RootWindow;                         // Point to ourself or first ancestor that is not a child window. Doesn't cross through popups/dock nodes.
    ImGuiWindow*            RootWindowPopupTree;                // Point to ourself or first ancestor that is not a child window. Cross through popups parent<>child.
    ImGuiWindow*            RootWindowDockTree;                 // Point to ourself or first ancestor that is not a child window. Cross through dock nodes.
    ImGuiWindow*            RootWindowForTitleBarHighlight;     // Point to ourself or first ancestor which will display TitleBgActive color when this window is active.
    ImGuiWindow*            RootWindowForNav;                   // Point to ourself or first ancestor which doesn't have the NavFlattened flag.

    ImGuiWindow*            NavLastChildNavWindow;              // When going to the menu bar, we remember the child window we came from. (This could probably be made implicit if we kept g.Windows sorted by last focused including child window.)
    ImGuiID                 NavLastIds[ImGuiNavLayer_COUNT];    // Last known NavId for this window, per layer (0/1)
    ImRect                  NavRectRel[ImGuiNavLayer_COUNT];    // Reference rectangle, in window relative space
    ImVec2                  NavPreferredScoringPosRel[ImGuiNavLayer_COUNT]; // Preferred X/Y position updated when moving on a given axis, reset to FLT_MAX.
    ImGuiID                 NavRootFocusScopeId;                // Focus Scope ID at the time of Begin()

    int                     MemoryDrawListIdxCapacity;          // Backup of last idx/vtx count, so when waking up the window we can preallocate and avoid iterative alloc/copy
    int                     MemoryDrawListVtxCapacity;
    bool                    MemoryCompacted;                    // Set when window extraneous data have been garbage collected

    // Docking
    bool                    DockIsActive        :1;             // When docking artifacts are actually visible. When this is set, DockNode is guaranteed to be != NULL. ~~ (DockNode != NULL) && (DockNode->Windows.Size > 1).
    bool                    DockNodeIsVisible   :1;
    bool                    DockTabIsVisible    :1;             // Is our window visible this frame? ~~ is the corresponding tab selected?
    bool                    DockTabWantClose    :1;
    short                   DockOrder;                          // Order of the last time the window was visible within its DockNode. This is used to reorder windows that are reappearing on the same frame. Same value between windows that were active and windows that were none are possible.
    ImGuiWindowDockStyle    DockStyle;
    ImGuiDockNode*          DockNode;                           // Which node are we docked into. Important: Prefer testing DockIsActive in many cases as this will still be set when the dock node is hidden.
    ImGuiDockNode*          DockNodeAsHost;                     // Which node are we owning (for parent windows)
    ImGuiID                 DockId;                             // Backup of last valid DockNode->ID, so single window remember their dock node id even when they are not bound any more
    ImGuiItemStatusFlags    DockTabItemStatusFlags;
    ImRect                  DockTabItemRect;

public:
    ImGuiWindow(ImGuiContext* context, const char* name);
    ~ImGuiWindow();

    ImGuiID     GetID(const char* str, const char* str_end = NULL);
    ImGuiID     GetID(const void* ptr);
    ImGuiID     GetID(int n);
    ImGuiID     GetIDFromRectangle(const ImRect& r_abs);

    // We don't use g.FontSize because the window may be != g.CurrentWindow.
    ImRect      Rect() const            { return ImRect(Pos.x, Pos.y, Pos.x + Size.x, Pos.y + Size.y); }
    float       CalcFontSize() const    { ImGuiContext& g = *Ctx; float scale = g.FontBaseSize * FontWindowScale * FontDpiScale; if (ParentWindow) scale *= ParentWindow->FontWindowScale; return scale; }
    float       TitleBarHeight() const  { ImGuiContext& g = *Ctx; return (Flags & ImGuiWindowFlags_NoTitleBar) ? 0.0f : CalcFontSize() + g.Style.FramePadding.y * 2.0f; }
    ImRect      TitleBarRect() const    { return ImRect(Pos, ImVec2(Pos.x + SizeFull.x, Pos.y + TitleBarHeight())); }
    float       MenuBarHeight() const   { ImGuiContext& g = *Ctx; return (Flags & ImGuiWindowFlags_MenuBar) ? DC.MenuBarOffset.y + CalcFontSize() + g.Style.FramePadding.y * 2.0f : 0.0f; }
    ImRect      MenuBarRect() const     { float y1 = Pos.y + TitleBarHeight(); return ImRect(Pos.x, y1, Pos.x + SizeFull.x, y1 + MenuBarHeight()); }
};

//-----------------------------------------------------------------------------
// [SECTION] Tab bar, Tab item support
//-----------------------------------------------------------------------------

// Extend ImGuiTabBarFlags_
enum ImGuiTabBarFlagsPrivate_
{
    ImGuiTabBarFlags_DockNode                   = 1 << 20,  // Part of a dock node [we don't use this in the master branch but it facilitate branch syncing to keep this around]
    ImGuiTabBarFlags_IsFocused                  = 1 << 21,
    ImGuiTabBarFlags_SaveSettings               = 1 << 22,  // FIXME: Settings are handled by the docking system, this only request the tab bar to mark settings dirty when reordering tabs
};

// Extend ImGuiTabItemFlags_
enum ImGuiTabItemFlagsPrivate_
{
    ImGuiTabItemFlags_SectionMask_              = ImGuiTabItemFlags_Leading | ImGuiTabItemFlags_Trailing,
    ImGuiTabItemFlags_NoCloseButton             = 1 << 20,  // Track whether p_open was set or not (we'll need this info on the next frame to recompute ContentWidth during layout)
    ImGuiTabItemFlags_Button                    = 1 << 21,  // Used by TabItemButton, change the tab item behavior to mimic a button
    ImGuiTabItemFlags_Unsorted                  = 1 << 22,  // [Docking] Trailing tabs with the _Unsorted flag will be sorted based on the DockOrder of their Window.
    ImGuiTabItemFlags_Preview                   = 1 << 23,  // [Docking] Display tab shape for docking preview (height is adjusted slightly to compensate for the yet missing tab bar)
};

// Storage for one active tab item (sizeof() 48 bytes)
struct ImGuiTabItem
{
    ImGuiID             ID;
    ImGuiTabItemFlags   Flags;
    ImGuiWindow*        Window;                 // When TabItem is part of a DockNode's TabBar, we hold on to a window.
    int                 LastFrameVisible;
    int                 LastFrameSelected;      // This allows us to infer an ordered list of the last activated tabs with little maintenance
    float               Offset;                 // Position relative to beginning of tab
    float               Width;                  // Width currently displayed
    float               ContentWidth;           // Width of label, stored during BeginTabItem() call
    float               RequestedWidth;         // Width optionally requested by caller, -1.0f is unused
    ImS32               NameOffset;             // When Window==NULL, offset to name within parent ImGuiTabBar::TabsNames
    ImS16               BeginOrder;             // BeginTabItem() order, used to re-order tabs after toggling ImGuiTabBarFlags_Reorderable
    ImS16               IndexDuringLayout;      // Index only used during TabBarLayout(). Tabs gets reordered so 'Tabs[n].IndexDuringLayout == n' but may mismatch during additions.
    bool                WantClose;              // Marked as closed by SetTabItemClosed()

    ImGuiTabItem()      { memset(this, 0, sizeof(*this)); LastFrameVisible = LastFrameSelected = -1; RequestedWidth = -1.0f; NameOffset = -1; BeginOrder = IndexDuringLayout = -1; }
};

// Storage for a tab bar (sizeof() 152 bytes)
struct IMGUI_API ImGuiTabBar
{
    ImVector<ImGuiTabItem> Tabs;
    ImGuiTabBarFlags    Flags;
    ImGuiID             ID;                     // Zero for tab-bars used by docking
    ImGuiID             SelectedTabId;          // Selected tab/window
    ImGuiID             NextSelectedTabId;      // Next selected tab/window. Will also trigger a scrolling animation
    ImGuiID             VisibleTabId;           // Can occasionally be != SelectedTabId (e.g. when previewing contents for CTRL+TAB preview)
    int                 CurrFrameVisible;
    int                 PrevFrameVisible;
    ImRect              BarRect;
    float               CurrTabsContentsHeight;
    float               PrevTabsContentsHeight; // Record the height of contents submitted below the tab bar
    float               WidthAllTabs;           // Actual width of all tabs (locked during layout)
    float               WidthAllTabsIdeal;      // Ideal width if all tabs were visible and not clipped
    float               ScrollingAnim;
    float               ScrollingTarget;
    float               ScrollingTargetDistToVisibility;
    float               ScrollingSpeed;
    float               ScrollingRectMinX;
    float               ScrollingRectMaxX;
    ImGuiID             ReorderRequestTabId;
    ImS16               ReorderRequestOffset;
    ImS8                BeginCount;
    bool                WantLayout;
    bool                VisibleTabWasSubmitted;
    bool                TabsAddedNew;           // Set to true when a new tab item or button has been added to the tab bar during last frame
    ImS16               TabsActiveCount;        // Number of tabs submitted this frame.
    ImS16               LastTabItemIdx;         // Index of last BeginTabItem() tab for use by EndTabItem()
    float               ItemSpacingY;
    ImVec2              FramePadding;           // style.FramePadding locked at the time of BeginTabBar()
    ImVec2              BackupCursorPos;
    ImGuiTextBuffer     TabsNames;              // For non-docking tab bar we re-append names in a contiguous buffer.

    ImGuiTabBar();
};

//-----------------------------------------------------------------------------
// [SECTION] Table support
//-----------------------------------------------------------------------------

#define IM_COL32_DISABLE                IM_COL32(0,0,0,1)   // Special sentinel code which cannot be used as a regular color.
#define IMGUI_TABLE_MAX_COLUMNS         512                 // May be further lifted

// Our current column maximum is 64 but we may raise that in the future.
typedef ImS16 ImGuiTableColumnIdx;
typedef ImU16 ImGuiTableDrawChannelIdx;

// [Internal] sizeof() ~ 112
// We use the terminology "Enabled" to refer to a column that is not Hidden by user/api.
// We use the terminology "Clipped" to refer to a column that is out of sight because of scrolling/clipping.
// This is in contrast with some user-facing api such as IsItemVisible() / IsRectVisible() which use "Visible" to mean "not clipped".
struct ImGuiTableColumn
{
    ImGuiTableColumnFlags   Flags;                          // Flags after some patching (not directly same as provided by user). See ImGuiTableColumnFlags_
    float                   WidthGiven;                     // Final/actual width visible == (MaxX - MinX), locked in TableUpdateLayout(). May be > WidthRequest to honor minimum width, may be < WidthRequest to honor shrinking columns down in tight space.
    float                   MinX;                           // Absolute positions
    float                   MaxX;
    float                   WidthRequest;                   // Master width absolute value when !(Flags & _WidthStretch). When Stretch this is derived every frame from StretchWeight in TableUpdateLayout()
    float                   WidthAuto;                      // Automatic width
    float                   StretchWeight;                  // Master width weight when (Flags & _WidthStretch). Often around ~1.0f initially.
    float                   InitStretchWeightOrWidth;       // Value passed to TableSetupColumn(). For Width it is a content width (_without padding_).
    ImRect                  ClipRect;                       // Clipping rectangle for the column
    ImGuiID                 UserID;                         // Optional, value passed to TableSetupColumn()
    float                   WorkMinX;                       // Contents region min ~(MinX + CellPaddingX + CellSpacingX1) == cursor start position when entering column
    float                   WorkMaxX;                       // Contents region max ~(MaxX - CellPaddingX - CellSpacingX2)
    float                   ItemWidth;                      // Current item width for the column, preserved across rows
    float                   ContentMaxXFrozen;              // Contents maximum position for frozen rows (apart from headers), from which we can infer content width.
    float                   ContentMaxXUnfrozen;
    float                   ContentMaxXHeadersUsed;         // Contents maximum position for headers rows (regardless of freezing). TableHeader() automatically softclip itself + report ideal desired size, to avoid creating extraneous draw calls
    float                   ContentMaxXHeadersIdeal;
    ImS16                   NameOffset;                     // Offset into parent ColumnsNames[]
    ImGuiTableColumnIdx     DisplayOrder;                   // Index within Table's IndexToDisplayOrder[] (column may be reordered by users)
    ImGuiTableColumnIdx     IndexWithinEnabledSet;          // Index within enabled/visible set (<= IndexToDisplayOrder)
    ImGuiTableColumnIdx     PrevEnabledColumn;              // Index of prev enabled/visible column within Columns[], -1 if first enabled/visible column
    ImGuiTableColumnIdx     NextEnabledColumn;              // Index of next enabled/visible column within Columns[], -1 if last enabled/visible column
    ImGuiTableColumnIdx     SortOrder;                      // Index of this column within sort specs, -1 if not sorting on this column, 0 for single-sort, may be >0 on multi-sort
    ImGuiTableDrawChannelIdx DrawChannelCurrent;            // Index within DrawSplitter.Channels[]
    ImGuiTableDrawChannelIdx DrawChannelFrozen;             // Draw channels for frozen rows (often headers)
    ImGuiTableDrawChannelIdx DrawChannelUnfrozen;           // Draw channels for unfrozen rows
    bool                    IsEnabled;                      // IsUserEnabled && (Flags & ImGuiTableColumnFlags_Disabled) == 0
    bool                    IsUserEnabled;                  // Is the column not marked Hidden by the user? (unrelated to being off view, e.g. clipped by scrolling).
    bool                    IsUserEnabledNextFrame;
    bool                    IsVisibleX;                     // Is actually in view (e.g. overlapping the host window clipping rectangle, not scrolled).
    bool                    IsVisibleY;
    bool                    IsRequestOutput;                // Return value for TableSetColumnIndex() / TableNextColumn(): whether we request user to output contents or not.
    bool                    IsSkipItems;                    // Do we want item submissions to this column to be completely ignored (no layout will happen).
    bool                    IsPreserveWidthAuto;
    ImS8                    NavLayerCurrent;                // ImGuiNavLayer in 1 byte
    ImU8                    AutoFitQueue;                   // Queue of 8 values for the next 8 frames to request auto-fit
    ImU8                    CannotSkipItemsQueue;           // Queue of 8 values for the next 8 frames to disable Clipped/SkipItem
    ImU8                    SortDirection : 2;              // ImGuiSortDirection_Ascending or ImGuiSortDirection_Descending
    ImU8                    SortDirectionsAvailCount : 2;   // Number of available sort directions (0 to 3)
    ImU8                    SortDirectionsAvailMask : 4;    // Mask of available sort directions (1-bit each)
    ImU8                    SortDirectionsAvailList;        // Ordered list of available sort directions (2-bits each, total 8-bits)

    ImGuiTableColumn()
    {
        memset(this, 0, sizeof(*this));
        StretchWeight = WidthRequest = -1.0f;
        NameOffset = -1;
        DisplayOrder = IndexWithinEnabledSet = -1;
        PrevEnabledColumn = NextEnabledColumn = -1;
        SortOrder = -1;
        SortDirection = ImGuiSortDirection_None;
        DrawChannelCurrent = DrawChannelFrozen = DrawChannelUnfrozen = (ImU8)-1;
    }
};

// Transient cell data stored per row.
// sizeof() ~ 6
struct ImGuiTableCellData
{
    ImU32                       BgColor;    // Actual color
    ImGuiTableColumnIdx         Column;     // Column number
};

// Per-instance data that needs preserving across frames (seemingly most others do not need to be preserved aside from debug needs. Does that means they could be moved to ImGuiTableTempData?)
struct ImGuiTableInstanceData
{
    ImGuiID                     TableInstanceID;
    float                       LastOuterHeight;            // Outer height from last frame
    float                       LastFirstRowHeight;         // Height of first row from last frame (FIXME: this is used as "header height" and may be reworked)
    float                       LastFrozenHeight;           // Height of frozen section from last frame
    int                         HoveredRowLast;             // Index of row which was hovered last frame.
    int                         HoveredRowNext;             // Index of row hovered this frame, set after encountering it.

    ImGuiTableInstanceData()    { TableInstanceID = 0; LastOuterHeight = LastFirstRowHeight = LastFrozenHeight = 0.0f; HoveredRowLast = HoveredRowNext = -1; }
};

// FIXME-TABLE: more transient data could be stored in a stacked ImGuiTableTempData: e.g. SortSpecs, incoming RowData
// sizeof() ~ 580 bytes + heap allocs described in TableBeginInitMemory()
struct IMGUI_API ImGuiTable
{
    ImGuiID                     ID;
    ImGuiTableFlags             Flags;
    void*                       RawData;                    // Single allocation to hold Columns[], DisplayOrderToIndex[] and RowCellData[]
    ImGuiTableTempData*         TempData;                   // Transient data while table is active. Point within g.CurrentTableStack[]
    ImSpan<ImGuiTableColumn>    Columns;                    // Point within RawData[]
    ImSpan<ImGuiTableColumnIdx> DisplayOrderToIndex;        // Point within RawData[]. Store display order of columns (when not reordered, the values are 0...Count-1)
    ImSpan<ImGuiTableCellData>  RowCellData;                // Point within RawData[]. Store cells background requests for current row.
    ImBitArrayPtr               EnabledMaskByDisplayOrder;  // Column DisplayOrder -> IsEnabled map
    ImBitArrayPtr               EnabledMaskByIndex;         // Column Index -> IsEnabled map (== not hidden by user/api) in a format adequate for iterating column without touching cold data
    ImBitArrayPtr               VisibleMaskByIndex;         // Column Index -> IsVisibleX|IsVisibleY map (== not hidden by user/api && not hidden by scrolling/cliprect)
    ImGuiTableFlags             SettingsLoadedFlags;        // Which data were loaded from the .ini file (e.g. when order is not altered we won't save order)
    int                         SettingsOffset;             // Offset in g.SettingsTables
    int                         LastFrameActive;
    int                         ColumnsCount;               // Number of columns declared in BeginTable()
    int                         CurrentRow;
    int                         CurrentColumn;
    ImS16                       InstanceCurrent;            // Count of BeginTable() calls with same ID in the same frame (generally 0). This is a little bit similar to BeginCount for a window, but multiple table with same ID look are multiple tables, they are just synched.
    ImS16                       InstanceInteracted;         // Mark which instance (generally 0) of the same ID is being interacted with
    float                       RowPosY1;
    float                       RowPosY2;
    float                       RowMinHeight;               // Height submitted to TableNextRow()
    float                       RowCellPaddingY;            // Top and bottom padding. Reloaded during row change.
    float                       RowTextBaseline;
    float                       RowIndentOffsetX;
    ImGuiTableRowFlags          RowFlags : 16;              // Current row flags, see ImGuiTableRowFlags_
    ImGuiTableRowFlags          LastRowFlags : 16;
    int                         RowBgColorCounter;          // Counter for alternating background colors (can be fast-forwarded by e.g clipper), not same as CurrentRow because header rows typically don't increase this.
    ImU32                       RowBgColor[2];              // Background color override for current row.
    ImU32                       BorderColorStrong;
    ImU32                       BorderColorLight;
    float                       BorderX1;
    float                       BorderX2;
    float                       HostIndentX;
    float                       MinColumnWidth;
    float                       OuterPaddingX;
    float                       CellPaddingX;               // Padding from each borders. Locked in BeginTable()/Layout.
    float                       CellSpacingX1;              // Spacing between non-bordered cells. Locked in BeginTable()/Layout.
    float                       CellSpacingX2;
    float                       InnerWidth;                 // User value passed to BeginTable(), see comments at the top of BeginTable() for details.
    float                       ColumnsGivenWidth;          // Sum of current column width
    float                       ColumnsAutoFitWidth;        // Sum of ideal column width in order nothing to be clipped, used for auto-fitting and content width submission in outer window
    float                       ColumnsStretchSumWeights;   // Sum of weight of all enabled stretching columns
    float                       ResizedColumnNextWidth;
    float                       ResizeLockMinContentsX2;    // Lock minimum contents width while resizing down in order to not create feedback loops. But we allow growing the table.
    float                       RefScale;                   // Reference scale to be able to rescale columns on font/dpi changes.
    ImRect                      OuterRect;                  // Note: for non-scrolling table, OuterRect.Max.y is often FLT_MAX until EndTable(), unless a height has been specified in BeginTable().
    ImRect                      InnerRect;                  // InnerRect but without decoration. As with OuterRect, for non-scrolling tables, InnerRect.Max.y is
    ImRect                      WorkRect;
    ImRect                      InnerClipRect;
    ImRect                      BgClipRect;                 // We use this to cpu-clip cell background color fill, evolve during the frame as we cross frozen rows boundaries
    ImRect                      Bg0ClipRectForDrawCmd;      // Actual ImDrawCmd clip rect for BG0/1 channel. This tends to be == OuterWindow->ClipRect at BeginTable() because output in BG0/BG1 is cpu-clipped
    ImRect                      Bg2ClipRectForDrawCmd;      // Actual ImDrawCmd clip rect for BG2 channel. This tends to be a correct, tight-fit, because output to BG2 are done by widgets relying on regular ClipRect.
    ImRect                      HostClipRect;               // This is used to check if we can eventually merge our columns draw calls into the current draw call of the current window.
    ImRect                      HostBackupInnerClipRect;    // Backup of InnerWindow->ClipRect during PushTableBackground()/PopTableBackground()
    ImGuiWindow*                OuterWindow;                // Parent window for the table
    ImGuiWindow*                InnerWindow;                // Window holding the table data (== OuterWindow or a child window)
    ImGuiTextBuffer             ColumnsNames;               // Contiguous buffer holding columns names
    ImDrawListSplitter*         DrawSplitter;               // Shortcut to TempData->DrawSplitter while in table. Isolate draw commands per columns to avoid switching clip rect constantly
    ImGuiTableInstanceData      InstanceDataFirst;
    ImVector<ImGuiTableInstanceData>    InstanceDataExtra;  // FIXME-OPT: Using a small-vector pattern would be good.
    ImGuiTableColumnSortSpecs   SortSpecsSingle;
    ImVector<ImGuiTableColumnSortSpecs> SortSpecsMulti;     // FIXME-OPT: Using a small-vector pattern would be good.
    ImGuiTableSortSpecs         SortSpecs;                  // Public facing sorts specs, this is what we return in TableGetSortSpecs()
    ImGuiTableColumnIdx         SortSpecsCount;
    ImGuiTableColumnIdx         ColumnsEnabledCount;        // Number of enabled columns (<= ColumnsCount)
    ImGuiTableColumnIdx         ColumnsEnabledFixedCount;   // Number of enabled columns (<= ColumnsCount)
    ImGuiTableColumnIdx         DeclColumnsCount;           // Count calls to TableSetupColumn()
    ImGuiTableColumnIdx         HoveredColumnBody;          // Index of column whose visible region is being hovered. Important: == ColumnsCount when hovering empty region after the right-most column!
    ImGuiTableColumnIdx         HoveredColumnBorder;        // Index of column whose right-border is being hovered (for resizing).
    ImGuiTableColumnIdx         AutoFitSingleColumn;        // Index of single column requesting auto-fit.
    ImGuiTableColumnIdx         ResizedColumn;              // Index of column being resized. Reset when InstanceCurrent==0.
    ImGuiTableColumnIdx         LastResizedColumn;          // Index of column being resized from previous frame.
    ImGuiTableColumnIdx         HeldHeaderColumn;           // Index of column header being held.
    ImGuiTableColumnIdx         ReorderColumn;              // Index of column being reordered. (not cleared)
    ImGuiTableColumnIdx         ReorderColumnDir;           // -1 or +1
    ImGuiTableColumnIdx         LeftMostEnabledColumn;      // Index of left-most non-hidden column.
    ImGuiTableColumnIdx         RightMostEnabledColumn;     // Index of right-most non-hidden column.
    ImGuiTableColumnIdx         LeftMostStretchedColumn;    // Index of left-most stretched column.
    ImGuiTableColumnIdx         RightMostStretchedColumn;   // Index of right-most stretched column.
    ImGuiTableColumnIdx         ContextPopupColumn;         // Column right-clicked on, of -1 if opening context menu from a neutral/empty spot
    ImGuiTableColumnIdx         FreezeRowsRequest;          // Requested frozen rows count
    ImGuiTableColumnIdx         FreezeRowsCount;            // Actual frozen row count (== FreezeRowsRequest, or == 0 when no scrolling offset)
    ImGuiTableColumnIdx         FreezeColumnsRequest;       // Requested frozen columns count
    ImGuiTableColumnIdx         FreezeColumnsCount;         // Actual frozen columns count (== FreezeColumnsRequest, or == 0 when no scrolling offset)
    ImGuiTableColumnIdx         RowCellDataCurrent;         // Index of current RowCellData[] entry in current row
    ImGuiTableDrawChannelIdx    DummyDrawChannel;           // Redirect non-visible columns here.
    ImGuiTableDrawChannelIdx    Bg2DrawChannelCurrent;      // For Selectable() and other widgets drawing across columns after the freezing line. Index within DrawSplitter.Channels[]
    ImGuiTableDrawChannelIdx    Bg2DrawChannelUnfrozen;
    bool                        IsLayoutLocked;             // Set by TableUpdateLayout() which is called when beginning the first row.
    bool                        IsInsideRow;                // Set when inside TableBeginRow()/TableEndRow().
    bool                        IsInitializing;
    bool                        IsSortSpecsDirty;
    bool                        IsUsingHeaders;             // Set when the first row had the ImGuiTableRowFlags_Headers flag.
    bool                        IsContextPopupOpen;         // Set when default context menu is open (also see: ContextPopupColumn, InstanceInteracted).
    bool                        IsSettingsRequestLoad;
    bool                        IsSettingsDirty;            // Set when table settings have changed and needs to be reported into ImGuiTableSetttings data.
    bool                        IsDefaultDisplayOrder;      // Set when display order is unchanged from default (DisplayOrder contains 0...Count-1)
    bool                        IsResetAllRequest;
    bool                        IsResetDisplayOrderRequest;
    bool                        IsUnfrozenRows;             // Set when we got past the frozen row.
    bool                        IsDefaultSizingPolicy;      // Set if user didn't explicitly set a sizing policy in BeginTable()
    bool                        HasScrollbarYCurr;          // Whether ANY instance of this table had a vertical scrollbar during the current frame.
    bool                        HasScrollbarYPrev;          // Whether ANY instance of this table had a vertical scrollbar during the previous.
    bool                        MemoryCompacted;
    bool                        HostSkipItems;              // Backup of InnerWindow->SkipItem at the end of BeginTable(), because we will overwrite InnerWindow->SkipItem on a per-column basis

    ImGuiTable()                { memset(this, 0, sizeof(*this)); LastFrameActive = -1; }
    ~ImGuiTable()               { IM_FREE(RawData); }
};

// Transient data that are only needed between BeginTable() and EndTable(), those buffers are shared (1 per level of stacked table).
// - Accessing those requires chasing an extra pointer so for very frequently used data we leave them in the main table structure.
// - We also leave out of this structure data that tend to be particularly useful for debugging/metrics.
// sizeof() ~ 112 bytes.
struct IMGUI_API ImGuiTableTempData
{
    int                         TableIndex;                 // Index in g.Tables.Buf[] pool
    float                       LastTimeActive;             // Last timestamp this structure was used

    ImVec2                      UserOuterSize;              // outer_size.x passed to BeginTable()
    ImDrawListSplitter          DrawSplitter;

    ImRect                      HostBackupWorkRect;         // Backup of InnerWindow->WorkRect at the end of BeginTable()
    ImRect                      HostBackupParentWorkRect;   // Backup of InnerWindow->ParentWorkRect at the end of BeginTable()
    ImVec2                      HostBackupPrevLineSize;     // Backup of InnerWindow->DC.PrevLineSize at the end of BeginTable()
    ImVec2                      HostBackupCurrLineSize;     // Backup of InnerWindow->DC.CurrLineSize at the end of BeginTable()
    ImVec2                      HostBackupCursorMaxPos;     // Backup of InnerWindow->DC.CursorMaxPos at the end of BeginTable()
    ImVec1                      HostBackupColumnsOffset;    // Backup of OuterWindow->DC.ColumnsOffset at the end of BeginTable()
    float                       HostBackupItemWidth;        // Backup of OuterWindow->DC.ItemWidth at the end of BeginTable()
    int                         HostBackupItemWidthStackSize;//Backup of OuterWindow->DC.ItemWidthStack.Size at the end of BeginTable()

    ImGuiTableTempData()        { memset(this, 0, sizeof(*this)); LastTimeActive = -1.0f; }
};

// sizeof() ~ 12
struct ImGuiTableColumnSettings
{
    float                   WidthOrWeight;
    ImGuiID                 UserID;
    ImGuiTableColumnIdx     Index;
    ImGuiTableColumnIdx     DisplayOrder;
    ImGuiTableColumnIdx     SortOrder;
    ImU8                    SortDirection : 2;
    ImU8                    IsEnabled : 1; // "Visible" in ini file
    ImU8                    IsStretch : 1;

    ImGuiTableColumnSettings()
    {
        WidthOrWeight = 0.0f;
        UserID = 0;
        Index = -1;
        DisplayOrder = SortOrder = -1;
        SortDirection = ImGuiSortDirection_None;
        IsEnabled = 1;
        IsStretch = 0;
    }
};

// This is designed to be stored in a single ImChunkStream (1 header followed by N ImGuiTableColumnSettings, etc.)
struct ImGuiTableSettings
{
    ImGuiID                     ID;                     // Set to 0 to invalidate/delete the setting
    ImGuiTableFlags             SaveFlags;              // Indicate data we want to save using the Resizable/Reorderable/Sortable/Hideable flags (could be using its own flags..)
    float                       RefScale;               // Reference scale to be able to rescale columns on font/dpi changes.
    ImGuiTableColumnIdx         ColumnsCount;
    ImGuiTableColumnIdx         ColumnsCountMax;        // Maximum number of columns this settings instance can store, we can recycle a settings instance with lower number of columns but not higher
    bool                        WantApply;              // Set when loaded from .ini data (to enable merging/loading .ini data into an already running context)

    ImGuiTableSettings()        { memset(this, 0, sizeof(*this)); }
    ImGuiTableColumnSettings*   GetColumnSettings()     { return (ImGuiTableColumnSettings*)(this + 1); }
};

//-----------------------------------------------------------------------------
// [SECTION] ImGui internal API
// No guarantee of forward compatibility here!
//-----------------------------------------------------------------------------

namespace ImGui
{
    // Windows
    // We should always have a CurrentWindow in the stack (there is an implicit "Debug" window)
    // If this ever crash because g.CurrentWindow is NULL it means that either
    // - ImGui::NewFrame() has never been called, which is illegal.
    // - You are calling ImGui functions after ImGui::EndFrame()/ImGui::Render() and before the next ImGui::NewFrame(), which is also illegal.
    inline    ImGuiWindow*  GetCurrentWindowRead()      { ImGuiContext& g = *GImGui; return g.CurrentWindow; }
    inline    ImGuiWindow*  GetCurrentWindow()          { ImGuiContext& g = *GImGui; g.CurrentWindow->WriteAccessed = true; return g.CurrentWindow; }
    IMGUI_API ImGuiWindow*  FindWindowByID(ImGuiID id);
    IMGUI_API ImGuiWindow*  FindWindowByName(const char* name);
    IMGUI_API void          UpdateWindowParentAndRootLinks(ImGuiWindow* window, ImGuiWindowFlags flags, ImGuiWindow* parent_window);
    IMGUI_API ImVec2        CalcWindowNextAutoFitSize(ImGuiWindow* window);
    IMGUI_API bool          IsWindowChildOf(ImGuiWindow* window, ImGuiWindow* potential_parent, bool popup_hierarchy, bool dock_hierarchy);
    IMGUI_API bool          IsWindowWithinBeginStackOf(ImGuiWindow* window, ImGuiWindow* potential_parent);
    IMGUI_API bool          IsWindowAbove(ImGuiWindow* potential_above, ImGuiWindow* potential_below);
    IMGUI_API bool          IsWindowNavFocusable(ImGuiWindow* window);
    IMGUI_API void          SetWindowPos(ImGuiWindow* window, const ImVec2& pos, ImGuiCond cond = 0);
    IMGUI_API void          SetWindowSize(ImGuiWindow* window, const ImVec2& size, ImGuiCond cond = 0);
    IMGUI_API void          SetWindowCollapsed(ImGuiWindow* window, bool collapsed, ImGuiCond cond = 0);
    IMGUI_API void          SetWindowHitTestHole(ImGuiWindow* window, const ImVec2& pos, const ImVec2& size);
    IMGUI_API void          SetWindowHiddendAndSkipItemsForCurrentFrame(ImGuiWindow* window);
    inline ImRect           WindowRectAbsToRel(ImGuiWindow* window, const ImRect& r) { ImVec2 off = window->DC.CursorStartPos; return ImRect(r.Min.x - off.x, r.Min.y - off.y, r.Max.x - off.x, r.Max.y - off.y); }
    inline ImRect           WindowRectRelToAbs(ImGuiWindow* window, const ImRect& r) { ImVec2 off = window->DC.CursorStartPos; return ImRect(r.Min.x + off.x, r.Min.y + off.y, r.Max.x + off.x, r.Max.y + off.y); }
    inline ImVec2           WindowPosRelToAbs(ImGuiWindow* window, const ImVec2& p)  { ImVec2 off = window->DC.CursorStartPos; return ImVec2(p.x + off.x, p.y + off.y); }

    // Windows: Display Order and Focus Order
    IMGUI_API void          FocusWindow(ImGuiWindow* window, ImGuiFocusRequestFlags flags = 0);
    IMGUI_API void          FocusTopMostWindowUnderOne(ImGuiWindow* under_this_window, ImGuiWindow* ignore_window, ImGuiViewport* filter_viewport, ImGuiFocusRequestFlags flags);
    IMGUI_API void          BringWindowToFocusFront(ImGuiWindow* window);
    IMGUI_API void          BringWindowToDisplayFront(ImGuiWindow* window);
    IMGUI_API void          BringWindowToDisplayBack(ImGuiWindow* window);
    IMGUI_API void          BringWindowToDisplayBehind(ImGuiWindow* window, ImGuiWindow* above_window);
    IMGUI_API int           FindWindowDisplayIndex(ImGuiWindow* window);
    IMGUI_API ImGuiWindow*  FindBottomMostVisibleWindowWithinBeginStack(ImGuiWindow* window);

    // Fonts, drawing
    IMGUI_API void          SetCurrentFont(ImFont* font);
    inline ImFont*          GetDefaultFont() { ImGuiContext& g = *GImGui; return g.IO.FontDefault ? g.IO.FontDefault : g.IO.Fonts->Fonts[0]; }
    inline ImDrawList*      GetForegroundDrawList(ImGuiWindow* window) { return GetForegroundDrawList(window->Viewport); }
    IMGUI_API void          AddDrawListToDrawDataEx(ImDrawData* draw_data, ImVector<ImDrawList*>* out_list, ImDrawList* draw_list);

    // Init
    IMGUI_API void          Initialize();
    IMGUI_API void          Shutdown();    // Since 1.60 this is a _private_ function. You can call DestroyContext() to destroy the context created by CreateContext().

    // NewFrame
    IMGUI_API void          UpdateInputEvents(bool trickle_fast_inputs);
    IMGUI_API void          UpdateHoveredWindowAndCaptureFlags();
    IMGUI_API void          StartMouseMovingWindow(ImGuiWindow* window);
    IMGUI_API void          StartMouseMovingWindowOrNode(ImGuiWindow* window, ImGuiDockNode* node, bool undock_floating_node);
    IMGUI_API void          UpdateMouseMovingWindowNewFrame();
    IMGUI_API void          UpdateMouseMovingWindowEndFrame();

    // Generic context hooks
    IMGUI_API ImGuiID       AddContextHook(ImGuiContext* context, const ImGuiContextHook* hook);
    IMGUI_API void          RemoveContextHook(ImGuiContext* context, ImGuiID hook_to_remove);
    IMGUI_API void          CallContextHooks(ImGuiContext* context, ImGuiContextHookType type);

    // Viewports
    IMGUI_API void          TranslateWindowsInViewport(ImGuiViewportP* viewport, const ImVec2& old_pos, const ImVec2& new_pos);
    IMGUI_API void          ScaleWindowsInViewport(ImGuiViewportP* viewport, float scale);
    IMGUI_API void          DestroyPlatformWindow(ImGuiViewportP* viewport);
    IMGUI_API void          SetWindowViewport(ImGuiWindow* window, ImGuiViewportP* viewport);
    IMGUI_API void          SetCurrentViewport(ImGuiWindow* window, ImGuiViewportP* viewport);
    IMGUI_API const ImGuiPlatformMonitor*   GetViewportPlatformMonitor(ImGuiViewport* viewport);
    IMGUI_API ImGuiViewportP*               FindHoveredViewportFromPlatformWindowStack(const ImVec2& mouse_platform_pos);

    // Settings
    IMGUI_API void                  MarkIniSettingsDirty();
    IMGUI_API void                  MarkIniSettingsDirty(ImGuiWindow* window);
    IMGUI_API void                  ClearIniSettings();
    IMGUI_API void                  AddSettingsHandler(const ImGuiSettingsHandler* handler);
    IMGUI_API void                  RemoveSettingsHandler(const char* type_name);
    IMGUI_API ImGuiSettingsHandler* FindSettingsHandler(const char* type_name);

    // Settings - Windows
    IMGUI_API ImGuiWindowSettings*  CreateNewWindowSettings(const char* name);
    IMGUI_API ImGuiWindowSettings*  FindWindowSettingsByID(ImGuiID id);
    IMGUI_API ImGuiWindowSettings*  FindWindowSettingsByWindow(ImGuiWindow* window);
    IMGUI_API void                  ClearWindowSettings(const char* name);

    // Localization
    IMGUI_API void          LocalizeRegisterEntries(const ImGuiLocEntry* entries, int count);
    inline const char*      LocalizeGetMsg(ImGuiLocKey key) { ImGuiContext& g = *GImGui; const char* msg = g.LocalizationTable[key]; return msg ? msg : "*Missing Text*"; }

    // Scrolling
    IMGUI_API void          SetScrollX(ImGuiWindow* window, float scroll_x);
    IMGUI_API void          SetScrollY(ImGuiWindow* window, float scroll_y);
    IMGUI_API void          SetScrollFromPosX(ImGuiWindow* window, float local_x, float center_x_ratio);
    IMGUI_API void          SetScrollFromPosY(ImGuiWindow* window, float local_y, float center_y_ratio);

    // Early work-in-progress API (ScrollToItem() will become public)
    IMGUI_API void          ScrollToItem(ImGuiScrollFlags flags = 0);
    IMGUI_API void          ScrollToRect(ImGuiWindow* window, const ImRect& rect, ImGuiScrollFlags flags = 0);
    IMGUI_API ImVec2        ScrollToRectEx(ImGuiWindow* window, const ImRect& rect, ImGuiScrollFlags flags = 0);
//#ifndef IMGUI_DISABLE_OBSOLETE_FUNCTIONS
    inline void             ScrollToBringRectIntoView(ImGuiWindow* window, const ImRect& rect) { ScrollToRect(window, rect, ImGuiScrollFlags_KeepVisibleEdgeY); }
//#endif

    // Basic Accessors
    inline ImGuiItemStatusFlags GetItemStatusFlags(){ ImGuiContext& g = *GImGui; return g.LastItemData.StatusFlags; }
    inline ImGuiItemFlags   GetItemFlags()  { ImGuiContext& g = *GImGui; return g.LastItemData.InFlags; }
    inline ImGuiID          GetActiveID()   { ImGuiContext& g = *GImGui; return g.ActiveId; }
    inline ImGuiID          GetFocusID()    { ImGuiContext& g = *GImGui; return g.NavId; }
    IMGUI_API void          SetActiveID(ImGuiID id, ImGuiWindow* window);
    IMGUI_API void          SetFocusID(ImGuiID id, ImGuiWindow* window);
    IMGUI_API void          ClearActiveID();
    IMGUI_API ImGuiID       GetHoveredID();
    IMGUI_API void          SetHoveredID(ImGuiID id);
    IMGUI_API void          KeepAliveID(ImGuiID id);
    IMGUI_API void          MarkItemEdited(ImGuiID id);     // Mark data associated to given item as "edited", used by IsItemDeactivatedAfterEdit() function.
    IMGUI_API void          PushOverrideID(ImGuiID id);     // Push given value as-is at the top of the ID stack (whereas PushID combines old and new hashes)
    IMGUI_API ImGuiID       GetIDWithSeed(const char* str_id_begin, const char* str_id_end, ImGuiID seed);
    IMGUI_API ImGuiID       GetIDWithSeed(int n, ImGuiID seed);

    // Basic Helpers for widget code
    IMGUI_API void          ItemSize(const ImVec2& size, float text_baseline_y = -1.0f);
    inline void             ItemSize(const ImRect& bb, float text_baseline_y = -1.0f) { ItemSize(bb.GetSize(), text_baseline_y); } // FIXME: This is a misleading API since we expect CursorPos to be bb.Min.
    IMGUI_API bool          ItemAdd(const ImRect& bb, ImGuiID id, const ImRect* nav_bb = NULL, ImGuiItemFlags extra_flags = 0);
    IMGUI_API bool          ItemHoverable(const ImRect& bb, ImGuiID id, ImGuiItemFlags item_flags);
    IMGUI_API bool          IsWindowContentHoverable(ImGuiWindow* window, ImGuiHoveredFlags flags = 0);
    IMGUI_API bool          IsClippedEx(const ImRect& bb, ImGuiID id);
    IMGUI_API void          SetLastItemData(ImGuiID item_id, ImGuiItemFlags in_flags, ImGuiItemStatusFlags status_flags, const ImRect& item_rect);
    IMGUI_API ImVec2        CalcItemSize(ImVec2 size, float default_w, float default_h);
    IMGUI_API float         CalcWrapWidthForPos(const ImVec2& pos, float wrap_pos_x);
    IMGUI_API void          PushMultiItemsWidths(int components, float width_full);
    IMGUI_API bool          IsItemToggledSelection();                                   // Was the last item selection toggled? (after Selectable(), TreeNode() etc. We only returns toggle _event_ in order to handle clipping correctly)
    IMGUI_API ImVec2        GetContentRegionMaxAbs();
    IMGUI_API void          ShrinkWidths(ImGuiShrinkWidthItem* items, int count, float width_excess);

    // Parameter stacks (shared)
    IMGUI_API void          PushItemFlag(ImGuiItemFlags option, bool enabled);
    IMGUI_API void          PopItemFlag();
    IMGUI_API const ImGuiDataVarInfo* GetStyleVarInfo(ImGuiStyleVar idx);

    // Logging/Capture
    IMGUI_API void          LogBegin(ImGuiLogType type, int auto_open_depth);           // -> BeginCapture() when we design v2 api, for now stay under the radar by using the old name.
    IMGUI_API void          LogToBuffer(int auto_open_depth = -1);                      // Start logging/capturing to internal buffer
    IMGUI_API void          LogRenderedText(const ImVec2* ref_pos, const char* text, const char* text_end = NULL);
    IMGUI_API void          LogSetNextTextDecoration(const char* prefix, const char* suffix);

    // Popups, Modals, Tooltips
    IMGUI_API bool          BeginChildEx(const char* name, ImGuiID id, const ImVec2& size_arg, bool border, ImGuiWindowFlags flags);
    IMGUI_API void          OpenPopupEx(ImGuiID id, ImGuiPopupFlags popup_flags = ImGuiPopupFlags_None);
    IMGUI_API void          ClosePopupToLevel(int remaining, bool restore_focus_to_window_under_popup);
    IMGUI_API void          ClosePopupsOverWindow(ImGuiWindow* ref_window, bool restore_focus_to_window_under_popup);
    IMGUI_API void          ClosePopupsExceptModals();
    IMGUI_API bool          IsPopupOpen(ImGuiID id, ImGuiPopupFlags popup_flags);
    IMGUI_API bool          BeginPopupEx(ImGuiID id, ImGuiWindowFlags extra_flags);
    IMGUI_API bool          BeginTooltipEx(ImGuiTooltipFlags tooltip_flags, ImGuiWindowFlags extra_window_flags);
    IMGUI_API ImRect        GetPopupAllowedExtentRect(ImGuiWindow* window);
    IMGUI_API ImGuiWindow*  GetTopMostPopupModal();
    IMGUI_API ImGuiWindow*  GetTopMostAndVisiblePopupModal();
    IMGUI_API ImGuiWindow*  FindBlockingModal(ImGuiWindow* window);
    IMGUI_API ImVec2        FindBestWindowPosForPopup(ImGuiWindow* window);
    IMGUI_API ImVec2        FindBestWindowPosForPopupEx(const ImVec2& ref_pos, const ImVec2& size, ImGuiDir* last_dir, const ImRect& r_outer, const ImRect& r_avoid, ImGuiPopupPositionPolicy policy);

    // Menus
    IMGUI_API bool          BeginViewportSideBar(const char* name, ImGuiViewport* viewport, ImGuiDir dir, float size, ImGuiWindowFlags window_flags);
    IMGUI_API bool          BeginMenuEx(const char* label, const char* icon, bool enabled = true);
    IMGUI_API bool          MenuItemEx(const char* label, const char* icon, const char* shortcut = NULL, bool selected = false, bool enabled = true);

    // Combos
    IMGUI_API bool          BeginComboPopup(ImGuiID popup_id, const ImRect& bb, ImGuiComboFlags flags);
    IMGUI_API bool          BeginComboPreview();
    IMGUI_API void          EndComboPreview();

    // Gamepad/Keyboard Navigation
    IMGUI_API void          NavInitWindow(ImGuiWindow* window, bool force_reinit);
    IMGUI_API void          NavInitRequestApplyResult();
    IMGUI_API bool          NavMoveRequestButNoResultYet();
    IMGUI_API void          NavMoveRequestSubmit(ImGuiDir move_dir, ImGuiDir clip_dir, ImGuiNavMoveFlags move_flags, ImGuiScrollFlags scroll_flags);
    IMGUI_API void          NavMoveRequestForward(ImGuiDir move_dir, ImGuiDir clip_dir, ImGuiNavMoveFlags move_flags, ImGuiScrollFlags scroll_flags);
    IMGUI_API void          NavMoveRequestResolveWithLastItem(ImGuiNavItemData* result);
    IMGUI_API void          NavMoveRequestResolveWithPastTreeNode(ImGuiNavItemData* result, ImGuiNavTreeNodeData* tree_node_data);
    IMGUI_API void          NavMoveRequestCancel();
    IMGUI_API void          NavMoveRequestApplyResult();
    IMGUI_API void          NavMoveRequestTryWrapping(ImGuiWindow* window, ImGuiNavMoveFlags move_flags);
    IMGUI_API void          NavClearPreferredPosForAxis(ImGuiAxis axis);
    IMGUI_API void          NavRestoreHighlightAfterMove();
    IMGUI_API void          NavUpdateCurrentWindowIsScrollPushableX();
    IMGUI_API void          SetNavWindow(ImGuiWindow* window);
    IMGUI_API void          SetNavID(ImGuiID id, ImGuiNavLayer nav_layer, ImGuiID focus_scope_id, const ImRect& rect_rel);

    // Focus/Activation
    // This should be part of a larger set of API: FocusItem(offset = -1), FocusItemByID(id), ActivateItem(offset = -1), ActivateItemByID(id) etc. which are
    // much harder to design and implement than expected. I have a couple of private branches on this matter but it's not simple. For now implementing the easy ones.
    IMGUI_API void          FocusItem();                    // Focus last item (no selection/activation).
    IMGUI_API void          ActivateItemByID(ImGuiID id);   // Activate an item by ID (button, checkbox, tree node etc.). Activation is queued and processed on the next frame when the item is encountered again.

    // Inputs
    // FIXME: Eventually we should aim to move e.g. IsActiveIdUsingKey() into IsKeyXXX functions.
    inline bool             IsNamedKey(ImGuiKey key)                                    { return key >= ImGuiKey_NamedKey_BEGIN && key < ImGuiKey_NamedKey_END; }
    inline bool             IsNamedKeyOrModKey(ImGuiKey key)                            { return (key >= ImGuiKey_NamedKey_BEGIN && key < ImGuiKey_NamedKey_END) || key == ImGuiMod_Ctrl || key == ImGuiMod_Shift || key == ImGuiMod_Alt || key == ImGuiMod_Super || key == ImGuiMod_Shortcut; }
    inline bool             IsLegacyKey(ImGuiKey key)                                   { return key >= ImGuiKey_LegacyNativeKey_BEGIN && key < ImGuiKey_LegacyNativeKey_END; }
    inline bool             IsKeyboardKey(ImGuiKey key)                                 { return key >= ImGuiKey_Keyboard_BEGIN && key < ImGuiKey_Keyboard_END; }
    inline bool             IsGamepadKey(ImGuiKey key)                                  { return key >= ImGuiKey_Gamepad_BEGIN && key < ImGuiKey_Gamepad_END; }
    inline bool             IsMouseKey(ImGuiKey key)                                    { return key >= ImGuiKey_Mouse_BEGIN && key < ImGuiKey_Mouse_END; }
    inline bool             IsAliasKey(ImGuiKey key)                                    { return key >= ImGuiKey_Aliases_BEGIN && key < ImGuiKey_Aliases_END; }
    inline ImGuiKeyChord    ConvertShortcutMod(ImGuiKeyChord key_chord)                 { ImGuiContext& g = *GImGui; IM_ASSERT_PARANOID(key_chord & ImGuiMod_Shortcut); return (key_chord & ~ImGuiMod_Shortcut) | (g.IO.ConfigMacOSXBehaviors ? ImGuiMod_Super : ImGuiMod_Ctrl); }
    inline ImGuiKey         ConvertSingleModFlagToKey(ImGuiContext* ctx, ImGuiKey key)
    {
        ImGuiContext& g = *ctx;
        if (key == ImGuiMod_Ctrl) return ImGuiKey_ReservedForModCtrl;
        if (key == ImGuiMod_Shift) return ImGuiKey_ReservedForModShift;
        if (key == ImGuiMod_Alt) return ImGuiKey_ReservedForModAlt;
        if (key == ImGuiMod_Super) return ImGuiKey_ReservedForModSuper;
        if (key == ImGuiMod_Shortcut) return (g.IO.ConfigMacOSXBehaviors ? ImGuiKey_ReservedForModSuper : ImGuiKey_ReservedForModCtrl);
        return key;
    }

    IMGUI_API ImGuiKeyData* GetKeyData(ImGuiContext* ctx, ImGuiKey key);
    inline ImGuiKeyData*    GetKeyData(ImGuiKey key)                                    { ImGuiContext& g = *GImGui; return GetKeyData(&g, key); }
    IMGUI_API void          GetKeyChordName(ImGuiKeyChord key_chord, char* out_buf, int out_buf_size);
    inline ImGuiKey         MouseButtonToKey(ImGuiMouseButton button)                   { IM_ASSERT(button >= 0 && button < ImGuiMouseButton_COUNT); return (ImGuiKey)(ImGuiKey_MouseLeft + button); }
    IMGUI_API bool          IsMouseDragPastThreshold(ImGuiMouseButton button, float lock_threshold = -1.0f);
    IMGUI_API ImVec2        GetKeyMagnitude2d(ImGuiKey key_left, ImGuiKey key_right, ImGuiKey key_up, ImGuiKey key_down);
    IMGUI_API float         GetNavTweakPressedAmount(ImGuiAxis axis);
    IMGUI_API int           CalcTypematicRepeatAmount(float t0, float t1, float repeat_delay, float repeat_rate);
    IMGUI_API void          GetTypematicRepeatRate(ImGuiInputFlags flags, float* repeat_delay, float* repeat_rate);
    IMGUI_API void          SetActiveIdUsingAllKeyboardKeys();
    inline bool             IsActiveIdUsingNavDir(ImGuiDir dir)                         { ImGuiContext& g = *GImGui; return (g.ActiveIdUsingNavDirMask & (1 << dir)) != 0; }

    // [EXPERIMENTAL] Low-Level: Key/Input Ownership
    // - The idea is that instead of "eating" a given input, we can link to an owner id.
    // - Ownership is most often claimed as a result of reacting to a press/down event (but occasionally may be claimed ahead).
    // - Input queries can then read input by specifying ImGuiKeyOwner_Any (== 0), ImGuiKeyOwner_None (== -1) or a custom ID.
    // - Legacy input queries (without specifying an owner or _Any or _None) are equivalent to using ImGuiKeyOwner_Any (== 0).
    // - Input ownership is automatically released on the frame after a key is released. Therefore:
    //   - for ownership registration happening as a result of a down/press event, the SetKeyOwner() call may be done once (common case).
    //   - for ownership registration happening ahead of a down/press event, the SetKeyOwner() call needs to be made every frame (happens if e.g. claiming ownership on hover).
    // - SetItemKeyOwner() is a shortcut for common simple case. A custom widget will probably want to call SetKeyOwner() multiple times directly based on its interaction state.
    // - This is marked experimental because not all widgets are fully honoring the Set/Test idioms. We will need to move forward step by step.
    //   Please open a GitHub Issue to submit your usage scenario or if there's a use case you need solved.
    IMGUI_API ImGuiID           GetKeyOwner(ImGuiKey key);
    IMGUI_API void              SetKeyOwner(ImGuiKey key, ImGuiID owner_id, ImGuiInputFlags flags = 0);
    IMGUI_API void              SetKeyOwnersForKeyChord(ImGuiKeyChord key, ImGuiID owner_id, ImGuiInputFlags flags = 0);
    IMGUI_API void              SetItemKeyOwner(ImGuiKey key, ImGuiInputFlags flags = 0);           // Set key owner to last item if it is hovered or active. Equivalent to 'if (IsItemHovered() || IsItemActive()) { SetKeyOwner(key, GetItemID());'.
    IMGUI_API bool              TestKeyOwner(ImGuiKey key, ImGuiID owner_id);                       // Test that key is either not owned, either owned by 'owner_id'
    inline ImGuiKeyOwnerData*   GetKeyOwnerData(ImGuiContext* ctx, ImGuiKey key)                    { if (key & ImGuiMod_Mask_) key = ConvertSingleModFlagToKey(ctx, key); IM_ASSERT(IsNamedKey(key)); return &ctx->KeysOwnerData[key - ImGuiKey_NamedKey_BEGIN]; }

    // [EXPERIMENTAL] High-Level: Input Access functions w/ support for Key/Input Ownership
    // - Important: legacy IsKeyPressed(ImGuiKey, bool repeat=true) _DEFAULTS_ to repeat, new IsKeyPressed() requires _EXPLICIT_ ImGuiInputFlags_Repeat flag.
    // - Expected to be later promoted to public API, the prototypes are designed to replace existing ones (since owner_id can default to Any == 0)
    // - Specifying a value for 'ImGuiID owner' will test that EITHER the key is NOT owned (UNLESS locked), EITHER the key is owned by 'owner'.
    //   Legacy functions use ImGuiKeyOwner_Any meaning that they typically ignore ownership, unless a call to SetKeyOwner() explicitly used ImGuiInputFlags_LockThisFrame or ImGuiInputFlags_LockUntilRelease.
    // - Binding generators may want to ignore those for now, or suffix them with Ex() until we decide if this gets moved into public API.
    IMGUI_API bool              IsKeyDown(ImGuiKey key, ImGuiID owner_id);
    IMGUI_API bool              IsKeyPressed(ImGuiKey key, ImGuiID owner_id, ImGuiInputFlags flags = 0);    // Important: when transitioning from old to new IsKeyPressed(): old API has "bool repeat = true", so would default to repeat. New API requiress explicit ImGuiInputFlags_Repeat.
    IMGUI_API bool              IsKeyReleased(ImGuiKey key, ImGuiID owner_id);
    IMGUI_API bool              IsMouseDown(ImGuiMouseButton button, ImGuiID owner_id);
    IMGUI_API bool              IsMouseClicked(ImGuiMouseButton button, ImGuiID owner_id, ImGuiInputFlags flags = 0);
    IMGUI_API bool              IsMouseReleased(ImGuiMouseButton button, ImGuiID owner_id);

    // [EXPERIMENTAL] Shortcut Routing
    // - ImGuiKeyChord = a ImGuiKey optionally OR-red with ImGuiMod_Alt/ImGuiMod_Ctrl/ImGuiMod_Shift/ImGuiMod_Super.
    //     ImGuiKey_C                 (accepted by functions taking ImGuiKey or ImGuiKeyChord)
    //     ImGuiKey_C | ImGuiMod_Ctrl (accepted by functions taking ImGuiKeyChord)
    //   ONLY ImGuiMod_XXX values are legal to 'OR' with an ImGuiKey. You CANNOT 'OR' two ImGuiKey values.
    // - When using one of the routing flags (e.g. ImGuiInputFlags_RouteFocused): routes requested ahead of time given a chord (key + modifiers) and a routing policy.
    // - Routes are resolved during NewFrame(): if keyboard modifiers are matching current ones: SetKeyOwner() is called + route is granted for the frame.
    // - Route is granted to a single owner. When multiple requests are made we have policies to select the winning route.
    // - Multiple read sites may use the same owner id and will all get the granted route.
    // - For routing: when owner_id is 0 we use the current Focus Scope ID as a default owner in order to identify our location.
    IMGUI_API bool              Shortcut(ImGuiKeyChord key_chord, ImGuiID owner_id = 0, ImGuiInputFlags flags = 0);
    IMGUI_API bool              SetShortcutRouting(ImGuiKeyChord key_chord, ImGuiID owner_id = 0, ImGuiInputFlags flags = 0);
    IMGUI_API bool              TestShortcutRouting(ImGuiKeyChord key_chord, ImGuiID owner_id);
    IMGUI_API ImGuiKeyRoutingData* GetShortcutRoutingData(ImGuiKeyChord key_chord);

    // Docking
    // (some functions are only declared in imgui.cpp, see Docking section)
    IMGUI_API void          DockContextInitialize(ImGuiContext* ctx);
    IMGUI_API void          DockContextShutdown(ImGuiContext* ctx);
    IMGUI_API void          DockContextClearNodes(ImGuiContext* ctx, ImGuiID root_id, bool clear_settings_refs); // Use root_id==0 to clear all
    IMGUI_API void          DockContextRebuildNodes(ImGuiContext* ctx);
    IMGUI_API void          DockContextNewFrameUpdateUndocking(ImGuiContext* ctx);
    IMGUI_API void          DockContextNewFrameUpdateDocking(ImGuiContext* ctx);
    IMGUI_API void          DockContextEndFrame(ImGuiContext* ctx);
    IMGUI_API ImGuiID       DockContextGenNodeID(ImGuiContext* ctx);
    IMGUI_API void          DockContextQueueDock(ImGuiContext* ctx, ImGuiWindow* target, ImGuiDockNode* target_node, ImGuiWindow* payload, ImGuiDir split_dir, float split_ratio, bool split_outer);
    IMGUI_API void          DockContextQueueUndockWindow(ImGuiContext* ctx, ImGuiWindow* window);
    IMGUI_API void          DockContextQueueUndockNode(ImGuiContext* ctx, ImGuiDockNode* node);
    IMGUI_API void          DockContextProcessUndockWindow(ImGuiContext* ctx, ImGuiWindow* window, bool clear_persistent_docking_ref = true);
    IMGUI_API void          DockContextProcessUndockNode(ImGuiContext* ctx, ImGuiDockNode* node);
    IMGUI_API bool          DockContextCalcDropPosForDocking(ImGuiWindow* target, ImGuiDockNode* target_node, ImGuiWindow* payload_window, ImGuiDockNode* payload_node, ImGuiDir split_dir, bool split_outer, ImVec2* out_pos);
    IMGUI_API ImGuiDockNode*DockContextFindNodeByID(ImGuiContext* ctx, ImGuiID id);
    IMGUI_API void          DockNodeWindowMenuHandler_Default(ImGuiContext* ctx, ImGuiDockNode* node, ImGuiTabBar* tab_bar);
    IMGUI_API bool          DockNodeBeginAmendTabBar(ImGuiDockNode* node);
    IMGUI_API void          DockNodeEndAmendTabBar();
    inline ImGuiDockNode*   DockNodeGetRootNode(ImGuiDockNode* node)                 { while (node->ParentNode) node = node->ParentNode; return node; }
    inline bool             DockNodeIsInHierarchyOf(ImGuiDockNode* node, ImGuiDockNode* parent) { while (node) { if (node == parent) return true; node = node->ParentNode; } return false; }
    inline int              DockNodeGetDepth(const ImGuiDockNode* node)              { int depth = 0; while (node->ParentNode) { node = node->ParentNode; depth++; } return depth; }
    inline ImGuiID          DockNodeGetWindowMenuButtonId(const ImGuiDockNode* node) { return ImHashStr("#COLLAPSE", 0, node->ID); }
    inline ImGuiDockNode*   GetWindowDockNode()                                      { ImGuiContext& g = *GImGui; return g.CurrentWindow->DockNode; }
    IMGUI_API bool          GetWindowAlwaysWantOwnTabBar(ImGuiWindow* window);
    IMGUI_API void          BeginDocked(ImGuiWindow* window, bool* p_open);
    IMGUI_API void          BeginDockableDragDropSource(ImGuiWindow* window);
    IMGUI_API void          BeginDockableDragDropTarget(ImGuiWindow* window);
    IMGUI_API void          SetWindowDock(ImGuiWindow* window, ImGuiID dock_id, ImGuiCond cond);

    // Docking - Builder function needs to be generally called before the node is used/submitted.
    // - The DockBuilderXXX functions are designed to _eventually_ become a public API, but it is too early to expose it and guarantee stability.
    // - Do not hold on ImGuiDockNode* pointers! They may be invalidated by any split/merge/remove operation and every frame.
    // - To create a DockSpace() node, make sure to set the ImGuiDockNodeFlags_DockSpace flag when calling DockBuilderAddNode().
    //   You can create dockspace nodes (attached to a window) _or_ floating nodes (carry its own window) with this API.
    // - DockBuilderSplitNode() create 2 child nodes within 1 node. The initial node becomes a parent node.
    // - If you intend to split the node immediately after creation using DockBuilderSplitNode(), make sure
    //   to call DockBuilderSetNodeSize() beforehand. If you don't, the resulting split sizes may not be reliable.
    // - Call DockBuilderFinish() after you are done.
    IMGUI_API void          DockBuilderDockWindow(const char* window_name, ImGuiID node_id);
    IMGUI_API ImGuiDockNode*DockBuilderGetNode(ImGuiID node_id);
    inline ImGuiDockNode*   DockBuilderGetCentralNode(ImGuiID node_id)              { ImGuiDockNode* node = DockBuilderGetNode(node_id); if (!node) return NULL; return DockNodeGetRootNode(node)->CentralNode; }
    IMGUI_API ImGuiID       DockBuilderAddNode(ImGuiID node_id = 0, ImGuiDockNodeFlags flags = 0);
    IMGUI_API void          DockBuilderRemoveNode(ImGuiID node_id);                 // Remove node and all its child, undock all windows
    IMGUI_API void          DockBuilderRemoveNodeDockedWindows(ImGuiID node_id, bool clear_settings_refs = true);
    IMGUI_API void          DockBuilderRemoveNodeChildNodes(ImGuiID node_id);       // Remove all split/hierarchy. All remaining docked windows will be re-docked to the remaining root node (node_id).
    IMGUI_API void          DockBuilderSetNodePos(ImGuiID node_id, ImVec2 pos);
    IMGUI_API void          DockBuilderSetNodeSize(ImGuiID node_id, ImVec2 size);
    IMGUI_API ImGuiID       DockBuilderSplitNode(ImGuiID node_id, ImGuiDir split_dir, float size_ratio_for_node_at_dir, ImGuiID* out_id_at_dir, ImGuiID* out_id_at_opposite_dir); // Create 2 child nodes in this parent node.
    IMGUI_API void          DockBuilderCopyDockSpace(ImGuiID src_dockspace_id, ImGuiID dst_dockspace_id, ImVector<const char*>* in_window_remap_pairs);
    IMGUI_API void          DockBuilderCopyNode(ImGuiID src_node_id, ImGuiID dst_node_id, ImVector<ImGuiID>* out_node_remap_pairs);
    IMGUI_API void          DockBuilderCopyWindowSettings(const char* src_name, const char* dst_name);
    IMGUI_API void          DockBuilderFinish(ImGuiID node_id);

    // [EXPERIMENTAL] Focus Scope
    // This is generally used to identify a unique input location (for e.g. a selection set)
    // There is one per window (automatically set in Begin), but:
    // - Selection patterns generally need to react (e.g. clear a selection) when landing on one item of the set.
    //   So in order to identify a set multiple lists in same window may each need a focus scope.
    //   If you imagine an hypothetical BeginSelectionGroup()/EndSelectionGroup() api, it would likely call PushFocusScope()/EndFocusScope()
    // - Shortcut routing also use focus scope as a default location identifier if an owner is not provided.
    // We don't use the ID Stack for this as it is common to want them separate.
    IMGUI_API void          PushFocusScope(ImGuiID id);
    IMGUI_API void          PopFocusScope();
    inline ImGuiID          GetCurrentFocusScope() { ImGuiContext& g = *GImGui; return g.CurrentFocusScopeId; }   // Focus scope we are outputting into, set by PushFocusScope()

    // Drag and Drop
    IMGUI_API bool          IsDragDropActive();
    IMGUI_API bool          BeginDragDropTargetCustom(const ImRect& bb, ImGuiID id);
    IMGUI_API void          ClearDragDrop();
    IMGUI_API bool          IsDragDropPayloadBeingAccepted();
    IMGUI_API void          RenderDragDropTargetRect(const ImRect& bb);

    // Typing-Select API
    IMGUI_API ImGuiTypingSelectRequest* GetTypingSelectRequest(ImGuiTypingSelectFlags flags = ImGuiTypingSelectFlags_None);
    IMGUI_API int           TypingSelectFindMatch(ImGuiTypingSelectRequest* req, int items_count, const char* (*get_item_name_func)(void*, int), void* user_data, int nav_item_idx);
    IMGUI_API int           TypingSelectFindNextSingleCharMatch(ImGuiTypingSelectRequest* req, int items_count, const char* (*get_item_name_func)(void*, int), void* user_data, int nav_item_idx);
    IMGUI_API int           TypingSelectFindBestLeadingMatch(ImGuiTypingSelectRequest* req, int items_count, const char* (*get_item_name_func)(void*, int), void* user_data);

    // Internal Columns API (this is not exposed because we will encourage transitioning to the Tables API)
    IMGUI_API void          SetWindowClipRectBeforeSetChannel(ImGuiWindow* window, const ImRect& clip_rect);
    IMGUI_API void          BeginColumns(const char* str_id, int count, ImGuiOldColumnFlags flags = 0); // setup number of columns. use an identifier to distinguish multiple column sets. close with EndColumns().
    IMGUI_API void          EndColumns();                                                               // close columns
    IMGUI_API void          PushColumnClipRect(int column_index);
    IMGUI_API void          PushColumnsBackground();
    IMGUI_API void          PopColumnsBackground();
    IMGUI_API ImGuiID       GetColumnsID(const char* str_id, int count);
    IMGUI_API ImGuiOldColumns* FindOrCreateColumns(ImGuiWindow* window, ImGuiID id);
    IMGUI_API float         GetColumnOffsetFromNorm(const ImGuiOldColumns* columns, float offset_norm);
    IMGUI_API float         GetColumnNormFromOffset(const ImGuiOldColumns* columns, float offset);

    // Tables: Candidates for public API
    IMGUI_API void          TableOpenContextMenu(int column_n = -1);
    IMGUI_API void          TableSetColumnWidth(int column_n, float width);
    IMGUI_API void          TableSetColumnSortDirection(int column_n, ImGuiSortDirection sort_direction, bool append_to_sort_specs);
    IMGUI_API int           TableGetHoveredColumn();    // May use (TableGetColumnFlags() & ImGuiTableColumnFlags_IsHovered) instead. Return hovered column. return -1 when table is not hovered. return columns_count if the unused space at the right of visible columns is hovered.
    IMGUI_API int           TableGetHoveredRow();       // Retrieve *PREVIOUS FRAME* hovered row. This difference with TableGetHoveredColumn() is the reason why this is not public yet.
    IMGUI_API float         TableGetHeaderRowHeight();
    IMGUI_API void          TablePushBackgroundChannel();
    IMGUI_API void          TablePopBackgroundChannel();

    // Tables: Internals
    inline    ImGuiTable*   GetCurrentTable() { ImGuiContext& g = *GImGui; return g.CurrentTable; }
    IMGUI_API ImGuiTable*   TableFindByID(ImGuiID id);
    IMGUI_API bool          BeginTableEx(const char* name, ImGuiID id, int columns_count, ImGuiTableFlags flags = 0, const ImVec2& outer_size = ImVec2(0, 0), float inner_width = 0.0f);
    IMGUI_API void          TableBeginInitMemory(ImGuiTable* table, int columns_count);
    IMGUI_API void          TableBeginApplyRequests(ImGuiTable* table);
    IMGUI_API void          TableSetupDrawChannels(ImGuiTable* table);
    IMGUI_API void          TableUpdateLayout(ImGuiTable* table);
    IMGUI_API void          TableUpdateBorders(ImGuiTable* table);
    IMGUI_API void          TableUpdateColumnsWeightFromWidth(ImGuiTable* table);
    IMGUI_API void          TableDrawBorders(ImGuiTable* table);
    IMGUI_API void          TableDrawContextMenu(ImGuiTable* table);
    IMGUI_API bool          TableBeginContextMenuPopup(ImGuiTable* table);
    IMGUI_API void          TableMergeDrawChannels(ImGuiTable* table);
    inline ImGuiTableInstanceData*  TableGetInstanceData(ImGuiTable* table, int instance_no) { if (instance_no == 0) return &table->InstanceDataFirst; return &table->InstanceDataExtra[instance_no - 1]; }
    inline ImGuiID                  TableGetInstanceID(ImGuiTable* table, int instance_no)   { return TableGetInstanceData(table, instance_no)->TableInstanceID; }
    IMGUI_API void          TableSortSpecsSanitize(ImGuiTable* table);
    IMGUI_API void          TableSortSpecsBuild(ImGuiTable* table);
    IMGUI_API ImGuiSortDirection TableGetColumnNextSortDirection(ImGuiTableColumn* column);
    IMGUI_API void          TableFixColumnSortDirection(ImGuiTable* table, ImGuiTableColumn* column);
    IMGUI_API float         TableGetColumnWidthAuto(ImGuiTable* table, ImGuiTableColumn* column);
    IMGUI_API void          TableBeginRow(ImGuiTable* table);
    IMGUI_API void          TableEndRow(ImGuiTable* table);
    IMGUI_API void          TableBeginCell(ImGuiTable* table, int column_n);
    IMGUI_API void          TableEndCell(ImGuiTable* table);
    IMGUI_API ImRect        TableGetCellBgRect(const ImGuiTable* table, int column_n);
    IMGUI_API const char*   TableGetColumnName(const ImGuiTable* table, int column_n);
    IMGUI_API ImGuiID       TableGetColumnResizeID(ImGuiTable* table, int column_n, int instance_no = 0);
    IMGUI_API float         TableGetMaxColumnWidth(const ImGuiTable* table, int column_n);
    IMGUI_API void          TableSetColumnWidthAutoSingle(ImGuiTable* table, int column_n);
    IMGUI_API void          TableSetColumnWidthAutoAll(ImGuiTable* table);
    IMGUI_API void          TableRemove(ImGuiTable* table);
    IMGUI_API void          TableGcCompactTransientBuffers(ImGuiTable* table);
    IMGUI_API void          TableGcCompactTransientBuffers(ImGuiTableTempData* table);
    IMGUI_API void          TableGcCompactSettings();

    // Tables: Settings
    IMGUI_API void                  TableLoadSettings(ImGuiTable* table);
    IMGUI_API void                  TableSaveSettings(ImGuiTable* table);
    IMGUI_API void                  TableResetSettings(ImGuiTable* table);
    IMGUI_API ImGuiTableSettings*   TableGetBoundSettings(ImGuiTable* table);
    IMGUI_API void                  TableSettingsAddSettingsHandler();
    IMGUI_API ImGuiTableSettings*   TableSettingsCreate(ImGuiID id, int columns_count);
    IMGUI_API ImGuiTableSettings*   TableSettingsFindByID(ImGuiID id);

    // Tab Bars
    inline    ImGuiTabBar*  GetCurrentTabBar() { ImGuiContext& g = *GImGui; return g.CurrentTabBar; }
    IMGUI_API bool          BeginTabBarEx(ImGuiTabBar* tab_bar, const ImRect& bb, ImGuiTabBarFlags flags, ImGuiDockNode* dock_node);
    IMGUI_API ImGuiTabItem* TabBarFindTabByID(ImGuiTabBar* tab_bar, ImGuiID tab_id);
    IMGUI_API ImGuiTabItem* TabBarFindTabByOrder(ImGuiTabBar* tab_bar, int order);
    IMGUI_API ImGuiTabItem* TabBarFindMostRecentlySelectedTabForActiveWindow(ImGuiTabBar* tab_bar);
    IMGUI_API ImGuiTabItem* TabBarGetCurrentTab(ImGuiTabBar* tab_bar);
    inline int              TabBarGetTabOrder(ImGuiTabBar* tab_bar, ImGuiTabItem* tab) { return tab_bar->Tabs.index_from_ptr(tab); }
    IMGUI_API const char*   TabBarGetTabName(ImGuiTabBar* tab_bar, ImGuiTabItem* tab);
    IMGUI_API void          TabBarAddTab(ImGuiTabBar* tab_bar, ImGuiTabItemFlags tab_flags, ImGuiWindow* window);
    IMGUI_API void          TabBarRemoveTab(ImGuiTabBar* tab_bar, ImGuiID tab_id);
    IMGUI_API void          TabBarCloseTab(ImGuiTabBar* tab_bar, ImGuiTabItem* tab);
    IMGUI_API void          TabBarQueueFocus(ImGuiTabBar* tab_bar, ImGuiTabItem* tab);
    IMGUI_API void          TabBarQueueReorder(ImGuiTabBar* tab_bar, ImGuiTabItem* tab, int offset);
    IMGUI_API void          TabBarQueueReorderFromMousePos(ImGuiTabBar* tab_bar, ImGuiTabItem* tab, ImVec2 mouse_pos);
    IMGUI_API bool          TabBarProcessReorder(ImGuiTabBar* tab_bar);
    IMGUI_API bool          TabItemEx(ImGuiTabBar* tab_bar, const char* label, bool* p_open, ImGuiTabItemFlags flags, ImGuiWindow* docked_window);
    IMGUI_API ImVec2        TabItemCalcSize(const char* label, bool has_close_button_or_unsaved_marker);
    IMGUI_API ImVec2        TabItemCalcSize(ImGuiWindow* window);
    IMGUI_API void          TabItemBackground(ImDrawList* draw_list, const ImRect& bb, ImGuiTabItemFlags flags, ImU32 col);
    IMGUI_API void          TabItemLabelAndCloseButton(ImDrawList* draw_list, const ImRect& bb, ImGuiTabItemFlags flags, ImVec2 frame_padding, const char* label, ImGuiID tab_id, ImGuiID close_button_id, bool is_contents_visible, bool* out_just_closed, bool* out_text_clipped);

    // Render helpers
    // AVOID USING OUTSIDE OF IMGUI.CPP! NOT FOR PUBLIC CONSUMPTION. THOSE FUNCTIONS ARE A MESS. THEIR SIGNATURE AND BEHAVIOR WILL CHANGE, THEY NEED TO BE REFACTORED INTO SOMETHING DECENT.
    // NB: All position are in absolute pixels coordinates (we are never using window coordinates internally)
    IMGUI_API void          RenderText(ImVec2 pos, const char* text, const char* text_end = NULL, bool hide_text_after_hash = true);
    IMGUI_API void          RenderTextWrapped(ImVec2 pos, const char* text, const char* text_end, float wrap_width);
    IMGUI_API void          RenderTextClipped(const ImVec2& pos_min, const ImVec2& pos_max, const char* text, const char* text_end, const ImVec2* text_size_if_known, const ImVec2& align = ImVec2(0, 0), const ImRect* clip_rect = NULL);
    IMGUI_API void          RenderTextClippedEx(ImDrawList* draw_list, const ImVec2& pos_min, const ImVec2& pos_max, const char* text, const char* text_end, const ImVec2* text_size_if_known, const ImVec2& align = ImVec2(0, 0), const ImRect* clip_rect = NULL);
    IMGUI_API void          RenderTextEllipsis(ImDrawList* draw_list, const ImVec2& pos_min, const ImVec2& pos_max, float clip_max_x, float ellipsis_max_x, const char* text, const char* text_end, const ImVec2* text_size_if_known);
    IMGUI_API void          RenderFrame(ImVec2 p_min, ImVec2 p_max, ImU32 fill_col, bool border = true, float rounding = 0.0f);
    IMGUI_API void          RenderFrameBorder(ImVec2 p_min, ImVec2 p_max, float rounding = 0.0f);
    IMGUI_API void          RenderColorRectWithAlphaCheckerboard(ImDrawList* draw_list, ImVec2 p_min, ImVec2 p_max, ImU32 fill_col, float grid_step, ImVec2 grid_off, float rounding = 0.0f, ImDrawFlags flags = 0);
    IMGUI_API void          RenderNavHighlight(const ImRect& bb, ImGuiID id, ImGuiNavHighlightFlags flags = ImGuiNavHighlightFlags_TypeDefault); // Navigation highlight
    IMGUI_API const char*   FindRenderedTextEnd(const char* text, const char* text_end = NULL); // Find the optional ## from which we stop displaying text.
    IMGUI_API void          RenderMouseCursor(ImVec2 pos, float scale, ImGuiMouseCursor mouse_cursor, ImU32 col_fill, ImU32 col_border, ImU32 col_shadow);

    // Render helpers (those functions don't access any ImGui state!)
    IMGUI_API void          RenderArrow(ImDrawList* draw_list, ImVec2 pos, ImU32 col, ImGuiDir dir, float scale = 1.0f);
    IMGUI_API void          RenderBullet(ImDrawList* draw_list, ImVec2 pos, ImU32 col);
    IMGUI_API void          RenderCheckMark(ImDrawList* draw_list, ImVec2 pos, ImU32 col, float sz);
    IMGUI_API void          RenderArrowPointingAt(ImDrawList* draw_list, ImVec2 pos, ImVec2 half_sz, ImGuiDir direction, ImU32 col);
    IMGUI_API void          RenderArrowDockMenu(ImDrawList* draw_list, ImVec2 p_min, float sz, ImU32 col);
    IMGUI_API void          RenderRectFilledRangeH(ImDrawList* draw_list, const ImRect& rect, ImU32 col, float x_start_norm, float x_end_norm, float rounding);
    IMGUI_API void          RenderRectFilledWithHole(ImDrawList* draw_list, const ImRect& outer, const ImRect& inner, ImU32 col, float rounding);
    IMGUI_API ImDrawFlags   CalcRoundingFlagsForRectInRect(const ImRect& r_in, const ImRect& r_outer, float threshold);

    // Widgets
    IMGUI_API void          TextEx(const char* text, const char* text_end = NULL, ImGuiTextFlags flags = 0);
    IMGUI_API bool          ButtonEx(const char* label, const ImVec2& size_arg = ImVec2(0, 0), ImGuiButtonFlags flags = 0);
    IMGUI_API bool          ArrowButtonEx(const char* str_id, ImGuiDir dir, ImVec2 size_arg, ImGuiButtonFlags flags = 0);
    IMGUI_API bool          ImageButtonEx(ImGuiID id, ImTextureID texture_id, const ImVec2& size, const ImVec2& uv0, const ImVec2& uv1, const ImVec4& bg_col, const ImVec4& tint_col, ImGuiButtonFlags flags = 0);
    IMGUI_API void          SeparatorEx(ImGuiSeparatorFlags flags, float thickness = 1.0f);
    IMGUI_API void          SeparatorTextEx(ImGuiID id, const char* label, const char* label_end, float extra_width);
    IMGUI_API bool          CheckboxFlags(const char* label, ImS64* flags, ImS64 flags_value);
    IMGUI_API bool          CheckboxFlags(const char* label, ImU64* flags, ImU64 flags_value);

    // Widgets: Window Decorations
    IMGUI_API bool          CloseButton(ImGuiID id, const ImVec2& pos);
    IMGUI_API bool          CollapseButton(ImGuiID id, const ImVec2& pos, ImGuiDockNode* dock_node);
    IMGUI_API void          Scrollbar(ImGuiAxis axis);
    IMGUI_API bool          ScrollbarEx(const ImRect& bb, ImGuiID id, ImGuiAxis axis, ImS64* p_scroll_v, ImS64 avail_v, ImS64 contents_v, ImDrawFlags flags);
    IMGUI_API ImRect        GetWindowScrollbarRect(ImGuiWindow* window, ImGuiAxis axis);
    IMGUI_API ImGuiID       GetWindowScrollbarID(ImGuiWindow* window, ImGuiAxis axis);
    IMGUI_API ImGuiID       GetWindowResizeCornerID(ImGuiWindow* window, int n); // 0..3: corners
    IMGUI_API ImGuiID       GetWindowResizeBorderID(ImGuiWindow* window, ImGuiDir dir);

    // Widgets low-level behaviors
    IMGUI_API bool          ButtonBehavior(const ImRect& bb, ImGuiID id, bool* out_hovered, bool* out_held, ImGuiButtonFlags flags = 0);
    IMGUI_API bool          DragBehavior(ImGuiID id, ImGuiDataType data_type, void* p_v, float v_speed, const void* p_min, const void* p_max, const char* format, ImGuiSliderFlags flags);
    IMGUI_API bool          SliderBehavior(const ImRect& bb, ImGuiID id, ImGuiDataType data_type, void* p_v, const void* p_min, const void* p_max, const char* format, ImGuiSliderFlags flags, ImRect* out_grab_bb);
    IMGUI_API bool          SplitterBehavior(const ImRect& bb, ImGuiID id, ImGuiAxis axis, float* size1, float* size2, float min_size1, float min_size2, float hover_extend = 0.0f, float hover_visibility_delay = 0.0f, ImU32 bg_col = 0);
    IMGUI_API bool          TreeNodeBehavior(ImGuiID id, ImGuiTreeNodeFlags flags, const char* label, const char* label_end = NULL);
    IMGUI_API void          TreePushOverrideID(ImGuiID id);
    IMGUI_API void          TreeNodeSetOpen(ImGuiID id, bool open);
    IMGUI_API bool          TreeNodeUpdateNextOpen(ImGuiID id, ImGuiTreeNodeFlags flags);   // Return open state. Consume previous SetNextItemOpen() data, if any. May return true when logging.
    IMGUI_API void          SetNextItemSelectionUserData(ImGuiSelectionUserData selection_user_data);

    // Template functions are instantiated in imgui_widgets.cpp for a finite number of types.
    // To use them externally (for custom widget) you may need an "extern template" statement in your code in order to link to existing instances and silence Clang warnings (see #2036).
    // e.g. " extern template IMGUI_API float RoundScalarWithFormatT<float, float>(const char* format, ImGuiDataType data_type, float v); "
    template<typename T, typename SIGNED_T, typename FLOAT_T>   IMGUI_API float ScaleRatioFromValueT(ImGuiDataType data_type, T v, T v_min, T v_max, bool is_logarithmic, float logarithmic_zero_epsilon, float zero_deadzone_size);
    template<typename T, typename SIGNED_T, typename FLOAT_T>   IMGUI_API T     ScaleValueFromRatioT(ImGuiDataType data_type, float t, T v_min, T v_max, bool is_logarithmic, float logarithmic_zero_epsilon, float zero_deadzone_size);
    template<typename T, typename SIGNED_T, typename FLOAT_T>   IMGUI_API bool  DragBehaviorT(ImGuiDataType data_type, T* v, float v_speed, T v_min, T v_max, const char* format, ImGuiSliderFlags flags);
    template<typename T, typename SIGNED_T, typename FLOAT_T>   IMGUI_API bool  SliderBehaviorT(const ImRect& bb, ImGuiID id, ImGuiDataType data_type, T* v, T v_min, T v_max, const char* format, ImGuiSliderFlags flags, ImRect* out_grab_bb);
    template<typename T>                                        IMGUI_API T     RoundScalarWithFormatT(const char* format, ImGuiDataType data_type, T v);
    template<typename T>                                        IMGUI_API bool  CheckboxFlagsT(const char* label, T* flags, T flags_value);

    // Data type helpers
    IMGUI_API const ImGuiDataTypeInfo*  DataTypeGetInfo(ImGuiDataType data_type);
    IMGUI_API int           DataTypeFormatString(char* buf, int buf_size, ImGuiDataType data_type, const void* p_data, const char* format);
    IMGUI_API void          DataTypeApplyOp(ImGuiDataType data_type, int op, void* output, const void* arg_1, const void* arg_2);
    IMGUI_API bool          DataTypeApplyFromText(const char* buf, ImGuiDataType data_type, void* p_data, const char* format);
    IMGUI_API int           DataTypeCompare(ImGuiDataType data_type, const void* arg_1, const void* arg_2);
    IMGUI_API bool          DataTypeClamp(ImGuiDataType data_type, void* p_data, const void* p_min, const void* p_max);

    // InputText
    IMGUI_API bool          InputTextEx(const char* label, const char* hint, char* buf, int buf_size, const ImVec2& size_arg, ImGuiInputTextFlags flags, ImGuiInputTextCallback callback = NULL, void* user_data = NULL);
    IMGUI_API void          InputTextDeactivateHook(ImGuiID id);
    IMGUI_API bool          TempInputText(const ImRect& bb, ImGuiID id, const char* label, char* buf, int buf_size, ImGuiInputTextFlags flags);
    IMGUI_API bool          TempInputScalar(const ImRect& bb, ImGuiID id, const char* label, ImGuiDataType data_type, void* p_data, const char* format, const void* p_clamp_min = NULL, const void* p_clamp_max = NULL);
    inline bool             TempInputIsActive(ImGuiID id)       { ImGuiContext& g = *GImGui; return (g.ActiveId == id && g.TempInputId == id); }
    inline ImGuiInputTextState* GetInputTextState(ImGuiID id)   { ImGuiContext& g = *GImGui; return (id != 0 && g.InputTextState.ID == id) ? &g.InputTextState : NULL; } // Get input text state if active

    // Color
    IMGUI_API void          ColorTooltip(const char* text, const float* col, ImGuiColorEditFlags flags);
    IMGUI_API void          ColorEditOptionsPopup(const float* col, ImGuiColorEditFlags flags);
    IMGUI_API void          ColorPickerOptionsPopup(const float* ref_col, ImGuiColorEditFlags flags);

    // Plot
    IMGUI_API int           PlotEx(ImGuiPlotType plot_type, const char* label, float (*values_getter)(void* data, int idx), void* data, int values_count, int values_offset, const char* overlay_text, float scale_min, float scale_max, const ImVec2& size_arg);

    // Shade functions (write over already created vertices)
    IMGUI_API void          ShadeVertsLinearColorGradientKeepAlpha(ImDrawList* draw_list, int vert_start_idx, int vert_end_idx, ImVec2 gradient_p0, ImVec2 gradient_p1, ImU32 col0, ImU32 col1);
    IMGUI_API void          ShadeVertsLinearUV(ImDrawList* draw_list, int vert_start_idx, int vert_end_idx, const ImVec2& a, const ImVec2& b, const ImVec2& uv_a, const ImVec2& uv_b, bool clamp);

    // Garbage collection
    IMGUI_API void          GcCompactTransientMiscBuffers();
    IMGUI_API void          GcCompactTransientWindowBuffers(ImGuiWindow* window);
    IMGUI_API void          GcAwakeTransientWindowBuffers(ImGuiWindow* window);

    // Debug Log
    IMGUI_API void          DebugLog(const char* fmt, ...) IM_FMTARGS(1);
    IMGUI_API void          DebugLogV(const char* fmt, va_list args) IM_FMTLIST(1);

    // Debug Tools
    IMGUI_API void          ErrorCheckEndFrameRecover(ImGuiErrorLogCallback log_callback, void* user_data = NULL);
    IMGUI_API void          ErrorCheckEndWindowRecover(ImGuiErrorLogCallback log_callback, void* user_data = NULL);
    IMGUI_API void          ErrorCheckUsingSetCursorPosToExtendParentBoundaries();
    IMGUI_API void          DebugDrawCursorPos(ImU32 col = IM_COL32(255, 0, 0, 255));
    IMGUI_API void          DebugDrawLineExtents(ImU32 col = IM_COL32(255, 0, 0, 255));
    IMGUI_API void          DebugDrawItemRect(ImU32 col = IM_COL32(255, 0, 0, 255));
    IMGUI_API void          DebugLocateItem(ImGuiID target_id);                     // Call sparingly: only 1 at the same time!
    IMGUI_API void          DebugLocateItemOnHover(ImGuiID target_id);              // Only call on reaction to a mouse Hover: because only 1 at the same time!
    IMGUI_API void          DebugLocateItemResolveWithLastItem();
    inline void             DebugStartItemPicker()                                  { ImGuiContext& g = *GImGui; g.DebugItemPickerActive = true; }
    IMGUI_API void          ShowFontAtlas(ImFontAtlas* atlas);
    IMGUI_API void          DebugHookIdInfo(ImGuiID id, ImGuiDataType data_type, const void* data_id, const void* data_id_end);
    IMGUI_API void          DebugNodeColumns(ImGuiOldColumns* columns);
    IMGUI_API void          DebugNodeDockNode(ImGuiDockNode* node, const char* label);
    IMGUI_API void          DebugNodeDrawList(ImGuiWindow* window, ImGuiViewportP* viewport, const ImDrawList* draw_list, const char* label);
    IMGUI_API void          DebugNodeDrawCmdShowMeshAndBoundingBox(ImDrawList* out_draw_list, const ImDrawList* draw_list, const ImDrawCmd* draw_cmd, bool show_mesh, bool show_aabb);
    IMGUI_API void          DebugNodeFont(ImFont* font);
    IMGUI_API void          DebugNodeFontGlyph(ImFont* font, const ImFontGlyph* glyph);
    IMGUI_API void          DebugNodeStorage(ImGuiStorage* storage, const char* label);
    IMGUI_API void          DebugNodeTabBar(ImGuiTabBar* tab_bar, const char* label);
    IMGUI_API void          DebugNodeTable(ImGuiTable* table);
    IMGUI_API void          DebugNodeTableSettings(ImGuiTableSettings* settings);
    IMGUI_API void          DebugNodeInputTextState(ImGuiInputTextState* state);
    IMGUI_API void          DebugNodeTypingSelectState(ImGuiTypingSelectState* state);
    IMGUI_API void          DebugNodeWindow(ImGuiWindow* window, const char* label);
    IMGUI_API void          DebugNodeWindowSettings(ImGuiWindowSettings* settings);
    IMGUI_API void          DebugNodeWindowsList(ImVector<ImGuiWindow*>* windows, const char* label);
    IMGUI_API void          DebugNodeWindowsListByBeginStackParent(ImGuiWindow** windows, int windows_size, ImGuiWindow* parent_in_begin_stack);
    IMGUI_API void          DebugNodeViewport(ImGuiViewportP* viewport);
    IMGUI_API void          DebugRenderKeyboardPreview(ImDrawList* draw_list);
    IMGUI_API void          DebugRenderViewportThumbnail(ImDrawList* draw_list, ImGuiViewportP* viewport, const ImRect& bb);

    // Obsolete functions
#ifndef IMGUI_DISABLE_OBSOLETE_FUNCTIONS
    inline void     SetItemUsingMouseWheel()                                            { SetItemKeyOwner(ImGuiKey_MouseWheelY); }      // Changed in 1.89
    inline bool     TreeNodeBehaviorIsOpen(ImGuiID id, ImGuiTreeNodeFlags flags = 0)    { return TreeNodeUpdateNextOpen(id, flags); }   // Renamed in 1.89

    // Refactored focus/nav/tabbing system in 1.82 and 1.84. If you have old/custom copy-and-pasted widgets that used FocusableItemRegister():
    //  (Old) IMGUI_VERSION_NUM  < 18209: using 'ItemAdd(....)'                              and 'bool tab_focused = FocusableItemRegister(...)'
    //  (Old) IMGUI_VERSION_NUM >= 18209: using 'ItemAdd(..., ImGuiItemAddFlags_Focusable)'  and 'bool tab_focused = (GetItemStatusFlags() & ImGuiItemStatusFlags_Focused) != 0'
    //  (New) IMGUI_VERSION_NUM >= 18413: using 'ItemAdd(..., ImGuiItemFlags_Inputable)'     and 'bool tab_focused = (GetItemStatusFlags() & ImGuiItemStatusFlags_FocusedTabbing) != 0 || (g.NavActivateId == id && (g.NavActivateFlags & ImGuiActivateFlags_PreferInput))' (WIP)
    // Widget code are simplified as there's no need to call FocusableItemUnregister() while managing the transition from regular widget to TempInputText()
    inline bool     FocusableItemRegister(ImGuiWindow* window, ImGuiID id)              { IM_ASSERT(0); IM_UNUSED(window); IM_UNUSED(id); return false; } // -> pass ImGuiItemAddFlags_Inputable flag to ItemAdd()
    inline void     FocusableItemUnregister(ImGuiWindow* window)                        { IM_ASSERT(0); IM_UNUSED(window); }                              // -> unnecessary: TempInputText() uses ImGuiInputTextFlags_MergedItem
#endif
#ifndef IMGUI_DISABLE_OBSOLETE_KEYIO
    inline bool     IsKeyPressedMap(ImGuiKey key, bool repeat = true)                   { IM_ASSERT(IsNamedKey(key)); return IsKeyPressed(key, repeat); } // Removed in 1.87: Mapping from named key is always identity!
#endif

} // namespace ImGui


//-----------------------------------------------------------------------------
// [SECTION] ImFontAtlas internal API
//-----------------------------------------------------------------------------

// This structure is likely to evolve as we add support for incremental atlas updates
struct ImFontBuilderIO
{
    bool    (*FontBuilder_Build)(ImFontAtlas* atlas);
};

// Helper for font builder
#ifdef IMGUI_ENABLE_STB_TRUETYPE
IMGUI_API const ImFontBuilderIO* ImFontAtlasGetBuilderForStbTruetype();
#endif
IMGUI_API void      ImFontAtlasUpdateConfigDataPointers(ImFontAtlas* atlas);
IMGUI_API void      ImFontAtlasBuildInit(ImFontAtlas* atlas);
IMGUI_API void      ImFontAtlasBuildSetupFont(ImFontAtlas* atlas, ImFont* font, ImFontConfig* font_config, float ascent, float descent);
IMGUI_API void      ImFontAtlasBuildPackCustomRects(ImFontAtlas* atlas, void* stbrp_context_opaque);
IMGUI_API void      ImFontAtlasBuildFinish(ImFontAtlas* atlas);
IMGUI_API void      ImFontAtlasBuildRender8bppRectFromString(ImFontAtlas* atlas, int x, int y, int w, int h, const char* in_str, char in_marker_char, unsigned char in_marker_pixel_value);
IMGUI_API void      ImFontAtlasBuildRender32bppRectFromString(ImFontAtlas* atlas, int x, int y, int w, int h, const char* in_str, char in_marker_char, unsigned int in_marker_pixel_value);
IMGUI_API void      ImFontAtlasBuildMultiplyCalcLookupTable(unsigned char out_table[256], float in_multiply_factor);
IMGUI_API void      ImFontAtlasBuildMultiplyRectAlpha8(const unsigned char table[256], unsigned char* pixels, int x, int y, int w, int h, int stride);

//-----------------------------------------------------------------------------
// [SECTION] Test Engine specific hooks (imgui_test_engine)
//-----------------------------------------------------------------------------

#ifdef IMGUI_ENABLE_TEST_ENGINE
extern void         ImGuiTestEngineHook_ItemAdd(ImGuiContext* ctx, ImGuiID id, const ImRect& bb, const ImGuiLastItemData* item_data);           // item_data may be NULL
extern void         ImGuiTestEngineHook_ItemInfo(ImGuiContext* ctx, ImGuiID id, const char* label, ImGuiItemStatusFlags flags);
extern void         ImGuiTestEngineHook_Log(ImGuiContext* ctx, const char* fmt, ...);
extern const char*  ImGuiTestEngine_FindItemDebugLabel(ImGuiContext* ctx, ImGuiID id);

// In IMGUI_VERSION_NUM >= 18934: changed IMGUI_TEST_ENGINE_ITEM_ADD(bb,id) to IMGUI_TEST_ENGINE_ITEM_ADD(id,bb,item_data);
#define IMGUI_TEST_ENGINE_ITEM_ADD(_ID,_BB,_ITEM_DATA)      if (g.TestEngineHookItems) ImGuiTestEngineHook_ItemAdd(&g, _ID, _BB, _ITEM_DATA)    // Register item bounding box
#define IMGUI_TEST_ENGINE_ITEM_INFO(_ID,_LABEL,_FLAGS)      if (g.TestEngineHookItems) ImGuiTestEngineHook_ItemInfo(&g, _ID, _LABEL, _FLAGS)    // Register item label and status flags (optional)
#define IMGUI_TEST_ENGINE_LOG(_FMT,...)                     if (g.TestEngineHookItems) ImGuiTestEngineHook_Log(&g, _FMT, __VA_ARGS__)           // Custom log entry from user land into test log
#else
#define IMGUI_TEST_ENGINE_ITEM_ADD(_BB,_ID)                 ((void)0)
#define IMGUI_TEST_ENGINE_ITEM_INFO(_ID,_LABEL,_FLAGS)      ((void)g)
#endif

//-----------------------------------------------------------------------------

#if defined(__clang__)
#pragma clang diagnostic pop
#elif defined(__GNUC__)
#pragma GCC diagnostic pop
#endif

#ifdef _MSC_VER
#pragma warning (pop)
#endif

#endif // #ifndef IMGUI_DISABLE<|MERGE_RESOLUTION|>--- conflicted
+++ resolved
@@ -1953,16 +1953,11 @@
     ImGuiDebugLogFlags_EventClipper     = 1 << 4,
     ImGuiDebugLogFlags_EventSelection   = 1 << 5,
     ImGuiDebugLogFlags_EventIO          = 1 << 6,
-<<<<<<< HEAD
     ImGuiDebugLogFlags_EventDocking     = 1 << 7,
     ImGuiDebugLogFlags_EventViewport    = 1 << 8,
     ImGuiDebugLogFlags_EventMask_       = ImGuiDebugLogFlags_EventActiveId | ImGuiDebugLogFlags_EventFocus | ImGuiDebugLogFlags_EventPopup | ImGuiDebugLogFlags_EventNav | ImGuiDebugLogFlags_EventClipper | ImGuiDebugLogFlags_EventSelection | ImGuiDebugLogFlags_EventIO | ImGuiDebugLogFlags_EventDocking | ImGuiDebugLogFlags_EventViewport,
     ImGuiDebugLogFlags_OutputToTTY      = 1 << 10,  // Also send output to TTY
-=======
-    ImGuiDebugLogFlags_EventMask_       = ImGuiDebugLogFlags_EventActiveId  | ImGuiDebugLogFlags_EventFocus | ImGuiDebugLogFlags_EventPopup | ImGuiDebugLogFlags_EventNav | ImGuiDebugLogFlags_EventClipper | ImGuiDebugLogFlags_EventSelection | ImGuiDebugLogFlags_EventIO,
-    ImGuiDebugLogFlags_OutputToTTY        = 1 << 10,  // Also send output to TTY
-    ImGuiDebugLogFlags_OutputToTestEngine = 1 << 11,  // Also send output to Test Engine
->>>>>>> 6addf28c
+    ImGuiDebugLogFlags_OutputToTestEngine = 1 << 11,// Also send output to Test Engine
 };
 
 struct ImGuiMetricsConfig

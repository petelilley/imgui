// dear imgui: Platform Backend for Windows (standard windows API for 32-bits AND 64-bits applications)
// This needs to be used along with a Renderer (e.g. DirectX11, OpenGL3, Vulkan..)

// Implemented features:
//  [X] Platform: Clipboard support (for Win32 this is actually part of core dear imgui)
//  [X] Platform: Mouse support. Can discriminate Mouse/TouchScreen/Pen.
//  [X] Platform: Keyboard support. Since 1.87 we are using the io.AddKeyEvent() function. Pass ImGuiKey values to all key functions e.g. ImGui::IsKeyPressed(ImGuiKey_Space). [Legacy VK_* values will also be supported unless IMGUI_DISABLE_OBSOLETE_KEYIO is set]
//  [X] Platform: Gamepad support. Enabled with 'io.ConfigFlags |= ImGuiConfigFlags_NavEnableGamepad'.
//  [X] Platform: Mouse cursor shape and visibility. Disable with 'io.ConfigFlags |= ImGuiConfigFlags_NoMouseCursorChange'.
//  [X] Platform: Multi-viewport support (multiple windows). Enable with 'io.ConfigFlags |= ImGuiConfigFlags_ViewportsEnable'.

// You can use unmodified imgui_impl_* files in your project. See examples/ folder for examples of using this.
// Prefer including the entire imgui/ repository into your project (either as a copy or as a submodule), and only build the backends you need.
// Learn about Dear ImGui:
// - FAQ                  https://dearimgui.com/faq
// - Getting Started      https://dearimgui.com/getting-started
// - Documentation        https://dearimgui.com/docs (same as your local docs/ folder).
// - Introduction, links and more at the top of imgui.cpp

// Configuration flags to add in your imconfig file:
//#define IMGUI_IMPL_WIN32_DISABLE_GAMEPAD              // Disable gamepad support. This was meaningful before <1.81 but we now load XInput dynamically so the option is now less relevant.

// CHANGELOG
// (minor and older changes stripped away, please see git history for details)
//  2024-XX-XX: Platform: Added support for multiple windows via the ImGuiPlatformIO interface.
//  2024-09-16: [Docking] Inputs: fixed an issue where a viewport destroyed while clicking would hog mouse tracking and temporary lead to incorrect update of HoveredWindow. (#7971)
//  2024-07-08: Inputs: Fixed ImGuiMod_Super being mapped to VK_APPS instead of VK_LWIN||VK_RWIN. (#7768)
//  2023-10-05: Inputs: Added support for extra ImGuiKey values: F13 to F24 function keys, app back/forward keys.
//  2023-09-25: Inputs: Synthesize key-down event on key-up for VK_SNAPSHOT / ImGuiKey_PrintScreen as Windows doesn't emit it (same behavior as GLFW/SDL).
//  2023-09-07: Inputs: Added support for keyboard codepage conversion for when application is compiled in MBCS mode and using a non-Unicode window.
//  2023-04-19: Added ImGui_ImplWin32_InitForOpenGL() to facilitate combining raw Win32/Winapi with OpenGL. (#3218)
//  2023-04-04: Inputs: Added support for io.AddMouseSourceEvent() to discriminate ImGuiMouseSource_Mouse/ImGuiMouseSource_TouchScreen/ImGuiMouseSource_Pen. (#2702)
//  2023-02-15: Inputs: Use WM_NCMOUSEMOVE / WM_NCMOUSELEAVE to track mouse position over non-client area (e.g. OS decorations) when app is not focused. (#6045, #6162)
//  2023-02-02: Inputs: Flipping WM_MOUSEHWHEEL (horizontal mouse-wheel) value to match other backends and offer consistent horizontal scrolling direction. (#4019, #6096, #1463)
//  2022-10-11: Using 'nullptr' instead of 'NULL' as per our switch to C++11.
//  2022-09-28: Inputs: Convert WM_CHAR values with MultiByteToWideChar() when window class was registered as MBCS (not Unicode).
//  2022-09-26: Inputs: Renamed ImGuiKey_ModXXX introduced in 1.87 to ImGuiMod_XXX (old names still supported).
//  2022-01-26: Inputs: replaced short-lived io.AddKeyModsEvent() (added two weeks ago) with io.AddKeyEvent() using ImGuiKey_ModXXX flags. Sorry for the confusion.
//  2021-01-20: Inputs: calling new io.AddKeyAnalogEvent() for gamepad support, instead of writing directly to io.NavInputs[].
//  2022-01-17: Inputs: calling new io.AddMousePosEvent(), io.AddMouseButtonEvent(), io.AddMouseWheelEvent() API (1.87+).
//  2022-01-17: Inputs: always update key mods next and before a key event (not in NewFrame) to fix input queue with very low framerates.
//  2022-01-12: Inputs: Update mouse inputs using WM_MOUSEMOVE/WM_MOUSELEAVE + fallback to provide it when focused but not hovered/captured. More standard and will allow us to pass it to future input queue API.
//  2022-01-12: Inputs: Maintain our own copy of MouseButtonsDown mask instead of using ImGui::IsAnyMouseDown() which will be obsoleted.
//  2022-01-10: Inputs: calling new io.AddKeyEvent(), io.AddKeyModsEvent() + io.SetKeyEventNativeData() API (1.87+). Support for full ImGuiKey range.
//  2021-12-16: Inputs: Fill VK_LCONTROL/VK_RCONTROL/VK_LSHIFT/VK_RSHIFT/VK_LMENU/VK_RMENU for completeness.
//  2021-08-17: Calling io.AddFocusEvent() on WM_SETFOCUS/WM_KILLFOCUS messages.
//  2021-08-02: Inputs: Fixed keyboard modifiers being reported when host window doesn't have focus.
//  2021-07-29: Inputs: MousePos is correctly reported when the host platform window is hovered but not focused (using TrackMouseEvent() to receive WM_MOUSELEAVE events).
//  2021-06-29: Reorganized backend to pull data from a single structure to facilitate usage with multiple-contexts (all g_XXXX access changed to bd->XXXX).
//  2021-06-08: Fixed ImGui_ImplWin32_EnableDpiAwareness() and ImGui_ImplWin32_GetDpiScaleForMonitor() to handle Windows 8.1/10 features without a manifest (per-monitor DPI, and properly calls SetProcessDpiAwareness() on 8.1).
//  2021-03-23: Inputs: Clearing keyboard down array when losing focus (WM_KILLFOCUS).
//  2021-02-18: Added ImGui_ImplWin32_EnableAlphaCompositing(). Non Visual Studio users will need to link with dwmapi.lib (MinGW/gcc: use -ldwmapi).
//  2021-02-17: Fixed ImGui_ImplWin32_EnableDpiAwareness() attempting to get SetProcessDpiAwareness from shcore.dll on Windows 8 whereas it is only supported on Windows 8.1.
//  2021-01-25: Inputs: Dynamically loading XInput DLL.
//  2020-12-04: Misc: Fixed setting of io.DisplaySize to invalid/uninitialized data when after hwnd has been closed.
//  2020-03-03: Inputs: Calling AddInputCharacterUTF16() to support surrogate pairs leading to codepoint >= 0x10000 (for more complete CJK inputs)
//  2020-02-17: Added ImGui_ImplWin32_EnableDpiAwareness(), ImGui_ImplWin32_GetDpiScaleForHwnd(), ImGui_ImplWin32_GetDpiScaleForMonitor() helper functions.
//  2020-01-14: Inputs: Added support for #define IMGUI_IMPL_WIN32_DISABLE_GAMEPAD/IMGUI_IMPL_WIN32_DISABLE_LINKING_XINPUT.
//  2019-12-05: Inputs: Added support for ImGuiMouseCursor_NotAllowed mouse cursor.
//  2019-05-11: Inputs: Don't filter value from WM_CHAR before calling AddInputCharacter().
//  2019-01-17: Misc: Using GetForegroundWindow()+IsChild() instead of GetActiveWindow() to be compatible with windows created in a different thread or parent.
//  2019-01-17: Inputs: Added support for mouse buttons 4 and 5 via WM_XBUTTON* messages.
//  2019-01-15: Inputs: Added support for XInput gamepads (if ImGuiConfigFlags_NavEnableGamepad is set by user application).
//  2018-11-30: Misc: Setting up io.BackendPlatformName so it can be displayed in the About Window.
//  2018-06-29: Inputs: Added support for the ImGuiMouseCursor_Hand cursor.
//  2018-06-10: Inputs: Fixed handling of mouse wheel messages to support fine position messages (typically sent by track-pads).
//  2018-06-08: Misc: Extracted imgui_impl_win32.cpp/.h away from the old combined DX9/DX10/DX11/DX12 examples.
//  2018-03-20: Misc: Setup io.BackendFlags ImGuiBackendFlags_HasMouseCursors and ImGuiBackendFlags_HasSetMousePos flags + honor ImGuiConfigFlags_NoMouseCursorChange flag.
//  2018-02-20: Inputs: Added support for mouse cursors (ImGui::GetMouseCursor() value and WM_SETCURSOR message handling).
//  2018-02-06: Inputs: Added mapping for ImGuiKey_Space.
//  2018-02-06: Inputs: Honoring the io.WantSetMousePos by repositioning the mouse (when using navigation and ImGuiConfigFlags_NavMoveMouse is set).
//  2018-02-06: Misc: Removed call to ImGui::Shutdown() which is not available from 1.60 WIP, user needs to call CreateContext/DestroyContext themselves.
//  2018-01-20: Inputs: Added Horizontal Mouse Wheel support.
//  2018-01-08: Inputs: Added mapping for ImGuiKey_Insert.
//  2018-01-05: Inputs: Added WM_LBUTTONDBLCLK double-click handlers for window classes with the CS_DBLCLKS flag.
//  2017-10-23: Inputs: Added WM_SYSKEYDOWN / WM_SYSKEYUP handlers so e.g. the VK_MENU key can be read.
//  2017-10-23: Inputs: Using Win32 ::SetCapture/::GetCapture() to retrieve mouse positions outside the client area when dragging.
//  2016-11-12: Inputs: Only call Win32 ::SetCursor(nullptr) when io.MouseDrawCursor is set.

#include "imgui.h"
#ifndef IMGUI_DISABLE
#include "imgui_impl_win32.h"
#ifndef WIN32_LEAN_AND_MEAN
#define WIN32_LEAN_AND_MEAN
#endif
#include <windows.h>
#include <windowsx.h> // GET_X_LPARAM(), GET_Y_LPARAM()
#include <tchar.h>
#include <dwmapi.h>

// Using XInput for gamepad (will load DLL dynamically)
#ifndef IMGUI_IMPL_WIN32_DISABLE_GAMEPAD
#include <xinput.h>
typedef DWORD(WINAPI* PFN_XInputGetCapabilities)(DWORD, DWORD, XINPUT_CAPABILITIES*);
typedef DWORD(WINAPI* PFN_XInputGetState)(DWORD, XINPUT_STATE*);
#endif

// Clang/GCC warnings with -Weverything
#if defined(__clang__)
#pragma clang diagnostic push
#pragma clang diagnostic ignored "-Wcast-function-type"     // warning: cast between incompatible function types (for loader)
#endif
#if defined(__GNUC__)
#pragma GCC diagnostic push
#pragma GCC diagnostic ignored "-Wpragmas"                  // warning: unknown option after '#pragma GCC diagnostic' kind
#pragma GCC diagnostic ignored "-Wcast-function-type"       // warning: cast between incompatible function types (for loader)
#endif

// Forward Declarations
static void ImGui_ImplWin32_InitMultiViewportSupport(bool platform_has_own_dc);
static void ImGui_ImplWin32_ShutdownMultiViewportSupport();
static void ImGui_ImplWin32_UpdateMonitors();

struct ImGui_ImplWin32_Data
{
    HWND                        hWnd;
    HWND                        MouseHwnd;
    int                         MouseTrackedArea;   // 0: not tracked, 1: client area, 2: non-client area
    int                         MouseButtonsDown;
    INT64                       Time;
    INT64                       TicksPerSecond;
    ImGuiMouseCursor            LastMouseCursor;
    UINT32                      KeyboardCodePage;
    bool                        WantUpdateMonitors;

#ifndef IMGUI_IMPL_WIN32_DISABLE_GAMEPAD
    bool                        HasGamepad;
    bool                        WantUpdateHasGamepad;
    HMODULE                     XInputDLL;
    PFN_XInputGetCapabilities   XInputGetCapabilities;
    PFN_XInputGetState          XInputGetState;
#endif

    ImGui_ImplWin32_Data()      { memset((void*)this, 0, sizeof(*this)); }
};

// Backend data stored in io.BackendPlatformUserData to allow support for multiple Dear ImGui contexts
// It is STRONGLY preferred that you use docking branch with multi-viewports (== single Dear ImGui context + multiple windows) instead of multiple Dear ImGui contexts.
// FIXME: multi-context support is not well tested and probably dysfunctional in this backend.
// FIXME: some shared resources (mouse cursor shape, gamepad) are mishandled when using multi-context.
static ImGui_ImplWin32_Data* ImGui_ImplWin32_GetBackendData()
{
    return ImGui::GetCurrentContext() ? (ImGui_ImplWin32_Data*)ImGui::GetIO().BackendPlatformUserData : nullptr;
}

// Functions
static void ImGui_ImplWin32_UpdateKeyboardCodePage()
{
    // Retrieve keyboard code page, required for handling of non-Unicode Windows.
    ImGui_ImplWin32_Data* bd = ImGui_ImplWin32_GetBackendData();
    HKL keyboard_layout = ::GetKeyboardLayout(0);
    LCID keyboard_lcid = MAKELCID(HIWORD(keyboard_layout), SORT_DEFAULT);
    if (::GetLocaleInfoA(keyboard_lcid, (LOCALE_RETURN_NUMBER | LOCALE_IDEFAULTANSICODEPAGE), (LPSTR)&bd->KeyboardCodePage, sizeof(bd->KeyboardCodePage)) == 0)
        bd->KeyboardCodePage = CP_ACP; // Fallback to default ANSI code page when fails.
}

static bool ImGui_ImplWin32_InitEx(void* hwnd, bool platform_has_own_dc)
{
    ImGuiIO& io = ImGui::GetIO();
    IMGUI_CHECKVERSION();
    IM_ASSERT(io.BackendPlatformUserData == nullptr && "Already initialized a platform backend!");

    INT64 perf_frequency, perf_counter;
    if (!::QueryPerformanceFrequency((LARGE_INTEGER*)&perf_frequency))
        return false;
    if (!::QueryPerformanceCounter((LARGE_INTEGER*)&perf_counter))
        return false;

    // Setup backend capabilities flags
    ImGui_ImplWin32_Data* bd = IM_NEW(ImGui_ImplWin32_Data)();
    io.BackendPlatformUserData = (void*)bd;
    io.BackendPlatformName = "imgui_impl_win32";
    io.BackendFlags |= ImGuiBackendFlags_HasMouseCursors;         // We can honor GetMouseCursor() values (optional)
    io.BackendFlags |= ImGuiBackendFlags_HasSetMousePos;          // We can honor io.WantSetMousePos requests (optional, rarely used)
    io.BackendFlags |= ImGuiBackendFlags_PlatformHasViewports;    // We can create multi-viewports on the Platform side (optional)
    io.BackendFlags |= ImGuiBackendFlags_HasMouseHoveredViewport; // We can call io.AddMouseViewportEvent() with correct data (optional)

    bd->hWnd = (HWND)hwnd;
    bd->TicksPerSecond = perf_frequency;
    bd->Time = perf_counter;
    bd->LastMouseCursor = ImGuiMouseCursor_COUNT;
    ImGui_ImplWin32_UpdateKeyboardCodePage();

    // Update monitor a first time during init
    ImGui_ImplWin32_UpdateMonitors();

    // Our mouse update function expect PlatformHandle to be filled for the main viewport
    ImGuiViewport* main_viewport = ImGui::GetMainViewport();
    main_viewport->PlatformHandle = main_viewport->PlatformHandleRaw = (void*)bd->hWnd;
    ImGui_ImplWin32_InitMultiViewportSupport(platform_has_own_dc);

    // Dynamically load XInput library
#ifndef IMGUI_IMPL_WIN32_DISABLE_GAMEPAD
    bd->WantUpdateHasGamepad = true;
    const char* xinput_dll_names[] =
    {
        "xinput1_4.dll",   // Windows 8+
        "xinput1_3.dll",   // DirectX SDK
        "xinput9_1_0.dll", // Windows Vista, Windows 7
        "xinput1_2.dll",   // DirectX SDK
        "xinput1_1.dll"    // DirectX SDK
    };
    for (int n = 0; n < IM_ARRAYSIZE(xinput_dll_names); n++)
        if (HMODULE dll = ::LoadLibraryA(xinput_dll_names[n]))
        {
            bd->XInputDLL = dll;
            bd->XInputGetCapabilities = (PFN_XInputGetCapabilities)::GetProcAddress(dll, "XInputGetCapabilities");
            bd->XInputGetState = (PFN_XInputGetState)::GetProcAddress(dll, "XInputGetState");
            break;
        }
#endif // IMGUI_IMPL_WIN32_DISABLE_GAMEPAD

    return true;
}

IMGUI_IMPL_API bool     ImGui_ImplWin32_Init(void* hwnd)
{
    return ImGui_ImplWin32_InitEx(hwnd, false);
}

IMGUI_IMPL_API bool     ImGui_ImplWin32_InitForOpenGL(void* hwnd)
{
    // OpenGL needs CS_OWNDC
    return ImGui_ImplWin32_InitEx(hwnd, true);
}

void    ImGui_ImplWin32_Shutdown()
{
    ImGui_ImplWin32_Data* bd = ImGui_ImplWin32_GetBackendData();
    IM_ASSERT(bd != nullptr && "No platform backend to shutdown, or already shutdown?");
    ImGuiIO& io = ImGui::GetIO();

    ImGui_ImplWin32_ShutdownMultiViewportSupport();

    // Unload XInput library
#ifndef IMGUI_IMPL_WIN32_DISABLE_GAMEPAD
    if (bd->XInputDLL)
        ::FreeLibrary(bd->XInputDLL);
#endif // IMGUI_IMPL_WIN32_DISABLE_GAMEPAD

    io.BackendPlatformName = nullptr;
    io.BackendPlatformUserData = nullptr;
    io.BackendFlags &= ~(ImGuiBackendFlags_HasMouseCursors | ImGuiBackendFlags_HasSetMousePos | ImGuiBackendFlags_HasGamepad | ImGuiBackendFlags_PlatformHasViewports | ImGuiBackendFlags_HasMouseHoveredViewport);
    IM_DELETE(bd);
}

static bool ImGui_ImplWin32_UpdateMouseCursor()
{
    ImGuiIO& io = ImGui::GetIO();
    if (io.ConfigFlags & ImGuiConfigFlags_NoMouseCursorChange)
        return false;

    ImGuiMouseCursor imgui_cursor = ImGui::GetMouseCursor();
    if (imgui_cursor == ImGuiMouseCursor_None || io.MouseDrawCursor)
    {
        // Hide OS mouse cursor if imgui is drawing it or if it wants no cursor
        ::SetCursor(nullptr);
    }
    else
    {
        // Show OS mouse cursor
        LPTSTR win32_cursor = IDC_ARROW;
        switch (imgui_cursor)
        {
        case ImGuiMouseCursor_Arrow:        win32_cursor = IDC_ARROW; break;
        case ImGuiMouseCursor_TextInput:    win32_cursor = IDC_IBEAM; break;
        case ImGuiMouseCursor_ResizeAll:    win32_cursor = IDC_SIZEALL; break;
        case ImGuiMouseCursor_ResizeEW:     win32_cursor = IDC_SIZEWE; break;
        case ImGuiMouseCursor_ResizeNS:     win32_cursor = IDC_SIZENS; break;
        case ImGuiMouseCursor_ResizeNESW:   win32_cursor = IDC_SIZENESW; break;
        case ImGuiMouseCursor_ResizeNWSE:   win32_cursor = IDC_SIZENWSE; break;
        case ImGuiMouseCursor_Hand:         win32_cursor = IDC_HAND; break;
        case ImGuiMouseCursor_NotAllowed:   win32_cursor = IDC_NO; break;
        }
        ::SetCursor(::LoadCursor(nullptr, win32_cursor));
    }
    return true;
}

static bool IsVkDown(int vk)
{
    return (::GetKeyState(vk) & 0x8000) != 0;
}

static void ImGui_ImplWin32_AddKeyEvent(ImGuiKey key, bool down, int native_keycode, int native_scancode = -1)
{
    ImGuiIO& io = ImGui::GetIO();
    io.AddKeyEvent(key, down);
    io.SetKeyEventNativeData(key, native_keycode, native_scancode); // To support legacy indexing (<1.87 user code)
    IM_UNUSED(native_scancode);
}

static void ImGui_ImplWin32_ProcessKeyEventsWorkarounds()
{
    // Left & right Shift keys: when both are pressed together, Windows tend to not generate the WM_KEYUP event for the first released one.
    if (ImGui::IsKeyDown(ImGuiKey_LeftShift) && !IsVkDown(VK_LSHIFT))
        ImGui_ImplWin32_AddKeyEvent(ImGuiKey_LeftShift, false, VK_LSHIFT);
    if (ImGui::IsKeyDown(ImGuiKey_RightShift) && !IsVkDown(VK_RSHIFT))
        ImGui_ImplWin32_AddKeyEvent(ImGuiKey_RightShift, false, VK_RSHIFT);

    // Sometimes WM_KEYUP for Win key is not passed down to the app (e.g. for Win+V on some setups, according to GLFW).
    if (ImGui::IsKeyDown(ImGuiKey_LeftSuper) && !IsVkDown(VK_LWIN))
        ImGui_ImplWin32_AddKeyEvent(ImGuiKey_LeftSuper, false, VK_LWIN);
    if (ImGui::IsKeyDown(ImGuiKey_RightSuper) && !IsVkDown(VK_RWIN))
        ImGui_ImplWin32_AddKeyEvent(ImGuiKey_RightSuper, false, VK_RWIN);
}

static void ImGui_ImplWin32_UpdateKeyModifiers()
{
    ImGuiIO& io = ImGui::GetIO();
    io.AddKeyEvent(ImGuiMod_Ctrl, IsVkDown(VK_CONTROL));
    io.AddKeyEvent(ImGuiMod_Shift, IsVkDown(VK_SHIFT));
    io.AddKeyEvent(ImGuiMod_Alt, IsVkDown(VK_MENU));
    io.AddKeyEvent(ImGuiMod_Super, IsVkDown(VK_LWIN) || IsVkDown(VK_RWIN));
}

// This code supports multi-viewports (multiple OS Windows mapped into different Dear ImGui viewports)
// Because of that, it is a little more complicated than your typical single-viewport binding code!
static void ImGui_ImplWin32_UpdateMouseData()
{
    ImGui_ImplWin32_Data* bd = ImGui_ImplWin32_GetBackendData();
    ImGuiIO& io = ImGui::GetIO();
    IM_ASSERT(bd->hWnd != 0);

    POINT mouse_screen_pos;
    bool has_mouse_screen_pos = ::GetCursorPos(&mouse_screen_pos) != 0;

    HWND focused_window = ::GetForegroundWindow();
    const bool is_app_focused = (focused_window && (focused_window == bd->hWnd || ::IsChild(focused_window, bd->hWnd) || ImGui::FindViewportByPlatformHandle((void*)focused_window)));
    if (is_app_focused)
    {
<<<<<<< HEAD
        // (Optional) Set OS mouse position from Dear ImGui if requested (rarely used, only when ImGuiConfigFlags_NavEnableSetMousePos is enabled by user)
        // When multi-viewports are enabled, all Dear ImGui positions are same as OS positions.
=======
        // (Optional) Set OS mouse position from Dear ImGui if requested (rarely used, only when io.ConfigNavMoveSetMousePos is enabled by user)
>>>>>>> fcdd5875
        if (io.WantSetMousePos)
        {
            POINT pos = { (int)io.MousePos.x, (int)io.MousePos.y };
            if ((io.ConfigFlags & ImGuiConfigFlags_ViewportsEnable) == 0)
                ::ClientToScreen(focused_window, &pos);
            ::SetCursorPos(pos.x, pos.y);
        }

        // (Optional) Fallback to provide mouse position when focused (WM_MOUSEMOVE already provides this when hovered or captured)
        // This also fills a short gap when clicking non-client area: WM_NCMOUSELEAVE -> modal OS move -> gap -> WM_NCMOUSEMOVE
        if (!io.WantSetMousePos && bd->MouseTrackedArea == 0 && has_mouse_screen_pos)
        {
            // Single viewport mode: mouse position in client window coordinates (io.MousePos is (0,0) when the mouse is on the upper-left corner of the app window)
            // (This is the position you can get with ::GetCursorPos() + ::ScreenToClient() or WM_MOUSEMOVE.)
            // Multi-viewport mode: mouse position in OS absolute coordinates (io.MousePos is (0,0) when the mouse is on the upper-left of the primary monitor)
            // (This is the position you can get with ::GetCursorPos() or WM_MOUSEMOVE + ::ClientToScreen(). In theory adding viewport->Pos to a client position would also be the same.)
            POINT mouse_pos = mouse_screen_pos;
            if (!(io.ConfigFlags & ImGuiConfigFlags_ViewportsEnable))
                ::ScreenToClient(bd->hWnd, &mouse_pos);
            io.AddMousePosEvent((float)mouse_pos.x, (float)mouse_pos.y);
        }
    }

    // (Optional) When using multiple viewports: call io.AddMouseViewportEvent() with the viewport the OS mouse cursor is hovering.
    // If ImGuiBackendFlags_HasMouseHoveredViewport is not set by the backend, Dear imGui will ignore this field and infer the information using its flawed heuristic.
    // - [X] Win32 backend correctly ignore viewports with the _NoInputs flag (here using ::WindowFromPoint with WM_NCHITTEST + HTTRANSPARENT in WndProc does that)
    //       Some backend are not able to handle that correctly. If a backend report an hovered viewport that has the _NoInputs flag (e.g. when dragging a window
    //       for docking, the viewport has the _NoInputs flag in order to allow us to find the viewport under), then Dear ImGui is forced to ignore the value reported
    //       by the backend, and use its flawed heuristic to guess the viewport behind.
    // - [X] Win32 backend correctly reports this regardless of another viewport behind focused and dragged from (we need this to find a useful drag and drop target).
    ImGuiID mouse_viewport_id = 0;
    if (has_mouse_screen_pos)
        if (HWND hovered_hwnd = ::WindowFromPoint(mouse_screen_pos))
            if (ImGuiViewport* viewport = ImGui::FindViewportByPlatformHandle((void*)hovered_hwnd))
                mouse_viewport_id = viewport->ID;
    io.AddMouseViewportEvent(mouse_viewport_id);
}

// Gamepad navigation mapping
static void ImGui_ImplWin32_UpdateGamepads()
{
#ifndef IMGUI_IMPL_WIN32_DISABLE_GAMEPAD
    ImGuiIO& io = ImGui::GetIO();
    ImGui_ImplWin32_Data* bd = ImGui_ImplWin32_GetBackendData();
    //if ((io.ConfigFlags & ImGuiConfigFlags_NavEnableGamepad) == 0) // FIXME: Technically feeding gamepad shouldn't depend on this now that they are regular inputs.
    //    return;

    // Calling XInputGetState() every frame on disconnected gamepads is unfortunately too slow.
    // Instead we refresh gamepad availability by calling XInputGetCapabilities() _only_ after receiving WM_DEVICECHANGE.
    if (bd->WantUpdateHasGamepad)
    {
        XINPUT_CAPABILITIES caps = {};
        bd->HasGamepad = bd->XInputGetCapabilities ? (bd->XInputGetCapabilities(0, XINPUT_FLAG_GAMEPAD, &caps) == ERROR_SUCCESS) : false;
        bd->WantUpdateHasGamepad = false;
    }

    io.BackendFlags &= ~ImGuiBackendFlags_HasGamepad;
    XINPUT_STATE xinput_state;
    XINPUT_GAMEPAD& gamepad = xinput_state.Gamepad;
    if (!bd->HasGamepad || bd->XInputGetState == nullptr || bd->XInputGetState(0, &xinput_state) != ERROR_SUCCESS)
        return;
    io.BackendFlags |= ImGuiBackendFlags_HasGamepad;

    #define IM_SATURATE(V)                      (V < 0.0f ? 0.0f : V > 1.0f ? 1.0f : V)
    #define MAP_BUTTON(KEY_NO, BUTTON_ENUM)     { io.AddKeyEvent(KEY_NO, (gamepad.wButtons & BUTTON_ENUM) != 0); }
    #define MAP_ANALOG(KEY_NO, VALUE, V0, V1)   { float vn = (float)(VALUE - V0) / (float)(V1 - V0); io.AddKeyAnalogEvent(KEY_NO, vn > 0.10f, IM_SATURATE(vn)); }
    MAP_BUTTON(ImGuiKey_GamepadStart,           XINPUT_GAMEPAD_START);
    MAP_BUTTON(ImGuiKey_GamepadBack,            XINPUT_GAMEPAD_BACK);
    MAP_BUTTON(ImGuiKey_GamepadFaceLeft,        XINPUT_GAMEPAD_X);
    MAP_BUTTON(ImGuiKey_GamepadFaceRight,       XINPUT_GAMEPAD_B);
    MAP_BUTTON(ImGuiKey_GamepadFaceUp,          XINPUT_GAMEPAD_Y);
    MAP_BUTTON(ImGuiKey_GamepadFaceDown,        XINPUT_GAMEPAD_A);
    MAP_BUTTON(ImGuiKey_GamepadDpadLeft,        XINPUT_GAMEPAD_DPAD_LEFT);
    MAP_BUTTON(ImGuiKey_GamepadDpadRight,       XINPUT_GAMEPAD_DPAD_RIGHT);
    MAP_BUTTON(ImGuiKey_GamepadDpadUp,          XINPUT_GAMEPAD_DPAD_UP);
    MAP_BUTTON(ImGuiKey_GamepadDpadDown,        XINPUT_GAMEPAD_DPAD_DOWN);
    MAP_BUTTON(ImGuiKey_GamepadL1,              XINPUT_GAMEPAD_LEFT_SHOULDER);
    MAP_BUTTON(ImGuiKey_GamepadR1,              XINPUT_GAMEPAD_RIGHT_SHOULDER);
    MAP_ANALOG(ImGuiKey_GamepadL2,              gamepad.bLeftTrigger, XINPUT_GAMEPAD_TRIGGER_THRESHOLD, 255);
    MAP_ANALOG(ImGuiKey_GamepadR2,              gamepad.bRightTrigger, XINPUT_GAMEPAD_TRIGGER_THRESHOLD, 255);
    MAP_BUTTON(ImGuiKey_GamepadL3,              XINPUT_GAMEPAD_LEFT_THUMB);
    MAP_BUTTON(ImGuiKey_GamepadR3,              XINPUT_GAMEPAD_RIGHT_THUMB);
    MAP_ANALOG(ImGuiKey_GamepadLStickLeft,      gamepad.sThumbLX, -XINPUT_GAMEPAD_LEFT_THUMB_DEADZONE, -32768);
    MAP_ANALOG(ImGuiKey_GamepadLStickRight,     gamepad.sThumbLX, +XINPUT_GAMEPAD_LEFT_THUMB_DEADZONE, +32767);
    MAP_ANALOG(ImGuiKey_GamepadLStickUp,        gamepad.sThumbLY, +XINPUT_GAMEPAD_LEFT_THUMB_DEADZONE, +32767);
    MAP_ANALOG(ImGuiKey_GamepadLStickDown,      gamepad.sThumbLY, -XINPUT_GAMEPAD_LEFT_THUMB_DEADZONE, -32768);
    MAP_ANALOG(ImGuiKey_GamepadRStickLeft,      gamepad.sThumbRX, -XINPUT_GAMEPAD_LEFT_THUMB_DEADZONE, -32768);
    MAP_ANALOG(ImGuiKey_GamepadRStickRight,     gamepad.sThumbRX, +XINPUT_GAMEPAD_LEFT_THUMB_DEADZONE, +32767);
    MAP_ANALOG(ImGuiKey_GamepadRStickUp,        gamepad.sThumbRY, +XINPUT_GAMEPAD_LEFT_THUMB_DEADZONE, +32767);
    MAP_ANALOG(ImGuiKey_GamepadRStickDown,      gamepad.sThumbRY, -XINPUT_GAMEPAD_LEFT_THUMB_DEADZONE, -32768);
    #undef MAP_BUTTON
    #undef MAP_ANALOG
#endif // #ifndef IMGUI_IMPL_WIN32_DISABLE_GAMEPAD
}

static BOOL CALLBACK ImGui_ImplWin32_UpdateMonitors_EnumFunc(HMONITOR monitor, HDC, LPRECT, LPARAM)
{
    MONITORINFO info = {};
    info.cbSize = sizeof(MONITORINFO);
    if (!::GetMonitorInfo(monitor, &info))
        return TRUE;
    ImGuiPlatformMonitor imgui_monitor;
    imgui_monitor.MainPos = ImVec2((float)info.rcMonitor.left, (float)info.rcMonitor.top);
    imgui_monitor.MainSize = ImVec2((float)(info.rcMonitor.right - info.rcMonitor.left), (float)(info.rcMonitor.bottom - info.rcMonitor.top));
    imgui_monitor.WorkPos = ImVec2((float)info.rcWork.left, (float)info.rcWork.top);
    imgui_monitor.WorkSize = ImVec2((float)(info.rcWork.right - info.rcWork.left), (float)(info.rcWork.bottom - info.rcWork.top));
    imgui_monitor.DpiScale = ImGui_ImplWin32_GetDpiScaleForMonitor(monitor);
    imgui_monitor.PlatformHandle = (void*)monitor;
    if (imgui_monitor.DpiScale <= 0.0f)
        return TRUE; // Some accessibility applications are declaring virtual monitors with a DPI of 0, see #7902.
    ImGuiPlatformIO& io = ImGui::GetPlatformIO();
    if (info.dwFlags & MONITORINFOF_PRIMARY)
        io.Monitors.push_front(imgui_monitor);
    else
        io.Monitors.push_back(imgui_monitor);
    return TRUE;
}

static void ImGui_ImplWin32_UpdateMonitors()
{
    ImGui_ImplWin32_Data* bd = ImGui_ImplWin32_GetBackendData();
    ImGui::GetPlatformIO().Monitors.resize(0);
    ::EnumDisplayMonitors(nullptr, nullptr, ImGui_ImplWin32_UpdateMonitors_EnumFunc, 0);
    bd->WantUpdateMonitors = false;
}

void    ImGui_ImplWin32_NewFrame()
{
    ImGui_ImplWin32_Data* bd = ImGui_ImplWin32_GetBackendData();
    IM_ASSERT(bd != nullptr && "Context or backend not initialized? Did you call ImGui_ImplWin32_Init()?");
    ImGuiIO& io = ImGui::GetIO();

    // Setup display size (every frame to accommodate for window resizing)
    RECT rect = { 0, 0, 0, 0 };
    ::GetClientRect(bd->hWnd, &rect);
    io.DisplaySize = ImVec2((float)(rect.right - rect.left), (float)(rect.bottom - rect.top));
    if (bd->WantUpdateMonitors)
        ImGui_ImplWin32_UpdateMonitors();

    // Setup time step
    INT64 current_time = 0;
    ::QueryPerformanceCounter((LARGE_INTEGER*)&current_time);
    io.DeltaTime = (float)(current_time - bd->Time) / bd->TicksPerSecond;
    bd->Time = current_time;

    // Update OS mouse position
    ImGui_ImplWin32_UpdateMouseData();

    // Process workarounds for known Windows key handling issues
    ImGui_ImplWin32_ProcessKeyEventsWorkarounds();

    // Update OS mouse cursor with the cursor requested by imgui
    ImGuiMouseCursor mouse_cursor = io.MouseDrawCursor ? ImGuiMouseCursor_None : ImGui::GetMouseCursor();
    if (bd->LastMouseCursor != mouse_cursor)
    {
        bd->LastMouseCursor = mouse_cursor;
        ImGui_ImplWin32_UpdateMouseCursor();
    }

    // Update game controllers (if enabled and available)
    ImGui_ImplWin32_UpdateGamepads();
}

// Map VK_xxx to ImGuiKey_xxx.
// Not static to allow third-party code to use that if they want to (but undocumented)
ImGuiKey ImGui_ImplWin32_KeyEventToImGuiKey(WPARAM wParam, LPARAM lParam)
{
    // There is no distinct VK_xxx for keypad enter, instead it is VK_RETURN + KF_EXTENDED.
    if ((wParam == VK_RETURN) && (HIWORD(lParam) & KF_EXTENDED))
        return ImGuiKey_KeypadEnter;

    switch (wParam)
    {
        case VK_TAB: return ImGuiKey_Tab;
        case VK_LEFT: return ImGuiKey_LeftArrow;
        case VK_RIGHT: return ImGuiKey_RightArrow;
        case VK_UP: return ImGuiKey_UpArrow;
        case VK_DOWN: return ImGuiKey_DownArrow;
        case VK_PRIOR: return ImGuiKey_PageUp;
        case VK_NEXT: return ImGuiKey_PageDown;
        case VK_HOME: return ImGuiKey_Home;
        case VK_END: return ImGuiKey_End;
        case VK_INSERT: return ImGuiKey_Insert;
        case VK_DELETE: return ImGuiKey_Delete;
        case VK_BACK: return ImGuiKey_Backspace;
        case VK_SPACE: return ImGuiKey_Space;
        case VK_RETURN: return ImGuiKey_Enter;
        case VK_ESCAPE: return ImGuiKey_Escape;
        case VK_OEM_7: return ImGuiKey_Apostrophe;
        case VK_OEM_COMMA: return ImGuiKey_Comma;
        case VK_OEM_MINUS: return ImGuiKey_Minus;
        case VK_OEM_PERIOD: return ImGuiKey_Period;
        case VK_OEM_2: return ImGuiKey_Slash;
        case VK_OEM_1: return ImGuiKey_Semicolon;
        case VK_OEM_PLUS: return ImGuiKey_Equal;
        case VK_OEM_4: return ImGuiKey_LeftBracket;
        case VK_OEM_5: return ImGuiKey_Backslash;
        case VK_OEM_6: return ImGuiKey_RightBracket;
        case VK_OEM_3: return ImGuiKey_GraveAccent;
        case VK_CAPITAL: return ImGuiKey_CapsLock;
        case VK_SCROLL: return ImGuiKey_ScrollLock;
        case VK_NUMLOCK: return ImGuiKey_NumLock;
        case VK_SNAPSHOT: return ImGuiKey_PrintScreen;
        case VK_PAUSE: return ImGuiKey_Pause;
        case VK_NUMPAD0: return ImGuiKey_Keypad0;
        case VK_NUMPAD1: return ImGuiKey_Keypad1;
        case VK_NUMPAD2: return ImGuiKey_Keypad2;
        case VK_NUMPAD3: return ImGuiKey_Keypad3;
        case VK_NUMPAD4: return ImGuiKey_Keypad4;
        case VK_NUMPAD5: return ImGuiKey_Keypad5;
        case VK_NUMPAD6: return ImGuiKey_Keypad6;
        case VK_NUMPAD7: return ImGuiKey_Keypad7;
        case VK_NUMPAD8: return ImGuiKey_Keypad8;
        case VK_NUMPAD9: return ImGuiKey_Keypad9;
        case VK_DECIMAL: return ImGuiKey_KeypadDecimal;
        case VK_DIVIDE: return ImGuiKey_KeypadDivide;
        case VK_MULTIPLY: return ImGuiKey_KeypadMultiply;
        case VK_SUBTRACT: return ImGuiKey_KeypadSubtract;
        case VK_ADD: return ImGuiKey_KeypadAdd;
        case VK_LSHIFT: return ImGuiKey_LeftShift;
        case VK_LCONTROL: return ImGuiKey_LeftCtrl;
        case VK_LMENU: return ImGuiKey_LeftAlt;
        case VK_LWIN: return ImGuiKey_LeftSuper;
        case VK_RSHIFT: return ImGuiKey_RightShift;
        case VK_RCONTROL: return ImGuiKey_RightCtrl;
        case VK_RMENU: return ImGuiKey_RightAlt;
        case VK_RWIN: return ImGuiKey_RightSuper;
        case VK_APPS: return ImGuiKey_Menu;
        case '0': return ImGuiKey_0;
        case '1': return ImGuiKey_1;
        case '2': return ImGuiKey_2;
        case '3': return ImGuiKey_3;
        case '4': return ImGuiKey_4;
        case '5': return ImGuiKey_5;
        case '6': return ImGuiKey_6;
        case '7': return ImGuiKey_7;
        case '8': return ImGuiKey_8;
        case '9': return ImGuiKey_9;
        case 'A': return ImGuiKey_A;
        case 'B': return ImGuiKey_B;
        case 'C': return ImGuiKey_C;
        case 'D': return ImGuiKey_D;
        case 'E': return ImGuiKey_E;
        case 'F': return ImGuiKey_F;
        case 'G': return ImGuiKey_G;
        case 'H': return ImGuiKey_H;
        case 'I': return ImGuiKey_I;
        case 'J': return ImGuiKey_J;
        case 'K': return ImGuiKey_K;
        case 'L': return ImGuiKey_L;
        case 'M': return ImGuiKey_M;
        case 'N': return ImGuiKey_N;
        case 'O': return ImGuiKey_O;
        case 'P': return ImGuiKey_P;
        case 'Q': return ImGuiKey_Q;
        case 'R': return ImGuiKey_R;
        case 'S': return ImGuiKey_S;
        case 'T': return ImGuiKey_T;
        case 'U': return ImGuiKey_U;
        case 'V': return ImGuiKey_V;
        case 'W': return ImGuiKey_W;
        case 'X': return ImGuiKey_X;
        case 'Y': return ImGuiKey_Y;
        case 'Z': return ImGuiKey_Z;
        case VK_F1: return ImGuiKey_F1;
        case VK_F2: return ImGuiKey_F2;
        case VK_F3: return ImGuiKey_F3;
        case VK_F4: return ImGuiKey_F4;
        case VK_F5: return ImGuiKey_F5;
        case VK_F6: return ImGuiKey_F6;
        case VK_F7: return ImGuiKey_F7;
        case VK_F8: return ImGuiKey_F8;
        case VK_F9: return ImGuiKey_F9;
        case VK_F10: return ImGuiKey_F10;
        case VK_F11: return ImGuiKey_F11;
        case VK_F12: return ImGuiKey_F12;
        case VK_F13: return ImGuiKey_F13;
        case VK_F14: return ImGuiKey_F14;
        case VK_F15: return ImGuiKey_F15;
        case VK_F16: return ImGuiKey_F16;
        case VK_F17: return ImGuiKey_F17;
        case VK_F18: return ImGuiKey_F18;
        case VK_F19: return ImGuiKey_F19;
        case VK_F20: return ImGuiKey_F20;
        case VK_F21: return ImGuiKey_F21;
        case VK_F22: return ImGuiKey_F22;
        case VK_F23: return ImGuiKey_F23;
        case VK_F24: return ImGuiKey_F24;
        case VK_BROWSER_BACK: return ImGuiKey_AppBack;
        case VK_BROWSER_FORWARD: return ImGuiKey_AppForward;
        default: return ImGuiKey_None;
    }
}

// Allow compilation with old Windows SDK. MinGW doesn't have default _WIN32_WINNT/WINVER versions.
#ifndef WM_MOUSEHWHEEL
#define WM_MOUSEHWHEEL 0x020E
#endif
#ifndef DBT_DEVNODES_CHANGED
#define DBT_DEVNODES_CHANGED 0x0007
#endif

// Win32 message handler (process Win32 mouse/keyboard inputs, etc.)
// Call from your application's message handler. Keep calling your message handler unless this function returns TRUE.
// When implementing your own backend, you can read the io.WantCaptureMouse, io.WantCaptureKeyboard flags to tell if Dear ImGui wants to use your inputs.
// - When io.WantCaptureMouse is true, do not dispatch mouse input data to your main application, or clear/overwrite your copy of the mouse data.
// - When io.WantCaptureKeyboard is true, do not dispatch keyboard input data to your main application, or clear/overwrite your copy of the keyboard data.
// Generally you may always pass all inputs to Dear ImGui, and hide them from your application based on those two flags.
// PS: In this Win32 handler, we use the capture API (GetCapture/SetCapture/ReleaseCapture) to be able to read mouse coordinates when dragging mouse outside of our window bounds.
// PS: We treat DBLCLK messages as regular mouse down messages, so this code will work on windows classes that have the CS_DBLCLKS flag set. Our own example app code doesn't set this flag.
#if 0
// Copy this line into your .cpp file to forward declare the function.
extern IMGUI_IMPL_API LRESULT ImGui_ImplWin32_WndProcHandler(HWND hWnd, UINT msg, WPARAM wParam, LPARAM lParam);
#endif

// See https://learn.microsoft.com/en-us/windows/win32/tablet/system-events-and-mouse-messages
// Prefer to call this at the top of the message handler to avoid the possibility of other Win32 calls interfering with this.
static ImGuiMouseSource GetMouseSourceFromMessageExtraInfo()
{
    LPARAM extra_info = ::GetMessageExtraInfo();
    if ((extra_info & 0xFFFFFF80) == 0xFF515700)
        return ImGuiMouseSource_Pen;
    if ((extra_info & 0xFFFFFF80) == 0xFF515780)
        return ImGuiMouseSource_TouchScreen;
    return ImGuiMouseSource_Mouse;
}

IMGUI_IMPL_API LRESULT ImGui_ImplWin32_WndProcHandler(HWND hwnd, UINT msg, WPARAM wParam, LPARAM lParam)
{
    // Most backends don't have silent checks like this one, but we need it because WndProc are called early in CreateWindow().
    // We silently allow both context or just only backend data to be nullptr.
    ImGui_ImplWin32_Data* bd = ImGui_ImplWin32_GetBackendData();
    if (bd == nullptr)
        return 0;
    ImGuiIO& io = ImGui::GetIO();

    switch (msg)
    {
    case WM_MOUSEMOVE:
    case WM_NCMOUSEMOVE:
    {
        // We need to call TrackMouseEvent in order to receive WM_MOUSELEAVE events
        ImGuiMouseSource mouse_source = GetMouseSourceFromMessageExtraInfo();
        const int area = (msg == WM_MOUSEMOVE) ? 1 : 2;
        bd->MouseHwnd = hwnd;
        if (bd->MouseTrackedArea != area)
        {
            TRACKMOUSEEVENT tme_cancel = { sizeof(tme_cancel), TME_CANCEL, hwnd, 0 };
            TRACKMOUSEEVENT tme_track = { sizeof(tme_track), (DWORD)((area == 2) ? (TME_LEAVE | TME_NONCLIENT) : TME_LEAVE), hwnd, 0 };
            if (bd->MouseTrackedArea != 0)
                ::TrackMouseEvent(&tme_cancel);
            ::TrackMouseEvent(&tme_track);
            bd->MouseTrackedArea = area;
        }
        POINT mouse_pos = { (LONG)GET_X_LPARAM(lParam), (LONG)GET_Y_LPARAM(lParam) };
        bool want_absolute_pos = (io.ConfigFlags & ImGuiConfigFlags_ViewportsEnable) != 0;
        if (msg == WM_MOUSEMOVE && want_absolute_pos)    // WM_MOUSEMOVE are client-relative coordinates.
            ::ClientToScreen(hwnd, &mouse_pos);
        if (msg == WM_NCMOUSEMOVE && !want_absolute_pos) // WM_NCMOUSEMOVE are absolute coordinates.
            ::ScreenToClient(hwnd, &mouse_pos);
        io.AddMouseSourceEvent(mouse_source);
        io.AddMousePosEvent((float)mouse_pos.x, (float)mouse_pos.y);
        return 0;
    }
    case WM_MOUSELEAVE:
    case WM_NCMOUSELEAVE:
    {
        const int area = (msg == WM_MOUSELEAVE) ? 1 : 2;
        if (bd->MouseTrackedArea == area)
        {
            if (bd->MouseHwnd == hwnd)
                bd->MouseHwnd = nullptr;
            bd->MouseTrackedArea = 0;
            io.AddMousePosEvent(-FLT_MAX, -FLT_MAX);
        }
        return 0;
    }
    case WM_DESTROY:
        if (bd->MouseHwnd == hwnd && bd->MouseTrackedArea != 0)
        {
            TRACKMOUSEEVENT tme_cancel = { sizeof(tme_cancel), TME_CANCEL, hwnd, 0 };
            ::TrackMouseEvent(&tme_cancel);
            bd->MouseHwnd = nullptr;
            bd->MouseTrackedArea = 0;
            io.AddMousePosEvent(-FLT_MAX, -FLT_MAX);
        }
        return 0;
    case WM_LBUTTONDOWN: case WM_LBUTTONDBLCLK:
    case WM_RBUTTONDOWN: case WM_RBUTTONDBLCLK:
    case WM_MBUTTONDOWN: case WM_MBUTTONDBLCLK:
    case WM_XBUTTONDOWN: case WM_XBUTTONDBLCLK:
    {
        ImGuiMouseSource mouse_source = GetMouseSourceFromMessageExtraInfo();
        int button = 0;
        if (msg == WM_LBUTTONDOWN || msg == WM_LBUTTONDBLCLK) { button = 0; }
        if (msg == WM_RBUTTONDOWN || msg == WM_RBUTTONDBLCLK) { button = 1; }
        if (msg == WM_MBUTTONDOWN || msg == WM_MBUTTONDBLCLK) { button = 2; }
        if (msg == WM_XBUTTONDOWN || msg == WM_XBUTTONDBLCLK) { button = (GET_XBUTTON_WPARAM(wParam) == XBUTTON1) ? 3 : 4; }
        if (bd->MouseButtonsDown == 0 && ::GetCapture() == nullptr)
            ::SetCapture(hwnd);
        bd->MouseButtonsDown |= 1 << button;
        io.AddMouseSourceEvent(mouse_source);
        io.AddMouseButtonEvent(button, true);
        return 0;
    }
    case WM_LBUTTONUP:
    case WM_RBUTTONUP:
    case WM_MBUTTONUP:
    case WM_XBUTTONUP:
    {
        ImGuiMouseSource mouse_source = GetMouseSourceFromMessageExtraInfo();
        int button = 0;
        if (msg == WM_LBUTTONUP) { button = 0; }
        if (msg == WM_RBUTTONUP) { button = 1; }
        if (msg == WM_MBUTTONUP) { button = 2; }
        if (msg == WM_XBUTTONUP) { button = (GET_XBUTTON_WPARAM(wParam) == XBUTTON1) ? 3 : 4; }
        bd->MouseButtonsDown &= ~(1 << button);
        if (bd->MouseButtonsDown == 0 && ::GetCapture() == hwnd)
            ::ReleaseCapture();
        io.AddMouseSourceEvent(mouse_source);
        io.AddMouseButtonEvent(button, false);
        return 0;
    }
    case WM_MOUSEWHEEL:
        io.AddMouseWheelEvent(0.0f, (float)GET_WHEEL_DELTA_WPARAM(wParam) / (float)WHEEL_DELTA);
        return 0;
    case WM_MOUSEHWHEEL:
        io.AddMouseWheelEvent(-(float)GET_WHEEL_DELTA_WPARAM(wParam) / (float)WHEEL_DELTA, 0.0f);
        return 0;
    case WM_KEYDOWN:
    case WM_KEYUP:
    case WM_SYSKEYDOWN:
    case WM_SYSKEYUP:
    {
        const bool is_key_down = (msg == WM_KEYDOWN || msg == WM_SYSKEYDOWN);
        if (wParam < 256)
        {
            // Submit modifiers
            ImGui_ImplWin32_UpdateKeyModifiers();

            // Obtain virtual key code and convert to ImGuiKey
            const ImGuiKey key = ImGui_ImplWin32_KeyEventToImGuiKey(wParam, lParam);
            const int vk = (int)wParam;
            const int scancode = (int)LOBYTE(HIWORD(lParam));

            // Special behavior for VK_SNAPSHOT / ImGuiKey_PrintScreen as Windows doesn't emit the key down event.
            if (key == ImGuiKey_PrintScreen && !is_key_down)
                ImGui_ImplWin32_AddKeyEvent(key, true, vk, scancode);

            // Submit key event
            if (key != ImGuiKey_None)
                ImGui_ImplWin32_AddKeyEvent(key, is_key_down, vk, scancode);

            // Submit individual left/right modifier events
            if (vk == VK_SHIFT)
            {
                // Important: Shift keys tend to get stuck when pressed together, missing key-up events are corrected in ImGui_ImplWin32_ProcessKeyEventsWorkarounds()
                if (IsVkDown(VK_LSHIFT) == is_key_down) { ImGui_ImplWin32_AddKeyEvent(ImGuiKey_LeftShift, is_key_down, VK_LSHIFT, scancode); }
                if (IsVkDown(VK_RSHIFT) == is_key_down) { ImGui_ImplWin32_AddKeyEvent(ImGuiKey_RightShift, is_key_down, VK_RSHIFT, scancode); }
            }
            else if (vk == VK_CONTROL)
            {
                if (IsVkDown(VK_LCONTROL) == is_key_down) { ImGui_ImplWin32_AddKeyEvent(ImGuiKey_LeftCtrl, is_key_down, VK_LCONTROL, scancode); }
                if (IsVkDown(VK_RCONTROL) == is_key_down) { ImGui_ImplWin32_AddKeyEvent(ImGuiKey_RightCtrl, is_key_down, VK_RCONTROL, scancode); }
            }
            else if (vk == VK_MENU)
            {
                if (IsVkDown(VK_LMENU) == is_key_down) { ImGui_ImplWin32_AddKeyEvent(ImGuiKey_LeftAlt, is_key_down, VK_LMENU, scancode); }
                if (IsVkDown(VK_RMENU) == is_key_down) { ImGui_ImplWin32_AddKeyEvent(ImGuiKey_RightAlt, is_key_down, VK_RMENU, scancode); }
            }
        }
        return 0;
    }
    case WM_SETFOCUS:
    case WM_KILLFOCUS:
        io.AddFocusEvent(msg == WM_SETFOCUS);
        return 0;
    case WM_INPUTLANGCHANGE:
        ImGui_ImplWin32_UpdateKeyboardCodePage();
        return 0;
    case WM_CHAR:
        if (::IsWindowUnicode(hwnd))
        {
            // You can also use ToAscii()+GetKeyboardState() to retrieve characters.
            if (wParam > 0 && wParam < 0x10000)
                io.AddInputCharacterUTF16((unsigned short)wParam);
        }
        else
        {
            wchar_t wch = 0;
            ::MultiByteToWideChar(bd->KeyboardCodePage, MB_PRECOMPOSED, (char*)&wParam, 1, &wch, 1);
            io.AddInputCharacter(wch);
        }
        return 0;
    case WM_SETCURSOR:
        // This is required to restore cursor when transitioning from e.g resize borders to client area.
        if (LOWORD(lParam) == HTCLIENT && ImGui_ImplWin32_UpdateMouseCursor())
            return 1;
        return 0;
    case WM_DEVICECHANGE:
#ifndef IMGUI_IMPL_WIN32_DISABLE_GAMEPAD
        if ((UINT)wParam == DBT_DEVNODES_CHANGED)
            bd->WantUpdateHasGamepad = true;
#endif
        return 0;
    case WM_DISPLAYCHANGE:
        bd->WantUpdateMonitors = true;
        return 0;
    }
    return 0;
}


//--------------------------------------------------------------------------------------------------------
// DPI-related helpers (optional)
//--------------------------------------------------------------------------------------------------------
// - Use to enable DPI awareness without having to create an application manifest.
// - Your own app may already do this via a manifest or explicit calls. This is mostly useful for our examples/ apps.
// - In theory we could call simple functions from Windows SDK such as SetProcessDPIAware(), SetProcessDpiAwareness(), etc.
//   but most of the functions provided by Microsoft require Windows 8.1/10+ SDK at compile time and Windows 8/10+ at runtime,
//   neither we want to require the user to have. So we dynamically select and load those functions to avoid dependencies.
//---------------------------------------------------------------------------------------------------------
// This is the scheme successfully used by GLFW (from which we borrowed some of the code) and other apps aiming to be highly portable.
// ImGui_ImplWin32_EnableDpiAwareness() is just a helper called by main.cpp, we don't call it automatically.
// If you are trying to implement your own backend for your own engine, you may ignore that noise.
//---------------------------------------------------------------------------------------------------------

// Perform our own check with RtlVerifyVersionInfo() instead of using functions from <VersionHelpers.h> as they
// require a manifest to be functional for checks above 8.1. See https://github.com/ocornut/imgui/issues/4200
static BOOL _IsWindowsVersionOrGreater(WORD major, WORD minor, WORD)
{
    typedef LONG(WINAPI* PFN_RtlVerifyVersionInfo)(OSVERSIONINFOEXW*, ULONG, ULONGLONG);
    static PFN_RtlVerifyVersionInfo RtlVerifyVersionInfoFn = nullptr;
	if (RtlVerifyVersionInfoFn == nullptr)
		if (HMODULE ntdllModule = ::GetModuleHandleA("ntdll.dll"))
			RtlVerifyVersionInfoFn = (PFN_RtlVerifyVersionInfo)GetProcAddress(ntdllModule, "RtlVerifyVersionInfo");
    if (RtlVerifyVersionInfoFn == nullptr)
        return FALSE;

    RTL_OSVERSIONINFOEXW versionInfo = { };
    ULONGLONG conditionMask = 0;
    versionInfo.dwOSVersionInfoSize = sizeof(RTL_OSVERSIONINFOEXW);
    versionInfo.dwMajorVersion = major;
	versionInfo.dwMinorVersion = minor;
	VER_SET_CONDITION(conditionMask, VER_MAJORVERSION, VER_GREATER_EQUAL);
	VER_SET_CONDITION(conditionMask, VER_MINORVERSION, VER_GREATER_EQUAL);
	return (RtlVerifyVersionInfoFn(&versionInfo, VER_MAJORVERSION | VER_MINORVERSION, conditionMask) == 0) ? TRUE : FALSE;
}

#define _IsWindowsVistaOrGreater()   _IsWindowsVersionOrGreater(HIBYTE(0x0600), LOBYTE(0x0600), 0) // _WIN32_WINNT_VISTA
#define _IsWindows8OrGreater()       _IsWindowsVersionOrGreater(HIBYTE(0x0602), LOBYTE(0x0602), 0) // _WIN32_WINNT_WIN8
#define _IsWindows8Point1OrGreater() _IsWindowsVersionOrGreater(HIBYTE(0x0603), LOBYTE(0x0603), 0) // _WIN32_WINNT_WINBLUE
#define _IsWindows10OrGreater()      _IsWindowsVersionOrGreater(HIBYTE(0x0A00), LOBYTE(0x0A00), 0) // _WIN32_WINNT_WINTHRESHOLD / _WIN32_WINNT_WIN10

#ifndef DPI_ENUMS_DECLARED
typedef enum { PROCESS_DPI_UNAWARE = 0, PROCESS_SYSTEM_DPI_AWARE = 1, PROCESS_PER_MONITOR_DPI_AWARE = 2 } PROCESS_DPI_AWARENESS;
typedef enum { MDT_EFFECTIVE_DPI = 0, MDT_ANGULAR_DPI = 1, MDT_RAW_DPI = 2, MDT_DEFAULT = MDT_EFFECTIVE_DPI } MONITOR_DPI_TYPE;
#endif
#ifndef _DPI_AWARENESS_CONTEXTS_
DECLARE_HANDLE(DPI_AWARENESS_CONTEXT);
#define DPI_AWARENESS_CONTEXT_PER_MONITOR_AWARE    (DPI_AWARENESS_CONTEXT)-3
#endif
#ifndef DPI_AWARENESS_CONTEXT_PER_MONITOR_AWARE_V2
#define DPI_AWARENESS_CONTEXT_PER_MONITOR_AWARE_V2 (DPI_AWARENESS_CONTEXT)-4
#endif
typedef HRESULT(WINAPI* PFN_SetProcessDpiAwareness)(PROCESS_DPI_AWARENESS);                     // Shcore.lib + dll, Windows 8.1+
typedef HRESULT(WINAPI* PFN_GetDpiForMonitor)(HMONITOR, MONITOR_DPI_TYPE, UINT*, UINT*);        // Shcore.lib + dll, Windows 8.1+
typedef DPI_AWARENESS_CONTEXT(WINAPI* PFN_SetThreadDpiAwarenessContext)(DPI_AWARENESS_CONTEXT); // User32.lib + dll, Windows 10 v1607+ (Creators Update)

// Helper function to enable DPI awareness without setting up a manifest
void ImGui_ImplWin32_EnableDpiAwareness()
{
    // Make sure monitors will be updated with latest correct scaling
    if (ImGui_ImplWin32_Data* bd = ImGui_ImplWin32_GetBackendData())
        bd->WantUpdateMonitors = true;

    if (_IsWindows10OrGreater())
    {
        static HINSTANCE user32_dll = ::LoadLibraryA("user32.dll"); // Reference counted per-process
        if (PFN_SetThreadDpiAwarenessContext SetThreadDpiAwarenessContextFn = (PFN_SetThreadDpiAwarenessContext)::GetProcAddress(user32_dll, "SetThreadDpiAwarenessContext"))
        {
            SetThreadDpiAwarenessContextFn(DPI_AWARENESS_CONTEXT_PER_MONITOR_AWARE_V2);
            return;
        }
    }
    if (_IsWindows8Point1OrGreater())
    {
        static HINSTANCE shcore_dll = ::LoadLibraryA("shcore.dll"); // Reference counted per-process
        if (PFN_SetProcessDpiAwareness SetProcessDpiAwarenessFn = (PFN_SetProcessDpiAwareness)::GetProcAddress(shcore_dll, "SetProcessDpiAwareness"))
        {
            SetProcessDpiAwarenessFn(PROCESS_PER_MONITOR_DPI_AWARE);
            return;
        }
    }
#if _WIN32_WINNT >= 0x0600
    ::SetProcessDPIAware();
#endif
}

#if defined(_MSC_VER) && !defined(NOGDI)
#pragma comment(lib, "gdi32")   // Link with gdi32.lib for GetDeviceCaps(). MinGW will require linking with '-lgdi32'
#endif

float ImGui_ImplWin32_GetDpiScaleForMonitor(void* monitor)
{
    UINT xdpi = 96, ydpi = 96;
    if (_IsWindows8Point1OrGreater())
    {
		static HINSTANCE shcore_dll = ::LoadLibraryA("shcore.dll"); // Reference counted per-process
		static PFN_GetDpiForMonitor GetDpiForMonitorFn = nullptr;
		if (GetDpiForMonitorFn == nullptr && shcore_dll != nullptr)
            GetDpiForMonitorFn = (PFN_GetDpiForMonitor)::GetProcAddress(shcore_dll, "GetDpiForMonitor");
		if (GetDpiForMonitorFn != nullptr)
		{
			GetDpiForMonitorFn((HMONITOR)monitor, MDT_EFFECTIVE_DPI, &xdpi, &ydpi);
            IM_ASSERT(xdpi == ydpi); // Please contact me if you hit this assert!
			return xdpi / 96.0f;
		}
    }
#ifndef NOGDI
    const HDC dc = ::GetDC(nullptr);
    xdpi = ::GetDeviceCaps(dc, LOGPIXELSX);
    ydpi = ::GetDeviceCaps(dc, LOGPIXELSY);
    IM_ASSERT(xdpi == ydpi); // Please contact me if you hit this assert!
    ::ReleaseDC(nullptr, dc);
#endif
    return xdpi / 96.0f;
}

float ImGui_ImplWin32_GetDpiScaleForHwnd(void* hwnd)
{
    HMONITOR monitor = ::MonitorFromWindow((HWND)hwnd, MONITOR_DEFAULTTONEAREST);
    return ImGui_ImplWin32_GetDpiScaleForMonitor(monitor);
}

//---------------------------------------------------------------------------------------------------------
// Transparency related helpers (optional)
//--------------------------------------------------------------------------------------------------------

#if defined(_MSC_VER)
#pragma comment(lib, "dwmapi")  // Link with dwmapi.lib. MinGW will require linking with '-ldwmapi'
#endif

// [experimental]
// Borrowed from GLFW's function updateFramebufferTransparency() in src/win32_window.c
// (the Dwm* functions are Vista era functions but we are borrowing logic from GLFW)
void ImGui_ImplWin32_EnableAlphaCompositing(void* hwnd)
{
    if (!_IsWindowsVistaOrGreater())
        return;

    BOOL composition;
    if (FAILED(::DwmIsCompositionEnabled(&composition)) || !composition)
        return;

    BOOL opaque;
    DWORD color;
    if (_IsWindows8OrGreater() || (SUCCEEDED(::DwmGetColorizationColor(&color, &opaque)) && !opaque))
    {
        HRGN region = ::CreateRectRgn(0, 0, -1, -1);
        DWM_BLURBEHIND bb = {};
        bb.dwFlags = DWM_BB_ENABLE | DWM_BB_BLURREGION;
        bb.hRgnBlur = region;
        bb.fEnable = TRUE;
        ::DwmEnableBlurBehindWindow((HWND)hwnd, &bb);
        ::DeleteObject(region);
    }
    else
    {
        DWM_BLURBEHIND bb = {};
        bb.dwFlags = DWM_BB_ENABLE;
        ::DwmEnableBlurBehindWindow((HWND)hwnd, &bb);
    }
}

//---------------------------------------------------------------------------------------------------------
// MULTI-VIEWPORT / PLATFORM INTERFACE SUPPORT
// This is an _advanced_ and _optional_ feature, allowing the backend to create and handle multiple viewports simultaneously.
// If you are new to dear imgui or creating a new binding for dear imgui, it is recommended that you completely ignore this section first..
//--------------------------------------------------------------------------------------------------------

// Helper structure we store in the void* RendererUserData field of each ImGuiViewport to easily retrieve our backend data.
struct ImGui_ImplWin32_ViewportData
{
    HWND    Hwnd;
    HWND    HwndParent;
    bool    HwndOwned;
    DWORD   DwStyle;
    DWORD   DwExStyle;

    ImGui_ImplWin32_ViewportData() { Hwnd = HwndParent = nullptr; HwndOwned = false;  DwStyle = DwExStyle = 0; }
    ~ImGui_ImplWin32_ViewportData() { IM_ASSERT(Hwnd == nullptr); }
};

static void ImGui_ImplWin32_GetWin32StyleFromViewportFlags(ImGuiViewportFlags flags, DWORD* out_style, DWORD* out_ex_style)
{
    if (flags & ImGuiViewportFlags_NoDecoration)
        *out_style = WS_POPUP;
    else
        *out_style = WS_OVERLAPPEDWINDOW;

    if (flags & ImGuiViewportFlags_NoTaskBarIcon)
        *out_ex_style = WS_EX_TOOLWINDOW;
    else
        *out_ex_style = WS_EX_APPWINDOW;

    if (flags & ImGuiViewportFlags_TopMost)
        *out_ex_style |= WS_EX_TOPMOST;
}

static HWND ImGui_ImplWin32_GetHwndFromViewportID(ImGuiID viewport_id)
{
    if (viewport_id != 0)
        if (ImGuiViewport* viewport = ImGui::FindViewportByID(viewport_id))
            return (HWND)viewport->PlatformHandle;
    return nullptr;
}

static void ImGui_ImplWin32_CreateWindow(ImGuiViewport* viewport)
{
    ImGui_ImplWin32_ViewportData* vd = IM_NEW(ImGui_ImplWin32_ViewportData)();
    viewport->PlatformUserData = vd;

    // Select style and parent window
    ImGui_ImplWin32_GetWin32StyleFromViewportFlags(viewport->Flags, &vd->DwStyle, &vd->DwExStyle);
    vd->HwndParent = ImGui_ImplWin32_GetHwndFromViewportID(viewport->ParentViewportId);

    // Create window
    RECT rect = { (LONG)viewport->Pos.x, (LONG)viewport->Pos.y, (LONG)(viewport->Pos.x + viewport->Size.x), (LONG)(viewport->Pos.y + viewport->Size.y) };
    ::AdjustWindowRectEx(&rect, vd->DwStyle, FALSE, vd->DwExStyle);
    vd->Hwnd = ::CreateWindowExW(
        vd->DwExStyle, L"ImGui Platform", L"Untitled", vd->DwStyle,       // Style, class name, window name
        rect.left, rect.top, rect.right - rect.left, rect.bottom - rect.top,    // Window area
        vd->HwndParent, nullptr, ::GetModuleHandle(nullptr), nullptr);          // Owner window, Menu, Instance, Param
    vd->HwndOwned = true;
    viewport->PlatformRequestResize = false;
    viewport->PlatformHandle = viewport->PlatformHandleRaw = vd->Hwnd;

    // Secondary viewports store their imgui context
    ::SetPropA(vd->Hwnd, "IMGUI_CONTEXT", ImGui::GetCurrentContext());
}

static void ImGui_ImplWin32_DestroyWindow(ImGuiViewport* viewport)
{
    ImGui_ImplWin32_Data* bd = ImGui_ImplWin32_GetBackendData();
    if (ImGui_ImplWin32_ViewportData* vd = (ImGui_ImplWin32_ViewportData*)viewport->PlatformUserData)
    {
        if (::GetCapture() == vd->Hwnd)
        {
            // Transfer capture so if we started dragging from a window that later disappears, we'll still receive the MOUSEUP event.
            ::ReleaseCapture();
            ::SetCapture(bd->hWnd);
        }
        if (vd->Hwnd && vd->HwndOwned)
            ::DestroyWindow(vd->Hwnd);
        vd->Hwnd = nullptr;
        IM_DELETE(vd);
    }
    viewport->PlatformUserData = viewport->PlatformHandle = nullptr;
}

static void ImGui_ImplWin32_ShowWindow(ImGuiViewport* viewport)
{
    ImGui_ImplWin32_ViewportData* vd = (ImGui_ImplWin32_ViewportData*)viewport->PlatformUserData;
    IM_ASSERT(vd->Hwnd != 0);

    // ShowParent() also brings parent to front, which is not always desirable,
    // so we temporarily disable parenting. (#7354)
    if (vd->HwndParent != NULL)
        ::SetWindowLongPtr(vd->Hwnd, GWLP_HWNDPARENT, (LONG_PTR)nullptr);

    if (viewport->Flags & ImGuiViewportFlags_NoFocusOnAppearing)
        ::ShowWindow(vd->Hwnd, SW_SHOWNA);
    else
        ::ShowWindow(vd->Hwnd, SW_SHOW);

    // Restore
    if (vd->HwndParent != NULL)
        ::SetWindowLongPtr(vd->Hwnd, GWLP_HWNDPARENT, (LONG_PTR)vd->HwndParent);
}

static void ImGui_ImplWin32_UpdateWindow(ImGuiViewport* viewport)
{
    ImGui_ImplWin32_ViewportData* vd = (ImGui_ImplWin32_ViewportData*)viewport->PlatformUserData;
    IM_ASSERT(vd->Hwnd != 0);

    // Update Win32 parent if it changed _after_ creation
    // Unlike style settings derived from configuration flags, this is more likely to change for advanced apps that are manipulating ParentViewportID manually.
    HWND new_parent = ImGui_ImplWin32_GetHwndFromViewportID(viewport->ParentViewportId);
    if (new_parent != vd->HwndParent)
    {
        // Win32 windows can either have a "Parent" (for WS_CHILD window) or an "Owner" (which among other thing keeps window above its owner).
        // Our Dear Imgui-side concept of parenting only mostly care about what Win32 call "Owner".
        // The parent parameter of CreateWindowEx() sets up Parent OR Owner depending on WS_CHILD flag. In our case an Owner as we never use WS_CHILD.
        // Calling ::SetParent() here would be incorrect: it will create a full child relation, alter coordinate system and clipping.
        // Calling ::SetWindowLongPtr() with GWLP_HWNDPARENT seems correct although poorly documented.
        // https://devblogs.microsoft.com/oldnewthing/20100315-00/?p=14613
        vd->HwndParent = new_parent;
        ::SetWindowLongPtr(vd->Hwnd, GWLP_HWNDPARENT, (LONG_PTR)vd->HwndParent);
    }

    // (Optional) Update Win32 style if it changed _after_ creation.
    // Generally they won't change unless configuration flags are changed, but advanced uses (such as manually rewriting viewport flags) make this useful.
    DWORD new_style;
    DWORD new_ex_style;
    ImGui_ImplWin32_GetWin32StyleFromViewportFlags(viewport->Flags, &new_style, &new_ex_style);

    // Only reapply the flags that have been changed from our point of view (as other flags are being modified by Windows)
    if (vd->DwStyle != new_style || vd->DwExStyle != new_ex_style)
    {
        // (Optional) Update TopMost state if it changed _after_ creation
        bool top_most_changed = (vd->DwExStyle & WS_EX_TOPMOST) != (new_ex_style & WS_EX_TOPMOST);
        HWND insert_after = top_most_changed ? ((viewport->Flags & ImGuiViewportFlags_TopMost) ? HWND_TOPMOST : HWND_NOTOPMOST) : 0;
        UINT swp_flag = top_most_changed ? 0 : SWP_NOZORDER;

        // Apply flags and position (since it is affected by flags)
        vd->DwStyle = new_style;
        vd->DwExStyle = new_ex_style;
        ::SetWindowLong(vd->Hwnd, GWL_STYLE, vd->DwStyle);
        ::SetWindowLong(vd->Hwnd, GWL_EXSTYLE, vd->DwExStyle);
        RECT rect = { (LONG)viewport->Pos.x, (LONG)viewport->Pos.y, (LONG)(viewport->Pos.x + viewport->Size.x), (LONG)(viewport->Pos.y + viewport->Size.y) };
        ::AdjustWindowRectEx(&rect, vd->DwStyle, FALSE, vd->DwExStyle); // Client to Screen
        ::SetWindowPos(vd->Hwnd, insert_after, rect.left, rect.top, rect.right - rect.left, rect.bottom - rect.top, swp_flag | SWP_NOACTIVATE | SWP_FRAMECHANGED);
        ::ShowWindow(vd->Hwnd, SW_SHOWNA); // This is necessary when we alter the style
        viewport->PlatformRequestMove = viewport->PlatformRequestResize = true;
    }
}

static ImVec2 ImGui_ImplWin32_GetWindowPos(ImGuiViewport* viewport)
{
    ImGui_ImplWin32_ViewportData* vd = (ImGui_ImplWin32_ViewportData*)viewport->PlatformUserData;
    IM_ASSERT(vd->Hwnd != 0);
    POINT pos = { 0, 0 };
    ::ClientToScreen(vd->Hwnd, &pos);
    return ImVec2((float)pos.x, (float)pos.y);
}

static void ImGui_ImplWin32_UpdateWin32StyleFromWindow(ImGuiViewport* viewport)
{
    ImGui_ImplWin32_ViewportData* vd = (ImGui_ImplWin32_ViewportData*)viewport->PlatformUserData;
    vd->DwStyle = ::GetWindowLongW(vd->Hwnd, GWL_STYLE);
    vd->DwExStyle = ::GetWindowLongW(vd->Hwnd, GWL_EXSTYLE);
}

static void ImGui_ImplWin32_SetWindowPos(ImGuiViewport* viewport, ImVec2 pos)
{
    ImGui_ImplWin32_ViewportData* vd = (ImGui_ImplWin32_ViewportData*)viewport->PlatformUserData;
    IM_ASSERT(vd->Hwnd != 0);
    RECT rect = { (LONG)pos.x, (LONG)pos.y, (LONG)pos.x, (LONG)pos.y };
    if (viewport->Flags & ImGuiViewportFlags_OwnedByApp)
        ImGui_ImplWin32_UpdateWin32StyleFromWindow(viewport); // Not our window, poll style before using
    ::AdjustWindowRectEx(&rect, vd->DwStyle, FALSE, vd->DwExStyle);
    ::SetWindowPos(vd->Hwnd, nullptr, rect.left, rect.top, 0, 0, SWP_NOZORDER | SWP_NOSIZE | SWP_NOACTIVATE);
}

static ImVec2 ImGui_ImplWin32_GetWindowSize(ImGuiViewport* viewport)
{
    ImGui_ImplWin32_ViewportData* vd = (ImGui_ImplWin32_ViewportData*)viewport->PlatformUserData;
    IM_ASSERT(vd->Hwnd != 0);
    RECT rect;
    ::GetClientRect(vd->Hwnd, &rect);
    return ImVec2(float(rect.right - rect.left), float(rect.bottom - rect.top));
}

static void ImGui_ImplWin32_SetWindowSize(ImGuiViewport* viewport, ImVec2 size)
{
    ImGui_ImplWin32_ViewportData* vd = (ImGui_ImplWin32_ViewportData*)viewport->PlatformUserData;
    IM_ASSERT(vd->Hwnd != 0);
    RECT rect = { 0, 0, (LONG)size.x, (LONG)size.y };
    if (viewport->Flags & ImGuiViewportFlags_OwnedByApp)
        ImGui_ImplWin32_UpdateWin32StyleFromWindow(viewport); // Not our window, poll style before using
    ::AdjustWindowRectEx(&rect, vd->DwStyle, FALSE, vd->DwExStyle); // Client to Screen
    ::SetWindowPos(vd->Hwnd, nullptr, 0, 0, rect.right - rect.left, rect.bottom - rect.top, SWP_NOZORDER | SWP_NOMOVE | SWP_NOACTIVATE);
}

static void ImGui_ImplWin32_SetWindowFocus(ImGuiViewport* viewport)
{
    ImGui_ImplWin32_ViewportData* vd = (ImGui_ImplWin32_ViewportData*)viewport->PlatformUserData;
    IM_ASSERT(vd->Hwnd != 0);
    ::BringWindowToTop(vd->Hwnd);
    ::SetForegroundWindow(vd->Hwnd);
    ::SetFocus(vd->Hwnd);
}

static bool ImGui_ImplWin32_GetWindowFocus(ImGuiViewport* viewport)
{
    ImGui_ImplWin32_ViewportData* vd = (ImGui_ImplWin32_ViewportData*)viewport->PlatformUserData;
    IM_ASSERT(vd->Hwnd != 0);
    return ::GetForegroundWindow() == vd->Hwnd;
}

static bool ImGui_ImplWin32_GetWindowMinimized(ImGuiViewport* viewport)
{
    ImGui_ImplWin32_ViewportData* vd = (ImGui_ImplWin32_ViewportData*)viewport->PlatformUserData;
    IM_ASSERT(vd->Hwnd != 0);
    return ::IsIconic(vd->Hwnd) != 0;
}

static void ImGui_ImplWin32_SetWindowTitle(ImGuiViewport* viewport, const char* title)
{
    // ::SetWindowTextA() doesn't properly handle UTF-8 so we explicitely convert our string.
    ImGui_ImplWin32_ViewportData* vd = (ImGui_ImplWin32_ViewportData*)viewport->PlatformUserData;
    IM_ASSERT(vd->Hwnd != 0);
    int n = ::MultiByteToWideChar(CP_UTF8, 0, title, -1, nullptr, 0);
    ImVector<wchar_t> title_w;
    title_w.resize(n);
    ::MultiByteToWideChar(CP_UTF8, 0, title, -1, title_w.Data, n);
    ::SetWindowTextW(vd->Hwnd, title_w.Data);
}

static void ImGui_ImplWin32_SetWindowAlpha(ImGuiViewport* viewport, float alpha)
{
    ImGui_ImplWin32_ViewportData* vd = (ImGui_ImplWin32_ViewportData*)viewport->PlatformUserData;
    IM_ASSERT(vd->Hwnd != 0);
    IM_ASSERT(alpha >= 0.0f && alpha <= 1.0f);
    if (alpha < 1.0f)
    {
        DWORD ex_style = ::GetWindowLongW(vd->Hwnd, GWL_EXSTYLE) | WS_EX_LAYERED;
        ::SetWindowLongW(vd->Hwnd, GWL_EXSTYLE, ex_style);
        ::SetLayeredWindowAttributes(vd->Hwnd, 0, (BYTE)(255 * alpha), LWA_ALPHA);
    }
    else
    {
        DWORD ex_style = ::GetWindowLongW(vd->Hwnd, GWL_EXSTYLE) & ~WS_EX_LAYERED;
        ::SetWindowLongW(vd->Hwnd, GWL_EXSTYLE, ex_style);
    }
}

static float ImGui_ImplWin32_GetWindowDpiScale(ImGuiViewport* viewport)
{
    ImGui_ImplWin32_ViewportData* vd = (ImGui_ImplWin32_ViewportData*)viewport->PlatformUserData;
    IM_ASSERT(vd->Hwnd != 0);
    return ImGui_ImplWin32_GetDpiScaleForHwnd(vd->Hwnd);
}

// FIXME-DPI: Testing DPI related ideas
static void ImGui_ImplWin32_OnChangedViewport(ImGuiViewport* viewport)
{
    (void)viewport;
#if 0
    ImGuiStyle default_style;
    //default_style.WindowPadding = ImVec2(0, 0);
    //default_style.WindowBorderSize = 0.0f;
    //default_style.ItemSpacing.y = 3.0f;
    //default_style.FramePadding = ImVec2(0, 0);
    default_style.ScaleAllSizes(viewport->DpiScale);
    ImGuiStyle& style = ImGui::GetStyle();
    style = default_style;
#endif
}

static LRESULT CALLBACK ImGui_ImplWin32_WndProcHandler_PlatformWindow(HWND hWnd, UINT msg, WPARAM wParam, LPARAM lParam)
{
    // Allow secondary viewport WndProc to be called regardless of current context
    ImGuiContext* hwnd_ctx = (ImGuiContext*)::GetPropA(hWnd, "IMGUI_CONTEXT");
    ImGuiContext* prev_ctx = ImGui::GetCurrentContext();
    if (hwnd_ctx != prev_ctx && hwnd_ctx != NULL)
        ImGui::SetCurrentContext(hwnd_ctx);

    LRESULT result = 0;
    if (ImGui_ImplWin32_WndProcHandler(hWnd, msg, wParam, lParam))
        result = true;
    else if (ImGuiViewport* viewport = ImGui::FindViewportByPlatformHandle((void*)hWnd))
    {
        switch (msg)
        {
        case WM_CLOSE:
            viewport->PlatformRequestClose = true;
            break;
        case WM_MOVE:
            viewport->PlatformRequestMove = true;
            break;
        case WM_SIZE:
            viewport->PlatformRequestResize = true;
            break;
        case WM_MOUSEACTIVATE:
            if (viewport->Flags & ImGuiViewportFlags_NoFocusOnClick)
                result = MA_NOACTIVATE;
            break;
        case WM_NCHITTEST:
            // Let mouse pass-through the window. This will allow the backend to call io.AddMouseViewportEvent() correctly. (which is optional).
            // The ImGuiViewportFlags_NoInputs flag is set while dragging a viewport, as want to detect the window behind the one we are dragging.
            // If you cannot easily access those viewport flags from your windowing/event code: you may manually synchronize its state e.g. in
            // your main loop after calling UpdatePlatformWindows(). Iterate all viewports/platform windows and pass the flag to your windowing system.
            if (viewport->Flags & ImGuiViewportFlags_NoInputs)
                result = HTTRANSPARENT;
            break;
        }
    }
    if (result == 0)
        result = DefWindowProc(hWnd, msg, wParam, lParam);
    if (hwnd_ctx != prev_ctx && hwnd_ctx != NULL)
        ImGui::SetCurrentContext(prev_ctx);
    return result;
}

static void ImGui_ImplWin32_InitMultiViewportSupport(bool platform_has_own_dc)
{
    WNDCLASSEXW wcex;
    wcex.cbSize = sizeof(WNDCLASSEXW);
    wcex.style = CS_HREDRAW | CS_VREDRAW | (platform_has_own_dc ? CS_OWNDC : 0);
    wcex.lpfnWndProc = ImGui_ImplWin32_WndProcHandler_PlatformWindow;
    wcex.cbClsExtra = 0;
    wcex.cbWndExtra = 0;
    wcex.hInstance = ::GetModuleHandle(nullptr);
    wcex.hIcon = nullptr;
    wcex.hCursor = nullptr;
    wcex.hbrBackground = (HBRUSH)(COLOR_BACKGROUND + 1);
    wcex.lpszMenuName = nullptr;
    wcex.lpszClassName = L"ImGui Platform";
    wcex.hIconSm = nullptr;
    ::RegisterClassExW(&wcex);

    ImGui_ImplWin32_UpdateMonitors();

    // Register platform interface (will be coupled with a renderer interface)
    ImGuiPlatformIO& platform_io = ImGui::GetPlatformIO();
    platform_io.Platform_CreateWindow = ImGui_ImplWin32_CreateWindow;
    platform_io.Platform_DestroyWindow = ImGui_ImplWin32_DestroyWindow;
    platform_io.Platform_ShowWindow = ImGui_ImplWin32_ShowWindow;
    platform_io.Platform_SetWindowPos = ImGui_ImplWin32_SetWindowPos;
    platform_io.Platform_GetWindowPos = ImGui_ImplWin32_GetWindowPos;
    platform_io.Platform_SetWindowSize = ImGui_ImplWin32_SetWindowSize;
    platform_io.Platform_GetWindowSize = ImGui_ImplWin32_GetWindowSize;
    platform_io.Platform_SetWindowFocus = ImGui_ImplWin32_SetWindowFocus;
    platform_io.Platform_GetWindowFocus = ImGui_ImplWin32_GetWindowFocus;
    platform_io.Platform_GetWindowMinimized = ImGui_ImplWin32_GetWindowMinimized;
    platform_io.Platform_SetWindowTitle = ImGui_ImplWin32_SetWindowTitle;
    platform_io.Platform_SetWindowAlpha = ImGui_ImplWin32_SetWindowAlpha;
    platform_io.Platform_UpdateWindow = ImGui_ImplWin32_UpdateWindow;
    platform_io.Platform_GetWindowDpiScale = ImGui_ImplWin32_GetWindowDpiScale; // FIXME-DPI
    platform_io.Platform_OnChangedViewport = ImGui_ImplWin32_OnChangedViewport; // FIXME-DPI

    // Register main window handle (which is owned by the main application, not by us)
    // This is mostly for simplicity and consistency, so that our code (e.g. mouse handling etc.) can use same logic for main and secondary viewports.
    ImGuiViewport* main_viewport = ImGui::GetMainViewport();
    ImGui_ImplWin32_Data* bd = ImGui_ImplWin32_GetBackendData();
    ImGui_ImplWin32_ViewportData* vd = IM_NEW(ImGui_ImplWin32_ViewportData)();
    vd->Hwnd = bd->hWnd;
    vd->HwndOwned = false;
    main_viewport->PlatformUserData = vd;
}

static void ImGui_ImplWin32_ShutdownMultiViewportSupport()
{
    ::UnregisterClass(_T("ImGui Platform"), ::GetModuleHandle(nullptr));
    ImGui::DestroyPlatformWindows();
}

//---------------------------------------------------------------------------------------------------------

#if defined(__GNUC__)
#pragma GCC diagnostic pop
#endif
#if defined(__clang__)
#pragma clang diagnostic pop
#endif

#endif // #ifndef IMGUI_DISABLE<|MERGE_RESOLUTION|>--- conflicted
+++ resolved
@@ -329,12 +329,8 @@
     const bool is_app_focused = (focused_window && (focused_window == bd->hWnd || ::IsChild(focused_window, bd->hWnd) || ImGui::FindViewportByPlatformHandle((void*)focused_window)));
     if (is_app_focused)
     {
-<<<<<<< HEAD
-        // (Optional) Set OS mouse position from Dear ImGui if requested (rarely used, only when ImGuiConfigFlags_NavEnableSetMousePos is enabled by user)
+        // (Optional) Set OS mouse position from Dear ImGui if requested (rarely used, only when io.ConfigNavMoveSetMousePos is enabled by user)
         // When multi-viewports are enabled, all Dear ImGui positions are same as OS positions.
-=======
-        // (Optional) Set OS mouse position from Dear ImGui if requested (rarely used, only when io.ConfigNavMoveSetMousePos is enabled by user)
->>>>>>> fcdd5875
         if (io.WantSetMousePos)
         {
             POINT pos = { (int)io.MousePos.x, (int)io.MousePos.y };

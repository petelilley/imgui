--- conflicted
+++ resolved
@@ -11,12 +11,8 @@
 // Implemented features:
 //  [X] Renderer: User texture binding. Use 'SDL_Texture*' as ImTextureID. Read the FAQ about ImTextureID!
 // Missing features:
-<<<<<<< HEAD
-//  [ ] Renderer: Support for large meshes (64k+ vertices) with 16-bit indices.
+//  [ ] Renderer: Support for large meshes (64k+ vertices) with 16-bit indices (SDL_RenderGeometryRaw() is missing a vertex offset).
 //  [ ] Renderer: Multi-viewport support (multiple windows).
-=======
-//  [ ] Renderer: Support for large meshes (64k+ vertices) with 16-bit indices (SDL_RenderGeometryRaw() is missing a vertex offset).
->>>>>>> 5b1a70aa
 
 #pragma once
 #include "imgui.h"      // IMGUI_IMPL_API

// dear imgui, v1.85 WIP
// (internal structures/api)

// You may use this file to debug, understand or extend ImGui features but we don't provide any guarantee of forward compatibility!
// Set:
//   #define IMGUI_DEFINE_MATH_OPERATORS
// To implement maths operators for ImVec2 (disabled by default to not collide with using IM_VEC2_CLASS_EXTRA along with your own math types+operators)

/*

Index of this file:

// [SECTION] Header mess
// [SECTION] Forward declarations
// [SECTION] Context pointer
// [SECTION] STB libraries includes
// [SECTION] Macros
// [SECTION] Generic helpers
// [SECTION] ImDrawList support
// [SECTION] Widgets support: flags, enums, data structures
// [SECTION] Navigation support
// [SECTION] Columns support
// [SECTION] Multi-select support
// [SECTION] Docking support
// [SECTION] Viewport support
// [SECTION] Settings support
// [SECTION] Metrics, Debug
// [SECTION] Generic context hooks
// [SECTION] ImGuiContext (main imgui context)
// [SECTION] ImGuiWindowTempData, ImGuiWindow
// [SECTION] Tab bar, Tab item support
// [SECTION] Table support
// [SECTION] ImGui internal API
// [SECTION] ImFontAtlas internal API
// [SECTION] Test Engine specific hooks (imgui_test_engine)

*/

#pragma once
#ifndef IMGUI_DISABLE

//-----------------------------------------------------------------------------
// [SECTION] Header mess
//-----------------------------------------------------------------------------

#ifndef IMGUI_VERSION
#include "imgui.h"
#endif

#include <stdio.h>      // FILE*, sscanf
#include <stdlib.h>     // NULL, malloc, free, qsort, atoi, atof
#include <math.h>       // sqrtf, fabsf, fmodf, powf, floorf, ceilf, cosf, sinf
#include <limits.h>     // INT_MIN, INT_MAX

// Enable SSE intrinsics if available
#if (defined __SSE__ || defined __x86_64__ || defined _M_X64) && !defined(IMGUI_DISABLE_SSE)
#define IMGUI_ENABLE_SSE
#include <immintrin.h>
#endif

// Visual Studio warnings
#ifdef _MSC_VER
#pragma warning (push)
#pragma warning (disable: 4251)     // class 'xxx' needs to have dll-interface to be used by clients of struct 'xxx' // when IMGUI_API is set to__declspec(dllexport)
#pragma warning (disable: 26812)    // The enum type 'xxx' is unscoped. Prefer 'enum class' over 'enum' (Enum.3). [MSVC Static Analyzer)
#pragma warning (disable: 26495)    // [Static Analyzer] Variable 'XXX' is uninitialized. Always initialize a member variable (type.6).
#if defined(_MSC_VER) && _MSC_VER >= 1922 // MSVC 2019 16.2 or later
#pragma warning (disable: 5054)     // operator '|': deprecated between enumerations of different types
#endif
#endif

// Clang/GCC warnings with -Weverything
#if defined(__clang__)
#pragma clang diagnostic push
#if __has_warning("-Wunknown-warning-option")
#pragma clang diagnostic ignored "-Wunknown-warning-option"         // warning: unknown warning group 'xxx'
#endif
#pragma clang diagnostic ignored "-Wunknown-pragmas"                // warning: unknown warning group 'xxx'
#pragma clang diagnostic ignored "-Wfloat-equal"                    // warning: comparing floating point with == or != is unsafe // storing and comparing against same constants ok, for ImFloorSigned()
#pragma clang diagnostic ignored "-Wunused-function"                // for stb_textedit.h
#pragma clang diagnostic ignored "-Wmissing-prototypes"             // for stb_textedit.h
#pragma clang diagnostic ignored "-Wold-style-cast"
#pragma clang diagnostic ignored "-Wzero-as-null-pointer-constant"
#pragma clang diagnostic ignored "-Wdouble-promotion"
#pragma clang diagnostic ignored "-Wimplicit-int-float-conversion"  // warning: implicit conversion from 'xxx' to 'float' may lose precision
#pragma clang diagnostic ignored "-Wmissing-noreturn"               // warning: function 'xxx' could be declared with attribute 'noreturn'
#elif defined(__GNUC__)
#pragma GCC diagnostic push
#pragma GCC diagnostic ignored "-Wpragmas"              // warning: unknown option after '#pragma GCC diagnostic' kind
#pragma GCC diagnostic ignored "-Wclass-memaccess"      // [__GNUC__ >= 8] warning: 'memset/memcpy' clearing/writing an object of type 'xxxx' with no trivial copy-assignment; use assignment or value-initialization instead
#endif

// Legacy defines
#ifdef IMGUI_DISABLE_FORMAT_STRING_FUNCTIONS            // Renamed in 1.74
#error Use IMGUI_DISABLE_DEFAULT_FORMAT_FUNCTIONS
#endif
#ifdef IMGUI_DISABLE_MATH_FUNCTIONS                     // Renamed in 1.74
#error Use IMGUI_DISABLE_DEFAULT_MATH_FUNCTIONS
#endif

// Enable stb_truetype by default unless FreeType is enabled.
// You can compile with both by defining both IMGUI_ENABLE_FREETYPE and IMGUI_ENABLE_STB_TRUETYPE together.
#ifndef IMGUI_ENABLE_FREETYPE
#define IMGUI_ENABLE_STB_TRUETYPE
#endif

//-----------------------------------------------------------------------------
// [SECTION] Forward declarations
//-----------------------------------------------------------------------------

struct ImBitVector;                 // Store 1-bit per value
struct ImRect;                      // An axis-aligned rectangle (2 points)
struct ImDrawDataBuilder;           // Helper to build a ImDrawData instance
struct ImDrawListSharedData;        // Data shared between all ImDrawList instances
struct ImGuiColorMod;               // Stacked color modifier, backup of modified data so we can restore it
struct ImGuiContext;                // Main Dear ImGui context
struct ImGuiContextHook;            // Hook for extensions like ImGuiTestEngine
struct ImGuiDataTypeInfo;           // Type information associated to a ImGuiDataType enum
struct ImGuiDockContext;            // Docking system context
struct ImGuiDockRequest;            // Docking system dock/undock queued request
struct ImGuiDockNode;               // Docking system node (hold a list of Windows OR two child dock nodes)
struct ImGuiDockNodeSettings;       // Storage for a dock node in .ini file (we preserve those even if the associated dock node isn't active during the session)
struct ImGuiGroupData;              // Stacked storage data for BeginGroup()/EndGroup()
struct ImGuiInputTextState;         // Internal state of the currently focused/edited text input box
struct ImGuiLastItemData;           // Status storage for last submitted items
struct ImGuiMenuColumns;            // Simple column measurement, currently used for MenuItem() only
struct ImGuiNavItemData;            // Result of a gamepad/keyboard directional navigation move query result
struct ImGuiMetricsConfig;          // Storage for ShowMetricsWindow() and DebugNodeXXX() functions
struct ImGuiNextWindowData;         // Storage for SetNextWindow** functions
struct ImGuiNextItemData;           // Storage for SetNextItem** functions
struct ImGuiOldColumnData;          // Storage data for a single column for legacy Columns() api
struct ImGuiOldColumns;             // Storage data for a columns set for legacy Columns() api
struct ImGuiPopupData;              // Storage for current popup stack
struct ImGuiSettingsHandler;        // Storage for one type registered in the .ini file
struct ImGuiStackSizes;             // Storage of stack sizes for debugging/asserting
struct ImGuiStyleMod;               // Stacked style modifier, backup of modified data so we can restore it
struct ImGuiTabBar;                 // Storage for a tab bar
struct ImGuiTabItem;                // Storage for a tab item (within a tab bar)
struct ImGuiTable;                  // Storage for a table
struct ImGuiTableColumn;            // Storage for one column of a table
struct ImGuiTableTempData;          // Temporary storage for one table (one per table in the stack), shared between tables.
struct ImGuiTableSettings;          // Storage for a table .ini settings
struct ImGuiTableColumnsSettings;   // Storage for a column .ini settings
struct ImGuiWindow;                 // Storage for one window
struct ImGuiWindowTempData;         // Temporary storage for one window (that's the data which in theory we could ditch at the end of the frame, in practice we currently keep it for each window)
struct ImGuiWindowSettings;         // Storage for a window .ini settings (we keep one of those even if the actual window wasn't instanced during this session)

// Use your programming IDE "Go to definition" facility on the names of the center columns to find the actual flags/enum lists.
typedef int ImGuiDataAuthority;         // -> enum ImGuiDataAuthority_      // Enum: for storing the source authority (dock node vs window) of a field
typedef int ImGuiLayoutType;            // -> enum ImGuiLayoutType_         // Enum: Horizontal or vertical
typedef int ImGuiActivateFlags;         // -> enum ImGuiActivateFlags_      // Flags: for navigation/focus function (will be for ActivateItem() later)
typedef int ImGuiItemFlags;             // -> enum ImGuiItemFlags_          // Flags: for PushItemFlag()
typedef int ImGuiItemStatusFlags;       // -> enum ImGuiItemStatusFlags_    // Flags: for DC.LastItemStatusFlags
typedef int ImGuiOldColumnFlags;        // -> enum ImGuiOldColumnFlags_     // Flags: for BeginColumns()
typedef int ImGuiNavHighlightFlags;     // -> enum ImGuiNavHighlightFlags_  // Flags: for RenderNavHighlight()
typedef int ImGuiNavDirSourceFlags;     // -> enum ImGuiNavDirSourceFlags_  // Flags: for GetNavInputAmount2d()
typedef int ImGuiNavMoveFlags;          // -> enum ImGuiNavMoveFlags_       // Flags: for navigation requests
typedef int ImGuiNextItemDataFlags;     // -> enum ImGuiNextItemDataFlags_  // Flags: for SetNextItemXXX() functions
typedef int ImGuiNextWindowDataFlags;   // -> enum ImGuiNextWindowDataFlags_// Flags: for SetNextWindowXXX() functions
typedef int ImGuiSeparatorFlags;        // -> enum ImGuiSeparatorFlags_     // Flags: for SeparatorEx()
typedef int ImGuiTextFlags;             // -> enum ImGuiTextFlags_          // Flags: for TextEx()
typedef int ImGuiTooltipFlags;          // -> enum ImGuiTooltipFlags_       // Flags: for BeginTooltipEx()

typedef void (*ImGuiErrorLogCallback)(void* user_data, const char* fmt, ...);

//-----------------------------------------------------------------------------
// [SECTION] Context pointer
// See implementation of this variable in imgui.cpp for comments and details.
//-----------------------------------------------------------------------------

#ifndef GImGui
extern IMGUI_API ImGuiContext* GImGui;  // Current implicit context pointer
#endif

//-------------------------------------------------------------------------
// [SECTION] STB libraries includes
//-------------------------------------------------------------------------

namespace ImStb
{

#undef STB_TEXTEDIT_STRING
#undef STB_TEXTEDIT_CHARTYPE
#define STB_TEXTEDIT_STRING             ImGuiInputTextState
#define STB_TEXTEDIT_CHARTYPE           ImWchar
#define STB_TEXTEDIT_GETWIDTH_NEWLINE   (-1.0f)
#define STB_TEXTEDIT_UNDOSTATECOUNT     99
#define STB_TEXTEDIT_UNDOCHARCOUNT      999
#include "imstb_textedit.h"

} // namespace ImStb

//-----------------------------------------------------------------------------
// [SECTION] Macros
//-----------------------------------------------------------------------------

// Internal Drag and Drop payload types. String starting with '_' are reserved for Dear ImGui.
#define IMGUI_PAYLOAD_TYPE_WINDOW       "_IMWINDOW"     // Payload == ImGuiWindow*

// Debug Logging
#ifndef IMGUI_DEBUG_LOG
#define IMGUI_DEBUG_LOG(_FMT,...)       printf("[%05d] " _FMT, GImGui->FrameCount, __VA_ARGS__)
#endif

// Debug Logging for selected systems. Remove the '((void)0) //' to enable.
//#define IMGUI_DEBUG_LOG_POPUP         IMGUI_DEBUG_LOG // Enable log
//#define IMGUI_DEBUG_LOG_NAV           IMGUI_DEBUG_LOG // Enable log
//#define IMGUI_DEBUG_LOG_VIEWPORT      IMGUI_DEBUG_LOG // Enable log
//#define IMGUI_DEBUG_LOG_DOCKING       IMGUI_DEBUG_LOG // Enable log
#define IMGUI_DEBUG_LOG_POPUP(...)      ((void)0)       // Disable log
#define IMGUI_DEBUG_LOG_NAV(...)        ((void)0)       // Disable log
#define IMGUI_DEBUG_LOG_VIEWPORT(...)   ((void)0)       // Disable log
#define IMGUI_DEBUG_LOG_DOCKING(...)    ((void)0)       // Disable log

// Static Asserts
#if (__cplusplus >= 201100) || (defined(_MSVC_LANG) && _MSVC_LANG >= 201100)
#define IM_STATIC_ASSERT(_COND)         static_assert(_COND, "")
#else
#define IM_STATIC_ASSERT(_COND)         typedef char static_assertion_##__line__[(_COND)?1:-1]
#endif

// "Paranoid" Debug Asserts are meant to only be enabled during specific debugging/work, otherwise would slow down the code too much.
// We currently don't have many of those so the effect is currently negligible, but onward intent to add more aggressive ones in the code.
//#define IMGUI_DEBUG_PARANOID
#ifdef IMGUI_DEBUG_PARANOID
#define IM_ASSERT_PARANOID(_EXPR)       IM_ASSERT(_EXPR)
#else
#define IM_ASSERT_PARANOID(_EXPR)
#endif

// Error handling
// Down the line in some frameworks/languages we would like to have a way to redirect those to the programmer and recover from more faults.
#ifndef IM_ASSERT_USER_ERROR
#define IM_ASSERT_USER_ERROR(_EXP,_MSG) IM_ASSERT((_EXP) && _MSG)   // Recoverable User Error
#endif

// Misc Macros
#define IM_PI                           3.14159265358979323846f
#ifdef _WIN32
#define IM_NEWLINE                      "\r\n"   // Play it nice with Windows users (Update: since 2018-05, Notepad finally appears to support Unix-style carriage returns!)
#else
#define IM_NEWLINE                      "\n"
#endif
#define IM_TABSIZE                      (4)
#define IM_MEMALIGN(_OFF,_ALIGN)        (((_OFF) + (_ALIGN - 1)) & ~(_ALIGN - 1))               // Memory align e.g. IM_ALIGN(0,4)=0, IM_ALIGN(1,4)=4, IM_ALIGN(4,4)=4, IM_ALIGN(5,4)=8
#define IM_F32_TO_INT8_UNBOUND(_VAL)    ((int)((_VAL) * 255.0f + ((_VAL)>=0 ? 0.5f : -0.5f)))   // Unsaturated, for display purpose
#define IM_F32_TO_INT8_SAT(_VAL)        ((int)(ImSaturate(_VAL) * 255.0f + 0.5f))               // Saturated, always output 0..255
#define IM_FLOOR(_VAL)                  ((float)(int)(_VAL))                                    // ImFloor() is not inlined in MSVC debug builds
#define IM_ROUND(_VAL)                  ((float)(int)((_VAL) + 0.5f))                           //

// Enforce cdecl calling convention for functions called by the standard library, in case compilation settings changed the default to e.g. __vectorcall
#ifdef _MSC_VER
#define IMGUI_CDECL __cdecl
#else
#define IMGUI_CDECL
#endif

// Warnings
#if defined(_MSC_VER) && !defined(__clang__)
#define IM_MSVC_WARNING_SUPPRESS(XXXX)  __pragma(warning(suppress: XXXX))
#else
#define IM_MSVC_WARNING_SUPPRESS(XXXX)
#endif

// Debug Tools
// Use 'Metrics->Tools->Item Picker' to break into the call-stack of a specific item.
#ifndef IM_DEBUG_BREAK
#if defined(__clang__)
#define IM_DEBUG_BREAK()    __builtin_debugtrap()
#elif defined (_MSC_VER)
#define IM_DEBUG_BREAK()    __debugbreak()
#else
#define IM_DEBUG_BREAK()    IM_ASSERT(0)    // It is expected that you define IM_DEBUG_BREAK() into something that will break nicely in a debugger!
#endif
#endif // #ifndef IM_DEBUG_BREAK

//-----------------------------------------------------------------------------
// [SECTION] Generic helpers
// Note that the ImXXX helpers functions are lower-level than ImGui functions.
// ImGui functions or the ImGui context are never called/used from other ImXXX functions.
//-----------------------------------------------------------------------------
// - Helpers: Hashing
// - Helpers: Sorting
// - Helpers: Bit manipulation
// - Helpers: String, Formatting
// - Helpers: UTF-8 <> wchar conversions
// - Helpers: ImVec2/ImVec4 operators
// - Helpers: Maths
// - Helpers: Geometry
// - Helper: ImVec1
// - Helper: ImVec2ih
// - Helper: ImRect
// - Helper: ImBitArray
// - Helper: ImBitVector
// - Helper: ImSpan<>, ImSpanAllocator<>
// - Helper: ImPool<>
// - Helper: ImChunkStream<>
//-----------------------------------------------------------------------------

// Helpers: Hashing
IMGUI_API ImGuiID       ImHashData(const void* data, size_t data_size, ImU32 seed = 0);
IMGUI_API ImGuiID       ImHashStr(const char* data, size_t data_size = 0, ImU32 seed = 0);
#ifndef IMGUI_DISABLE_OBSOLETE_FUNCTIONS
static inline ImGuiID   ImHash(const void* data, int size, ImU32 seed = 0) { return size ? ImHashData(data, (size_t)size, seed) : ImHashStr((const char*)data, 0, seed); } // [moved to ImHashStr/ImHashData in 1.68]
#endif

// Helpers: Sorting
#define ImQsort         qsort

// Helpers: Color Blending
IMGUI_API ImU32         ImAlphaBlendColors(ImU32 col_a, ImU32 col_b);

// Helpers: Bit manipulation
static inline bool      ImIsPowerOfTwo(int v)           { return v != 0 && (v & (v - 1)) == 0; }
static inline bool      ImIsPowerOfTwo(ImU64 v)         { return v != 0 && (v & (v - 1)) == 0; }
static inline int       ImUpperPowerOfTwo(int v)        { v--; v |= v >> 1; v |= v >> 2; v |= v >> 4; v |= v >> 8; v |= v >> 16; v++; return v; }

// Helpers: String, Formatting
IMGUI_API int           ImStricmp(const char* str1, const char* str2);
IMGUI_API int           ImStrnicmp(const char* str1, const char* str2, size_t count);
IMGUI_API void          ImStrncpy(char* dst, const char* src, size_t count);
IMGUI_API char*         ImStrdup(const char* str);
IMGUI_API char*         ImStrdupcpy(char* dst, size_t* p_dst_size, const char* str);
IMGUI_API const char*   ImStrchrRange(const char* str_begin, const char* str_end, char c);
IMGUI_API int           ImStrlenW(const ImWchar* str);
IMGUI_API const char*   ImStreolRange(const char* str, const char* str_end);                // End end-of-line
IMGUI_API const ImWchar*ImStrbolW(const ImWchar* buf_mid_line, const ImWchar* buf_begin);   // Find beginning-of-line
IMGUI_API const char*   ImStristr(const char* haystack, const char* haystack_end, const char* needle, const char* needle_end);
IMGUI_API void          ImStrTrimBlanks(char* str);
IMGUI_API const char*   ImStrSkipBlank(const char* str);
IMGUI_API int           ImFormatString(char* buf, size_t buf_size, const char* fmt, ...) IM_FMTARGS(3);
IMGUI_API int           ImFormatStringV(char* buf, size_t buf_size, const char* fmt, va_list args) IM_FMTLIST(3);
IMGUI_API const char*   ImParseFormatFindStart(const char* format);
IMGUI_API const char*   ImParseFormatFindEnd(const char* format);
IMGUI_API const char*   ImParseFormatTrimDecorations(const char* format, char* buf, size_t buf_size);
IMGUI_API int           ImParseFormatPrecision(const char* format, int default_value);
static inline bool      ImCharIsBlankA(char c)          { return c == ' ' || c == '\t'; }
static inline bool      ImCharIsBlankW(unsigned int c)  { return c == ' ' || c == '\t' || c == 0x3000; }

// Helpers: UTF-8 <> wchar conversions
IMGUI_API const char*   ImTextCharToUtf8(char out_buf[5], unsigned int c);                                                      // return out_buf
IMGUI_API int           ImTextStrToUtf8(char* out_buf, int out_buf_size, const ImWchar* in_text, const ImWchar* in_text_end);   // return output UTF-8 bytes count
IMGUI_API int           ImTextCharFromUtf8(unsigned int* out_char, const char* in_text, const char* in_text_end);               // read one character. return input UTF-8 bytes count
IMGUI_API int           ImTextStrFromUtf8(ImWchar* out_buf, int out_buf_size, const char* in_text, const char* in_text_end, const char** in_remaining = NULL);   // return input UTF-8 bytes count
IMGUI_API int           ImTextCountCharsFromUtf8(const char* in_text, const char* in_text_end);                                 // return number of UTF-8 code-points (NOT bytes count)
IMGUI_API int           ImTextCountUtf8BytesFromChar(const char* in_text, const char* in_text_end);                             // return number of bytes to express one char in UTF-8
IMGUI_API int           ImTextCountUtf8BytesFromStr(const ImWchar* in_text, const ImWchar* in_text_end);                        // return number of bytes to express string in UTF-8

// Helpers: ImVec2/ImVec4 operators
// We are keeping those disabled by default so they don't leak in user space, to allow user enabling implicit cast operators between ImVec2 and their own types (using IM_VEC2_CLASS_EXTRA etc.)
// We unfortunately don't have a unary- operator for ImVec2 because this would needs to be defined inside the class itself.
#ifdef IMGUI_DEFINE_MATH_OPERATORS
IM_MSVC_RUNTIME_CHECKS_OFF
static inline ImVec2 operator*(const ImVec2& lhs, const float rhs)              { return ImVec2(lhs.x * rhs, lhs.y * rhs); }
static inline ImVec2 operator/(const ImVec2& lhs, const float rhs)              { return ImVec2(lhs.x / rhs, lhs.y / rhs); }
static inline ImVec2 operator+(const ImVec2& lhs, const ImVec2& rhs)            { return ImVec2(lhs.x + rhs.x, lhs.y + rhs.y); }
static inline ImVec2 operator-(const ImVec2& lhs, const ImVec2& rhs)            { return ImVec2(lhs.x - rhs.x, lhs.y - rhs.y); }
static inline ImVec2 operator*(const ImVec2& lhs, const ImVec2& rhs)            { return ImVec2(lhs.x * rhs.x, lhs.y * rhs.y); }
static inline ImVec2 operator/(const ImVec2& lhs, const ImVec2& rhs)            { return ImVec2(lhs.x / rhs.x, lhs.y / rhs.y); }
static inline ImVec2& operator*=(ImVec2& lhs, const float rhs)                  { lhs.x *= rhs; lhs.y *= rhs; return lhs; }
static inline ImVec2& operator/=(ImVec2& lhs, const float rhs)                  { lhs.x /= rhs; lhs.y /= rhs; return lhs; }
static inline ImVec2& operator+=(ImVec2& lhs, const ImVec2& rhs)                { lhs.x += rhs.x; lhs.y += rhs.y; return lhs; }
static inline ImVec2& operator-=(ImVec2& lhs, const ImVec2& rhs)                { lhs.x -= rhs.x; lhs.y -= rhs.y; return lhs; }
static inline ImVec2& operator*=(ImVec2& lhs, const ImVec2& rhs)                { lhs.x *= rhs.x; lhs.y *= rhs.y; return lhs; }
static inline ImVec2& operator/=(ImVec2& lhs, const ImVec2& rhs)                { lhs.x /= rhs.x; lhs.y /= rhs.y; return lhs; }
static inline ImVec4 operator+(const ImVec4& lhs, const ImVec4& rhs)            { return ImVec4(lhs.x + rhs.x, lhs.y + rhs.y, lhs.z + rhs.z, lhs.w + rhs.w); }
static inline ImVec4 operator-(const ImVec4& lhs, const ImVec4& rhs)            { return ImVec4(lhs.x - rhs.x, lhs.y - rhs.y, lhs.z - rhs.z, lhs.w - rhs.w); }
static inline ImVec4 operator*(const ImVec4& lhs, const ImVec4& rhs)            { return ImVec4(lhs.x * rhs.x, lhs.y * rhs.y, lhs.z * rhs.z, lhs.w * rhs.w); }
IM_MSVC_RUNTIME_CHECKS_RESTORE
#endif

// Helpers: File System
#ifdef IMGUI_DISABLE_FILE_FUNCTIONS
#define IMGUI_DISABLE_DEFAULT_FILE_FUNCTIONS
typedef void* ImFileHandle;
static inline ImFileHandle  ImFileOpen(const char*, const char*)                    { return NULL; }
static inline bool          ImFileClose(ImFileHandle)                               { return false; }
static inline ImU64         ImFileGetSize(ImFileHandle)                             { return (ImU64)-1; }
static inline ImU64         ImFileRead(void*, ImU64, ImU64, ImFileHandle)           { return 0; }
static inline ImU64         ImFileWrite(const void*, ImU64, ImU64, ImFileHandle)    { return 0; }
#endif
#ifndef IMGUI_DISABLE_DEFAULT_FILE_FUNCTIONS
typedef FILE* ImFileHandle;
IMGUI_API ImFileHandle      ImFileOpen(const char* filename, const char* mode);
IMGUI_API bool              ImFileClose(ImFileHandle file);
IMGUI_API ImU64             ImFileGetSize(ImFileHandle file);
IMGUI_API ImU64             ImFileRead(void* data, ImU64 size, ImU64 count, ImFileHandle file);
IMGUI_API ImU64             ImFileWrite(const void* data, ImU64 size, ImU64 count, ImFileHandle file);
#else
#define IMGUI_DISABLE_TTY_FUNCTIONS // Can't use stdout, fflush if we are not using default file functions
#endif
IMGUI_API void*             ImFileLoadToMemory(const char* filename, const char* mode, size_t* out_file_size = NULL, int padding_bytes = 0);

// Helpers: Maths
IM_MSVC_RUNTIME_CHECKS_OFF
// - Wrapper for standard libs functions. (Note that imgui_demo.cpp does _not_ use them to keep the code easy to copy)
#ifndef IMGUI_DISABLE_DEFAULT_MATH_FUNCTIONS
#define ImFabs(X)           fabsf(X)
#define ImSqrt(X)           sqrtf(X)
#define ImFmod(X, Y)        fmodf((X), (Y))
#define ImCos(X)            cosf(X)
#define ImSin(X)            sinf(X)
#define ImAcos(X)           acosf(X)
#define ImAtan2(Y, X)       atan2f((Y), (X))
#define ImAtof(STR)         atof(STR)
//#define ImFloorStd(X)     floorf(X)           // We use our own, see ImFloor() and ImFloorSigned()
#define ImCeil(X)           ceilf(X)
static inline float  ImPow(float x, float y)    { return powf(x, y); }          // DragBehaviorT/SliderBehaviorT uses ImPow with either float/double and need the precision
static inline double ImPow(double x, double y)  { return pow(x, y); }
static inline float  ImLog(float x)             { return logf(x); }             // DragBehaviorT/SliderBehaviorT uses ImLog with either float/double and need the precision
static inline double ImLog(double x)            { return log(x); }
static inline int    ImAbs(int x)               { return x < 0 ? -x : x; }
static inline float  ImAbs(float x)             { return fabsf(x); }
static inline double ImAbs(double x)            { return fabs(x); }
static inline float  ImSign(float x)            { return (x < 0.0f) ? -1.0f : ((x > 0.0f) ? 1.0f : 0.0f); } // Sign operator - returns -1, 0 or 1 based on sign of argument
static inline double ImSign(double x)           { return (x < 0.0) ? -1.0 : ((x > 0.0) ? 1.0 : 0.0); }
#ifdef IMGUI_ENABLE_SSE
static inline float  ImRsqrt(float x)           { return _mm_cvtss_f32(_mm_rsqrt_ss(_mm_set_ss(x))); }
#else
static inline float  ImRsqrt(float x)           { return 1.0f / sqrtf(x); }
#endif
static inline double ImRsqrt(double x)          { return 1.0 / sqrt(x); }
#endif
// - ImMin/ImMax/ImClamp/ImLerp/ImSwap are used by widgets which support variety of types: signed/unsigned int/long long float/double
// (Exceptionally using templates here but we could also redefine them for those types)
template<typename T> static inline T ImMin(T lhs, T rhs)                        { return lhs < rhs ? lhs : rhs; }
template<typename T> static inline T ImMax(T lhs, T rhs)                        { return lhs >= rhs ? lhs : rhs; }
template<typename T> static inline T ImClamp(T v, T mn, T mx)                   { return (v < mn) ? mn : (v > mx) ? mx : v; }
template<typename T> static inline T ImLerp(T a, T b, float t)                  { return (T)(a + (b - a) * t); }
template<typename T> static inline void ImSwap(T& a, T& b)                      { T tmp = a; a = b; b = tmp; }
template<typename T> static inline T ImAddClampOverflow(T a, T b, T mn, T mx)   { if (b < 0 && (a < mn - b)) return mn; if (b > 0 && (a > mx - b)) return mx; return a + b; }
template<typename T> static inline T ImSubClampOverflow(T a, T b, T mn, T mx)   { if (b > 0 && (a < mn + b)) return mn; if (b < 0 && (a > mx + b)) return mx; return a - b; }
// - Misc maths helpers
static inline ImVec2 ImMin(const ImVec2& lhs, const ImVec2& rhs)                { return ImVec2(lhs.x < rhs.x ? lhs.x : rhs.x, lhs.y < rhs.y ? lhs.y : rhs.y); }
static inline ImVec2 ImMax(const ImVec2& lhs, const ImVec2& rhs)                { return ImVec2(lhs.x >= rhs.x ? lhs.x : rhs.x, lhs.y >= rhs.y ? lhs.y : rhs.y); }
static inline ImVec2 ImClamp(const ImVec2& v, const ImVec2& mn, ImVec2 mx)      { return ImVec2((v.x < mn.x) ? mn.x : (v.x > mx.x) ? mx.x : v.x, (v.y < mn.y) ? mn.y : (v.y > mx.y) ? mx.y : v.y); }
static inline ImVec2 ImLerp(const ImVec2& a, const ImVec2& b, float t)          { return ImVec2(a.x + (b.x - a.x) * t, a.y + (b.y - a.y) * t); }
static inline ImVec2 ImLerp(const ImVec2& a, const ImVec2& b, const ImVec2& t)  { return ImVec2(a.x + (b.x - a.x) * t.x, a.y + (b.y - a.y) * t.y); }
static inline ImVec4 ImLerp(const ImVec4& a, const ImVec4& b, float t)          { return ImVec4(a.x + (b.x - a.x) * t, a.y + (b.y - a.y) * t, a.z + (b.z - a.z) * t, a.w + (b.w - a.w) * t); }
static inline float  ImSaturate(float f)                                        { return (f < 0.0f) ? 0.0f : (f > 1.0f) ? 1.0f : f; }
static inline float  ImLengthSqr(const ImVec2& lhs)                             { return (lhs.x * lhs.x) + (lhs.y * lhs.y); }
static inline float  ImLengthSqr(const ImVec4& lhs)                             { return (lhs.x * lhs.x) + (lhs.y * lhs.y) + (lhs.z * lhs.z) + (lhs.w * lhs.w); }
static inline float  ImInvLength(const ImVec2& lhs, float fail_value)           { float d = (lhs.x * lhs.x) + (lhs.y * lhs.y); if (d > 0.0f) return ImRsqrt(d); return fail_value; }
static inline float  ImFloor(float f)                                           { return (float)(int)(f); }
static inline float  ImFloorSigned(float f)                                     { return (float)((f >= 0 || (int)f == f) ? (int)f : (int)f - 1); } // Decent replacement for floorf()
static inline ImVec2 ImFloor(const ImVec2& v)                                   { return ImVec2((float)(int)(v.x), (float)(int)(v.y)); }
static inline int    ImModPositive(int a, int b)                                { return (a + b) % b; }
static inline float  ImDot(const ImVec2& a, const ImVec2& b)                    { return a.x * b.x + a.y * b.y; }
static inline ImVec2 ImRotate(const ImVec2& v, float cos_a, float sin_a)        { return ImVec2(v.x * cos_a - v.y * sin_a, v.x * sin_a + v.y * cos_a); }
static inline float  ImLinearSweep(float current, float target, float speed)    { if (current < target) return ImMin(current + speed, target); if (current > target) return ImMax(current - speed, target); return current; }
static inline ImVec2 ImMul(const ImVec2& lhs, const ImVec2& rhs)                { return ImVec2(lhs.x * rhs.x, lhs.y * rhs.y); }
IM_MSVC_RUNTIME_CHECKS_RESTORE

// Helpers: Geometry
IMGUI_API ImVec2     ImBezierCubicCalc(const ImVec2& p1, const ImVec2& p2, const ImVec2& p3, const ImVec2& p4, float t);
IMGUI_API ImVec2     ImBezierCubicClosestPoint(const ImVec2& p1, const ImVec2& p2, const ImVec2& p3, const ImVec2& p4, const ImVec2& p, int num_segments);       // For curves with explicit number of segments
IMGUI_API ImVec2     ImBezierCubicClosestPointCasteljau(const ImVec2& p1, const ImVec2& p2, const ImVec2& p3, const ImVec2& p4, const ImVec2& p, float tess_tol);// For auto-tessellated curves you can use tess_tol = style.CurveTessellationTol
IMGUI_API ImVec2     ImBezierQuadraticCalc(const ImVec2& p1, const ImVec2& p2, const ImVec2& p3, float t);
IMGUI_API ImVec2     ImLineClosestPoint(const ImVec2& a, const ImVec2& b, const ImVec2& p);
IMGUI_API bool       ImTriangleContainsPoint(const ImVec2& a, const ImVec2& b, const ImVec2& c, const ImVec2& p);
IMGUI_API ImVec2     ImTriangleClosestPoint(const ImVec2& a, const ImVec2& b, const ImVec2& c, const ImVec2& p);
IMGUI_API void       ImTriangleBarycentricCoords(const ImVec2& a, const ImVec2& b, const ImVec2& c, const ImVec2& p, float& out_u, float& out_v, float& out_w);
inline float         ImTriangleArea(const ImVec2& a, const ImVec2& b, const ImVec2& c) { return ImFabs((a.x * (b.y - c.y)) + (b.x * (c.y - a.y)) + (c.x * (a.y - b.y))) * 0.5f; }
IMGUI_API ImGuiDir   ImGetDirQuadrantFromDelta(float dx, float dy);

// Helper: ImVec1 (1D vector)
// (this odd construct is used to facilitate the transition between 1D and 2D, and the maintenance of some branches/patches)
IM_MSVC_RUNTIME_CHECKS_OFF
struct ImVec1
{
    float   x;
    ImVec1()         { x = 0.0f; }
    ImVec1(float _x) { x = _x; }
};

// Helper: ImVec2ih (2D vector, half-size integer, for long-term packed storage)
struct ImVec2ih
{
    short   x, y;
    ImVec2ih()                           { x = y = 0; }
    ImVec2ih(short _x, short _y)         { x = _x; y = _y; }
    explicit ImVec2ih(const ImVec2& rhs) { x = (short)rhs.x; y = (short)rhs.y; }
};

// Helper: ImRect (2D axis aligned bounding-box)
// NB: we can't rely on ImVec2 math operators being available here!
struct IMGUI_API ImRect
{
    ImVec2      Min;    // Upper-left
    ImVec2      Max;    // Lower-right

    ImRect()                                        : Min(0.0f, 0.0f), Max(0.0f, 0.0f)  {}
    ImRect(const ImVec2& min, const ImVec2& max)    : Min(min), Max(max)                {}
    ImRect(const ImVec4& v)                         : Min(v.x, v.y), Max(v.z, v.w)      {}
    ImRect(float x1, float y1, float x2, float y2)  : Min(x1, y1), Max(x2, y2)          {}

    ImVec2      GetCenter() const                   { return ImVec2((Min.x + Max.x) * 0.5f, (Min.y + Max.y) * 0.5f); }
    ImVec2      GetSize() const                     { return ImVec2(Max.x - Min.x, Max.y - Min.y); }
    float       GetWidth() const                    { return Max.x - Min.x; }
    float       GetHeight() const                   { return Max.y - Min.y; }
    float       GetArea() const                     { return (Max.x - Min.x) * (Max.y - Min.y); }
    ImVec2      GetTL() const                       { return Min; }                   // Top-left
    ImVec2      GetTR() const                       { return ImVec2(Max.x, Min.y); }  // Top-right
    ImVec2      GetBL() const                       { return ImVec2(Min.x, Max.y); }  // Bottom-left
    ImVec2      GetBR() const                       { return Max; }                   // Bottom-right
    bool        Contains(const ImVec2& p) const     { return p.x     >= Min.x && p.y     >= Min.y && p.x     <  Max.x && p.y     <  Max.y; }
    bool        Contains(const ImRect& r) const     { return r.Min.x >= Min.x && r.Min.y >= Min.y && r.Max.x <= Max.x && r.Max.y <= Max.y; }
    bool        Overlaps(const ImRect& r) const     { return r.Min.y <  Max.y && r.Max.y >  Min.y && r.Min.x <  Max.x && r.Max.x >  Min.x; }
    void        Add(const ImVec2& p)                { if (Min.x > p.x)     Min.x = p.x;     if (Min.y > p.y)     Min.y = p.y;     if (Max.x < p.x)     Max.x = p.x;     if (Max.y < p.y)     Max.y = p.y; }
    void        Add(const ImRect& r)                { if (Min.x > r.Min.x) Min.x = r.Min.x; if (Min.y > r.Min.y) Min.y = r.Min.y; if (Max.x < r.Max.x) Max.x = r.Max.x; if (Max.y < r.Max.y) Max.y = r.Max.y; }
    void        Expand(const float amount)          { Min.x -= amount;   Min.y -= amount;   Max.x += amount;   Max.y += amount; }
    void        Expand(const ImVec2& amount)        { Min.x -= amount.x; Min.y -= amount.y; Max.x += amount.x; Max.y += amount.y; }
    void        Translate(const ImVec2& d)          { Min.x += d.x; Min.y += d.y; Max.x += d.x; Max.y += d.y; }
    void        TranslateX(float dx)                { Min.x += dx; Max.x += dx; }
    void        TranslateY(float dy)                { Min.y += dy; Max.y += dy; }
    void        ClipWith(const ImRect& r)           { Min = ImMax(Min, r.Min); Max = ImMin(Max, r.Max); }                   // Simple version, may lead to an inverted rectangle, which is fine for Contains/Overlaps test but not for display.
    void        ClipWithFull(const ImRect& r)       { Min = ImClamp(Min, r.Min, r.Max); Max = ImClamp(Max, r.Min, r.Max); } // Full version, ensure both points are fully clipped.
    void        Floor()                             { Min.x = IM_FLOOR(Min.x); Min.y = IM_FLOOR(Min.y); Max.x = IM_FLOOR(Max.x); Max.y = IM_FLOOR(Max.y); }
    bool        IsInverted() const                  { return Min.x > Max.x || Min.y > Max.y; }
    ImVec4      ToVec4() const                      { return ImVec4(Min.x, Min.y, Max.x, Max.y); }
};
IM_MSVC_RUNTIME_CHECKS_RESTORE

// Helper: ImBitArray
inline bool     ImBitArrayTestBit(const ImU32* arr, int n)      { ImU32 mask = (ImU32)1 << (n & 31); return (arr[n >> 5] & mask) != 0; }
inline void     ImBitArrayClearBit(ImU32* arr, int n)           { ImU32 mask = (ImU32)1 << (n & 31); arr[n >> 5] &= ~mask; }
inline void     ImBitArraySetBit(ImU32* arr, int n)             { ImU32 mask = (ImU32)1 << (n & 31); arr[n >> 5] |= mask; }
inline void     ImBitArraySetBitRange(ImU32* arr, int n, int n2) // Works on range [n..n2)
{
    n2--;
    while (n <= n2)
    {
        int a_mod = (n & 31);
        int b_mod = (n2 > (n | 31) ? 31 : (n2 & 31)) + 1;
        ImU32 mask = (ImU32)(((ImU64)1 << b_mod) - 1) & ~(ImU32)(((ImU64)1 << a_mod) - 1);
        arr[n >> 5] |= mask;
        n = (n + 32) & ~31;
    }
}

// Helper: ImBitArray class (wrapper over ImBitArray functions)
// Store 1-bit per value.
template<int BITCOUNT>
struct IMGUI_API ImBitArray
{
    ImU32           Storage[(BITCOUNT + 31) >> 5];
    ImBitArray()                                { ClearAllBits(); }
    void            ClearAllBits()              { memset(Storage, 0, sizeof(Storage)); }
    void            SetAllBits()                { memset(Storage, 255, sizeof(Storage)); }
    bool            TestBit(int n) const        { IM_ASSERT(n < BITCOUNT); return ImBitArrayTestBit(Storage, n); }
    void            SetBit(int n)               { IM_ASSERT(n < BITCOUNT); ImBitArraySetBit(Storage, n); }
    void            ClearBit(int n)             { IM_ASSERT(n < BITCOUNT); ImBitArrayClearBit(Storage, n); }
    void            SetBitRange(int n, int n2)  { ImBitArraySetBitRange(Storage, n, n2); } // Works on range [n..n2)
};

// Helper: ImBitVector
// Store 1-bit per value.
struct IMGUI_API ImBitVector
{
    ImVector<ImU32> Storage;
    void            Create(int sz)              { Storage.resize((sz + 31) >> 5); memset(Storage.Data, 0, (size_t)Storage.Size * sizeof(Storage.Data[0])); }
    void            Clear()                     { Storage.clear(); }
    bool            TestBit(int n) const        { IM_ASSERT(n < (Storage.Size << 5)); return ImBitArrayTestBit(Storage.Data, n); }
    void            SetBit(int n)               { IM_ASSERT(n < (Storage.Size << 5)); ImBitArraySetBit(Storage.Data, n); }
    void            ClearBit(int n)             { IM_ASSERT(n < (Storage.Size << 5)); ImBitArrayClearBit(Storage.Data, n); }
};

// Helper: ImSpan<>
// Pointing to a span of data we don't own.
template<typename T>
struct ImSpan
{
    T*                  Data;
    T*                  DataEnd;

    // Constructors, destructor
    inline ImSpan()                                 { Data = DataEnd = NULL; }
    inline ImSpan(T* data, int size)                { Data = data; DataEnd = data + size; }
    inline ImSpan(T* data, T* data_end)             { Data = data; DataEnd = data_end; }

    inline void         set(T* data, int size)      { Data = data; DataEnd = data + size; }
    inline void         set(T* data, T* data_end)   { Data = data; DataEnd = data_end; }
    inline int          size() const                { return (int)(ptrdiff_t)(DataEnd - Data); }
    inline int          size_in_bytes() const       { return (int)(ptrdiff_t)(DataEnd - Data) * (int)sizeof(T); }
    inline T&           operator[](int i)           { T* p = Data + i; IM_ASSERT(p >= Data && p < DataEnd); return *p; }
    inline const T&     operator[](int i) const     { const T* p = Data + i; IM_ASSERT(p >= Data && p < DataEnd); return *p; }

    inline T*           begin()                     { return Data; }
    inline const T*     begin() const               { return Data; }
    inline T*           end()                       { return DataEnd; }
    inline const T*     end() const                 { return DataEnd; }

    // Utilities
    inline int  index_from_ptr(const T* it) const   { IM_ASSERT(it >= Data && it < DataEnd); const ptrdiff_t off = it - Data; return (int)off; }
};

// Helper: ImSpanAllocator<>
// Facilitate storing multiple chunks into a single large block (the "arena")
// - Usage: call Reserve() N times, allocate GetArenaSizeInBytes() worth, pass it to SetArenaBasePtr(), call GetSpan() N times to retrieve the aligned ranges.
template<int CHUNKS>
struct ImSpanAllocator
{
    char*   BasePtr;
    int     CurrOff;
    int     CurrIdx;
    int     Offsets[CHUNKS];
    int     Sizes[CHUNKS];

    ImSpanAllocator()                               { memset(this, 0, sizeof(*this)); }
    inline void  Reserve(int n, size_t sz, int a=4) { IM_ASSERT(n == CurrIdx && n < CHUNKS); CurrOff = IM_MEMALIGN(CurrOff, a); Offsets[n] = CurrOff; Sizes[n] = (int)sz; CurrIdx++; CurrOff += (int)sz; }
    inline int   GetArenaSizeInBytes()              { return CurrOff; }
    inline void  SetArenaBasePtr(void* base_ptr)    { BasePtr = (char*)base_ptr; }
    inline void* GetSpanPtrBegin(int n)             { IM_ASSERT(n >= 0 && n < CHUNKS && CurrIdx == CHUNKS); return (void*)(BasePtr + Offsets[n]); }
    inline void* GetSpanPtrEnd(int n)               { IM_ASSERT(n >= 0 && n < CHUNKS && CurrIdx == CHUNKS); return (void*)(BasePtr + Offsets[n] + Sizes[n]); }
    template<typename T>
    inline void  GetSpan(int n, ImSpan<T>* span)    { span->set((T*)GetSpanPtrBegin(n), (T*)GetSpanPtrEnd(n)); }
};

// Helper: ImPool<>
// Basic keyed storage for contiguous instances, slow/amortized insertion, O(1) indexable, O(Log N) queries by ID over a dense/hot buffer,
// Honor constructor/destructor. Add/remove invalidate all pointers. Indexes have the same lifetime as the associated object.
typedef int ImPoolIdx;
template<typename T>
struct IMGUI_API ImPool
{
    ImVector<T>     Buf;        // Contiguous data
    ImGuiStorage    Map;        // ID->Index
    ImPoolIdx       FreeIdx;    // Next free idx to use
    ImPoolIdx       AliveCount; // Number of active/alive items (for display purpose)

    ImPool()    { FreeIdx = AliveCount = 0; }
    ~ImPool()   { Clear(); }
    T*          GetByKey(ImGuiID key)               { int idx = Map.GetInt(key, -1); return (idx != -1) ? &Buf[idx] : NULL; }
    T*          GetByIndex(ImPoolIdx n)             { return &Buf[n]; }
    ImPoolIdx   GetIndex(const T* p) const          { IM_ASSERT(p >= Buf.Data && p < Buf.Data + Buf.Size); return (ImPoolIdx)(p - Buf.Data); }
    T*          GetOrAddByKey(ImGuiID key)          { int* p_idx = Map.GetIntRef(key, -1); if (*p_idx != -1) return &Buf[*p_idx]; *p_idx = FreeIdx; return Add(); }
    bool        Contains(const T* p) const          { return (p >= Buf.Data && p < Buf.Data + Buf.Size); }
    void        Clear()                             { for (int n = 0; n < Map.Data.Size; n++) { int idx = Map.Data[n].val_i; if (idx != -1) Buf[idx].~T(); } Map.Clear(); Buf.clear(); FreeIdx = AliveCount = 0; }
    T*          Add()                               { int idx = FreeIdx; if (idx == Buf.Size) { Buf.resize(Buf.Size + 1); FreeIdx++; } else { FreeIdx = *(int*)&Buf[idx]; } IM_PLACEMENT_NEW(&Buf[idx]) T(); AliveCount++; return &Buf[idx]; }
    void        Remove(ImGuiID key, const T* p)     { Remove(key, GetIndex(p)); }
    void        Remove(ImGuiID key, ImPoolIdx idx)  { Buf[idx].~T(); *(int*)&Buf[idx] = FreeIdx; FreeIdx = idx; Map.SetInt(key, -1); AliveCount--; }
    void        Reserve(int capacity)               { Buf.reserve(capacity); Map.Data.reserve(capacity); }

    // To iterate a ImPool: for (int n = 0; n < pool.GetMapSize(); n++) if (T* t = pool.TryGetMapData(n)) { ... }
    // Can be avoided if you know .Remove() has never been called on the pool, or AliveCount == GetMapSize()
    int         GetAliveCount() const               { return AliveCount; }      // Number of active/alive items in the pool (for display purpose)
    int         GetBufSize() const                  { return Buf.Size; }
    int         GetMapSize() const                  { return Map.Data.Size; }   // It is the map we need iterate to find valid items, since we don't have "alive" storage anywhere
    T*          TryGetMapData(ImPoolIdx n)          { int idx = Map.Data[n].val_i; if (idx == -1) return NULL; return GetByIndex(idx); }
#ifndef IMGUI_DISABLE_OBSOLETE_FUNCTIONS
    int         GetSize()                           { return GetMapSize(); } // For ImPlot: should use GetMapSize() from (IMGUI_VERSION_NUM >= 18304)
#endif
};

// Helper: ImChunkStream<>
// Build and iterate a contiguous stream of variable-sized structures.
// This is used by Settings to store persistent data while reducing allocation count.
// We store the chunk size first, and align the final size on 4 bytes boundaries.
// The tedious/zealous amount of casting is to avoid -Wcast-align warnings.
template<typename T>
struct IMGUI_API ImChunkStream
{
    ImVector<char>  Buf;

    void    clear()                     { Buf.clear(); }
    bool    empty() const               { return Buf.Size == 0; }
    int     size() const                { return Buf.Size; }
    T*      alloc_chunk(size_t sz)      { size_t HDR_SZ = 4; sz = IM_MEMALIGN(HDR_SZ + sz, 4u); int off = Buf.Size; Buf.resize(off + (int)sz); ((int*)(void*)(Buf.Data + off))[0] = (int)sz; return (T*)(void*)(Buf.Data + off + (int)HDR_SZ); }
    T*      begin()                     { size_t HDR_SZ = 4; if (!Buf.Data) return NULL; return (T*)(void*)(Buf.Data + HDR_SZ); }
    T*      next_chunk(T* p)            { size_t HDR_SZ = 4; IM_ASSERT(p >= begin() && p < end()); p = (T*)(void*)((char*)(void*)p + chunk_size(p)); if (p == (T*)(void*)((char*)end() + HDR_SZ)) return (T*)0; IM_ASSERT(p < end()); return p; }
    int     chunk_size(const T* p)      { return ((const int*)p)[-1]; }
    T*      end()                       { return (T*)(void*)(Buf.Data + Buf.Size); }
    int     offset_from_ptr(const T* p) { IM_ASSERT(p >= begin() && p < end()); const ptrdiff_t off = (const char*)p - Buf.Data; return (int)off; }
    T*      ptr_from_offset(int off)    { IM_ASSERT(off >= 4 && off < Buf.Size); return (T*)(void*)(Buf.Data + off); }
    void    swap(ImChunkStream<T>& rhs) { rhs.Buf.swap(Buf); }

};

//-----------------------------------------------------------------------------
// [SECTION] ImDrawList support
//-----------------------------------------------------------------------------

// ImDrawList: Helper function to calculate a circle's segment count given its radius and a "maximum error" value.
// Estimation of number of circle segment based on error is derived using method described in https://stackoverflow.com/a/2244088/15194693
// Number of segments (N) is calculated using equation:
//   N = ceil ( pi / acos(1 - error / r) )     where r > 0, error <= r
// Our equation is significantly simpler that one in the post thanks for choosing segment that is
// perpendicular to X axis. Follow steps in the article from this starting condition and you will
// will get this result.
//
// Rendering circles with an odd number of segments, while mathematically correct will produce
// asymmetrical results on the raster grid. Therefore we're rounding N to next even number (7->8, 8->8, 9->10 etc.)
//
#define IM_ROUNDUP_TO_EVEN(_V)                                  ((((_V) + 1) / 2) * 2)
#define IM_DRAWLIST_CIRCLE_AUTO_SEGMENT_MIN                     4
#define IM_DRAWLIST_CIRCLE_AUTO_SEGMENT_MAX                     512
#define IM_DRAWLIST_CIRCLE_AUTO_SEGMENT_CALC(_RAD,_MAXERROR)    ImClamp(IM_ROUNDUP_TO_EVEN((int)ImCeil(IM_PI / ImAcos(1 - ImMin((_MAXERROR), (_RAD)) / (_RAD)))), IM_DRAWLIST_CIRCLE_AUTO_SEGMENT_MIN, IM_DRAWLIST_CIRCLE_AUTO_SEGMENT_MAX)

// Raw equation from IM_DRAWLIST_CIRCLE_AUTO_SEGMENT_CALC rewritten for 'r' and 'error'.
#define IM_DRAWLIST_CIRCLE_AUTO_SEGMENT_CALC_R(_N,_MAXERROR)    ((_MAXERROR) / (1 - ImCos(IM_PI / ImMax((float)(_N), IM_PI))))
#define IM_DRAWLIST_CIRCLE_AUTO_SEGMENT_CALC_ERROR(_N,_RAD)     ((1 - ImCos(IM_PI / ImMax((float)(_N), IM_PI))) / (_RAD))

// ImDrawList: Lookup table size for adaptive arc drawing, cover full circle.
#ifndef IM_DRAWLIST_ARCFAST_TABLE_SIZE
#define IM_DRAWLIST_ARCFAST_TABLE_SIZE                          48 // Number of samples in lookup table.
#endif
#define IM_DRAWLIST_ARCFAST_SAMPLE_MAX                          IM_DRAWLIST_ARCFAST_TABLE_SIZE // Sample index _PathArcToFastEx() for 360 angle.

// Data shared between all ImDrawList instances
// You may want to create your own instance of this if you want to use ImDrawList completely without ImGui. In that case, watch out for future changes to this structure.
struct IMGUI_API ImDrawListSharedData
{
    ImVec2          TexUvWhitePixel;            // UV of white pixel in the atlas
    ImFont*         Font;                       // Current/default font (optional, for simplified AddText overload)
    float           FontSize;                   // Current/default font size (optional, for simplified AddText overload)
    float           CurveTessellationTol;       // Tessellation tolerance when using PathBezierCurveTo()
    float           CircleSegmentMaxError;      // Number of circle segments to use per pixel of radius for AddCircle() etc
    ImVec4          ClipRectFullscreen;         // Value for PushClipRectFullscreen()
    ImDrawListFlags InitialFlags;               // Initial flags at the beginning of the frame (it is possible to alter flags on a per-drawlist basis afterwards)

    // [Internal] Lookup tables
    ImVec2          ArcFastVtx[IM_DRAWLIST_ARCFAST_TABLE_SIZE]; // Sample points on the quarter of the circle.
    float           ArcFastRadiusCutoff;                        // Cutoff radius after which arc drawing will fallback to slower PathArcTo()
    ImU8            CircleSegmentCounts[64];    // Precomputed segment count for given radius before we calculate it dynamically (to avoid calculation overhead)
    const ImVec4*   TexUvLines;                 // UV of anti-aliased lines in the atlas

    ImDrawListSharedData();
    void SetCircleTessellationMaxError(float max_error);
};

struct ImDrawDataBuilder
{
    ImVector<ImDrawList*>   Layers[2];           // Global layers for: regular, tooltip

    void Clear()                    { for (int n = 0; n < IM_ARRAYSIZE(Layers); n++) Layers[n].resize(0); }
    void ClearFreeMemory()          { for (int n = 0; n < IM_ARRAYSIZE(Layers); n++) Layers[n].clear(); }
    int  GetDrawListCount() const   { int count = 0; for (int n = 0; n < IM_ARRAYSIZE(Layers); n++) count += Layers[n].Size; return count; }
    IMGUI_API void FlattenIntoSingleLayer();
};

//-----------------------------------------------------------------------------
// [SECTION] Widgets support: flags, enums, data structures
//-----------------------------------------------------------------------------

// Transient per-window flags, reset at the beginning of the frame. For child window, inherited from parent on first Begin().
// This is going to be exposed in imgui.h when stabilized enough.
enum ImGuiItemFlags_
{
    ImGuiItemFlags_None                     = 0,
    ImGuiItemFlags_NoTabStop                = 1 << 0,  // false     // Disable keyboard tabbing (FIXME: should merge with _NoNav)
    ImGuiItemFlags_ButtonRepeat             = 1 << 1,  // false     // Button() will return true multiple times based on io.KeyRepeatDelay and io.KeyRepeatRate settings.
    ImGuiItemFlags_Disabled                 = 1 << 2,  // false     // Disable interactions but doesn't affect visuals. See BeginDisabled()/EndDisabled(). See github.com/ocornut/imgui/issues/211
    ImGuiItemFlags_NoNav                    = 1 << 3,  // false     // Disable keyboard/gamepad directional navigation (FIXME: should merge with _NoTabStop)
    ImGuiItemFlags_NoNavDefaultFocus        = 1 << 4,  // false     // Disable item being a candidate for default focus (e.g. used by title bar items)
    ImGuiItemFlags_SelectableDontClosePopup = 1 << 5,  // false     // Disable MenuItem/Selectable() automatically closing their popup window
    ImGuiItemFlags_MixedValue               = 1 << 6,  // false     // [BETA] Represent a mixed/indeterminate value, generally multi-selection where values differ. Currently only supported by Checkbox() (later should support all sorts of widgets)
    ImGuiItemFlags_ReadOnly                 = 1 << 7,  // false     // [ALPHA] Allow hovering interactions but underlying value is not changed.
    ImGuiItemFlags_Inputable                = 1 << 8   // false     // [WIP] Auto-activate item when focused. Currently only used and supported by a few items before it becomes a generic feature.
};

// Storage for LastItem data
enum ImGuiItemStatusFlags_
{
    ImGuiItemStatusFlags_None               = 0,
    ImGuiItemStatusFlags_HoveredRect        = 1 << 0,   // Mouse position is within item rectangle (does NOT mean that the window is in correct z-order and can be hovered!, this is only one part of the most-common IsItemHovered test)
    ImGuiItemStatusFlags_HasDisplayRect     = 1 << 1,   // g.LastItemData.DisplayRect is valid
    ImGuiItemStatusFlags_Edited             = 1 << 2,   // Value exposed by item was edited in the current frame (should match the bool return value of most widgets)
    ImGuiItemStatusFlags_ToggledSelection   = 1 << 3,   // Set when Selectable(), TreeNode() reports toggling a selection. We can't report "Selected", only state changes, in order to easily handle clipping with less issues.
    ImGuiItemStatusFlags_ToggledOpen        = 1 << 4,   // Set when TreeNode() reports toggling their open state.
    ImGuiItemStatusFlags_HasDeactivated     = 1 << 5,   // Set if the widget/group is able to provide data for the ImGuiItemStatusFlags_Deactivated flag.
    ImGuiItemStatusFlags_Deactivated        = 1 << 6,   // Only valid if ImGuiItemStatusFlags_HasDeactivated is set.
    ImGuiItemStatusFlags_HoveredWindow      = 1 << 7,   // Override the HoveredWindow test to allow cross-window hover testing.
    ImGuiItemStatusFlags_FocusedByCode      = 1 << 8,   // Set when the Focusable item just got focused from code.
    ImGuiItemStatusFlags_FocusedByTabbing   = 1 << 9,   // Set when the Focusable item just got focused by Tabbing.
    ImGuiItemStatusFlags_Focused            = ImGuiItemStatusFlags_FocusedByCode | ImGuiItemStatusFlags_FocusedByTabbing

#ifdef IMGUI_ENABLE_TEST_ENGINE
    , // [imgui_tests only]
    ImGuiItemStatusFlags_Openable           = 1 << 20,  //
    ImGuiItemStatusFlags_Opened             = 1 << 21,  //
    ImGuiItemStatusFlags_Checkable          = 1 << 22,  //
    ImGuiItemStatusFlags_Checked            = 1 << 23   //
#endif
};

// Extend ImGuiInputTextFlags_
enum ImGuiInputTextFlagsPrivate_
{
    // [Internal]
    ImGuiInputTextFlags_Multiline           = 1 << 26,  // For internal use by InputTextMultiline()
    ImGuiInputTextFlags_NoMarkEdited        = 1 << 27,  // For internal use by functions using InputText() before reformatting data
    ImGuiInputTextFlags_MergedItem          = 1 << 28   // For internal use by TempInputText(), will skip calling ItemAdd(). Require bounding-box to strictly match.
};

// Extend ImGuiButtonFlags_
enum ImGuiButtonFlagsPrivate_
{
    ImGuiButtonFlags_PressedOnClick         = 1 << 4,   // return true on click (mouse down event)
    ImGuiButtonFlags_PressedOnClickRelease  = 1 << 5,   // [Default] return true on click + release on same item <-- this is what the majority of Button are using
    ImGuiButtonFlags_PressedOnClickReleaseAnywhere = 1 << 6, // return true on click + release even if the release event is not done while hovering the item
    ImGuiButtonFlags_PressedOnRelease       = 1 << 7,   // return true on release (default requires click+release)
    ImGuiButtonFlags_PressedOnDoubleClick   = 1 << 8,   // return true on double-click (default requires click+release)
    ImGuiButtonFlags_PressedOnDragDropHold  = 1 << 9,   // return true when held into while we are drag and dropping another item (used by e.g. tree nodes, collapsing headers)
    ImGuiButtonFlags_Repeat                 = 1 << 10,  // hold to repeat
    ImGuiButtonFlags_FlattenChildren        = 1 << 11,  // allow interactions even if a child window is overlapping
    ImGuiButtonFlags_AllowItemOverlap       = 1 << 12,  // require previous frame HoveredId to either match id or be null before being usable, use along with SetItemAllowOverlap()
    ImGuiButtonFlags_DontClosePopups        = 1 << 13,  // disable automatically closing parent popup on press // [UNUSED]
    //ImGuiButtonFlags_Disabled             = 1 << 14,  // disable interactions -> use BeginDisabled() or ImGuiItemFlags_Disabled
    ImGuiButtonFlags_AlignTextBaseLine      = 1 << 15,  // vertically align button to match text baseline - ButtonEx() only // FIXME: Should be removed and handled by SmallButton(), not possible currently because of DC.CursorPosPrevLine
    ImGuiButtonFlags_NoKeyModifiers         = 1 << 16,  // disable mouse interaction if a key modifier is held
    ImGuiButtonFlags_NoHoldingActiveId      = 1 << 17,  // don't set ActiveId while holding the mouse (ImGuiButtonFlags_PressedOnClick only)
    ImGuiButtonFlags_NoNavFocus             = 1 << 18,  // don't override navigation focus when activated
    ImGuiButtonFlags_NoHoveredOnFocus       = 1 << 19,  // don't report as hovered when nav focus is on this item
    ImGuiButtonFlags_PressedOnMask_         = ImGuiButtonFlags_PressedOnClick | ImGuiButtonFlags_PressedOnClickRelease | ImGuiButtonFlags_PressedOnClickReleaseAnywhere | ImGuiButtonFlags_PressedOnRelease | ImGuiButtonFlags_PressedOnDoubleClick | ImGuiButtonFlags_PressedOnDragDropHold,
    ImGuiButtonFlags_PressedOnDefault_      = ImGuiButtonFlags_PressedOnClickRelease
};

// Extend ImGuiComboFlags_
enum ImGuiComboFlagsPrivate_
{
    ImGuiComboFlags_CustomPreview           = 1 << 20   // enable BeginComboPreview()
};

// Extend ImGuiSliderFlags_
enum ImGuiSliderFlagsPrivate_
{
    ImGuiSliderFlags_Vertical               = 1 << 20,  // Should this slider be orientated vertically?
    ImGuiSliderFlags_ReadOnly               = 1 << 21
};

// Extend ImGuiSelectableFlags_
enum ImGuiSelectableFlagsPrivate_
{
    // NB: need to be in sync with last value of ImGuiSelectableFlags_
    ImGuiSelectableFlags_NoHoldingActiveID      = 1 << 20,
    ImGuiSelectableFlags_SelectOnNav            = 1 << 21,  // (WIP) Auto-select when moved into. This is not exposed in public API as to handle multi-select and modifiers we will need user to explicitly control focus scope. May be replaced with a BeginSelection() API.
    ImGuiSelectableFlags_SelectOnClick          = 1 << 22,  // Override button behavior to react on Click (default is Click+Release)
    ImGuiSelectableFlags_SelectOnRelease        = 1 << 23,  // Override button behavior to react on Release (default is Click+Release)
    ImGuiSelectableFlags_SpanAvailWidth         = 1 << 24,  // Span all avail width even if we declared less for layout purpose. FIXME: We may be able to remove this (added in 6251d379, 2bcafc86 for menus)
    ImGuiSelectableFlags_DrawHoveredWhenHeld    = 1 << 25,  // Always show active when held, even is not hovered. This concept could probably be renamed/formalized somehow.
    ImGuiSelectableFlags_SetNavIdOnHover        = 1 << 26,  // Set Nav/Focus ID on mouse hover (used by MenuItem)
    ImGuiSelectableFlags_NoPadWithHalfSpacing   = 1 << 27   // Disable padding each side with ItemSpacing * 0.5f
};

// Extend ImGuiTreeNodeFlags_
enum ImGuiTreeNodeFlagsPrivate_
{
    ImGuiTreeNodeFlags_ClipLabelForTrailingButton = 1 << 20
};

enum ImGuiSeparatorFlags_
{
    ImGuiSeparatorFlags_None                = 0,
    ImGuiSeparatorFlags_Horizontal          = 1 << 0,   // Axis default to current layout type, so generally Horizontal unless e.g. in a menu bar
    ImGuiSeparatorFlags_Vertical            = 1 << 1,
    ImGuiSeparatorFlags_SpanAllColumns      = 1 << 2
};

enum ImGuiTextFlags_
{
    ImGuiTextFlags_None = 0,
    ImGuiTextFlags_NoWidthForLargeClippedText = 1 << 0
};

enum ImGuiTooltipFlags_
{
    ImGuiTooltipFlags_None = 0,
    ImGuiTooltipFlags_OverridePreviousTooltip = 1 << 0      // Override will clear/ignore previously submitted tooltip (defaults to append)
};

// FIXME: this is in development, not exposed/functional as a generic feature yet.
// Horizontal/Vertical enums are fixed to 0/1 so they may be used to index ImVec2
enum ImGuiLayoutType_
{
    ImGuiLayoutType_Horizontal = 0,
    ImGuiLayoutType_Vertical = 1
};

enum ImGuiLogType
{
    ImGuiLogType_None = 0,
    ImGuiLogType_TTY,
    ImGuiLogType_File,
    ImGuiLogType_Buffer,
    ImGuiLogType_Clipboard
};

// X/Y enums are fixed to 0/1 so they may be used to index ImVec2
enum ImGuiAxis
{
    ImGuiAxis_None = -1,
    ImGuiAxis_X = 0,
    ImGuiAxis_Y = 1
};

enum ImGuiPlotType
{
    ImGuiPlotType_Lines,
    ImGuiPlotType_Histogram
};

enum ImGuiInputSource
{
    ImGuiInputSource_None = 0,
    ImGuiInputSource_Mouse,
    ImGuiInputSource_Keyboard,
    ImGuiInputSource_Gamepad,
    ImGuiInputSource_Nav,               // Stored in g.ActiveIdSource only
    ImGuiInputSource_Clipboard,         // Currently only used by InputText()
    ImGuiInputSource_COUNT
};

// FIXME-NAV: Clarify/expose various repeat delay/rate
enum ImGuiInputReadMode
{
    ImGuiInputReadMode_Down,
    ImGuiInputReadMode_Pressed,
    ImGuiInputReadMode_Released,
    ImGuiInputReadMode_Repeat,
    ImGuiInputReadMode_RepeatSlow,
    ImGuiInputReadMode_RepeatFast
};

enum ImGuiPopupPositionPolicy
{
    ImGuiPopupPositionPolicy_Default,
    ImGuiPopupPositionPolicy_ComboBox,
    ImGuiPopupPositionPolicy_Tooltip
};

struct ImGuiDataTypeTempStorage
{
    ImU8        Data[8];        // Can fit any data up to ImGuiDataType_COUNT
};

// Type information associated to one ImGuiDataType. Retrieve with DataTypeGetInfo().
struct ImGuiDataTypeInfo
{
    size_t      Size;           // Size in bytes
    const char* Name;           // Short descriptive name for the type, for debugging
    const char* PrintFmt;       // Default printf format for the type
    const char* ScanFmt;        // Default scanf format for the type
};

// Extend ImGuiDataType_
enum ImGuiDataTypePrivate_
{
    ImGuiDataType_String = ImGuiDataType_COUNT + 1,
    ImGuiDataType_Pointer,
    ImGuiDataType_ID
};

// Stacked color modifier, backup of modified data so we can restore it
struct ImGuiColorMod
{
    ImGuiCol    Col;
    ImVec4      BackupValue;
};

// Stacked style modifier, backup of modified data so we can restore it. Data type inferred from the variable.
struct ImGuiStyleMod
{
    ImGuiStyleVar   VarIdx;
    union           { int BackupInt[2]; float BackupFloat[2]; };
    ImGuiStyleMod(ImGuiStyleVar idx, int v)     { VarIdx = idx; BackupInt[0] = v; }
    ImGuiStyleMod(ImGuiStyleVar idx, float v)   { VarIdx = idx; BackupFloat[0] = v; }
    ImGuiStyleMod(ImGuiStyleVar idx, ImVec2 v)  { VarIdx = idx; BackupFloat[0] = v.x; BackupFloat[1] = v.y; }
};

// Storage data for BeginComboPreview()/EndComboPreview()
struct IMGUI_API ImGuiComboPreviewData
{
    ImRect          PreviewRect;
    ImVec2          BackupCursorPos;
    ImVec2          BackupCursorMaxPos;
    ImVec2          BackupCursorPosPrevLine;
    float           BackupPrevLineTextBaseOffset;
    ImGuiLayoutType BackupLayout;

    ImGuiComboPreviewData() { memset(this, 0, sizeof(*this)); }
};

// Stacked storage data for BeginGroup()/EndGroup()
struct IMGUI_API ImGuiGroupData
{
    ImGuiID     WindowID;
    ImVec2      BackupCursorPos;
    ImVec2      BackupCursorMaxPos;
    ImVec1      BackupIndent;
    ImVec1      BackupGroupOffset;
    ImVec2      BackupCurrLineSize;
    float       BackupCurrLineTextBaseOffset;
    ImGuiID     BackupActiveIdIsAlive;
    bool        BackupActiveIdPreviousFrameIsAlive;
    bool        BackupHoveredIdIsAlive;
    bool        EmitItem;
};

// Simple column measurement, currently used for MenuItem() only.. This is very short-sighted/throw-away code and NOT a generic helper.
struct IMGUI_API ImGuiMenuColumns
{
    ImU32       TotalWidth;
    ImU32       NextTotalWidth;
    ImU16       Spacing;
    ImU16       OffsetIcon;         // Always zero for now
    ImU16       OffsetLabel;        // Offsets are locked in Update()
    ImU16       OffsetShortcut;
    ImU16       OffsetMark;
    ImU16       Widths[4];          // Width of:   Icon, Label, Shortcut, Mark  (accumulators for current frame)

    ImGuiMenuColumns() { memset(this, 0, sizeof(*this)); }
    void        Update(float spacing, bool window_reappearing);
    float       DeclColumns(float w_icon, float w_label, float w_shortcut, float w_mark);
    void        CalcNextTotalWidth(bool update_offsets);
};

// Internal state of the currently focused/edited text input box
// For a given item ID, access with ImGui::GetInputTextState()
struct IMGUI_API ImGuiInputTextState
{
    ImGuiID                 ID;                     // widget id owning the text state
    int                     CurLenW, CurLenA;       // we need to maintain our buffer length in both UTF-8 and wchar format. UTF-8 length is valid even if TextA is not.
    ImVector<ImWchar>       TextW;                  // edit buffer, we need to persist but can't guarantee the persistence of the user-provided buffer. so we copy into own buffer.
    ImVector<char>          TextA;                  // temporary UTF8 buffer for callbacks and other operations. this is not updated in every code-path! size=capacity.
    ImVector<char>          InitialTextA;           // backup of end-user buffer at the time of focus (in UTF-8, unaltered)
    bool                    TextAIsValid;           // temporary UTF8 buffer is not initially valid before we make the widget active (until then we pull the data from user argument)
    int                     BufCapacityA;           // end-user buffer capacity
    float                   ScrollX;                // horizontal scrolling/offset
    ImStb::STB_TexteditState Stb;                   // state for stb_textedit.h
    float                   CursorAnim;             // timer for cursor blink, reset on every user action so the cursor reappears immediately
    bool                    CursorFollow;           // set when we want scrolling to follow the current cursor position (not always!)
    bool                    SelectedAllMouseLock;   // after a double-click to select all, we ignore further mouse drags to update selection
    bool                    Edited;                 // edited this frame
    ImGuiInputTextFlags     Flags;                  // copy of InputText() flags
    ImGuiInputTextCallback  UserCallback;           // "
    void*                   UserCallbackData;       // "

    ImGuiInputTextState()                   { memset(this, 0, sizeof(*this)); }
    void        ClearText()                 { CurLenW = CurLenA = 0; TextW[0] = 0; TextA[0] = 0; CursorClamp(); }
    void        ClearFreeMemory()           { TextW.clear(); TextA.clear(); InitialTextA.clear(); }
    int         GetUndoAvailCount() const   { return Stb.undostate.undo_point; }
    int         GetRedoAvailCount() const   { return STB_TEXTEDIT_UNDOSTATECOUNT - Stb.undostate.redo_point; }
    void        OnKeyPressed(int key);      // Cannot be inline because we call in code in stb_textedit.h implementation

    // Cursor & Selection
    void        CursorAnimReset()           { CursorAnim = -0.30f; }                                   // After a user-input the cursor stays on for a while without blinking
    void        CursorClamp()               { Stb.cursor = ImMin(Stb.cursor, CurLenW); Stb.select_start = ImMin(Stb.select_start, CurLenW); Stb.select_end = ImMin(Stb.select_end, CurLenW); }
    bool        HasSelection() const        { return Stb.select_start != Stb.select_end; }
    void        ClearSelection()            { Stb.select_start = Stb.select_end = Stb.cursor; }
    int         GetCursorPos() const        { return Stb.cursor; }
    int         GetSelectionStart() const   { return Stb.select_start; }
    int         GetSelectionEnd() const     { return Stb.select_end; }
    void        SelectAll()                 { Stb.select_start = 0; Stb.cursor = Stb.select_end = CurLenW; Stb.has_preferred_x = 0; }
};

// Storage for current popup stack
struct ImGuiPopupData
{
    ImGuiID             PopupId;        // Set on OpenPopup()
    ImGuiWindow*        Window;         // Resolved on BeginPopup() - may stay unresolved if user never calls OpenPopup()
    ImGuiWindow*        SourceWindow;   // Set on OpenPopup() copy of NavWindow at the time of opening the popup
    int                 OpenFrameCount; // Set on OpenPopup()
    ImGuiID             OpenParentId;   // Set on OpenPopup(), we need this to differentiate multiple menu sets from each others (e.g. inside menu bar vs loose menu items)
    ImVec2              OpenPopupPos;   // Set on OpenPopup(), preferred popup position (typically == OpenMousePos when using mouse)
    ImVec2              OpenMousePos;   // Set on OpenPopup(), copy of mouse position at the time of opening popup

    ImGuiPopupData()    { memset(this, 0, sizeof(*this)); OpenFrameCount = -1; }
};

enum ImGuiNextWindowDataFlags_
{
    ImGuiNextWindowDataFlags_None               = 0,
    ImGuiNextWindowDataFlags_HasPos             = 1 << 0,
    ImGuiNextWindowDataFlags_HasSize            = 1 << 1,
    ImGuiNextWindowDataFlags_HasContentSize     = 1 << 2,
    ImGuiNextWindowDataFlags_HasCollapsed       = 1 << 3,
    ImGuiNextWindowDataFlags_HasSizeConstraint  = 1 << 4,
    ImGuiNextWindowDataFlags_HasFocus           = 1 << 5,
    ImGuiNextWindowDataFlags_HasBgAlpha         = 1 << 6,
    ImGuiNextWindowDataFlags_HasScroll          = 1 << 7,
    ImGuiNextWindowDataFlags_HasViewport        = 1 << 8,
    ImGuiNextWindowDataFlags_HasDock            = 1 << 9,
    ImGuiNextWindowDataFlags_HasWindowClass     = 1 << 10
};

// Storage for SetNexWindow** functions
struct ImGuiNextWindowData
{
    ImGuiNextWindowDataFlags    Flags;
    ImGuiCond                   PosCond;
    ImGuiCond                   SizeCond;
    ImGuiCond                   CollapsedCond;
    ImGuiCond                   DockCond;
    ImVec2                      PosVal;
    ImVec2                      PosPivotVal;
    ImVec2                      SizeVal;
    ImVec2                      ContentSizeVal;
    ImVec2                      ScrollVal;
    bool                        PosUndock;
    bool                        CollapsedVal;
    ImRect                      SizeConstraintRect;
    ImGuiSizeCallback           SizeCallback;
    void*                       SizeCallbackUserData;
    float                       BgAlphaVal;             // Override background alpha
    ImGuiID                     ViewportId;
    ImGuiID                     DockId;
    ImGuiWindowClass            WindowClass;
    ImVec2                      MenuBarOffsetMinVal;    // (Always on) This is not exposed publicly, so we don't clear it and it doesn't have a corresponding flag (could we? for consistency?)

    ImGuiNextWindowData()       { memset(this, 0, sizeof(*this)); }
    inline void ClearFlags()    { Flags = ImGuiNextWindowDataFlags_None; }
};

enum ImGuiNextItemDataFlags_
{
    ImGuiNextItemDataFlags_None     = 0,
    ImGuiNextItemDataFlags_HasWidth = 1 << 0,
    ImGuiNextItemDataFlags_HasOpen  = 1 << 1
};

struct ImGuiNextItemData
{
    ImGuiNextItemDataFlags      Flags;
    float                       Width;          // Set by SetNextItemWidth()
    ImGuiID                     FocusScopeId;   // Set by SetNextItemMultiSelectData() (!= 0 signify value has been set, so it's an alternate version of HasSelectionData, we don't use Flags for this because they are cleared too early. This is mostly used for debugging)
    ImGuiCond                   OpenCond;
    bool                        OpenVal;        // Set by SetNextItemOpen()

    ImGuiNextItemData()         { memset(this, 0, sizeof(*this)); }
    inline void ClearFlags()    { Flags = ImGuiNextItemDataFlags_None; } // Also cleared manually by ItemAdd()!
};

// Status storage for the last submitted item
struct ImGuiLastItemData
{
    ImGuiID                 ID;
    ImGuiItemFlags          InFlags;            // See ImGuiItemFlags_
    ImGuiItemStatusFlags    StatusFlags;        // See ImGuiItemStatusFlags_
    ImRect                  Rect;               // Full rectangle
    ImRect                  NavRect;            // Navigation scoring rectangle (not displayed)
    ImRect                  DisplayRect;        // Display rectangle (only if ImGuiItemStatusFlags_HasDisplayRect is set)

    ImGuiLastItemData()     { memset(this, 0, sizeof(*this)); }
};

struct IMGUI_API ImGuiStackSizes
{
    short   SizeOfIDStack;
    short   SizeOfColorStack;
    short   SizeOfStyleVarStack;
    short   SizeOfFontStack;
    short   SizeOfFocusScopeStack;
    short   SizeOfGroupStack;
    short   SizeOfItemFlagsStack;
    short   SizeOfBeginPopupStack;
    short   SizeOfDisabledStack;

    ImGuiStackSizes() { memset(this, 0, sizeof(*this)); }
    void SetToCurrentState();
    void CompareWithCurrentState();
};

// Data saved for each window pushed into the stack
struct ImGuiWindowStackData
{
    ImGuiWindow*            Window;
    ImGuiLastItemData       ParentLastItemDataBackup;
    ImGuiStackSizes         StackSizesOnBegin;      // Store size of various stacks for asserting
};

struct ImGuiShrinkWidthItem
{
    int         Index;
    float       Width;
};

struct ImGuiPtrOrIndex
{
    void*       Ptr;            // Either field can be set, not both. e.g. Dock node tab bars are loose while BeginTabBar() ones are in a pool.
    int         Index;          // Usually index in a main pool.

    ImGuiPtrOrIndex(void* ptr)  { Ptr = ptr; Index = -1; }
    ImGuiPtrOrIndex(int index)  { Ptr = NULL; Index = index; }
};

//-----------------------------------------------------------------------------
// [SECTION] Navigation support
//-----------------------------------------------------------------------------

enum ImGuiActivateFlags_
{
    ImGuiActivateFlags_None                 = 0,
    ImGuiActivateFlags_PreferInput          = 1 << 0,       // Favor activation that requires keyboard text input (e.g. for Slider/Drag). Default if keyboard is available.
    ImGuiActivateFlags_PreferTweak          = 1 << 1,       // Favor activation for tweaking with arrows or gamepad (e.g. for Slider/Drag). Default if keyboard is not available.
    ImGuiActivateFlags_TryToPreserveState   = 1 << 2        // Request widget to preserve state if it can (e.g. InputText will try to preserve cursor/selection)
};

enum ImGuiNavHighlightFlags_
{
    ImGuiNavHighlightFlags_None             = 0,
    ImGuiNavHighlightFlags_TypeDefault      = 1 << 0,
    ImGuiNavHighlightFlags_TypeThin         = 1 << 1,
    ImGuiNavHighlightFlags_AlwaysDraw       = 1 << 2,       // Draw rectangular highlight if (g.NavId == id) _even_ when using the mouse.
    ImGuiNavHighlightFlags_NoRounding       = 1 << 3
};

enum ImGuiNavDirSourceFlags_
{
    ImGuiNavDirSourceFlags_None             = 0,
    ImGuiNavDirSourceFlags_Keyboard         = 1 << 0,
    ImGuiNavDirSourceFlags_PadDPad          = 1 << 1,
    ImGuiNavDirSourceFlags_PadLStick        = 1 << 2
};

enum ImGuiNavMoveFlags_
{
    ImGuiNavMoveFlags_None                  = 0,
    ImGuiNavMoveFlags_LoopX                 = 1 << 0,   // On failed request, restart from opposite side
    ImGuiNavMoveFlags_LoopY                 = 1 << 1,
    ImGuiNavMoveFlags_WrapX                 = 1 << 2,   // On failed request, request from opposite side one line down (when NavDir==right) or one line up (when NavDir==left)
    ImGuiNavMoveFlags_WrapY                 = 1 << 3,   // This is not super useful but provided for completeness
    ImGuiNavMoveFlags_AllowCurrentNavId     = 1 << 4,   // Allow scoring and considering the current NavId as a move target candidate. This is used when the move source is offset (e.g. pressing PageDown actually needs to send a Up move request, if we are pressing PageDown from the bottom-most item we need to stay in place)
    ImGuiNavMoveFlags_AlsoScoreVisibleSet   = 1 << 5,   // Store alternate result in NavMoveResultLocalVisible that only comprise elements that are already fully visible (used by PageUp/PageDown)
    ImGuiNavMoveFlags_ScrollToEdge          = 1 << 6,
    ImGuiNavMoveFlags_Forwarded             = 1 << 7,
    ImGuiNavMoveFlags_DebugNoResult         = 1 << 8
};

enum ImGuiNavLayer
{
    ImGuiNavLayer_Main  = 0,    // Main scrolling layer
    ImGuiNavLayer_Menu  = 1,    // Menu layer (access with Alt/ImGuiNavInput_Menu)
    ImGuiNavLayer_COUNT
};

struct ImGuiNavItemData
{
    ImGuiWindow*        Window;         // Init,Move    // Best candidate window (result->ItemWindow->RootWindowForNav == request->Window)
    ImGuiID             ID;             // Init,Move    // Best candidate item ID
    ImGuiID             FocusScopeId;   // Init,Move    // Best candidate focus scope ID
    ImRect              RectRel;        // Init,Move    // Best candidate bounding box in window relative space
    float               DistBox;        //      Move    // Best candidate box distance to current NavId
    float               DistCenter;     //      Move    // Best candidate center distance to current NavId
    float               DistAxial;      //      Move    // Best candidate axial distance to current NavId

    ImGuiNavItemData()  { Clear(); }
    void Clear()        { Window = NULL; ID = FocusScopeId = 0; RectRel = ImRect(); DistBox = DistCenter = DistAxial = FLT_MAX; }
};

//-----------------------------------------------------------------------------
// [SECTION] Columns support
//-----------------------------------------------------------------------------

// Flags for internal's BeginColumns(). Prefix using BeginTable() nowadays!
enum ImGuiOldColumnFlags_
{
    ImGuiOldColumnFlags_None                    = 0,
    ImGuiOldColumnFlags_NoBorder                = 1 << 0,   // Disable column dividers
    ImGuiOldColumnFlags_NoResize                = 1 << 1,   // Disable resizing columns when clicking on the dividers
    ImGuiOldColumnFlags_NoPreserveWidths        = 1 << 2,   // Disable column width preservation when adjusting columns
    ImGuiOldColumnFlags_NoForceWithinWindow     = 1 << 3,   // Disable forcing columns to fit within window
    ImGuiOldColumnFlags_GrowParentContentsSize  = 1 << 4    // (WIP) Restore pre-1.51 behavior of extending the parent window contents size but _without affecting the columns width at all_. Will eventually remove.

    // Obsolete names (will be removed)
#ifndef IMGUI_DISABLE_OBSOLETE_FUNCTIONS
    , ImGuiColumnsFlags_None                    = ImGuiOldColumnFlags_None,
    ImGuiColumnsFlags_NoBorder                  = ImGuiOldColumnFlags_NoBorder,
    ImGuiColumnsFlags_NoResize                  = ImGuiOldColumnFlags_NoResize,
    ImGuiColumnsFlags_NoPreserveWidths          = ImGuiOldColumnFlags_NoPreserveWidths,
    ImGuiColumnsFlags_NoForceWithinWindow       = ImGuiOldColumnFlags_NoForceWithinWindow,
    ImGuiColumnsFlags_GrowParentContentsSize    = ImGuiOldColumnFlags_GrowParentContentsSize
#endif
};

struct ImGuiOldColumnData
{
    float               OffsetNorm;         // Column start offset, normalized 0.0 (far left) -> 1.0 (far right)
    float               OffsetNormBeforeResize;
    ImGuiOldColumnFlags Flags;              // Not exposed
    ImRect              ClipRect;

    ImGuiOldColumnData() { memset(this, 0, sizeof(*this)); }
};

struct ImGuiOldColumns
{
    ImGuiID             ID;
    ImGuiOldColumnFlags Flags;
    bool                IsFirstFrame;
    bool                IsBeingResized;
    int                 Current;
    int                 Count;
    float               OffMinX, OffMaxX;       // Offsets from HostWorkRect.Min.x
    float               LineMinY, LineMaxY;
    float               HostCursorPosY;         // Backup of CursorPos at the time of BeginColumns()
    float               HostCursorMaxPosX;      // Backup of CursorMaxPos at the time of BeginColumns()
    ImRect              HostInitialClipRect;    // Backup of ClipRect at the time of BeginColumns()
    ImRect              HostBackupClipRect;     // Backup of ClipRect during PushColumnsBackground()/PopColumnsBackground()
    ImRect              HostBackupParentWorkRect;//Backup of WorkRect at the time of BeginColumns()
    ImVector<ImGuiOldColumnData> Columns;
    ImDrawListSplitter  Splitter;

    ImGuiOldColumns()   { memset(this, 0, sizeof(*this)); }
};

//-----------------------------------------------------------------------------
// [SECTION] Multi-select support
//-----------------------------------------------------------------------------

#ifdef IMGUI_HAS_MULTI_SELECT
// <this is filled in 'range_select' branch>
#endif // #ifdef IMGUI_HAS_MULTI_SELECT

//-----------------------------------------------------------------------------
// [SECTION] Docking support
//-----------------------------------------------------------------------------

#ifdef IMGUI_HAS_DOCK

// Extend ImGuiDockNodeFlags_
enum ImGuiDockNodeFlagsPrivate_
{
    // [Internal]
    ImGuiDockNodeFlags_DockSpace                = 1 << 10,  // Local, Saved  // A dockspace is a node that occupy space within an existing user window. Otherwise the node is floating and create its own window.
    ImGuiDockNodeFlags_CentralNode              = 1 << 11,  // Local, Saved  // The central node has 2 main properties: stay visible when empty, only use "remaining" spaces from its neighbor.
    ImGuiDockNodeFlags_NoTabBar                 = 1 << 12,  // Local, Saved  // Tab bar is completely unavailable. No triangle in the corner to enable it back.
    ImGuiDockNodeFlags_HiddenTabBar             = 1 << 13,  // Local, Saved  // Tab bar is hidden, with a triangle in the corner to show it again (NB: actual tab-bar instance may be destroyed as this is only used for single-window tab bar)
    ImGuiDockNodeFlags_NoWindowMenuButton       = 1 << 14,  // Local, Saved  // Disable window/docking menu (that one that appears instead of the collapse button)
    ImGuiDockNodeFlags_NoCloseButton            = 1 << 15,  // Local, Saved  //
    ImGuiDockNodeFlags_NoDocking                = 1 << 16,  // Local, Saved  // Disable any form of docking in this dockspace or individual node. (On a whole dockspace, this pretty much defeat the purpose of using a dockspace at all). Note: when turned on, existing docked nodes will be preserved.
    ImGuiDockNodeFlags_NoDockingSplitMe         = 1 << 17,  // [EXPERIMENTAL] Prevent another window/node from splitting this node.
    ImGuiDockNodeFlags_NoDockingSplitOther      = 1 << 18,  // [EXPERIMENTAL] Prevent this node from splitting another window/node.
    ImGuiDockNodeFlags_NoDockingOverMe          = 1 << 19,  // [EXPERIMENTAL] Prevent another window/node to be docked over this node.
    ImGuiDockNodeFlags_NoDockingOverOther       = 1 << 20,  // [EXPERIMENTAL] Prevent this node to be docked over another window or non-empty node.
    ImGuiDockNodeFlags_NoDockingOverEmpty       = 1 << 21,  // [EXPERIMENTAL] Prevent this node to be docked over an empty node (e.g. DockSpace with no other windows)
    ImGuiDockNodeFlags_NoResizeX                = 1 << 22,  // [EXPERIMENTAL]
    ImGuiDockNodeFlags_NoResizeY                = 1 << 23,  // [EXPERIMENTAL]
    ImGuiDockNodeFlags_SharedFlagsInheritMask_  = ~0,
    ImGuiDockNodeFlags_NoResizeFlagsMask_       = ImGuiDockNodeFlags_NoResize | ImGuiDockNodeFlags_NoResizeX | ImGuiDockNodeFlags_NoResizeY,
    ImGuiDockNodeFlags_LocalFlagsMask_          = ImGuiDockNodeFlags_NoSplit | ImGuiDockNodeFlags_NoResizeFlagsMask_ | ImGuiDockNodeFlags_AutoHideTabBar | ImGuiDockNodeFlags_DockSpace | ImGuiDockNodeFlags_CentralNode | ImGuiDockNodeFlags_NoTabBar | ImGuiDockNodeFlags_HiddenTabBar | ImGuiDockNodeFlags_NoWindowMenuButton | ImGuiDockNodeFlags_NoCloseButton | ImGuiDockNodeFlags_NoDocking,
    ImGuiDockNodeFlags_LocalFlagsTransferMask_  = ImGuiDockNodeFlags_LocalFlagsMask_ & ~ImGuiDockNodeFlags_DockSpace,  // When splitting those flags are moved to the inheriting child, never duplicated
    ImGuiDockNodeFlags_SavedFlagsMask_          = ImGuiDockNodeFlags_NoResizeFlagsMask_ | ImGuiDockNodeFlags_DockSpace | ImGuiDockNodeFlags_CentralNode | ImGuiDockNodeFlags_NoTabBar | ImGuiDockNodeFlags_HiddenTabBar | ImGuiDockNodeFlags_NoWindowMenuButton | ImGuiDockNodeFlags_NoCloseButton | ImGuiDockNodeFlags_NoDocking
};

// Store the source authority (dock node vs window) of a field
enum ImGuiDataAuthority_
{
    ImGuiDataAuthority_Auto,
    ImGuiDataAuthority_DockNode,
    ImGuiDataAuthority_Window
};

enum ImGuiDockNodeState
{
    ImGuiDockNodeState_Unknown,
    ImGuiDockNodeState_HostWindowHiddenBecauseSingleWindow,
    ImGuiDockNodeState_HostWindowHiddenBecauseWindowsAreResizing,
    ImGuiDockNodeState_HostWindowVisible
};

// sizeof() 156~192
struct IMGUI_API ImGuiDockNode
{
    ImGuiID                 ID;
    ImGuiDockNodeFlags      SharedFlags;                // (Write) Flags shared by all nodes of a same dockspace hierarchy (inherited from the root node)
    ImGuiDockNodeFlags      LocalFlags;                 // (Write) Flags specific to this node
    ImGuiDockNodeFlags      LocalFlagsInWindows;        // (Write) Flags specific to this node, applied from windows
    ImGuiDockNodeFlags      MergedFlags;                // (Read)  Effective flags (== SharedFlags | LocalFlagsInNode | LocalFlagsInWindows)
    ImGuiDockNodeState      State;
    ImGuiDockNode*          ParentNode;
    ImGuiDockNode*          ChildNodes[2];              // [Split node only] Child nodes (left/right or top/bottom). Consider switching to an array.
    ImVector<ImGuiWindow*>  Windows;                    // Note: unordered list! Iterate TabBar->Tabs for user-order.
    ImGuiTabBar*            TabBar;
    ImVec2                  Pos;                        // Current position
    ImVec2                  Size;                       // Current size
    ImVec2                  SizeRef;                    // [Split node only] Last explicitly written-to size (overridden when using a splitter affecting the node), used to calculate Size.
    ImGuiAxis               SplitAxis;                  // [Split node only] Split axis (X or Y)
    ImGuiWindowClass        WindowClass;                // [Root node only]

    ImGuiWindow*            HostWindow;
    ImGuiWindow*            VisibleWindow;              // Generally point to window which is ID is == SelectedTabID, but when CTRL+Tabbing this can be a different window.
    ImGuiDockNode*          CentralNode;                // [Root node only] Pointer to central node.
    ImGuiDockNode*          OnlyNodeWithWindows;        // [Root node only] Set when there is a single visible node within the hierarchy.
    int                     CountNodeWithWindows;       // [Root node only]
    int                     LastFrameAlive;             // Last frame number the node was updated or kept alive explicitly with DockSpace() + ImGuiDockNodeFlags_KeepAliveOnly
    int                     LastFrameActive;            // Last frame number the node was updated.
    int                     LastFrameFocused;           // Last frame number the node was focused.
    ImGuiID                 LastFocusedNodeId;          // [Root node only] Which of our child docking node (any ancestor in the hierarchy) was last focused.
    ImGuiID                 SelectedTabId;              // [Leaf node only] Which of our tab/window is selected.
    ImGuiID                 WantCloseTabId;             // [Leaf node only] Set when closing a specific tab/window.
    ImGuiDataAuthority      AuthorityForPos         :3;
    ImGuiDataAuthority      AuthorityForSize        :3;
    ImGuiDataAuthority      AuthorityForViewport    :3;
    bool                    IsVisible               :1; // Set to false when the node is hidden (usually disabled as it has no active window)
    bool                    IsFocused               :1;
    bool                    HasCloseButton          :1; // Provide space for a close button (if any of the docked window has one). Note that button may be hidden on window without one.
    bool                    HasWindowMenuButton     :1;
    bool                    HasCentralNodeChild     :1;
    bool                    WantCloseAll            :1; // Set when closing all tabs at once.
    bool                    WantLockSizeOnce        :1;
    bool                    WantMouseMove           :1; // After a node extraction we need to transition toward moving the newly created host window
    bool                    WantHiddenTabBarUpdate  :1;
    bool                    WantHiddenTabBarToggle  :1;
    bool                    MarkedForPosSizeWrite   :1; // Update by DockNodeTreeUpdatePosSize() write-filtering

    ImGuiDockNode(ImGuiID id);
    ~ImGuiDockNode();
    bool                    IsRootNode() const      { return ParentNode == NULL; }
    bool                    IsDockSpace() const     { return (MergedFlags & ImGuiDockNodeFlags_DockSpace) != 0; }
    bool                    IsFloatingNode() const  { return ParentNode == NULL && (MergedFlags & ImGuiDockNodeFlags_DockSpace) == 0; }
    bool                    IsCentralNode() const   { return (MergedFlags & ImGuiDockNodeFlags_CentralNode) != 0; }
    bool                    IsHiddenTabBar() const  { return (MergedFlags & ImGuiDockNodeFlags_HiddenTabBar) != 0; } // Hidden tab bar can be shown back by clicking the small triangle
    bool                    IsNoTabBar() const      { return (MergedFlags & ImGuiDockNodeFlags_NoTabBar) != 0; }     // Never show a tab bar
    bool                    IsSplitNode() const     { return ChildNodes[0] != NULL; }
    bool                    IsLeafNode() const      { return ChildNodes[0] == NULL; }
    bool                    IsEmpty() const         { return ChildNodes[0] == NULL && Windows.Size == 0; }
    ImRect                  Rect() const            { return ImRect(Pos.x, Pos.y, Pos.x + Size.x, Pos.y + Size.y); }

    void                    SetLocalFlags(ImGuiDockNodeFlags flags) { LocalFlags = flags; UpdateMergedFlags(); }
    void                    UpdateMergedFlags()     { MergedFlags = SharedFlags | LocalFlags | LocalFlagsInWindows; }
};

// List of colors that are stored at the time of Begin() into Docked Windows.
// We currently store the packed colors in a simple array window->DockStyle.Colors[].
// A better solution may involve appending into a log of colors in ImGuiContext + store offsets into those arrays in ImGuiWindow,
// but it would be more complex as we'd need to double-buffer both as e.g. drop target may refer to window from last frame.
enum ImGuiWindowDockStyleCol
{
    ImGuiWindowDockStyleCol_Text,
    ImGuiWindowDockStyleCol_Tab,
    ImGuiWindowDockStyleCol_TabHovered,
    ImGuiWindowDockStyleCol_TabActive,
    ImGuiWindowDockStyleCol_TabUnfocused,
    ImGuiWindowDockStyleCol_TabUnfocusedActive,
    ImGuiWindowDockStyleCol_COUNT
};

struct ImGuiWindowDockStyle
{
    ImU32 Colors[ImGuiWindowDockStyleCol_COUNT];
};

struct ImGuiDockContext
{
    ImGuiStorage                    Nodes;          // Map ID -> ImGuiDockNode*: Active nodes
    ImVector<ImGuiDockRequest>      Requests;
    ImVector<ImGuiDockNodeSettings> NodesSettings;
    bool                            WantFullRebuild;
    ImGuiDockContext()              { memset(this, 0, sizeof(*this)); }
};

#endif // #ifdef IMGUI_HAS_DOCK

//-----------------------------------------------------------------------------
// [SECTION] Viewport support
//-----------------------------------------------------------------------------

// ImGuiViewport Private/Internals fields (cardinal sin: we are using inheritance!)
// Every instance of ImGuiViewport is in fact a ImGuiViewportP.
struct ImGuiViewportP : public ImGuiViewport
{
    int                 Idx;
    int                 LastFrameActive;        // Last frame number this viewport was activated by a window
    int                 LastFrontMostStampCount;// Last stamp number from when a window hosted by this viewport was made front-most (by comparing this value between two viewport we have an implicit viewport z-order
    ImGuiID             LastNameHash;
    ImVec2              LastPos;
    float               Alpha;                  // Window opacity (when dragging dockable windows/viewports we make them transparent)
    float               LastAlpha;
    short               PlatformMonitor;
    bool                PlatformWindowCreated;
    ImGuiWindow*        Window;                 // Set when the viewport is owned by a window (and ImGuiViewportFlags_CanHostOtherWindows is NOT set)
    int                 DrawListsLastFrame[2];  // Last frame number the background (0) and foreground (1) draw lists were used
    ImDrawList*         DrawLists[2];           // Convenience background (0) and foreground (1) draw lists. We use them to draw software mouser cursor when io.MouseDrawCursor is set and to draw most debug overlays.
    ImDrawData          DrawDataP;
    ImDrawDataBuilder   DrawDataBuilder;
    ImVec2              LastPlatformPos;
    ImVec2              LastPlatformSize;
    ImVec2              LastRendererSize;
    ImVec2              WorkOffsetMin;          // Work Area: Offset from Pos to top-left corner of Work Area. Generally (0,0) or (0,+main_menu_bar_height). Work Area is Full Area but without menu-bars/status-bars (so WorkArea always fit inside Pos/Size!)
    ImVec2              WorkOffsetMax;          // Work Area: Offset from Pos+Size to bottom-right corner of Work Area. Generally (0,0) or (0,-status_bar_height).
    ImVec2              BuildWorkOffsetMin;     // Work Area: Offset being built during current frame. Generally >= 0.0f.
    ImVec2              BuildWorkOffsetMax;     // Work Area: Offset being built during current frame. Generally <= 0.0f.

    ImGuiViewportP()                    { Idx = -1; LastFrameActive = DrawListsLastFrame[0] = DrawListsLastFrame[1] = LastFrontMostStampCount = -1; LastNameHash = 0; Alpha = LastAlpha = 1.0f; PlatformMonitor = -1; PlatformWindowCreated = false; Window = NULL; DrawLists[0] = DrawLists[1] = NULL; LastPlatformPos = LastPlatformSize = LastRendererSize = ImVec2(FLT_MAX, FLT_MAX); }
    ~ImGuiViewportP()                   { if (DrawLists[0]) IM_DELETE(DrawLists[0]); if (DrawLists[1]) IM_DELETE(DrawLists[1]); }
    void    ClearRequestFlags()         { PlatformRequestClose = PlatformRequestMove = PlatformRequestResize = false; }

    // Calculate work rect pos/size given a set of offset (we have 1 pair of offset for rect locked from last frame data, and 1 pair for currently building rect)
    ImVec2  CalcWorkRectPos(const ImVec2& off_min) const                            { return ImVec2(Pos.x + off_min.x, Pos.y + off_min.y); }
    ImVec2  CalcWorkRectSize(const ImVec2& off_min, const ImVec2& off_max) const    { return ImVec2(ImMax(0.0f, Size.x - off_min.x + off_max.x), ImMax(0.0f, Size.y - off_min.y + off_max.y)); }
    void    UpdateWorkRect()            { WorkPos = CalcWorkRectPos(WorkOffsetMin); WorkSize = CalcWorkRectSize(WorkOffsetMin, WorkOffsetMax); } // Update public fields

    // Helpers to retrieve ImRect (we don't need to store BuildWorkRect as every access tend to change it, hence the code asymmetry)
    ImRect  GetMainRect() const         { return ImRect(Pos.x, Pos.y, Pos.x + Size.x, Pos.y + Size.y); }
    ImRect  GetWorkRect() const         { return ImRect(WorkPos.x, WorkPos.y, WorkPos.x + WorkSize.x, WorkPos.y + WorkSize.y); }
    ImRect  GetBuildWorkRect() const    { ImVec2 pos = CalcWorkRectPos(BuildWorkOffsetMin); ImVec2 size = CalcWorkRectSize(BuildWorkOffsetMin, BuildWorkOffsetMax); return ImRect(pos.x, pos.y, pos.x + size.x, pos.y + size.y); }
};

//-----------------------------------------------------------------------------
// [SECTION] Settings support
//-----------------------------------------------------------------------------

// Windows data saved in imgui.ini file
// Because we never destroy or rename ImGuiWindowSettings, we can store the names in a separate buffer easily.
// (this is designed to be stored in a ImChunkStream buffer, with the variable-length Name following our structure)
struct ImGuiWindowSettings
{
    ImGuiID     ID;
    ImVec2ih    Pos;            // NB: Settings position are stored RELATIVE to the viewport! Whereas runtime ones are absolute positions.
    ImVec2ih    Size;
    ImVec2ih    ViewportPos;
    ImGuiID     ViewportId;
    ImGuiID     DockId;         // ID of last known DockNode (even if the DockNode is invisible because it has only 1 active window), or 0 if none.
    ImGuiID     ClassId;        // ID of window class if specified
    short       DockOrder;      // Order of the last time the window was visible within its DockNode. This is used to reorder windows that are reappearing on the same frame. Same value between windows that were active and windows that were none are possible.
    bool        Collapsed;
    bool        WantApply;      // Set when loaded from .ini data (to enable merging/loading .ini data into an already running context)

    ImGuiWindowSettings()       { memset(this, 0, sizeof(*this)); DockOrder = -1; }
    char* GetName()             { return (char*)(this + 1); }
};

struct ImGuiSettingsHandler
{
    const char* TypeName;       // Short description stored in .ini file. Disallowed characters: '[' ']'
    ImGuiID     TypeHash;       // == ImHashStr(TypeName)
    void        (*ClearAllFn)(ImGuiContext* ctx, ImGuiSettingsHandler* handler);                                // Clear all settings data
    void        (*ReadInitFn)(ImGuiContext* ctx, ImGuiSettingsHandler* handler);                                // Read: Called before reading (in registration order)
    void*       (*ReadOpenFn)(ImGuiContext* ctx, ImGuiSettingsHandler* handler, const char* name);              // Read: Called when entering into a new ini entry e.g. "[Window][Name]"
    void        (*ReadLineFn)(ImGuiContext* ctx, ImGuiSettingsHandler* handler, void* entry, const char* line); // Read: Called for every line of text within an ini entry
    void        (*ApplyAllFn)(ImGuiContext* ctx, ImGuiSettingsHandler* handler);                                // Read: Called after reading (in registration order)
    void        (*WriteAllFn)(ImGuiContext* ctx, ImGuiSettingsHandler* handler, ImGuiTextBuffer* out_buf);      // Write: Output every entries into 'out_buf'
    void*       UserData;

    ImGuiSettingsHandler() { memset(this, 0, sizeof(*this)); }
};

//-----------------------------------------------------------------------------
// [SECTION] Metrics, Debug
//-----------------------------------------------------------------------------

struct ImGuiMetricsConfig
{
    bool        ShowWindowsRects;
    bool        ShowWindowsBeginOrder;
    bool        ShowTablesRects;
    bool        ShowDrawCmdMesh;
    bool        ShowDrawCmdBoundingBoxes;
    bool        ShowDockingNodes;
    int         ShowWindowsRectsType;
    int         ShowTablesRectsType;

    ImGuiMetricsConfig()
    {
        ShowWindowsRects = false;
        ShowWindowsBeginOrder = false;
        ShowTablesRects = false;
        ShowDrawCmdMesh = true;
        ShowDrawCmdBoundingBoxes = true;
        ShowDockingNodes = false;
        ShowWindowsRectsType = -1;
        ShowTablesRectsType = -1;
    }
};

//-----------------------------------------------------------------------------
// [SECTION] Generic context hooks
//-----------------------------------------------------------------------------

typedef void (*ImGuiContextHookCallback)(ImGuiContext* ctx, ImGuiContextHook* hook);
enum ImGuiContextHookType { ImGuiContextHookType_NewFramePre, ImGuiContextHookType_NewFramePost, ImGuiContextHookType_EndFramePre, ImGuiContextHookType_EndFramePost, ImGuiContextHookType_RenderPre, ImGuiContextHookType_RenderPost, ImGuiContextHookType_Shutdown, ImGuiContextHookType_PendingRemoval_ };

struct ImGuiContextHook
{
    ImGuiID                     HookId;     // A unique ID assigned by AddContextHook()
    ImGuiContextHookType        Type;
    ImGuiID                     Owner;
    ImGuiContextHookCallback    Callback;
    void*                       UserData;

    ImGuiContextHook()          { memset(this, 0, sizeof(*this)); }
};

//-----------------------------------------------------------------------------
// [SECTION] ImGuiContext (main imgui context)
//-----------------------------------------------------------------------------

struct ImGuiContext
{
    bool                    Initialized;
    bool                    FontAtlasOwnedByContext;            // IO.Fonts-> is owned by the ImGuiContext and will be destructed along with it.
    ImGuiIO                 IO;
    ImGuiPlatformIO         PlatformIO;
    ImGuiStyle              Style;
    ImGuiConfigFlags        ConfigFlagsCurrFrame;               // = g.IO.ConfigFlags at the time of NewFrame()
    ImGuiConfigFlags        ConfigFlagsLastFrame;
    ImFont*                 Font;                               // (Shortcut) == FontStack.empty() ? IO.Font : FontStack.back()
    float                   FontSize;                           // (Shortcut) == FontBaseSize * g.CurrentWindow->FontWindowScale == window->FontSize(). Text height for current window.
    float                   FontBaseSize;                       // (Shortcut) == IO.FontGlobalScale * Font->Scale * Font->FontSize. Base text height.
    ImDrawListSharedData    DrawListSharedData;
    double                  Time;
    int                     FrameCount;
    int                     FrameCountEnded;
    int                     FrameCountPlatformEnded;
    int                     FrameCountRendered;
    bool                    WithinFrameScope;                   // Set by NewFrame(), cleared by EndFrame()
    bool                    WithinFrameScopeWithImplicitWindow; // Set by NewFrame(), cleared by EndFrame() when the implicit debug window has been pushed
    bool                    WithinEndChild;                     // Set within EndChild()
    bool                    GcCompactAll;                       // Request full GC
    bool                    TestEngineHookItems;                // Will call test engine hooks: ImGuiTestEngineHook_ItemAdd(), ImGuiTestEngineHook_ItemInfo(), ImGuiTestEngineHook_Log()
    ImGuiID                 TestEngineHookIdInfo;               // Will call test engine hooks: ImGuiTestEngineHook_IdInfo() from GetID()
    void*                   TestEngine;                         // Test engine user data

    // Windows state
    ImVector<ImGuiWindow*>  Windows;                            // Windows, sorted in display order, back to front
    ImVector<ImGuiWindow*>  WindowsFocusOrder;                  // Root windows, sorted in focus order, back to front.
    ImVector<ImGuiWindow*>  WindowsTempSortBuffer;              // Temporary buffer used in EndFrame() to reorder windows so parents are kept before their child
    ImVector<ImGuiWindowStackData> CurrentWindowStack;
    ImGuiStorage            WindowsById;                        // Map window's ImGuiID to ImGuiWindow*
    int                     WindowsActiveCount;                 // Number of unique windows submitted by frame
    ImVec2                  WindowsHoverPadding;                // Padding around resizable windows for which hovering on counts as hovering the window == ImMax(style.TouchExtraPadding, WINDOWS_HOVER_PADDING)
    ImGuiWindow*            CurrentWindow;                      // Window being drawn into
    ImGuiWindow*            HoveredWindow;                      // Window the mouse is hovering. Will typically catch mouse inputs.
    ImGuiWindow*            HoveredWindowUnderMovingWindow;     // Hovered window ignoring MovingWindow. Only set if MovingWindow is set.
    ImGuiDockNode*          HoveredDockNode;                    // [Debug] Hovered dock node.
    ImGuiWindow*            MovingWindow;                       // Track the window we clicked on (in order to preserve focus). The actual window that is moved is generally MovingWindow->RootWindowDockTree.
    ImGuiWindow*            WheelingWindow;                     // Track the window we started mouse-wheeling on. Until a timer elapse or mouse has moved, generally keep scrolling the same window even if during the course of scrolling the mouse ends up hovering a child window.
    ImVec2                  WheelingWindowRefMousePos;
    float                   WheelingWindowTimer;

    // Item/widgets state and tracking information
    ImGuiID                 HoveredId;                          // Hovered widget, filled during the frame
    ImGuiID                 HoveredIdPreviousFrame;
    bool                    HoveredIdAllowOverlap;
    bool                    HoveredIdUsingMouseWheel;           // Hovered widget will use mouse wheel. Blocks scrolling the underlying window.
    bool                    HoveredIdPreviousFrameUsingMouseWheel;
    bool                    HoveredIdDisabled;                  // At least one widget passed the rect test, but has been discarded by disabled flag or popup inhibit. May be true even if HoveredId == 0.
    float                   HoveredIdTimer;                     // Measure contiguous hovering time
    float                   HoveredIdNotActiveTimer;            // Measure contiguous hovering time where the item has not been active
    ImGuiID                 ActiveId;                           // Active widget
    ImGuiID                 ActiveIdIsAlive;                    // Active widget has been seen this frame (we can't use a bool as the ActiveId may change within the frame)
    float                   ActiveIdTimer;
    bool                    ActiveIdIsJustActivated;            // Set at the time of activation for one frame
    bool                    ActiveIdAllowOverlap;               // Active widget allows another widget to steal active id (generally for overlapping widgets, but not always)
    bool                    ActiveIdNoClearOnFocusLoss;         // Disable losing active id if the active id window gets unfocused.
    bool                    ActiveIdHasBeenPressedBefore;       // Track whether the active id led to a press (this is to allow changing between PressOnClick and PressOnRelease without pressing twice). Used by range_select branch.
    bool                    ActiveIdHasBeenEditedBefore;        // Was the value associated to the widget Edited over the course of the Active state.
    bool                    ActiveIdHasBeenEditedThisFrame;
    bool                    ActiveIdUsingMouseWheel;            // Active widget will want to read mouse wheel. Blocks scrolling the underlying window.
    ImU32                   ActiveIdUsingNavDirMask;            // Active widget will want to read those nav move requests (e.g. can activate a button and move away from it)
    ImU32                   ActiveIdUsingNavInputMask;          // Active widget will want to read those nav inputs.
    ImU64                   ActiveIdUsingKeyInputMask;          // Active widget will want to read those key inputs. When we grow the ImGuiKey enum we'll need to either to order the enum to make useful keys come first, either redesign this into e.g. a small array.
    ImVec2                  ActiveIdClickOffset;                // Clicked offset from upper-left corner, if applicable (currently only set by ButtonBehavior)
    ImGuiWindow*            ActiveIdWindow;
    ImGuiInputSource        ActiveIdSource;                     // Activating with mouse or nav (gamepad/keyboard)
    int                     ActiveIdMouseButton;
    ImGuiID                 ActiveIdPreviousFrame;
    bool                    ActiveIdPreviousFrameIsAlive;
    bool                    ActiveIdPreviousFrameHasBeenEditedBefore;
    ImGuiWindow*            ActiveIdPreviousFrameWindow;
    ImGuiID                 LastActiveId;                       // Store the last non-zero ActiveId, useful for animation.
    float                   LastActiveIdTimer;                  // Store the last non-zero ActiveId timer since the beginning of activation, useful for animation.

    // Next window/item data
    ImGuiItemFlags          CurrentItemFlags;                      // == g.ItemFlagsStack.back()
    ImGuiNextItemData       NextItemData;                       // Storage for SetNextItem** functions
    ImGuiLastItemData       LastItemData;                       // Storage for last submitted item (setup by ItemAdd)
    ImGuiNextWindowData     NextWindowData;                     // Storage for SetNextWindow** functions

    // Shared stacks
    ImVector<ImGuiColorMod> ColorStack;                         // Stack for PushStyleColor()/PopStyleColor() - inherited by Begin()
    ImVector<ImGuiStyleMod> StyleVarStack;                      // Stack for PushStyleVar()/PopStyleVar() - inherited by Begin()
    ImVector<ImFont*>       FontStack;                          // Stack for PushFont()/PopFont() - inherited by Begin()
    ImVector<ImGuiID>       FocusScopeStack;                    // Stack for PushFocusScope()/PopFocusScope() - not inherited by Begin(), unless child window
    ImVector<ImGuiItemFlags>ItemFlagsStack;                     // Stack for PushItemFlag()/PopItemFlag() - inherited by Begin()
    ImVector<ImGuiGroupData>GroupStack;                         // Stack for BeginGroup()/EndGroup() - not inherited by Begin()
    ImVector<ImGuiPopupData>OpenPopupStack;                     // Which popups are open (persistent)
    ImVector<ImGuiPopupData>BeginPopupStack;                    // Which level of BeginPopup() we are in (reset every frame)

    // Viewports
    ImVector<ImGuiViewportP*> Viewports;                        // Active viewports (always 1+, and generally 1 unless multi-viewports are enabled). Each viewports hold their copy of ImDrawData.
    float                   CurrentDpiScale;                    // == CurrentViewport->DpiScale
    ImGuiViewportP*         CurrentViewport;                    // We track changes of viewport (happening in Begin) so we can call Platform_OnChangedViewport()
    ImGuiViewportP*         MouseViewport;
    ImGuiViewportP*         MouseLastHoveredViewport;           // Last known viewport that was hovered by mouse (even if we are not hovering any viewport any more) + honoring the _NoInputs flag.
    ImGuiID                 PlatformLastFocusedViewportId;
    ImGuiPlatformMonitor    FallbackMonitor;                    // Virtual monitor used as fallback if backend doesn't provide monitor information.
    int                     ViewportFrontMostStampCount;        // Every time the front-most window changes, we stamp its viewport with an incrementing counter

    // Gamepad/keyboard Navigation
    ImGuiWindow*            NavWindow;                          // Focused window for navigation. Could be called 'FocusWindow'
    ImGuiID                 NavId;                              // Focused item for navigation
    ImGuiID                 NavFocusScopeId;                    // Identify a selection scope (selection code often wants to "clear other items" when landing on an item of the selection set)
    ImGuiID                 NavActivateId;                      // ~~ (g.ActiveId == 0) && IsNavInputPressed(ImGuiNavInput_Activate) ? NavId : 0, also set when calling ActivateItem()
    ImGuiID                 NavActivateDownId;                  // ~~ IsNavInputDown(ImGuiNavInput_Activate) ? NavId : 0
    ImGuiID                 NavActivatePressedId;               // ~~ IsNavInputPressed(ImGuiNavInput_Activate) ? NavId : 0
    ImGuiID                 NavActivateInputId;                 // ~~ IsNavInputPressed(ImGuiNavInput_Input) ? NavId : 0; ImGuiActivateFlags_PreferInput will be set and NavActivateId will be 0.
    ImGuiActivateFlags      NavActivateFlags;
    ImGuiID                 NavJustTabbedId;                    // Just tabbed to this id.
    ImGuiID                 NavJustMovedToId;                   // Just navigated to this id (result of a successfully MoveRequest).
    ImGuiID                 NavJustMovedToFocusScopeId;         // Just navigated to this focus scope id (result of a successfully MoveRequest).
    ImGuiKeyModFlags        NavJustMovedToKeyMods;
    ImGuiID                 NavNextActivateId;                  // Set by ActivateItem(), queued until next frame.
    ImGuiActivateFlags      NavNextActivateFlags;
    ImGuiInputSource        NavInputSource;                     // Keyboard or Gamepad mode? THIS WILL ONLY BE None or NavGamepad or NavKeyboard.
    ImGuiNavLayer           NavLayer;                           // Layer we are navigating on. For now the system is hard-coded for 0=main contents and 1=menu/title bar, may expose layers later.
    int                     NavIdTabCounter;                    // == NavWindow->DC.FocusIdxTabCounter at time of NavId processing
    bool                    NavIdIsAlive;                       // Nav widget has been seen this frame ~~ NavRectRel is valid
    bool                    NavMousePosDirty;                   // When set we will update mouse position if (io.ConfigFlags & ImGuiConfigFlags_NavEnableSetMousePos) if set (NB: this not enabled by default)
    bool                    NavDisableHighlight;                // When user starts using mouse, we hide gamepad/keyboard highlight (NB: but they are still available, which is why NavDisableHighlight isn't always != NavDisableMouseHover)
    bool                    NavDisableMouseHover;               // When user starts using gamepad/keyboard, we hide mouse hovering highlight until mouse is touched again.

    // Navigation: Init & Move Requests
    bool                    NavAnyRequest;                      // ~~ NavMoveRequest || NavInitRequest this is to perform early out in ItemAdd()
    bool                    NavInitRequest;                     // Init request for appearing window to select first item
    bool                    NavInitRequestFromMove;
    ImGuiID                 NavInitResultId;                    // Init request result (first item of the window, or one for which SetItemDefaultFocus() was called)
    ImRect                  NavInitResultRectRel;               // Init request result rectangle (relative to parent window)
    bool                    NavMoveSubmitted;                   // Move request submitted, will process result on next NewFrame()
    bool                    NavMoveScoringItems;                // Move request submitted, still scoring incoming items
    bool                    NavMoveForwardToNextFrame;
    ImGuiNavMoveFlags       NavMoveFlags;
    ImGuiKeyModFlags        NavMoveKeyMods;
    ImGuiDir                NavMoveDir;                         // Direction of the move request (left/right/up/down)
    ImGuiDir                NavMoveDirForDebug;
    ImGuiDir                NavMoveClipDir;                     // FIXME-NAV: Describe the purpose of this better. Might want to rename?
    ImRect                  NavScoringRect;                     // Rectangle used for scoring, in screen space. Based of window->NavRectRel[], modified for directional navigation scoring.
    int                     NavScoringDebugCount;               // Metrics for debugging
    ImGuiNavItemData        NavMoveResultLocal;                 // Best move request candidate within NavWindow
    ImGuiNavItemData        NavMoveResultLocalVisible;          // Best move request candidate within NavWindow that are mostly visible (when using ImGuiNavMoveFlags_AlsoScoreVisibleSet flag)
    ImGuiNavItemData        NavMoveResultOther;                 // Best move request candidate within NavWindow's flattened hierarchy (when using ImGuiWindowFlags_NavFlattened flag)

    // Navigation: Windowing (CTRL+TAB for list, or Menu button + keys or directional pads to move/resize)
    ImGuiWindow*            NavWindowingTarget;                 // Target window when doing CTRL+Tab (or Pad Menu + FocusPrev/Next), this window is temporarily displayed top-most!
    ImGuiWindow*            NavWindowingTargetAnim;             // Record of last valid NavWindowingTarget until DimBgRatio and NavWindowingHighlightAlpha becomes 0.0f, so the fade-out can stay on it.
    ImGuiWindow*            NavWindowingListWindow;             // Internal window actually listing the CTRL+Tab contents
    float                   NavWindowingTimer;
    float                   NavWindowingHighlightAlpha;
    bool                    NavWindowingToggleLayer;

    // Legacy Focus/Tabbing system (older than Nav, active even if Nav is disabled, misnamed. FIXME-NAV: This needs a redesign!)
    ImGuiWindow*            TabFocusRequestCurrWindow;          //
    ImGuiWindow*            TabFocusRequestNextWindow;          //
    int                     TabFocusRequestCurrCounterRegular;  // Any item being requested for focus, stored as an index (we on layout to be stable between the frame pressing TAB and the next frame, semi-ouch)
    int                     TabFocusRequestCurrCounterTabStop;  // Tab item being requested for focus, stored as an index
    int                     TabFocusRequestNextCounterRegular;  // Stored for next frame
    int                     TabFocusRequestNextCounterTabStop;  // "
    bool                    TabFocusPressed;                    // Set in NewFrame() when user pressed Tab

    // Render
    float                   DimBgRatio;                         // 0.0..1.0 animation when fading in a dimming background (for modal window and CTRL+TAB list)
    ImGuiMouseCursor        MouseCursor;

    // Drag and Drop
    bool                    DragDropActive;
    bool                    DragDropWithinSource;               // Set when within a BeginDragDropXXX/EndDragDropXXX block for a drag source.
    bool                    DragDropWithinTarget;               // Set when within a BeginDragDropXXX/EndDragDropXXX block for a drag target.
    ImGuiDragDropFlags      DragDropSourceFlags;
    int                     DragDropSourceFrameCount;
    int                     DragDropMouseButton;
    ImGuiPayload            DragDropPayload;
    ImRect                  DragDropTargetRect;                 // Store rectangle of current target candidate (we favor small targets when overlapping)
    ImGuiID                 DragDropTargetId;
    ImGuiDragDropFlags      DragDropAcceptFlags;
    float                   DragDropAcceptIdCurrRectSurface;    // Target item surface (we resolve overlapping targets by prioritizing the smaller surface)
    ImGuiID                 DragDropAcceptIdCurr;               // Target item id (set at the time of accepting the payload)
    ImGuiID                 DragDropAcceptIdPrev;               // Target item id from previous frame (we need to store this to allow for overlapping drag and drop targets)
    int                     DragDropAcceptFrameCount;           // Last time a target expressed a desire to accept the source
    ImGuiID                 DragDropHoldJustPressedId;          // Set when holding a payload just made ButtonBehavior() return a press.
    ImVector<unsigned char> DragDropPayloadBufHeap;             // We don't expose the ImVector<> directly, ImGuiPayload only holds pointer+size
    unsigned char           DragDropPayloadBufLocal[16];        // Local buffer for small payloads

    // Table
    ImGuiTable*                     CurrentTable;
    int                             CurrentTableStackIdx;
    ImPool<ImGuiTable>              Tables;
    ImVector<ImGuiTableTempData>    TablesTempDataStack;
    ImVector<float>                 TablesLastTimeActive;       // Last used timestamp of each tables (SOA, for efficient GC)
    ImVector<ImDrawChannel>         DrawChannelsTempMergeBuffer;

    // Tab bars
    ImGuiTabBar*                    CurrentTabBar;
    ImPool<ImGuiTabBar>             TabBars;
    ImVector<ImGuiPtrOrIndex>       CurrentTabBarStack;
    ImVector<ImGuiShrinkWidthItem>  ShrinkWidthBuffer;

    // Widget state
    ImVec2                  MouseLastValidPos;
    ImGuiInputTextState     InputTextState;
    ImFont                  InputTextPasswordFont;
    ImGuiID                 TempInputId;                        // Temporary text input when CTRL+clicking on a slider, etc.
    ImGuiColorEditFlags     ColorEditOptions;                   // Store user options for color edit widgets
    float                   ColorEditLastHue;                   // Backup of last Hue associated to LastColor, so we can restore Hue in lossy RGB<>HSV round trips
    float                   ColorEditLastSat;                   // Backup of last Saturation associated to LastColor, so we can restore Saturation in lossy RGB<>HSV round trips
    ImU32                   ColorEditLastColor;                 // RGB value with alpha set to 0.
    ImVec4                  ColorPickerRef;                     // Initial/reference color at the time of opening the color picker.
    ImGuiComboPreviewData   ComboPreviewData;
    float                   SliderCurrentAccum;                 // Accumulated slider delta when using navigation controls.
    bool                    SliderCurrentAccumDirty;            // Has the accumulated slider delta changed since last time we tried to apply it?
    bool                    DragCurrentAccumDirty;
    float                   DragCurrentAccum;                   // Accumulator for dragging modification. Always high-precision, not rounded by end-user precision settings
    float                   DragSpeedDefaultRatio;              // If speed == 0.0f, uses (max-min) * DragSpeedDefaultRatio
    float                   ScrollbarClickDeltaToGrabCenter;    // Distance between mouse and center of grab box, normalized in parent space. Use storage?
    float                   DisabledAlphaBackup;                // Backup for style.Alpha for BeginDisabled()
    short                   DisabledStackSize;
    short                   TooltipOverrideCount;
    float                   TooltipSlowDelay;                   // Time before slow tooltips appears (FIXME: This is temporary until we merge in tooltip timer+priority work)
    ImVector<char>          ClipboardHandlerData;               // If no custom clipboard handler is defined
    ImVector<ImGuiID>       MenusIdSubmittedThisFrame;          // A list of menu IDs that were rendered at least once

    // Platform support
    ImVec2                  PlatformImePos;                     // Cursor position request & last passed to the OS Input Method Editor
    ImVec2                  PlatformImeLastPos;
    ImGuiViewportP*         PlatformImePosViewport;
    char                    PlatformLocaleDecimalPoint;         // '.' or *localeconv()->decimal_point

    // Extensions
    // FIXME: We could provide an API to register one slot in an array held in ImGuiContext?
    ImGuiDockContext        DockContext;

    // Settings
    bool                    SettingsLoaded;
    float                   SettingsDirtyTimer;                 // Save .ini Settings to memory when time reaches zero
    ImGuiTextBuffer         SettingsIniData;                    // In memory .ini settings
    ImVector<ImGuiSettingsHandler>      SettingsHandlers;       // List of .ini settings handlers
    ImChunkStream<ImGuiWindowSettings>  SettingsWindows;        // ImGuiWindow .ini settings entries
    ImChunkStream<ImGuiTableSettings>   SettingsTables;         // ImGuiTable .ini settings entries
    ImVector<ImGuiContextHook>          Hooks;                  // Hooks for extensions (e.g. test engine)
    ImGuiID                             HookIdNext;             // Next available HookId

    // Capture/Logging
    bool                    LogEnabled;                         // Currently capturing
    ImGuiLogType            LogType;                            // Capture target
    ImFileHandle            LogFile;                            // If != NULL log to stdout/ file
    ImGuiTextBuffer         LogBuffer;                          // Accumulation buffer when log to clipboard. This is pointer so our GImGui static constructor doesn't call heap allocators.
    const char*             LogNextPrefix;
    const char*             LogNextSuffix;
    float                   LogLinePosY;
    bool                    LogLineFirstItem;
    int                     LogDepthRef;
    int                     LogDepthToExpand;
    int                     LogDepthToExpandDefault;            // Default/stored value for LogDepthMaxExpand if not specified in the LogXXX function call.

    // Debug Tools
    bool                    DebugItemPickerActive;              // Item picker is active (started with DebugStartItemPicker())
    ImGuiID                 DebugItemPickerBreakId;             // Will call IM_DEBUG_BREAK() when encountering this id
    ImGuiMetricsConfig      DebugMetricsConfig;

    // Misc
    float                   FramerateSecPerFrame[120];          // Calculate estimate of framerate for user over the last 2 seconds.
    int                     FramerateSecPerFrameIdx;
    int                     FramerateSecPerFrameCount;
    float                   FramerateSecPerFrameAccum;
    int                     WantCaptureMouseNextFrame;          // Explicit capture via CaptureKeyboardFromApp()/CaptureMouseFromApp() sets those flags
    int                     WantCaptureKeyboardNextFrame;
    int                     WantTextInputNextFrame;
    char                    TempBuffer[1024 * 3 + 1];           // Temporary text buffer

    ImGuiContext(ImFontAtlas* shared_font_atlas)
    {
        Initialized = false;
        ConfigFlagsCurrFrame = ConfigFlagsLastFrame = ImGuiConfigFlags_None;
        FontAtlasOwnedByContext = shared_font_atlas ? false : true;
        Font = NULL;
        FontSize = FontBaseSize = 0.0f;
        IO.Fonts = shared_font_atlas ? shared_font_atlas : IM_NEW(ImFontAtlas)();
        Time = 0.0f;
        FrameCount = 0;
        FrameCountEnded = FrameCountPlatformEnded = FrameCountRendered = -1;
        WithinFrameScope = WithinFrameScopeWithImplicitWindow = WithinEndChild = false;
        GcCompactAll = false;
        TestEngineHookItems = false;
        TestEngineHookIdInfo = 0;
        TestEngine = NULL;

        WindowsActiveCount = 0;
        CurrentWindow = NULL;
        HoveredWindow = NULL;
        HoveredWindowUnderMovingWindow = NULL;
        HoveredDockNode = NULL;
        MovingWindow = NULL;
        WheelingWindow = NULL;
        WheelingWindowTimer = 0.0f;

        HoveredId = HoveredIdPreviousFrame = 0;
        HoveredIdAllowOverlap = false;
        HoveredIdUsingMouseWheel = HoveredIdPreviousFrameUsingMouseWheel = false;
        HoveredIdDisabled = false;
        HoveredIdTimer = HoveredIdNotActiveTimer = 0.0f;
        ActiveId = 0;
        ActiveIdIsAlive = 0;
        ActiveIdTimer = 0.0f;
        ActiveIdIsJustActivated = false;
        ActiveIdAllowOverlap = false;
        ActiveIdNoClearOnFocusLoss = false;
        ActiveIdHasBeenPressedBefore = false;
        ActiveIdHasBeenEditedBefore = false;
        ActiveIdHasBeenEditedThisFrame = false;
        ActiveIdUsingMouseWheel = false;
        ActiveIdUsingNavDirMask = 0x00;
        ActiveIdUsingNavInputMask = 0x00;
        ActiveIdUsingKeyInputMask = 0x00;
        ActiveIdClickOffset = ImVec2(-1, -1);
        ActiveIdWindow = NULL;
        ActiveIdSource = ImGuiInputSource_None;
        ActiveIdMouseButton = -1;
        ActiveIdPreviousFrame = 0;
        ActiveIdPreviousFrameIsAlive = false;
        ActiveIdPreviousFrameHasBeenEditedBefore = false;
        ActiveIdPreviousFrameWindow = NULL;
        LastActiveId = 0;
        LastActiveIdTimer = 0.0f;

        CurrentItemFlags = ImGuiItemFlags_None;

        CurrentDpiScale = 0.0f;
        CurrentViewport = NULL;
        MouseViewport = MouseLastHoveredViewport = NULL;
        PlatformLastFocusedViewportId = 0;
        ViewportFrontMostStampCount = 0;

        NavWindow = NULL;
        NavId = NavFocusScopeId = NavActivateId = NavActivateDownId = NavActivatePressedId = NavActivateInputId = 0;
        NavJustTabbedId = NavJustMovedToId = NavJustMovedToFocusScopeId = NavNextActivateId = 0;
        NavActivateFlags = NavNextActivateFlags = ImGuiActivateFlags_None;
        NavJustMovedToKeyMods = ImGuiKeyModFlags_None;
        NavInputSource = ImGuiInputSource_None;
        NavLayer = ImGuiNavLayer_Main;
        NavIdTabCounter = INT_MAX;
        NavIdIsAlive = false;
        NavMousePosDirty = false;
        NavDisableHighlight = true;
        NavDisableMouseHover = false;
        NavAnyRequest = false;
        NavInitRequest = false;
        NavInitRequestFromMove = false;
        NavInitResultId = 0;
        NavMoveSubmitted = false;
        NavMoveScoringItems = false;
        NavMoveForwardToNextFrame = false;
        NavMoveFlags = ImGuiNavMoveFlags_None;
        NavMoveKeyMods = ImGuiKeyModFlags_None;
        NavMoveDir = NavMoveDirForDebug = NavMoveClipDir = ImGuiDir_None;
        NavScoringDebugCount = 0;

        NavWindowingTarget = NavWindowingTargetAnim = NavWindowingListWindow = NULL;
        NavWindowingTimer = NavWindowingHighlightAlpha = 0.0f;
        NavWindowingToggleLayer = false;

        TabFocusRequestCurrWindow = TabFocusRequestNextWindow = NULL;
        TabFocusRequestCurrCounterRegular = TabFocusRequestCurrCounterTabStop = INT_MAX;
        TabFocusRequestNextCounterRegular = TabFocusRequestNextCounterTabStop = INT_MAX;
        TabFocusPressed = false;

        DimBgRatio = 0.0f;
        MouseCursor = ImGuiMouseCursor_Arrow;

        DragDropActive = DragDropWithinSource = DragDropWithinTarget = false;
        DragDropSourceFlags = ImGuiDragDropFlags_None;
        DragDropSourceFrameCount = -1;
        DragDropMouseButton = -1;
        DragDropTargetId = 0;
        DragDropAcceptFlags = ImGuiDragDropFlags_None;
        DragDropAcceptIdCurrRectSurface = 0.0f;
        DragDropAcceptIdPrev = DragDropAcceptIdCurr = 0;
        DragDropAcceptFrameCount = -1;
        DragDropHoldJustPressedId = 0;
        memset(DragDropPayloadBufLocal, 0, sizeof(DragDropPayloadBufLocal));

        CurrentTable = NULL;
        CurrentTableStackIdx = -1;
        CurrentTabBar = NULL;

        TempInputId = 0;
        ColorEditOptions = ImGuiColorEditFlags_DefaultOptions_;
        ColorEditLastHue = ColorEditLastSat = 0.0f;
        ColorEditLastColor = 0;
        SliderCurrentAccum = 0.0f;
        SliderCurrentAccumDirty = false;
        DragCurrentAccumDirty = false;
        DragCurrentAccum = 0.0f;
        DragSpeedDefaultRatio = 1.0f / 100.0f;
        DisabledAlphaBackup = 0.0f;
        DisabledStackSize = 0;
        ScrollbarClickDeltaToGrabCenter = 0.0f;
        TooltipOverrideCount = 0;
        TooltipSlowDelay = 0.50f;

        PlatformImePos = PlatformImeLastPos = ImVec2(FLT_MAX, FLT_MAX);
        PlatformImePosViewport = 0;
        PlatformLocaleDecimalPoint = '.';

        SettingsLoaded = false;
        SettingsDirtyTimer = 0.0f;
        HookIdNext = 0;

        LogEnabled = false;
        LogType = ImGuiLogType_None;
        LogNextPrefix = LogNextSuffix = NULL;
        LogFile = NULL;
        LogLinePosY = FLT_MAX;
        LogLineFirstItem = false;
        LogDepthRef = 0;
        LogDepthToExpand = LogDepthToExpandDefault = 2;

        DebugItemPickerActive = false;
        DebugItemPickerBreakId = 0;

        memset(FramerateSecPerFrame, 0, sizeof(FramerateSecPerFrame));
        FramerateSecPerFrameIdx = FramerateSecPerFrameCount = 0;
        FramerateSecPerFrameAccum = 0.0f;
        WantCaptureMouseNextFrame = WantCaptureKeyboardNextFrame = WantTextInputNextFrame = -1;
        memset(TempBuffer, 0, sizeof(TempBuffer));
    }
};

//-----------------------------------------------------------------------------
// [SECTION] ImGuiWindowTempData, ImGuiWindow
//-----------------------------------------------------------------------------

// Transient per-window data, reset at the beginning of the frame. This used to be called ImGuiDrawContext, hence the DC variable name in ImGuiWindow.
// (That's theory, in practice the delimitation between ImGuiWindow and ImGuiWindowTempData is quite tenuous and could be reconsidered..)
// (This doesn't need a constructor because we zero-clear it as part of ImGuiWindow and all frame-temporary data are setup on Begin)
struct IMGUI_API ImGuiWindowTempData
{
    // Layout
    ImVec2                  CursorPos;              // Current emitting position, in absolute coordinates.
    ImVec2                  CursorPosPrevLine;
    ImVec2                  CursorStartPos;         // Initial position after Begin(), generally ~ window position + WindowPadding.
    ImVec2                  CursorMaxPos;           // Used to implicitly calculate ContentSize at the beginning of next frame, for scrolling range and auto-resize. Always growing during the frame.
    ImVec2                  IdealMaxPos;            // Used to implicitly calculate ContentSizeIdeal at the beginning of next frame, for auto-resize only. Always growing during the frame.
    ImVec2                  CurrLineSize;
    ImVec2                  PrevLineSize;
    float                   CurrLineTextBaseOffset; // Baseline offset (0.0f by default on a new line, generally == style.FramePadding.y when a framed item has been added).
    float                   PrevLineTextBaseOffset;
    ImVec1                  Indent;                 // Indentation / start position from left of window (increased by TreePush/TreePop, etc.)
    ImVec1                  ColumnsOffset;          // Offset to the current column (if ColumnsCurrent > 0). FIXME: This and the above should be a stack to allow use cases like Tree->Column->Tree. Need revamp columns API.
    ImVec1                  GroupOffset;

    // Keyboard/Gamepad navigation
    ImGuiNavLayer           NavLayerCurrent;        // Current layer, 0..31 (we currently only use 0..1)
    short                   NavLayersActiveMask;    // Which layers have been written to (result from previous frame)
    short                   NavLayersActiveMaskNext;// Which layers have been written to (accumulator for current frame)
    ImGuiID                 NavFocusScopeIdCurrent; // Current focus scope ID while appending
    bool                    NavHideHighlightOneFrame;
    bool                    NavHasScroll;           // Set when scrolling can be used (ScrollMax > 0.0f)

    // Miscellaneous
    bool                    MenuBarAppending;       // FIXME: Remove this
    ImVec2                  MenuBarOffset;          // MenuBarOffset.x is sort of equivalent of a per-layer CursorPos.x, saved/restored as we switch to the menu bar. The only situation when MenuBarOffset.y is > 0 if when (SafeAreaPadding.y > FramePadding.y), often used on TVs.
    ImGuiMenuColumns        MenuColumns;            // Simplified columns storage for menu items measurement
    int                     TreeDepth;              // Current tree depth.
    ImU32                   TreeJumpToParentOnPopMask; // Store a copy of !g.NavIdIsAlive for TreeDepth 0..31.. Could be turned into a ImU64 if necessary.
    ImVector<ImGuiWindow*>  ChildWindows;
    ImGuiStorage*           StateStorage;           // Current persistent per-window storage (store e.g. tree node open/close state)
    ImGuiOldColumns*        CurrentColumns;         // Current columns set
    int                     CurrentTableIdx;        // Current table index (into g.Tables)
    ImGuiLayoutType         LayoutType;
    ImGuiLayoutType         ParentLayoutType;       // Layout type of parent window at the time of Begin()
    int                     FocusCounterRegular;    // (Legacy Focus/Tabbing system) Sequential counter, start at -1 and increase when ImGuiItemFlags_Inputable (FIXME-NAV: Needs redesign)
    int                     FocusCounterTabStop;    // (Legacy Focus/Tabbing system) Same, but only count widgets which you can Tab through.

    // Local parameters stacks
    // We store the current settings outside of the vectors to increase memory locality (reduce cache misses). The vectors are rarely modified. Also it allows us to not heap allocate for short-lived windows which are not using those settings.
    float                   ItemWidth;              // Current item width (>0.0: width in pixels, <0.0: align xx pixels to the right of window).
    float                   TextWrapPos;            // Current text wrap pos.
    ImVector<float>         ItemWidthStack;         // Store item widths to restore (attention: .back() is not == ItemWidth)
    ImVector<float>         TextWrapPosStack;       // Store text wrap pos to restore (attention: .back() is not == TextWrapPos)
};

// Storage for one window
struct IMGUI_API ImGuiWindow
{
    char*                   Name;                               // Window name, owned by the window.
    ImGuiID                 ID;                                 // == ImHashStr(Name)
    ImGuiWindowFlags        Flags, FlagsPreviousFrame;          // See enum ImGuiWindowFlags_
    ImGuiWindowClass        WindowClass;                        // Advanced users only. Set with SetNextWindowClass()
    ImGuiViewportP*         Viewport;                           // Always set in Begin(), only inactive windows may have a NULL value here
    ImGuiID                 ViewportId;                         // We backup the viewport id (since the viewport may disappear or never be created if the window is inactive)
    ImVec2                  ViewportPos;                        // We backup the viewport position (since the viewport may disappear or never be created if the window is inactive)
    int                     ViewportAllowPlatformMonitorExtend; // Reset to -1 every frame (index is guaranteed to be valid between NewFrame..EndFrame), only used in the Appearing frame of a tooltip/popup to enforce clamping to a given monitor
    ImVec2                  Pos;                                // Position (always rounded-up to nearest pixel)
    ImVec2                  Size;                               // Current size (==SizeFull or collapsed title bar size)
    ImVec2                  SizeFull;                           // Size when non collapsed
    ImVec2                  ContentSize;                        // Size of contents/scrollable client area (calculated from the extents reach of the cursor) from previous frame. Does not include window decoration or window padding.
    ImVec2                  ContentSizeIdeal;
    ImVec2                  ContentSizeExplicit;                // Size of contents/scrollable client area explicitly request by the user via SetNextWindowContentSize().
    ImVec2                  WindowPadding;                      // Window padding at the time of Begin().
    float                   WindowRounding;                     // Window rounding at the time of Begin(). May be clamped lower to avoid rendering artifacts with title bar, menu bar etc.
    float                   WindowBorderSize;                   // Window border size at the time of Begin().
    int                     NameBufLen;                         // Size of buffer storing Name. May be larger than strlen(Name)!
    ImGuiID                 MoveId;                             // == window->GetID("#MOVE")
    ImGuiID                 ChildId;                            // ID of corresponding item in parent window (for navigation to return from child window to parent window)
    ImVec2                  Scroll;
    ImVec2                  ScrollMax;
    ImVec2                  ScrollTarget;                       // target scroll position. stored as cursor position with scrolling canceled out, so the highest point is always 0.0f. (FLT_MAX for no change)
    ImVec2                  ScrollTargetCenterRatio;            // 0.0f = scroll so that target position is at top, 0.5f = scroll so that target position is centered
    ImVec2                  ScrollTargetEdgeSnapDist;           // 0.0f = no snapping, >0.0f snapping threshold
    ImVec2                  ScrollbarSizes;                     // Size taken by each scrollbars on their smaller axis. Pay attention! ScrollbarSizes.x == width of the vertical scrollbar, ScrollbarSizes.y = height of the horizontal scrollbar.
    bool                    ScrollbarX, ScrollbarY;             // Are scrollbars visible?
    bool                    ViewportOwned;
    bool                    Active;                             // Set to true on Begin(), unless Collapsed
    bool                    WasActive;
    bool                    WriteAccessed;                      // Set to true when any widget access the current window
    bool                    Collapsed;                          // Set when collapsing window to become only title-bar
    bool                    WantCollapseToggle;
    bool                    SkipItems;                          // Set when items can safely be all clipped (e.g. window not visible or collapsed)
    bool                    Appearing;                          // Set during the frame where the window is appearing (or re-appearing)
    bool                    Hidden;                             // Do not display (== HiddenFrames*** > 0)
    bool                    IsFallbackWindow;                   // Set on the "Debug##Default" window.
    bool                    HasCloseButton;                     // Set when the window has a close button (p_open != NULL)
    signed char             ResizeBorderHeld;                   // Current border being held for resize (-1: none, otherwise 0-3)
    short                   BeginCount;                         // Number of Begin() during the current frame (generally 0 or 1, 1+ if appending via multiple Begin/End pairs)
    short                   BeginOrderWithinParent;             // Begin() order within immediate parent window, if we are a child window. Otherwise 0.
    short                   BeginOrderWithinContext;            // Begin() order within entire imgui context. This is mostly used for debugging submission order related issues.
    short                   FocusOrder;                         // Order within WindowsFocusOrder[], altered when windows are focused.
    ImGuiID                 PopupId;                            // ID in the popup stack when this window is used as a popup/menu (because we use generic Name/ID for recycling)
    ImS8                    AutoFitFramesX, AutoFitFramesY;
    ImS8                    AutoFitChildAxises;
    bool                    AutoFitOnlyGrows;
    ImGuiDir                AutoPosLastDirection;
    ImS8                    HiddenFramesCanSkipItems;           // Hide the window for N frames
    ImS8                    HiddenFramesCannotSkipItems;        // Hide the window for N frames while allowing items to be submitted so we can measure their size
    ImS8                    HiddenFramesForRenderOnly;          // Hide the window until frame N at Render() time only
    ImS8                    DisableInputsFrames;                // Disable window interactions for N frames
    ImGuiCond               SetWindowPosAllowFlags : 8;         // store acceptable condition flags for SetNextWindowPos() use.
    ImGuiCond               SetWindowSizeAllowFlags : 8;        // store acceptable condition flags for SetNextWindowSize() use.
    ImGuiCond               SetWindowCollapsedAllowFlags : 8;   // store acceptable condition flags for SetNextWindowCollapsed() use.
    ImGuiCond               SetWindowDockAllowFlags : 8;        // store acceptable condition flags for SetNextWindowDock() use.
    ImVec2                  SetWindowPosVal;                    // store window position when using a non-zero Pivot (position set needs to be processed when we know the window size)
    ImVec2                  SetWindowPosPivot;                  // store window pivot for positioning. ImVec2(0, 0) when positioning from top-left corner; ImVec2(0.5f, 0.5f) for centering; ImVec2(1, 1) for bottom right.

    ImVector<ImGuiID>       IDStack;                            // ID stack. ID are hashes seeded with the value at the top of the stack. (In theory this should be in the TempData structure)
    ImGuiWindowTempData     DC;                                 // Temporary per-window data, reset at the beginning of the frame. This used to be called ImGuiDrawContext, hence the "DC" variable name.

    // The best way to understand what those rectangles are is to use the 'Metrics->Tools->Show Windows Rectangles' viewer.
    // The main 'OuterRect', omitted as a field, is window->Rect().
    ImRect                  OuterRectClipped;                   // == Window->Rect() just after setup in Begin(). == window->Rect() for root window.
    ImRect                  InnerRect;                          // Inner rectangle (omit title bar, menu bar, scroll bar)
    ImRect                  InnerClipRect;                      // == InnerRect shrunk by WindowPadding*0.5f on each side, clipped within viewport or parent clip rect.
    ImRect                  WorkRect;                           // Initially covers the whole scrolling region. Reduced by containers e.g columns/tables when active. Shrunk by WindowPadding*1.0f on each side. This is meant to replace ContentRegionRect over time (from 1.71+ onward).
    ImRect                  ParentWorkRect;                     // Backup of WorkRect before entering a container such as columns/tables. Used by e.g. SpanAllColumns functions to easily access. Stacked containers are responsible for maintaining this. // FIXME-WORKRECT: Could be a stack?
    ImRect                  ClipRect;                           // Current clipping/scissoring rectangle, evolve as we are using PushClipRect(), etc. == DrawList->clip_rect_stack.back().
    ImRect                  ContentRegionRect;                  // FIXME: This is currently confusing/misleading. It is essentially WorkRect but not handling of scrolling. We currently rely on it as right/bottom aligned sizing operation need some size to rely on.
    ImVec2ih                HitTestHoleSize;                    // Define an optional rectangular hole where mouse will pass-through the window.
    ImVec2ih                HitTestHoleOffset;

    int                     LastFrameActive;                    // Last frame number the window was Active.
    int                     LastFrameJustFocused;               // Last frame number the window was made Focused.
    float                   LastTimeActive;                     // Last timestamp the window was Active (using float as we don't need high precision there)
    float                   ItemWidthDefault;
    ImGuiStorage            StateStorage;
    ImVector<ImGuiOldColumns> ColumnsStorage;
    float                   FontWindowScale;                    // User scale multiplier per-window, via SetWindowFontScale()
    float                   FontDpiScale;
    int                     SettingsOffset;                     // Offset into SettingsWindows[] (offsets are always valid as we only grow the array from the back)

    ImDrawList*             DrawList;                           // == &DrawListInst (for backward compatibility reason with code using imgui_internal.h we keep this a pointer)
    ImDrawList              DrawListInst;
    ImGuiWindow*            ParentWindow;                       // If we are a child _or_ popup _or_ docked window, this is pointing to our parent. Otherwise NULL.
<<<<<<< HEAD
    ImGuiWindow*            RootWindow;                         // Point to ourself or first ancestor that is not a child window. Doesn't cross through popups/dock nodes. We use this so IsWindowFocused() can behave consistently regardless of docking state.
    ImGuiWindow*            RootWindowPopupTree;                // Point to ourself or first ancestor that is not a child window. Cross through popups parent<>child.
    ImGuiWindow*            RootWindowDockTree;                 // Point to ourself or first ancestor that is not a child window. Cross through dock nodes.
=======
    ImGuiWindow*            RootWindow;                         // Point to ourself or first ancestor that is not a child window. Doesn't cross through popups/dock nodes.
    ImGuiWindow*            RootWindowPopupTree;                // Point to ourself or first ancestor that is not a child window. Cross through popups parent<>child.
>>>>>>> fc4988ff
    ImGuiWindow*            RootWindowForTitleBarHighlight;     // Point to ourself or first ancestor which will display TitleBgActive color when this window is active.
    ImGuiWindow*            RootWindowForNav;                   // Point to ourself or first ancestor which doesn't have the NavFlattened flag.

    ImGuiWindow*            NavLastChildNavWindow;              // When going to the menu bar, we remember the child window we came from. (This could probably be made implicit if we kept g.Windows sorted by last focused including child window.)
    ImGuiID                 NavLastIds[ImGuiNavLayer_COUNT];    // Last known NavId for this window, per layer (0/1)
    ImRect                  NavRectRel[ImGuiNavLayer_COUNT];    // Reference rectangle, in window relative space

    int                     MemoryDrawListIdxCapacity;          // Backup of last idx/vtx count, so when waking up the window we can preallocate and avoid iterative alloc/copy
    int                     MemoryDrawListVtxCapacity;
    bool                    MemoryCompacted;                    // Set when window extraneous data have been garbage collected

    // Docking
    bool                    DockIsActive        :1;             // When docking artifacts are actually visible. When this is set, DockNode is guaranteed to be != NULL. ~~ (DockNode != NULL) && (DockNode->Windows.Size > 1).
    bool                    DockNodeIsVisible   :1;
    bool                    DockTabIsVisible    :1;             // Is our window visible this frame? ~~ is the corresponding tab selected?
    bool                    DockTabWantClose    :1;
    short                   DockOrder;                          // Order of the last time the window was visible within its DockNode. This is used to reorder windows that are reappearing on the same frame. Same value between windows that were active and windows that were none are possible.
    ImGuiWindowDockStyle    DockStyle;
    ImGuiDockNode*          DockNode;                           // Which node are we docked into. Important: Prefer testing DockIsActive in many cases as this will still be set when the dock node is hidden.
    ImGuiDockNode*          DockNodeAsHost;                     // Which node are we owning (for parent windows)
    ImGuiID                 DockId;                             // Backup of last valid DockNode->ID, so single window remember their dock node id even when they are not bound any more
    ImGuiItemStatusFlags    DockTabItemStatusFlags;
    ImRect                  DockTabItemRect;

public:
    ImGuiWindow(ImGuiContext* context, const char* name);
    ~ImGuiWindow();

    ImGuiID     GetID(const char* str, const char* str_end = NULL);
    ImGuiID     GetID(const void* ptr);
    ImGuiID     GetID(int n);
    ImGuiID     GetIDNoKeepAlive(const char* str, const char* str_end = NULL);
    ImGuiID     GetIDNoKeepAlive(const void* ptr);
    ImGuiID     GetIDNoKeepAlive(int n);
    ImGuiID     GetIDFromRectangle(const ImRect& r_abs);

    // We don't use g.FontSize because the window may be != g.CurrentWidow.
    ImRect      Rect() const            { return ImRect(Pos.x, Pos.y, Pos.x + Size.x, Pos.y + Size.y); }
    float       CalcFontSize() const    { ImGuiContext& g = *GImGui; float scale = g.FontBaseSize * FontWindowScale * FontDpiScale; if (ParentWindow) scale *= ParentWindow->FontWindowScale; return scale; }
    float       TitleBarHeight() const  { ImGuiContext& g = *GImGui; return (Flags & ImGuiWindowFlags_NoTitleBar) ? 0.0f : CalcFontSize() + g.Style.FramePadding.y * 2.0f; }
    ImRect      TitleBarRect() const    { return ImRect(Pos, ImVec2(Pos.x + SizeFull.x, Pos.y + TitleBarHeight())); }
    float       MenuBarHeight() const   { ImGuiContext& g = *GImGui; return (Flags & ImGuiWindowFlags_MenuBar) ? DC.MenuBarOffset.y + CalcFontSize() + g.Style.FramePadding.y * 2.0f : 0.0f; }
    ImRect      MenuBarRect() const     { float y1 = Pos.y + TitleBarHeight(); return ImRect(Pos.x, y1, Pos.x + SizeFull.x, y1 + MenuBarHeight()); }
};

//-----------------------------------------------------------------------------
// [SECTION] Tab bar, Tab item support
//-----------------------------------------------------------------------------

// Extend ImGuiTabBarFlags_
enum ImGuiTabBarFlagsPrivate_
{
    ImGuiTabBarFlags_DockNode                   = 1 << 20,  // Part of a dock node [we don't use this in the master branch but it facilitate branch syncing to keep this around]
    ImGuiTabBarFlags_IsFocused                  = 1 << 21,
    ImGuiTabBarFlags_SaveSettings               = 1 << 22   // FIXME: Settings are handled by the docking system, this only request the tab bar to mark settings dirty when reordering tabs
};

// Extend ImGuiTabItemFlags_
enum ImGuiTabItemFlagsPrivate_
{
    ImGuiTabItemFlags_SectionMask_              = ImGuiTabItemFlags_Leading | ImGuiTabItemFlags_Trailing,
    ImGuiTabItemFlags_NoCloseButton             = 1 << 20,  // Track whether p_open was set or not (we'll need this info on the next frame to recompute ContentWidth during layout)
    ImGuiTabItemFlags_Button                    = 1 << 21,  // Used by TabItemButton, change the tab item behavior to mimic a button
    ImGuiTabItemFlags_Unsorted                  = 1 << 22,  // [Docking] Trailing tabs with the _Unsorted flag will be sorted based on the DockOrder of their Window.
    ImGuiTabItemFlags_Preview                   = 1 << 23   // [Docking] Display tab shape for docking preview (height is adjusted slightly to compensate for the yet missing tab bar)
};

// Storage for one active tab item (sizeof() 48 bytes)
struct ImGuiTabItem
{
    ImGuiID             ID;
    ImGuiTabItemFlags   Flags;
    ImGuiWindow*        Window;                 // When TabItem is part of a DockNode's TabBar, we hold on to a window.
    int                 LastFrameVisible;
    int                 LastFrameSelected;      // This allows us to infer an ordered list of the last activated tabs with little maintenance
    float               Offset;                 // Position relative to beginning of tab
    float               Width;                  // Width currently displayed
    float               ContentWidth;           // Width of label, stored during BeginTabItem() call
    ImS32               NameOffset;             // When Window==NULL, offset to name within parent ImGuiTabBar::TabsNames
    ImS16               BeginOrder;             // BeginTabItem() order, used to re-order tabs after toggling ImGuiTabBarFlags_Reorderable
    ImS16               IndexDuringLayout;      // Index only used during TabBarLayout()
    bool                WantClose;              // Marked as closed by SetTabItemClosed()

    ImGuiTabItem()      { memset(this, 0, sizeof(*this)); LastFrameVisible = LastFrameSelected = -1; NameOffset = -1; BeginOrder = IndexDuringLayout = -1; }
};

// Storage for a tab bar (sizeof() 152 bytes)
struct IMGUI_API ImGuiTabBar
{
    ImVector<ImGuiTabItem> Tabs;
    ImGuiTabBarFlags    Flags;
    ImGuiID             ID;                     // Zero for tab-bars used by docking
    ImGuiID             SelectedTabId;          // Selected tab/window
    ImGuiID             NextSelectedTabId;      // Next selected tab/window. Will also trigger a scrolling animation
    ImGuiID             VisibleTabId;           // Can occasionally be != SelectedTabId (e.g. when previewing contents for CTRL+TAB preview)
    int                 CurrFrameVisible;
    int                 PrevFrameVisible;
    ImRect              BarRect;
    float               CurrTabsContentsHeight;
    float               PrevTabsContentsHeight; // Record the height of contents submitted below the tab bar
    float               WidthAllTabs;           // Actual width of all tabs (locked during layout)
    float               WidthAllTabsIdeal;      // Ideal width if all tabs were visible and not clipped
    float               ScrollingAnim;
    float               ScrollingTarget;
    float               ScrollingTargetDistToVisibility;
    float               ScrollingSpeed;
    float               ScrollingRectMinX;
    float               ScrollingRectMaxX;
    ImGuiID             ReorderRequestTabId;
    ImS16               ReorderRequestOffset;
    ImS8                BeginCount;
    bool                WantLayout;
    bool                VisibleTabWasSubmitted;
    bool                TabsAddedNew;           // Set to true when a new tab item or button has been added to the tab bar during last frame
    ImS16               TabsActiveCount;        // Number of tabs submitted this frame.
    ImS16               LastTabItemIdx;         // Index of last BeginTabItem() tab for use by EndTabItem()
    float               ItemSpacingY;
    ImVec2              FramePadding;           // style.FramePadding locked at the time of BeginTabBar()
    ImVec2              BackupCursorPos;
    ImGuiTextBuffer     TabsNames;              // For non-docking tab bar we re-append names in a contiguous buffer.

    ImGuiTabBar();
    int                 GetTabOrder(const ImGuiTabItem* tab) const  { return Tabs.index_from_ptr(tab); }
    const char*         GetTabName(const ImGuiTabItem* tab) const
    {
        if (tab->Window)
            return tab->Window->Name;
        IM_ASSERT(tab->NameOffset != -1 && tab->NameOffset < TabsNames.Buf.Size);
        return TabsNames.Buf.Data + tab->NameOffset;
    }
};

//-----------------------------------------------------------------------------
// [SECTION] Table support
//-----------------------------------------------------------------------------

#define IM_COL32_DISABLE                IM_COL32(0,0,0,1)   // Special sentinel code which cannot be used as a regular color.
#define IMGUI_TABLE_MAX_COLUMNS         64                  // sizeof(ImU64) * 8. This is solely because we frequently encode columns set in a ImU64.
#define IMGUI_TABLE_MAX_DRAW_CHANNELS   (4 + 64 * 2)        // See TableSetupDrawChannels()

// Our current column maximum is 64 but we may raise that in the future.
typedef ImS8 ImGuiTableColumnIdx;
typedef ImU8 ImGuiTableDrawChannelIdx;

// [Internal] sizeof() ~ 104
// We use the terminology "Enabled" to refer to a column that is not Hidden by user/api.
// We use the terminology "Clipped" to refer to a column that is out of sight because of scrolling/clipping.
// This is in contrast with some user-facing api such as IsItemVisible() / IsRectVisible() which use "Visible" to mean "not clipped".
struct ImGuiTableColumn
{
    ImGuiTableColumnFlags   Flags;                          // Flags after some patching (not directly same as provided by user). See ImGuiTableColumnFlags_
    float                   WidthGiven;                     // Final/actual width visible == (MaxX - MinX), locked in TableUpdateLayout(). May be > WidthRequest to honor minimum width, may be < WidthRequest to honor shrinking columns down in tight space.
    float                   MinX;                           // Absolute positions
    float                   MaxX;
    float                   WidthRequest;                   // Master width absolute value when !(Flags & _WidthStretch). When Stretch this is derived every frame from StretchWeight in TableUpdateLayout()
    float                   WidthAuto;                      // Automatic width
    float                   StretchWeight;                  // Master width weight when (Flags & _WidthStretch). Often around ~1.0f initially.
    float                   InitStretchWeightOrWidth;       // Value passed to TableSetupColumn(). For Width it is a content width (_without padding_).
    ImRect                  ClipRect;                       // Clipping rectangle for the column
    ImGuiID                 UserID;                         // Optional, value passed to TableSetupColumn()
    float                   WorkMinX;                       // Contents region min ~(MinX + CellPaddingX + CellSpacingX1) == cursor start position when entering column
    float                   WorkMaxX;                       // Contents region max ~(MaxX - CellPaddingX - CellSpacingX2)
    float                   ItemWidth;                      // Current item width for the column, preserved across rows
    float                   ContentMaxXFrozen;              // Contents maximum position for frozen rows (apart from headers), from which we can infer content width.
    float                   ContentMaxXUnfrozen;
    float                   ContentMaxXHeadersUsed;         // Contents maximum position for headers rows (regardless of freezing). TableHeader() automatically softclip itself + report ideal desired size, to avoid creating extraneous draw calls
    float                   ContentMaxXHeadersIdeal;
    ImS16                   NameOffset;                     // Offset into parent ColumnsNames[]
    ImGuiTableColumnIdx     DisplayOrder;                   // Index within Table's IndexToDisplayOrder[] (column may be reordered by users)
    ImGuiTableColumnIdx     IndexWithinEnabledSet;          // Index within enabled/visible set (<= IndexToDisplayOrder)
    ImGuiTableColumnIdx     PrevEnabledColumn;              // Index of prev enabled/visible column within Columns[], -1 if first enabled/visible column
    ImGuiTableColumnIdx     NextEnabledColumn;              // Index of next enabled/visible column within Columns[], -1 if last enabled/visible column
    ImGuiTableColumnIdx     SortOrder;                      // Index of this column within sort specs, -1 if not sorting on this column, 0 for single-sort, may be >0 on multi-sort
    ImGuiTableDrawChannelIdx DrawChannelCurrent;            // Index within DrawSplitter.Channels[]
    ImGuiTableDrawChannelIdx DrawChannelFrozen;             // Draw channels for frozen rows (often headers)
    ImGuiTableDrawChannelIdx DrawChannelUnfrozen;           // Draw channels for unfrozen rows
    bool                    IsEnabled;                      // IsUserEnabled && (Flags & ImGuiTableColumnFlags_Disabled) == 0
    bool                    IsUserEnabled;                  // Is the column not marked Hidden by the user? (unrelated to being off view, e.g. clipped by scrolling).
    bool                    IsUserEnabledNextFrame;
    bool                    IsVisibleX;                     // Is actually in view (e.g. overlapping the host window clipping rectangle, not scrolled).
    bool                    IsVisibleY;
    bool                    IsRequestOutput;                // Return value for TableSetColumnIndex() / TableNextColumn(): whether we request user to output contents or not.
    bool                    IsSkipItems;                    // Do we want item submissions to this column to be completely ignored (no layout will happen).
    bool                    IsPreserveWidthAuto;
    ImS8                    NavLayerCurrent;                // ImGuiNavLayer in 1 byte
    ImU8                    AutoFitQueue;                   // Queue of 8 values for the next 8 frames to request auto-fit
    ImU8                    CannotSkipItemsQueue;           // Queue of 8 values for the next 8 frames to disable Clipped/SkipItem
    ImU8                    SortDirection : 2;              // ImGuiSortDirection_Ascending or ImGuiSortDirection_Descending
    ImU8                    SortDirectionsAvailCount : 2;   // Number of available sort directions (0 to 3)
    ImU8                    SortDirectionsAvailMask : 4;    // Mask of available sort directions (1-bit each)
    ImU8                    SortDirectionsAvailList;        // Ordered of available sort directions (2-bits each)

    ImGuiTableColumn()
    {
        memset(this, 0, sizeof(*this));
        StretchWeight = WidthRequest = -1.0f;
        NameOffset = -1;
        DisplayOrder = IndexWithinEnabledSet = -1;
        PrevEnabledColumn = NextEnabledColumn = -1;
        SortOrder = -1;
        SortDirection = ImGuiSortDirection_None;
        DrawChannelCurrent = DrawChannelFrozen = DrawChannelUnfrozen = (ImU8)-1;
    }
};

// Transient cell data stored per row.
// sizeof() ~ 6
struct ImGuiTableCellData
{
    ImU32                       BgColor;    // Actual color
    ImGuiTableColumnIdx         Column;     // Column number
};

// FIXME-TABLE: more transient data could be stored in a per-stacked table structure: DrawSplitter, SortSpecs, incoming RowData
struct ImGuiTable
{
    ImGuiID                     ID;
    ImGuiTableFlags             Flags;
    void*                       RawData;                    // Single allocation to hold Columns[], DisplayOrderToIndex[] and RowCellData[]
    ImGuiTableTempData*         TempData;                   // Transient data while table is active. Point within g.CurrentTableStack[]
    ImSpan<ImGuiTableColumn>    Columns;                    // Point within RawData[]
    ImSpan<ImGuiTableColumnIdx> DisplayOrderToIndex;        // Point within RawData[]. Store display order of columns (when not reordered, the values are 0...Count-1)
    ImSpan<ImGuiTableCellData>  RowCellData;                // Point within RawData[]. Store cells background requests for current row.
    ImU64                       EnabledMaskByDisplayOrder;  // Column DisplayOrder -> IsEnabled map
    ImU64                       EnabledMaskByIndex;         // Column Index -> IsEnabled map (== not hidden by user/api) in a format adequate for iterating column without touching cold data
    ImU64                       VisibleMaskByIndex;         // Column Index -> IsVisibleX|IsVisibleY map (== not hidden by user/api && not hidden by scrolling/cliprect)
    ImU64                       RequestOutputMaskByIndex;   // Column Index -> IsVisible || AutoFit (== expect user to submit items)
    ImGuiTableFlags             SettingsLoadedFlags;        // Which data were loaded from the .ini file (e.g. when order is not altered we won't save order)
    int                         SettingsOffset;             // Offset in g.SettingsTables
    int                         LastFrameActive;
    int                         ColumnsCount;               // Number of columns declared in BeginTable()
    int                         CurrentRow;
    int                         CurrentColumn;
    ImS16                       InstanceCurrent;            // Count of BeginTable() calls with same ID in the same frame (generally 0). This is a little bit similar to BeginCount for a window, but multiple table with same ID look are multiple tables, they are just synched.
    ImS16                       InstanceInteracted;         // Mark which instance (generally 0) of the same ID is being interacted with
    float                       RowPosY1;
    float                       RowPosY2;
    float                       RowMinHeight;               // Height submitted to TableNextRow()
    float                       RowTextBaseline;
    float                       RowIndentOffsetX;
    ImGuiTableRowFlags          RowFlags : 16;              // Current row flags, see ImGuiTableRowFlags_
    ImGuiTableRowFlags          LastRowFlags : 16;
    int                         RowBgColorCounter;          // Counter for alternating background colors (can be fast-forwarded by e.g clipper), not same as CurrentRow because header rows typically don't increase this.
    ImU32                       RowBgColor[2];              // Background color override for current row.
    ImU32                       BorderColorStrong;
    ImU32                       BorderColorLight;
    float                       BorderX1;
    float                       BorderX2;
    float                       HostIndentX;
    float                       MinColumnWidth;
    float                       OuterPaddingX;
    float                       CellPaddingX;               // Padding from each borders
    float                       CellPaddingY;
    float                       CellSpacingX1;              // Spacing between non-bordered cells
    float                       CellSpacingX2;
    float                       LastOuterHeight;            // Outer height from last frame
    float                       LastFirstRowHeight;         // Height of first row from last frame
    float                       InnerWidth;                 // User value passed to BeginTable(), see comments at the top of BeginTable() for details.
    float                       ColumnsGivenWidth;          // Sum of current column width
    float                       ColumnsAutoFitWidth;        // Sum of ideal column width in order nothing to be clipped, used for auto-fitting and content width submission in outer window
    float                       ResizedColumnNextWidth;
    float                       ResizeLockMinContentsX2;    // Lock minimum contents width while resizing down in order to not create feedback loops. But we allow growing the table.
    float                       RefScale;                   // Reference scale to be able to rescale columns on font/dpi changes.
    ImRect                      OuterRect;                  // Note: for non-scrolling table, OuterRect.Max.y is often FLT_MAX until EndTable(), unless a height has been specified in BeginTable().
    ImRect                      InnerRect;                  // InnerRect but without decoration. As with OuterRect, for non-scrolling tables, InnerRect.Max.y is
    ImRect                      WorkRect;
    ImRect                      InnerClipRect;
    ImRect                      BgClipRect;                 // We use this to cpu-clip cell background color fill
    ImRect                      Bg0ClipRectForDrawCmd;      // Actual ImDrawCmd clip rect for BG0/1 channel. This tends to be == OuterWindow->ClipRect at BeginTable() because output in BG0/BG1 is cpu-clipped
    ImRect                      Bg2ClipRectForDrawCmd;      // Actual ImDrawCmd clip rect for BG2 channel. This tends to be a correct, tight-fit, because output to BG2 are done by widgets relying on regular ClipRect.
    ImRect                      HostClipRect;               // This is used to check if we can eventually merge our columns draw calls into the current draw call of the current window.
    ImRect                      HostBackupInnerClipRect;    // Backup of InnerWindow->ClipRect during PushTableBackground()/PopTableBackground()
    ImGuiWindow*                OuterWindow;                // Parent window for the table
    ImGuiWindow*                InnerWindow;                // Window holding the table data (== OuterWindow or a child window)
    ImGuiTextBuffer             ColumnsNames;               // Contiguous buffer holding columns names
    ImDrawListSplitter*         DrawSplitter;               // Shortcut to TempData->DrawSplitter while in table. Isolate draw commands per columns to avoid switching clip rect constantly
    ImGuiTableColumnSortSpecs   SortSpecsSingle;
    ImVector<ImGuiTableColumnSortSpecs> SortSpecsMulti;     // FIXME-OPT: Using a small-vector pattern would be good.
    ImGuiTableSortSpecs         SortSpecs;                  // Public facing sorts specs, this is what we return in TableGetSortSpecs()
    ImGuiTableColumnIdx         SortSpecsCount;
    ImGuiTableColumnIdx         ColumnsEnabledCount;        // Number of enabled columns (<= ColumnsCount)
    ImGuiTableColumnIdx         ColumnsEnabledFixedCount;   // Number of enabled columns (<= ColumnsCount)
    ImGuiTableColumnIdx         DeclColumnsCount;           // Count calls to TableSetupColumn()
    ImGuiTableColumnIdx         HoveredColumnBody;          // Index of column whose visible region is being hovered. Important: == ColumnsCount when hovering empty region after the right-most column!
    ImGuiTableColumnIdx         HoveredColumnBorder;        // Index of column whose right-border is being hovered (for resizing).
    ImGuiTableColumnIdx         AutoFitSingleColumn;        // Index of single column requesting auto-fit.
    ImGuiTableColumnIdx         ResizedColumn;              // Index of column being resized. Reset when InstanceCurrent==0.
    ImGuiTableColumnIdx         LastResizedColumn;          // Index of column being resized from previous frame.
    ImGuiTableColumnIdx         HeldHeaderColumn;           // Index of column header being held.
    ImGuiTableColumnIdx         ReorderColumn;              // Index of column being reordered. (not cleared)
    ImGuiTableColumnIdx         ReorderColumnDir;           // -1 or +1
    ImGuiTableColumnIdx         LeftMostEnabledColumn;      // Index of left-most non-hidden column.
    ImGuiTableColumnIdx         RightMostEnabledColumn;     // Index of right-most non-hidden column.
    ImGuiTableColumnIdx         LeftMostStretchedColumn;    // Index of left-most stretched column.
    ImGuiTableColumnIdx         RightMostStretchedColumn;   // Index of right-most stretched column.
    ImGuiTableColumnIdx         ContextPopupColumn;         // Column right-clicked on, of -1 if opening context menu from a neutral/empty spot
    ImGuiTableColumnIdx         FreezeRowsRequest;          // Requested frozen rows count
    ImGuiTableColumnIdx         FreezeRowsCount;            // Actual frozen row count (== FreezeRowsRequest, or == 0 when no scrolling offset)
    ImGuiTableColumnIdx         FreezeColumnsRequest;       // Requested frozen columns count
    ImGuiTableColumnIdx         FreezeColumnsCount;         // Actual frozen columns count (== FreezeColumnsRequest, or == 0 when no scrolling offset)
    ImGuiTableColumnIdx         RowCellDataCurrent;         // Index of current RowCellData[] entry in current row
    ImGuiTableDrawChannelIdx    DummyDrawChannel;           // Redirect non-visible columns here.
    ImGuiTableDrawChannelIdx    Bg2DrawChannelCurrent;      // For Selectable() and other widgets drawing across columns after the freezing line. Index within DrawSplitter.Channels[]
    ImGuiTableDrawChannelIdx    Bg2DrawChannelUnfrozen;
    bool                        IsLayoutLocked;             // Set by TableUpdateLayout() which is called when beginning the first row.
    bool                        IsInsideRow;                // Set when inside TableBeginRow()/TableEndRow().
    bool                        IsInitializing;
    bool                        IsSortSpecsDirty;
    bool                        IsUsingHeaders;             // Set when the first row had the ImGuiTableRowFlags_Headers flag.
    bool                        IsContextPopupOpen;         // Set when default context menu is open (also see: ContextPopupColumn, InstanceInteracted).
    bool                        IsSettingsRequestLoad;
    bool                        IsSettingsDirty;            // Set when table settings have changed and needs to be reported into ImGuiTableSetttings data.
    bool                        IsDefaultDisplayOrder;      // Set when display order is unchanged from default (DisplayOrder contains 0...Count-1)
    bool                        IsResetAllRequest;
    bool                        IsResetDisplayOrderRequest;
    bool                        IsUnfrozenRows;             // Set when we got past the frozen row.
    bool                        IsDefaultSizingPolicy;      // Set if user didn't explicitly set a sizing policy in BeginTable()
    bool                        MemoryCompacted;
    bool                        HostSkipItems;              // Backup of InnerWindow->SkipItem at the end of BeginTable(), because we will overwrite InnerWindow->SkipItem on a per-column basis

    IMGUI_API ImGuiTable()      { memset(this, 0, sizeof(*this)); LastFrameActive = -1; }
    IMGUI_API ~ImGuiTable()     { IM_FREE(RawData); }
};

// Transient data that are only needed between BeginTable() and EndTable(), those buffers are shared (1 per level of stacked table).
// - Accessing those requires chasing an extra pointer so for very frequently used data we leave them in the main table structure.
// - We also leave out of this structure data that tend to be particularly useful for debugging/metrics.
struct ImGuiTableTempData
{
    int                         TableIndex;                 // Index in g.Tables.Buf[] pool
    float                       LastTimeActive;             // Last timestamp this structure was used

    ImVec2                      UserOuterSize;              // outer_size.x passed to BeginTable()
    ImDrawListSplitter          DrawSplitter;

    ImRect                      HostBackupWorkRect;         // Backup of InnerWindow->WorkRect at the end of BeginTable()
    ImRect                      HostBackupParentWorkRect;   // Backup of InnerWindow->ParentWorkRect at the end of BeginTable()
    ImVec2                      HostBackupPrevLineSize;     // Backup of InnerWindow->DC.PrevLineSize at the end of BeginTable()
    ImVec2                      HostBackupCurrLineSize;     // Backup of InnerWindow->DC.CurrLineSize at the end of BeginTable()
    ImVec2                      HostBackupCursorMaxPos;     // Backup of InnerWindow->DC.CursorMaxPos at the end of BeginTable()
    ImVec1                      HostBackupColumnsOffset;    // Backup of OuterWindow->DC.ColumnsOffset at the end of BeginTable()
    float                       HostBackupItemWidth;        // Backup of OuterWindow->DC.ItemWidth at the end of BeginTable()
    int                         HostBackupItemWidthStackSize;//Backup of OuterWindow->DC.ItemWidthStack.Size at the end of BeginTable()

    IMGUI_API ImGuiTableTempData() { memset(this, 0, sizeof(*this)); LastTimeActive = -1.0f; }
};

// sizeof() ~ 12
struct ImGuiTableColumnSettings
{
    float                   WidthOrWeight;
    ImGuiID                 UserID;
    ImGuiTableColumnIdx     Index;
    ImGuiTableColumnIdx     DisplayOrder;
    ImGuiTableColumnIdx     SortOrder;
    ImU8                    SortDirection : 2;
    ImU8                    IsEnabled : 1; // "Visible" in ini file
    ImU8                    IsStretch : 1;

    ImGuiTableColumnSettings()
    {
        WidthOrWeight = 0.0f;
        UserID = 0;
        Index = -1;
        DisplayOrder = SortOrder = -1;
        SortDirection = ImGuiSortDirection_None;
        IsEnabled = 1;
        IsStretch = 0;
    }
};

// This is designed to be stored in a single ImChunkStream (1 header followed by N ImGuiTableColumnSettings, etc.)
struct ImGuiTableSettings
{
    ImGuiID                     ID;                     // Set to 0 to invalidate/delete the setting
    ImGuiTableFlags             SaveFlags;              // Indicate data we want to save using the Resizable/Reorderable/Sortable/Hideable flags (could be using its own flags..)
    float                       RefScale;               // Reference scale to be able to rescale columns on font/dpi changes.
    ImGuiTableColumnIdx         ColumnsCount;
    ImGuiTableColumnIdx         ColumnsCountMax;        // Maximum number of columns this settings instance can store, we can recycle a settings instance with lower number of columns but not higher
    bool                        WantApply;              // Set when loaded from .ini data (to enable merging/loading .ini data into an already running context)

    ImGuiTableSettings()        { memset(this, 0, sizeof(*this)); }
    ImGuiTableColumnSettings*   GetColumnSettings()     { return (ImGuiTableColumnSettings*)(this + 1); }
};

//-----------------------------------------------------------------------------
// [SECTION] ImGui internal API
// No guarantee of forward compatibility here!
//-----------------------------------------------------------------------------

namespace ImGui
{
    // Windows
    // We should always have a CurrentWindow in the stack (there is an implicit "Debug" window)
    // If this ever crash because g.CurrentWindow is NULL it means that either
    // - ImGui::NewFrame() has never been called, which is illegal.
    // - You are calling ImGui functions after ImGui::EndFrame()/ImGui::Render() and before the next ImGui::NewFrame(), which is also illegal.
    inline    ImGuiWindow*  GetCurrentWindowRead()      { ImGuiContext& g = *GImGui; return g.CurrentWindow; }
    inline    ImGuiWindow*  GetCurrentWindow()          { ImGuiContext& g = *GImGui; g.CurrentWindow->WriteAccessed = true; return g.CurrentWindow; }
    IMGUI_API ImGuiWindow*  FindWindowByID(ImGuiID id);
    IMGUI_API ImGuiWindow*  FindWindowByName(const char* name);
    IMGUI_API void          UpdateWindowParentAndRootLinks(ImGuiWindow* window, ImGuiWindowFlags flags, ImGuiWindow* parent_window);
    IMGUI_API ImVec2        CalcWindowNextAutoFitSize(ImGuiWindow* window);
<<<<<<< HEAD
    IMGUI_API bool          IsWindowChildOf(ImGuiWindow* window, ImGuiWindow* potential_parent, bool popup_hierarchy, bool dock_hierarchy);
=======
    IMGUI_API bool          IsWindowChildOf(ImGuiWindow* window, ImGuiWindow* potential_parent, bool popup_hierarchy);
>>>>>>> fc4988ff
    IMGUI_API bool          IsWindowAbove(ImGuiWindow* potential_above, ImGuiWindow* potential_below);
    IMGUI_API bool          IsWindowNavFocusable(ImGuiWindow* window);
    IMGUI_API void          SetWindowPos(ImGuiWindow* window, const ImVec2& pos, ImGuiCond cond = 0);
    IMGUI_API void          SetWindowSize(ImGuiWindow* window, const ImVec2& size, ImGuiCond cond = 0);
    IMGUI_API void          SetWindowCollapsed(ImGuiWindow* window, bool collapsed, ImGuiCond cond = 0);
    IMGUI_API void          SetWindowHitTestHole(ImGuiWindow* window, const ImVec2& pos, const ImVec2& size);

    // Windows: Display Order and Focus Order
    IMGUI_API void          FocusWindow(ImGuiWindow* window);
    IMGUI_API void          FocusTopMostWindowUnderOne(ImGuiWindow* under_this_window, ImGuiWindow* ignore_window);
    IMGUI_API void          BringWindowToFocusFront(ImGuiWindow* window);
    IMGUI_API void          BringWindowToDisplayFront(ImGuiWindow* window);
    IMGUI_API void          BringWindowToDisplayBack(ImGuiWindow* window);

    // Fonts, drawing
    IMGUI_API void          SetCurrentFont(ImFont* font);
    inline ImFont*          GetDefaultFont() { ImGuiContext& g = *GImGui; return g.IO.FontDefault ? g.IO.FontDefault : g.IO.Fonts->Fonts[0]; }
    inline ImDrawList*      GetForegroundDrawList(ImGuiWindow* window) { return GetForegroundDrawList(window->Viewport); }

    // Init
    IMGUI_API void          Initialize(ImGuiContext* context);
    IMGUI_API void          Shutdown(ImGuiContext* context);    // Since 1.60 this is a _private_ function. You can call DestroyContext() to destroy the context created by CreateContext().

    // NewFrame
    IMGUI_API void          UpdateHoveredWindowAndCaptureFlags();
    IMGUI_API void          StartMouseMovingWindow(ImGuiWindow* window);
    IMGUI_API void          StartMouseMovingWindowOrNode(ImGuiWindow* window, ImGuiDockNode* node, bool undock_floating_node);
    IMGUI_API void          UpdateMouseMovingWindowNewFrame();
    IMGUI_API void          UpdateMouseMovingWindowEndFrame();

    // Generic context hooks
    IMGUI_API ImGuiID       AddContextHook(ImGuiContext* context, const ImGuiContextHook* hook);
    IMGUI_API void          RemoveContextHook(ImGuiContext* context, ImGuiID hook_to_remove);
    IMGUI_API void          CallContextHooks(ImGuiContext* context, ImGuiContextHookType type);

    // Viewports
    IMGUI_API void          TranslateWindowsInViewport(ImGuiViewportP* viewport, const ImVec2& old_pos, const ImVec2& new_pos);
    IMGUI_API void          ScaleWindowsInViewport(ImGuiViewportP* viewport, float scale);
    IMGUI_API void          DestroyPlatformWindow(ImGuiViewportP* viewport);
    IMGUI_API void          SetCurrentViewport(ImGuiWindow* window, ImGuiViewportP* viewport);
    IMGUI_API const ImGuiPlatformMonitor* GetViewportPlatformMonitor(ImGuiViewport* viewport);

    // Settings
    IMGUI_API void                  MarkIniSettingsDirty();
    IMGUI_API void                  MarkIniSettingsDirty(ImGuiWindow* window);
    IMGUI_API void                  ClearIniSettings();
    IMGUI_API ImGuiWindowSettings*  CreateNewWindowSettings(const char* name);
    IMGUI_API ImGuiWindowSettings*  FindWindowSettings(ImGuiID id);
    IMGUI_API ImGuiWindowSettings*  FindOrCreateWindowSettings(const char* name);
    IMGUI_API ImGuiSettingsHandler* FindSettingsHandler(const char* type_name);

    // Scrolling
    IMGUI_API void          SetNextWindowScroll(const ImVec2& scroll); // Use -1.0f on one axis to leave as-is
    IMGUI_API void          SetScrollX(ImGuiWindow* window, float scroll_x);
    IMGUI_API void          SetScrollY(ImGuiWindow* window, float scroll_y);
    IMGUI_API void          SetScrollFromPosX(ImGuiWindow* window, float local_x, float center_x_ratio);
    IMGUI_API void          SetScrollFromPosY(ImGuiWindow* window, float local_y, float center_y_ratio);
    IMGUI_API ImVec2        ScrollToBringRectIntoView(ImGuiWindow* window, const ImRect& item_rect);

    // Basic Accessors
    inline ImGuiID          GetItemID()     { ImGuiContext& g = *GImGui; return g.LastItemData.ID; }   // Get ID of last item (~~ often same ImGui::GetID(label) beforehand)
    inline ImGuiItemStatusFlags GetItemStatusFlags(){ ImGuiContext& g = *GImGui; return g.LastItemData.StatusFlags; }
    inline ImGuiItemFlags   GetItemFlags()  { ImGuiContext& g = *GImGui; return g.LastItemData.InFlags; }
    inline ImGuiID          GetActiveID()   { ImGuiContext& g = *GImGui; return g.ActiveId; }
    inline ImGuiID          GetFocusID()    { ImGuiContext& g = *GImGui; return g.NavId; }
    IMGUI_API void          SetActiveID(ImGuiID id, ImGuiWindow* window);
    IMGUI_API void          SetFocusID(ImGuiID id, ImGuiWindow* window);
    IMGUI_API void          ClearActiveID();
    IMGUI_API ImGuiID       GetHoveredID();
    IMGUI_API void          SetHoveredID(ImGuiID id);
    IMGUI_API void          KeepAliveID(ImGuiID id);
    IMGUI_API void          MarkItemEdited(ImGuiID id);     // Mark data associated to given item as "edited", used by IsItemDeactivatedAfterEdit() function.
    IMGUI_API void          PushOverrideID(ImGuiID id);     // Push given value as-is at the top of the ID stack (whereas PushID combines old and new hashes)
    IMGUI_API ImGuiID       GetIDWithSeed(const char* str_id_begin, const char* str_id_end, ImGuiID seed);

    // Basic Helpers for widget code
    IMGUI_API void          ItemSize(const ImVec2& size, float text_baseline_y = -1.0f);
    IMGUI_API void          ItemSize(const ImRect& bb, float text_baseline_y = -1.0f);
    IMGUI_API bool          ItemAdd(const ImRect& bb, ImGuiID id, const ImRect* nav_bb = NULL, ImGuiItemFlags extra_flags = 0);
    IMGUI_API bool          ItemHoverable(const ImRect& bb, ImGuiID id);
    IMGUI_API void          ItemInputable(ImGuiWindow* window, ImGuiID id);
<<<<<<< HEAD
    IMGUI_API bool          IsClippedEx(const ImRect& bb, ImGuiID id, bool clip_even_when_logged);
    IMGUI_API void          SetLastItemData(ImGuiID item_id, ImGuiItemFlags in_flags, ImGuiItemStatusFlags status_flags, const ImRect& item_rect);
=======
    IMGUI_API bool          IsClippedEx(const ImRect& bb, ImGuiID id);
>>>>>>> fc4988ff
    IMGUI_API ImVec2        CalcItemSize(ImVec2 size, float default_w, float default_h);
    IMGUI_API float         CalcWrapWidthForPos(const ImVec2& pos, float wrap_pos_x);
    IMGUI_API void          PushMultiItemsWidths(int components, float width_full);
    IMGUI_API bool          IsItemToggledSelection();                                   // Was the last item selection toggled? (after Selectable(), TreeNode() etc. We only returns toggle _event_ in order to handle clipping correctly)
    IMGUI_API ImVec2        GetContentRegionMaxAbs();
    IMGUI_API void          ShrinkWidths(ImGuiShrinkWidthItem* items, int count, float width_excess);

    // Parameter stacks
    IMGUI_API void          PushItemFlag(ImGuiItemFlags option, bool enabled);
    IMGUI_API void          PopItemFlag();

#ifndef IMGUI_DISABLE_OBSOLETE_FUNCTIONS
    // Currently refactoring focus/nav/tabbing system
    // If you have old/custom copy-and-pasted widgets that used FocusableItemRegister():
    //  (Old) IMGUI_VERSION_NUM  < 18209: using 'ItemAdd(....)'                              and 'bool focused = FocusableItemRegister(...)'
    //  (Old) IMGUI_VERSION_NUM >= 18209: using 'ItemAdd(..., ImGuiItemAddFlags_Focusable)'  and 'bool focused = (GetItemStatusFlags() & ImGuiItemStatusFlags_Focused) != 0'
    //  (New) IMGUI_VERSION_NUM >= 18411: using 'ItemAdd(..., ImGuiItemAddFlags_Inputable)'  and 'bool focused = (GetItemStatusFlags() & ImGuiItemStatusFlags_Focused) != 0'
    // Widget code are simplified as there's no need to call FocusableItemUnregister() while managing the transition from regular widget to TempInputText()
    inline bool FocusableItemRegister(ImGuiWindow* window, ImGuiID id)  { IM_ASSERT(0); IM_UNUSED(window); IM_UNUSED(id); return false; } // -> pass ImGuiItemAddFlags_Inputable flag to ItemAdd()
    inline void FocusableItemUnregister(ImGuiWindow* window)            { IM_ASSERT(0); IM_UNUSED(window); }                              // -> unnecessary: TempInputText() uses ImGuiInputTextFlags_MergedItem
#endif

    // Logging/Capture
    IMGUI_API void          LogBegin(ImGuiLogType type, int auto_open_depth);           // -> BeginCapture() when we design v2 api, for now stay under the radar by using the old name.
    IMGUI_API void          LogToBuffer(int auto_open_depth = -1);                      // Start logging/capturing to internal buffer
    IMGUI_API void          LogRenderedText(const ImVec2* ref_pos, const char* text, const char* text_end = NULL);
    IMGUI_API void          LogSetNextTextDecoration(const char* prefix, const char* suffix);

    // Popups, Modals, Tooltips
    IMGUI_API bool          BeginChildEx(const char* name, ImGuiID id, const ImVec2& size_arg, bool border, ImGuiWindowFlags flags);
    IMGUI_API void          OpenPopupEx(ImGuiID id, ImGuiPopupFlags popup_flags = ImGuiPopupFlags_None);
    IMGUI_API void          ClosePopupToLevel(int remaining, bool restore_focus_to_window_under_popup);
    IMGUI_API void          ClosePopupsOverWindow(ImGuiWindow* ref_window, bool restore_focus_to_window_under_popup);
    IMGUI_API void          ClosePopupsExceptModals();
    IMGUI_API bool          IsPopupOpen(ImGuiID id, ImGuiPopupFlags popup_flags);
    IMGUI_API bool          BeginPopupEx(ImGuiID id, ImGuiWindowFlags extra_flags);
    IMGUI_API void          BeginTooltipEx(ImGuiWindowFlags extra_flags, ImGuiTooltipFlags tooltip_flags);
    IMGUI_API ImRect        GetPopupAllowedExtentRect(ImGuiWindow* window);
    IMGUI_API ImGuiWindow*  GetTopMostPopupModal();
    IMGUI_API ImVec2        FindBestWindowPosForPopup(ImGuiWindow* window);
    IMGUI_API ImVec2        FindBestWindowPosForPopupEx(const ImVec2& ref_pos, const ImVec2& size, ImGuiDir* last_dir, const ImRect& r_outer, const ImRect& r_avoid, ImGuiPopupPositionPolicy policy);

    // Menus
    IMGUI_API bool          BeginViewportSideBar(const char* name, ImGuiViewport* viewport, ImGuiDir dir, float size, ImGuiWindowFlags window_flags);
    IMGUI_API bool          BeginMenuEx(const char* label, const char* icon, bool enabled = true);
    IMGUI_API bool          MenuItemEx(const char* label, const char* icon, const char* shortcut = NULL, bool selected = false, bool enabled = true);

    // Combos
    IMGUI_API bool          BeginComboPopup(ImGuiID popup_id, const ImRect& bb, ImGuiComboFlags flags);
    IMGUI_API bool          BeginComboPreview();
    IMGUI_API void          EndComboPreview();

    // Gamepad/Keyboard Navigation
    IMGUI_API void          NavInitWindow(ImGuiWindow* window, bool force_reinit);
    IMGUI_API void          NavInitRequestApplyResult();
    IMGUI_API bool          NavMoveRequestButNoResultYet();
    IMGUI_API void          NavMoveRequestSubmit(ImGuiDir move_dir, ImGuiDir clip_dir, ImGuiNavMoveFlags move_flags);
    IMGUI_API void          NavMoveRequestForward(ImGuiDir move_dir, ImGuiDir clip_dir, ImGuiNavMoveFlags move_flags);
    IMGUI_API void          NavMoveRequestCancel();
    IMGUI_API void          NavMoveRequestApplyResult();
    IMGUI_API void          NavMoveRequestTryWrapping(ImGuiWindow* window, ImGuiNavMoveFlags move_flags);
    IMGUI_API float         GetNavInputAmount(ImGuiNavInput n, ImGuiInputReadMode mode);
    IMGUI_API ImVec2        GetNavInputAmount2d(ImGuiNavDirSourceFlags dir_sources, ImGuiInputReadMode mode, float slow_factor = 0.0f, float fast_factor = 0.0f);
    IMGUI_API int           CalcTypematicRepeatAmount(float t0, float t1, float repeat_delay, float repeat_rate);
    IMGUI_API void          ActivateItem(ImGuiID id);   // Remotely activate a button, checkbox, tree node etc. given its unique ID. activation is queued and processed on the next frame when the item is encountered again.
    IMGUI_API void          SetNavID(ImGuiID id, ImGuiNavLayer nav_layer, ImGuiID focus_scope_id, const ImRect& rect_rel);

    // Focus Scope (WIP)
    // This is generally used to identify a selection set (multiple of which may be in the same window), as selection
    // patterns generally need to react (e.g. clear selection) when landing on an item of the set.
    IMGUI_API void          PushFocusScope(ImGuiID id);
    IMGUI_API void          PopFocusScope();
    inline ImGuiID          GetFocusedFocusScope()          { ImGuiContext& g = *GImGui; return g.NavFocusScopeId; }                            // Focus scope which is actually active
    inline ImGuiID          GetFocusScope()                 { ImGuiContext& g = *GImGui; return g.CurrentWindow->DC.NavFocusScopeIdCurrent; }   // Focus scope we are outputting into, set by PushFocusScope()

    // Inputs
    // FIXME: Eventually we should aim to move e.g. IsActiveIdUsingKey() into IsKeyXXX functions.
    IMGUI_API void          SetItemUsingMouseWheel();
    IMGUI_API void          SetActiveIdUsingNavAndKeys();
    inline bool             IsActiveIdUsingNavDir(ImGuiDir dir)                         { ImGuiContext& g = *GImGui; return (g.ActiveIdUsingNavDirMask & (1 << dir)) != 0; }
    inline bool             IsActiveIdUsingNavInput(ImGuiNavInput input)                { ImGuiContext& g = *GImGui; return (g.ActiveIdUsingNavInputMask & (1 << input)) != 0; }
    inline bool             IsActiveIdUsingKey(ImGuiKey key)                            { ImGuiContext& g = *GImGui; IM_ASSERT(key < 64); return (g.ActiveIdUsingKeyInputMask & ((ImU64)1 << key)) != 0; }
    IMGUI_API bool          IsMouseDragPastThreshold(ImGuiMouseButton button, float lock_threshold = -1.0f);
    inline bool             IsKeyPressedMap(ImGuiKey key, bool repeat = true)           { ImGuiContext& g = *GImGui; const int key_index = g.IO.KeyMap[key]; return (key_index >= 0) ? IsKeyPressed(key_index, repeat) : false; }
    inline bool             IsNavInputDown(ImGuiNavInput n)                             { ImGuiContext& g = *GImGui; return g.IO.NavInputs[n] > 0.0f; }
    inline bool             IsNavInputTest(ImGuiNavInput n, ImGuiInputReadMode rm)      { return (GetNavInputAmount(n, rm) > 0.0f); }
    IMGUI_API ImGuiKeyModFlags GetMergedKeyModFlags();

    // Docking
    // (some functions are only declared in imgui.cpp, see Docking section)
    IMGUI_API void          DockContextInitialize(ImGuiContext* ctx);
    IMGUI_API void          DockContextShutdown(ImGuiContext* ctx);
    IMGUI_API void          DockContextClearNodes(ImGuiContext* ctx, ImGuiID root_id, bool clear_settings_refs); // Use root_id==0 to clear all
    IMGUI_API void          DockContextRebuildNodes(ImGuiContext* ctx);
    IMGUI_API void          DockContextNewFrameUpdateUndocking(ImGuiContext* ctx);
    IMGUI_API void          DockContextNewFrameUpdateDocking(ImGuiContext* ctx);
    IMGUI_API ImGuiID       DockContextGenNodeID(ImGuiContext* ctx);
    IMGUI_API void          DockContextQueueDock(ImGuiContext* ctx, ImGuiWindow* target, ImGuiDockNode* target_node, ImGuiWindow* payload, ImGuiDir split_dir, float split_ratio, bool split_outer);
    IMGUI_API void          DockContextQueueUndockWindow(ImGuiContext* ctx, ImGuiWindow* window);
    IMGUI_API void          DockContextQueueUndockNode(ImGuiContext* ctx, ImGuiDockNode* node);
    IMGUI_API bool          DockContextCalcDropPosForDocking(ImGuiWindow* target, ImGuiDockNode* target_node, ImGuiWindow* payload, ImGuiDir split_dir, bool split_outer, ImVec2* out_pos);
    IMGUI_API bool          DockNodeBeginAmendTabBar(ImGuiDockNode* node);
    IMGUI_API void          DockNodeEndAmendTabBar();
    inline ImGuiDockNode*   DockNodeGetRootNode(ImGuiDockNode* node)                 { while (node->ParentNode) node = node->ParentNode; return node; }
    inline int              DockNodeGetDepth(const ImGuiDockNode* node)              { int depth = 0; while (node->ParentNode) { node = node->ParentNode; depth++; } return depth; }
    inline ImGuiID          DockNodeGetWindowMenuButtonId(const ImGuiDockNode* node) { return ImHashStr("#COLLAPSE", 0, node->ID); }
    inline ImGuiDockNode*   GetWindowDockNode()                                      { ImGuiContext& g = *GImGui; return g.CurrentWindow->DockNode; }
    IMGUI_API bool          GetWindowAlwaysWantOwnTabBar(ImGuiWindow* window);
    IMGUI_API void          BeginDocked(ImGuiWindow* window, bool* p_open);
    IMGUI_API void          BeginDockableDragDropSource(ImGuiWindow* window);
    IMGUI_API void          BeginDockableDragDropTarget(ImGuiWindow* window);
    IMGUI_API void          SetWindowDock(ImGuiWindow* window, ImGuiID dock_id, ImGuiCond cond);

    // Docking - Builder function needs to be generally called before the node is used/submitted.
    // - The DockBuilderXXX functions are designed to _eventually_ become a public API, but it is too early to expose it and guarantee stability.
    // - Do not hold on ImGuiDockNode* pointers! They may be invalidated by any split/merge/remove operation and every frame.
    // - To create a DockSpace() node, make sure to set the ImGuiDockNodeFlags_DockSpace flag when calling DockBuilderAddNode().
    //   You can create dockspace nodes (attached to a window) _or_ floating nodes (carry its own window) with this API.
    // - DockBuilderSplitNode() create 2 child nodes within 1 node. The initial node becomes a parent node.
    // - If you intend to split the node immediately after creation using DockBuilderSplitNode(), make sure
    //   to call DockBuilderSetNodeSize() beforehand. If you don't, the resulting split sizes may not be reliable.
    // - Call DockBuilderFinish() after you are done.
    IMGUI_API void          DockBuilderDockWindow(const char* window_name, ImGuiID node_id);
    IMGUI_API ImGuiDockNode*DockBuilderGetNode(ImGuiID node_id);
    inline ImGuiDockNode*   DockBuilderGetCentralNode(ImGuiID node_id)              { ImGuiDockNode* node = DockBuilderGetNode(node_id); if (!node) return NULL; return DockNodeGetRootNode(node)->CentralNode; }
    IMGUI_API ImGuiID       DockBuilderAddNode(ImGuiID node_id = 0, ImGuiDockNodeFlags flags = 0);
    IMGUI_API void          DockBuilderRemoveNode(ImGuiID node_id);                 // Remove node and all its child, undock all windows
    IMGUI_API void          DockBuilderRemoveNodeDockedWindows(ImGuiID node_id, bool clear_settings_refs = true);
    IMGUI_API void          DockBuilderRemoveNodeChildNodes(ImGuiID node_id);       // Remove all split/hierarchy. All remaining docked windows will be re-docked to the remaining root node (node_id).
    IMGUI_API void          DockBuilderSetNodePos(ImGuiID node_id, ImVec2 pos);
    IMGUI_API void          DockBuilderSetNodeSize(ImGuiID node_id, ImVec2 size);
    IMGUI_API ImGuiID       DockBuilderSplitNode(ImGuiID node_id, ImGuiDir split_dir, float size_ratio_for_node_at_dir, ImGuiID* out_id_at_dir, ImGuiID* out_id_at_opposite_dir); // Create 2 child nodes in this parent node.
    IMGUI_API void          DockBuilderCopyDockSpace(ImGuiID src_dockspace_id, ImGuiID dst_dockspace_id, ImVector<const char*>* in_window_remap_pairs);
    IMGUI_API void          DockBuilderCopyNode(ImGuiID src_node_id, ImGuiID dst_node_id, ImVector<ImGuiID>* out_node_remap_pairs);
    IMGUI_API void          DockBuilderCopyWindowSettings(const char* src_name, const char* dst_name);
    IMGUI_API void          DockBuilderFinish(ImGuiID node_id);

    // Drag and Drop
    IMGUI_API bool          BeginDragDropTargetCustom(const ImRect& bb, ImGuiID id);
    IMGUI_API void          ClearDragDrop();
    IMGUI_API bool          IsDragDropPayloadBeingAccepted();

    // Internal Columns API (this is not exposed because we will encourage transitioning to the Tables API)
    IMGUI_API void          SetWindowClipRectBeforeSetChannel(ImGuiWindow* window, const ImRect& clip_rect);
    IMGUI_API void          BeginColumns(const char* str_id, int count, ImGuiOldColumnFlags flags = 0); // setup number of columns. use an identifier to distinguish multiple column sets. close with EndColumns().
    IMGUI_API void          EndColumns();                                                               // close columns
    IMGUI_API void          PushColumnClipRect(int column_index);
    IMGUI_API void          PushColumnsBackground();
    IMGUI_API void          PopColumnsBackground();
    IMGUI_API ImGuiID       GetColumnsID(const char* str_id, int count);
    IMGUI_API ImGuiOldColumns* FindOrCreateColumns(ImGuiWindow* window, ImGuiID id);
    IMGUI_API float         GetColumnOffsetFromNorm(const ImGuiOldColumns* columns, float offset_norm);
    IMGUI_API float         GetColumnNormFromOffset(const ImGuiOldColumns* columns, float offset);

    // Tables: Candidates for public API
    IMGUI_API void          TableOpenContextMenu(int column_n = -1);
    IMGUI_API void          TableSetColumnWidth(int column_n, float width);
    IMGUI_API void          TableSetColumnSortDirection(int column_n, ImGuiSortDirection sort_direction, bool append_to_sort_specs);
    IMGUI_API int           TableGetHoveredColumn(); // May use (TableGetColumnFlags() & ImGuiTableColumnFlags_IsHovered) instead. Return hovered column. return -1 when table is not hovered. return columns_count if the unused space at the right of visible columns is hovered.
    IMGUI_API float         TableGetHeaderRowHeight();
    IMGUI_API void          TablePushBackgroundChannel();
    IMGUI_API void          TablePopBackgroundChannel();

    // Tables: Internals
    inline    ImGuiTable*   GetCurrentTable() { ImGuiContext& g = *GImGui; return g.CurrentTable; }
    IMGUI_API ImGuiTable*   TableFindByID(ImGuiID id);
    IMGUI_API bool          BeginTableEx(const char* name, ImGuiID id, int columns_count, ImGuiTableFlags flags = 0, const ImVec2& outer_size = ImVec2(0, 0), float inner_width = 0.0f);
    IMGUI_API void          TableBeginInitMemory(ImGuiTable* table, int columns_count);
    IMGUI_API void          TableBeginApplyRequests(ImGuiTable* table);
    IMGUI_API void          TableSetupDrawChannels(ImGuiTable* table);
    IMGUI_API void          TableUpdateLayout(ImGuiTable* table);
    IMGUI_API void          TableUpdateBorders(ImGuiTable* table);
    IMGUI_API void          TableUpdateColumnsWeightFromWidth(ImGuiTable* table);
    IMGUI_API void          TableDrawBorders(ImGuiTable* table);
    IMGUI_API void          TableDrawContextMenu(ImGuiTable* table);
    IMGUI_API void          TableMergeDrawChannels(ImGuiTable* table);
    IMGUI_API void          TableSortSpecsSanitize(ImGuiTable* table);
    IMGUI_API void          TableSortSpecsBuild(ImGuiTable* table);
    IMGUI_API ImGuiSortDirection TableGetColumnNextSortDirection(ImGuiTableColumn* column);
    IMGUI_API void          TableFixColumnSortDirection(ImGuiTable* table, ImGuiTableColumn* column);
    IMGUI_API float         TableGetColumnWidthAuto(ImGuiTable* table, ImGuiTableColumn* column);
    IMGUI_API void          TableBeginRow(ImGuiTable* table);
    IMGUI_API void          TableEndRow(ImGuiTable* table);
    IMGUI_API void          TableBeginCell(ImGuiTable* table, int column_n);
    IMGUI_API void          TableEndCell(ImGuiTable* table);
    IMGUI_API ImRect        TableGetCellBgRect(const ImGuiTable* table, int column_n);
    IMGUI_API const char*   TableGetColumnName(const ImGuiTable* table, int column_n);
    IMGUI_API ImGuiID       TableGetColumnResizeID(const ImGuiTable* table, int column_n, int instance_no = 0);
    IMGUI_API float         TableGetMaxColumnWidth(const ImGuiTable* table, int column_n);
    IMGUI_API void          TableSetColumnWidthAutoSingle(ImGuiTable* table, int column_n);
    IMGUI_API void          TableSetColumnWidthAutoAll(ImGuiTable* table);
    IMGUI_API void          TableRemove(ImGuiTable* table);
    IMGUI_API void          TableGcCompactTransientBuffers(ImGuiTable* table);
    IMGUI_API void          TableGcCompactTransientBuffers(ImGuiTableTempData* table);
    IMGUI_API void          TableGcCompactSettings();

    // Tables: Settings
    IMGUI_API void                  TableLoadSettings(ImGuiTable* table);
    IMGUI_API void                  TableSaveSettings(ImGuiTable* table);
    IMGUI_API void                  TableResetSettings(ImGuiTable* table);
    IMGUI_API ImGuiTableSettings*   TableGetBoundSettings(ImGuiTable* table);
    IMGUI_API void                  TableSettingsInstallHandler(ImGuiContext* context);
    IMGUI_API ImGuiTableSettings*   TableSettingsCreate(ImGuiID id, int columns_count);
    IMGUI_API ImGuiTableSettings*   TableSettingsFindByID(ImGuiID id);

    // Tab Bars
    IMGUI_API bool          BeginTabBarEx(ImGuiTabBar* tab_bar, const ImRect& bb, ImGuiTabBarFlags flags, ImGuiDockNode* dock_node);
    IMGUI_API ImGuiTabItem* TabBarFindTabByID(ImGuiTabBar* tab_bar, ImGuiID tab_id);
    IMGUI_API ImGuiTabItem* TabBarFindMostRecentlySelectedTabForActiveWindow(ImGuiTabBar* tab_bar);
    IMGUI_API void          TabBarAddTab(ImGuiTabBar* tab_bar, ImGuiTabItemFlags tab_flags, ImGuiWindow* window);
    IMGUI_API void          TabBarRemoveTab(ImGuiTabBar* tab_bar, ImGuiID tab_id);
    IMGUI_API void          TabBarCloseTab(ImGuiTabBar* tab_bar, ImGuiTabItem* tab);
    IMGUI_API void          TabBarQueueReorder(ImGuiTabBar* tab_bar, const ImGuiTabItem* tab, int offset);
    IMGUI_API void          TabBarQueueReorderFromMousePos(ImGuiTabBar* tab_bar, const ImGuiTabItem* tab, ImVec2 mouse_pos);
    IMGUI_API bool          TabBarProcessReorder(ImGuiTabBar* tab_bar);
    IMGUI_API bool          TabItemEx(ImGuiTabBar* tab_bar, const char* label, bool* p_open, ImGuiTabItemFlags flags, ImGuiWindow* docked_window);
    IMGUI_API ImVec2        TabItemCalcSize(const char* label, bool has_close_button);
    IMGUI_API void          TabItemBackground(ImDrawList* draw_list, const ImRect& bb, ImGuiTabItemFlags flags, ImU32 col);
    IMGUI_API void          TabItemLabelAndCloseButton(ImDrawList* draw_list, const ImRect& bb, ImGuiTabItemFlags flags, ImVec2 frame_padding, const char* label, ImGuiID tab_id, ImGuiID close_button_id, bool is_contents_visible, bool* out_just_closed, bool* out_text_clipped);

    // Render helpers
    // AVOID USING OUTSIDE OF IMGUI.CPP! NOT FOR PUBLIC CONSUMPTION. THOSE FUNCTIONS ARE A MESS. THEIR SIGNATURE AND BEHAVIOR WILL CHANGE, THEY NEED TO BE REFACTORED INTO SOMETHING DECENT.
    // NB: All position are in absolute pixels coordinates (we are never using window coordinates internally)
    IMGUI_API void          RenderText(ImVec2 pos, const char* text, const char* text_end = NULL, bool hide_text_after_hash = true);
    IMGUI_API void          RenderTextWrapped(ImVec2 pos, const char* text, const char* text_end, float wrap_width);
    IMGUI_API void          RenderTextClipped(const ImVec2& pos_min, const ImVec2& pos_max, const char* text, const char* text_end, const ImVec2* text_size_if_known, const ImVec2& align = ImVec2(0, 0), const ImRect* clip_rect = NULL);
    IMGUI_API void          RenderTextClippedEx(ImDrawList* draw_list, const ImVec2& pos_min, const ImVec2& pos_max, const char* text, const char* text_end, const ImVec2* text_size_if_known, const ImVec2& align = ImVec2(0, 0), const ImRect* clip_rect = NULL);
    IMGUI_API void          RenderTextEllipsis(ImDrawList* draw_list, const ImVec2& pos_min, const ImVec2& pos_max, float clip_max_x, float ellipsis_max_x, const char* text, const char* text_end, const ImVec2* text_size_if_known);
    IMGUI_API void          RenderFrame(ImVec2 p_min, ImVec2 p_max, ImU32 fill_col, bool border = true, float rounding = 0.0f);
    IMGUI_API void          RenderFrameBorder(ImVec2 p_min, ImVec2 p_max, float rounding = 0.0f);
    IMGUI_API void          RenderColorRectWithAlphaCheckerboard(ImDrawList* draw_list, ImVec2 p_min, ImVec2 p_max, ImU32 fill_col, float grid_step, ImVec2 grid_off, float rounding = 0.0f, ImDrawFlags flags = 0);
    IMGUI_API void          RenderNavHighlight(const ImRect& bb, ImGuiID id, ImGuiNavHighlightFlags flags = ImGuiNavHighlightFlags_TypeDefault); // Navigation highlight
    IMGUI_API const char*   FindRenderedTextEnd(const char* text, const char* text_end = NULL); // Find the optional ## from which we stop displaying text.

    // Render helpers (those functions don't access any ImGui state!)
    IMGUI_API void          RenderArrow(ImDrawList* draw_list, ImVec2 pos, ImU32 col, ImGuiDir dir, float scale = 1.0f);
    IMGUI_API void          RenderBullet(ImDrawList* draw_list, ImVec2 pos, ImU32 col);
    IMGUI_API void          RenderCheckMark(ImDrawList* draw_list, ImVec2 pos, ImU32 col, float sz);
    IMGUI_API void          RenderMouseCursor(ImDrawList* draw_list, ImVec2 pos, float scale, ImGuiMouseCursor mouse_cursor, ImU32 col_fill, ImU32 col_border, ImU32 col_shadow);
    IMGUI_API void          RenderArrowPointingAt(ImDrawList* draw_list, ImVec2 pos, ImVec2 half_sz, ImGuiDir direction, ImU32 col);
    IMGUI_API void          RenderArrowDockMenu(ImDrawList* draw_list, ImVec2 p_min, float sz, ImU32 col);
    IMGUI_API void          RenderRectFilledRangeH(ImDrawList* draw_list, const ImRect& rect, ImU32 col, float x_start_norm, float x_end_norm, float rounding);
    IMGUI_API void          RenderRectFilledWithHole(ImDrawList* draw_list, ImRect outer, ImRect inner, ImU32 col, float rounding);

#ifndef IMGUI_DISABLE_OBSOLETE_FUNCTIONS
    // [1.71: 2019/06/07: Updating prototypes of some of the internal functions. Leaving those for reference for a short while]
    inline void RenderArrow(ImVec2 pos, ImGuiDir dir, float scale=1.0f) { ImGuiWindow* window = GetCurrentWindow(); RenderArrow(window->DrawList, pos, GetColorU32(ImGuiCol_Text), dir, scale); }
    inline void RenderBullet(ImVec2 pos)                                { ImGuiWindow* window = GetCurrentWindow(); RenderBullet(window->DrawList, pos, GetColorU32(ImGuiCol_Text)); }
#endif

    // Widgets
    IMGUI_API void          TextEx(const char* text, const char* text_end = NULL, ImGuiTextFlags flags = 0);
    IMGUI_API bool          ButtonEx(const char* label, const ImVec2& size_arg = ImVec2(0, 0), ImGuiButtonFlags flags = 0);
    IMGUI_API bool          CloseButton(ImGuiID id, const ImVec2& pos);
    IMGUI_API bool          CollapseButton(ImGuiID id, const ImVec2& pos, ImGuiDockNode* dock_node);
    IMGUI_API bool          ArrowButtonEx(const char* str_id, ImGuiDir dir, ImVec2 size_arg, ImGuiButtonFlags flags = 0);
    IMGUI_API void          Scrollbar(ImGuiAxis axis);
    IMGUI_API bool          ScrollbarEx(const ImRect& bb, ImGuiID id, ImGuiAxis axis, float* p_scroll_v, float avail_v, float contents_v, ImDrawFlags flags);
    IMGUI_API bool          ImageButtonEx(ImGuiID id, ImTextureID texture_id, const ImVec2& size, const ImVec2& uv0, const ImVec2& uv1, const ImVec2& padding, const ImVec4& bg_col, const ImVec4& tint_col);
    IMGUI_API ImRect        GetWindowScrollbarRect(ImGuiWindow* window, ImGuiAxis axis);
    IMGUI_API ImGuiID       GetWindowScrollbarID(ImGuiWindow* window, ImGuiAxis axis);
    IMGUI_API ImGuiID       GetWindowResizeCornerID(ImGuiWindow* window, int n); // 0..3: corners
    IMGUI_API ImGuiID       GetWindowResizeBorderID(ImGuiWindow* window, ImGuiDir dir);
    IMGUI_API void          SeparatorEx(ImGuiSeparatorFlags flags);
    IMGUI_API bool          CheckboxFlags(const char* label, ImS64* flags, ImS64 flags_value);
    IMGUI_API bool          CheckboxFlags(const char* label, ImU64* flags, ImU64 flags_value);

    // Widgets low-level behaviors
    IMGUI_API bool          ButtonBehavior(const ImRect& bb, ImGuiID id, bool* out_hovered, bool* out_held, ImGuiButtonFlags flags = 0);
    IMGUI_API bool          DragBehavior(ImGuiID id, ImGuiDataType data_type, void* p_v, float v_speed, const void* p_min, const void* p_max, const char* format, ImGuiSliderFlags flags);
    IMGUI_API bool          SliderBehavior(const ImRect& bb, ImGuiID id, ImGuiDataType data_type, void* p_v, const void* p_min, const void* p_max, const char* format, ImGuiSliderFlags flags, ImRect* out_grab_bb);
    IMGUI_API bool          SplitterBehavior(const ImRect& bb, ImGuiID id, ImGuiAxis axis, float* size1, float* size2, float min_size1, float min_size2, float hover_extend = 0.0f, float hover_visibility_delay = 0.0f);
    IMGUI_API bool          TreeNodeBehavior(ImGuiID id, ImGuiTreeNodeFlags flags, const char* label, const char* label_end = NULL);
    IMGUI_API bool          TreeNodeBehaviorIsOpen(ImGuiID id, ImGuiTreeNodeFlags flags = 0);                     // Consume previous SetNextItemOpen() data, if any. May return true when logging
    IMGUI_API void          TreePushOverrideID(ImGuiID id);

    // Template functions are instantiated in imgui_widgets.cpp for a finite number of types.
    // To use them externally (for custom widget) you may need an "extern template" statement in your code in order to link to existing instances and silence Clang warnings (see #2036).
    // e.g. " extern template IMGUI_API float RoundScalarWithFormatT<float, float>(const char* format, ImGuiDataType data_type, float v); "
    template<typename T, typename SIGNED_T, typename FLOAT_T>   IMGUI_API float ScaleRatioFromValueT(ImGuiDataType data_type, T v, T v_min, T v_max, bool is_logarithmic, float logarithmic_zero_epsilon, float zero_deadzone_size);
    template<typename T, typename SIGNED_T, typename FLOAT_T>   IMGUI_API T     ScaleValueFromRatioT(ImGuiDataType data_type, float t, T v_min, T v_max, bool is_logarithmic, float logarithmic_zero_epsilon, float zero_deadzone_size);
    template<typename T, typename SIGNED_T, typename FLOAT_T>   IMGUI_API bool  DragBehaviorT(ImGuiDataType data_type, T* v, float v_speed, T v_min, T v_max, const char* format, ImGuiSliderFlags flags);
    template<typename T, typename SIGNED_T, typename FLOAT_T>   IMGUI_API bool  SliderBehaviorT(const ImRect& bb, ImGuiID id, ImGuiDataType data_type, T* v, T v_min, T v_max, const char* format, ImGuiSliderFlags flags, ImRect* out_grab_bb);
    template<typename T, typename SIGNED_T>                     IMGUI_API T     RoundScalarWithFormatT(const char* format, ImGuiDataType data_type, T v);
    template<typename T>                                        IMGUI_API bool  CheckboxFlagsT(const char* label, T* flags, T flags_value);

    // Data type helpers
    IMGUI_API const ImGuiDataTypeInfo*  DataTypeGetInfo(ImGuiDataType data_type);
    IMGUI_API int           DataTypeFormatString(char* buf, int buf_size, ImGuiDataType data_type, const void* p_data, const char* format);
    IMGUI_API void          DataTypeApplyOp(ImGuiDataType data_type, int op, void* output, const void* arg_1, const void* arg_2);
    IMGUI_API bool          DataTypeApplyOpFromText(const char* buf, const char* initial_value_buf, ImGuiDataType data_type, void* p_data, const char* format);
    IMGUI_API int           DataTypeCompare(ImGuiDataType data_type, const void* arg_1, const void* arg_2);
    IMGUI_API bool          DataTypeClamp(ImGuiDataType data_type, void* p_data, const void* p_min, const void* p_max);

    // InputText
    IMGUI_API bool          InputTextEx(const char* label, const char* hint, char* buf, int buf_size, const ImVec2& size_arg, ImGuiInputTextFlags flags, ImGuiInputTextCallback callback = NULL, void* user_data = NULL);
    IMGUI_API bool          TempInputText(const ImRect& bb, ImGuiID id, const char* label, char* buf, int buf_size, ImGuiInputTextFlags flags);
    IMGUI_API bool          TempInputScalar(const ImRect& bb, ImGuiID id, const char* label, ImGuiDataType data_type, void* p_data, const char* format, const void* p_clamp_min = NULL, const void* p_clamp_max = NULL);
    inline bool             TempInputIsActive(ImGuiID id)       { ImGuiContext& g = *GImGui; return (g.ActiveId == id && g.TempInputId == id); }
    inline ImGuiInputTextState* GetInputTextState(ImGuiID id)   { ImGuiContext& g = *GImGui; return (g.InputTextState.ID == id) ? &g.InputTextState : NULL; } // Get input text state if active

    // Color
    IMGUI_API void          ColorTooltip(const char* text, const float* col, ImGuiColorEditFlags flags);
    IMGUI_API void          ColorEditOptionsPopup(const float* col, ImGuiColorEditFlags flags);
    IMGUI_API void          ColorPickerOptionsPopup(const float* ref_col, ImGuiColorEditFlags flags);

    // Plot
    IMGUI_API int           PlotEx(ImGuiPlotType plot_type, const char* label, float (*values_getter)(void* data, int idx), void* data, int values_count, int values_offset, const char* overlay_text, float scale_min, float scale_max, ImVec2 frame_size);

    // Shade functions (write over already created vertices)
    IMGUI_API void          ShadeVertsLinearColorGradientKeepAlpha(ImDrawList* draw_list, int vert_start_idx, int vert_end_idx, ImVec2 gradient_p0, ImVec2 gradient_p1, ImU32 col0, ImU32 col1);
    IMGUI_API void          ShadeVertsLinearUV(ImDrawList* draw_list, int vert_start_idx, int vert_end_idx, const ImVec2& a, const ImVec2& b, const ImVec2& uv_a, const ImVec2& uv_b, bool clamp);

    // Garbage collection
    IMGUI_API void          GcCompactTransientMiscBuffers();
    IMGUI_API void          GcCompactTransientWindowBuffers(ImGuiWindow* window);
    IMGUI_API void          GcAwakeTransientWindowBuffers(ImGuiWindow* window);

    // Debug Tools
    IMGUI_API void          ErrorCheckEndFrameRecover(ImGuiErrorLogCallback log_callback, void* user_data = NULL);
    IMGUI_API void          ErrorCheckEndWindowRecover(ImGuiErrorLogCallback log_callback, void* user_data = NULL);
    inline void             DebugDrawItemRect(ImU32 col = IM_COL32(255,0,0,255))    { ImGuiContext& g = *GImGui; ImGuiWindow* window = g.CurrentWindow; GetForegroundDrawList(window)->AddRect(g.LastItemData.Rect.Min, g.LastItemData.Rect.Max, col); }
    inline void             DebugStartItemPicker()                                  { ImGuiContext& g = *GImGui; g.DebugItemPickerActive = true; }

    IMGUI_API void          ShowFontAtlas(ImFontAtlas* atlas);
    IMGUI_API void          DebugNodeColumns(ImGuiOldColumns* columns);
    IMGUI_API void          DebugNodeDockNode(ImGuiDockNode* node, const char* label);
    IMGUI_API void          DebugNodeDrawList(ImGuiWindow* window, ImGuiViewportP* viewport, const ImDrawList* draw_list, const char* label);
    IMGUI_API void          DebugNodeDrawCmdShowMeshAndBoundingBox(ImDrawList* out_draw_list, const ImDrawList* draw_list, const ImDrawCmd* draw_cmd, bool show_mesh, bool show_aabb);
    IMGUI_API void          DebugNodeFont(ImFont* font);
    IMGUI_API void          DebugNodeStorage(ImGuiStorage* storage, const char* label);
    IMGUI_API void          DebugNodeTabBar(ImGuiTabBar* tab_bar, const char* label);
    IMGUI_API void          DebugNodeTable(ImGuiTable* table);
    IMGUI_API void          DebugNodeTableSettings(ImGuiTableSettings* settings);
    IMGUI_API void          DebugNodeWindow(ImGuiWindow* window, const char* label);
    IMGUI_API void          DebugNodeWindowSettings(ImGuiWindowSettings* settings);
    IMGUI_API void          DebugNodeWindowsList(ImVector<ImGuiWindow*>* windows, const char* label);
    IMGUI_API void          DebugNodeViewport(ImGuiViewportP* viewport);
    IMGUI_API void          DebugRenderViewportThumbnail(ImDrawList* draw_list, ImGuiViewportP* viewport, const ImRect& bb);

} // namespace ImGui


//-----------------------------------------------------------------------------
// [SECTION] ImFontAtlas internal API
//-----------------------------------------------------------------------------

// This structure is likely to evolve as we add support for incremental atlas updates
struct ImFontBuilderIO
{
    bool    (*FontBuilder_Build)(ImFontAtlas* atlas);
};

// Helper for font builder
IMGUI_API const ImFontBuilderIO* ImFontAtlasGetBuilderForStbTruetype();
IMGUI_API void      ImFontAtlasBuildInit(ImFontAtlas* atlas);
IMGUI_API void      ImFontAtlasBuildSetupFont(ImFontAtlas* atlas, ImFont* font, ImFontConfig* font_config, float ascent, float descent);
IMGUI_API void      ImFontAtlasBuildPackCustomRects(ImFontAtlas* atlas, void* stbrp_context_opaque);
IMGUI_API void      ImFontAtlasBuildFinish(ImFontAtlas* atlas);
IMGUI_API void      ImFontAtlasBuildRender8bppRectFromString(ImFontAtlas* atlas, int x, int y, int w, int h, const char* in_str, char in_marker_char, unsigned char in_marker_pixel_value);
IMGUI_API void      ImFontAtlasBuildRender32bppRectFromString(ImFontAtlas* atlas, int x, int y, int w, int h, const char* in_str, char in_marker_char, unsigned int in_marker_pixel_value);
IMGUI_API void      ImFontAtlasBuildMultiplyCalcLookupTable(unsigned char out_table[256], float in_multiply_factor);
IMGUI_API void      ImFontAtlasBuildMultiplyRectAlpha8(const unsigned char table[256], unsigned char* pixels, int x, int y, int w, int h, int stride);

//-----------------------------------------------------------------------------
// [SECTION] Test Engine specific hooks (imgui_test_engine)
//-----------------------------------------------------------------------------

#ifdef IMGUI_ENABLE_TEST_ENGINE
extern void         ImGuiTestEngineHook_ItemAdd(ImGuiContext* ctx, const ImRect& bb, ImGuiID id);
extern void         ImGuiTestEngineHook_ItemInfo(ImGuiContext* ctx, ImGuiID id, const char* label, ImGuiItemStatusFlags flags);
extern void         ImGuiTestEngineHook_IdInfo(ImGuiContext* ctx, ImGuiDataType data_type, ImGuiID id, const void* data_id);
extern void         ImGuiTestEngineHook_IdInfo(ImGuiContext* ctx, ImGuiDataType data_type, ImGuiID id, const void* data_id, const void* data_id_end);
extern void         ImGuiTestEngineHook_Log(ImGuiContext* ctx, const char* fmt, ...);
#define IMGUI_TEST_ENGINE_ITEM_ADD(_BB,_ID)                 if (g.TestEngineHookItems) ImGuiTestEngineHook_ItemAdd(&g, _BB, _ID)               // Register item bounding box
#define IMGUI_TEST_ENGINE_ITEM_INFO(_ID,_LABEL,_FLAGS)      if (g.TestEngineHookItems) ImGuiTestEngineHook_ItemInfo(&g, _ID, _LABEL, _FLAGS)   // Register item label and status flags (optional)
#define IMGUI_TEST_ENGINE_LOG(_FMT,...)                     if (g.TestEngineHookItems) ImGuiTestEngineHook_Log(&g, _FMT, __VA_ARGS__)          // Custom log entry from user land into test log
#define IMGUI_TEST_ENGINE_ID_INFO(_ID,_TYPE,_DATA)          if (g.TestEngineHookIdInfo == _ID) ImGuiTestEngineHook_IdInfo(&g, _TYPE, _ID, (const void*)(_DATA));
#define IMGUI_TEST_ENGINE_ID_INFO2(_ID,_TYPE,_DATA,_DATA2)  if (g.TestEngineHookIdInfo == _ID) ImGuiTestEngineHook_IdInfo(&g, _TYPE, _ID, (const void*)(_DATA), (const void*)(_DATA2));
#else
#define IMGUI_TEST_ENGINE_ITEM_INFO(_ID,_LABEL,_FLAGS)      ((void)0)
#endif

//-----------------------------------------------------------------------------

#if defined(__clang__)
#pragma clang diagnostic pop
#elif defined(__GNUC__)
#pragma GCC diagnostic pop
#endif

#ifdef _MSC_VER
#pragma warning (pop)
#endif

#endif // #ifndef IMGUI_DISABLE<|MERGE_RESOLUTION|>--- conflicted
+++ resolved
@@ -2158,14 +2158,9 @@
     ImDrawList*             DrawList;                           // == &DrawListInst (for backward compatibility reason with code using imgui_internal.h we keep this a pointer)
     ImDrawList              DrawListInst;
     ImGuiWindow*            ParentWindow;                       // If we are a child _or_ popup _or_ docked window, this is pointing to our parent. Otherwise NULL.
-<<<<<<< HEAD
-    ImGuiWindow*            RootWindow;                         // Point to ourself or first ancestor that is not a child window. Doesn't cross through popups/dock nodes. We use this so IsWindowFocused() can behave consistently regardless of docking state.
+    ImGuiWindow*            RootWindow;                         // Point to ourself or first ancestor that is not a child window. Doesn't cross through popups/dock nodes.
     ImGuiWindow*            RootWindowPopupTree;                // Point to ourself or first ancestor that is not a child window. Cross through popups parent<>child.
     ImGuiWindow*            RootWindowDockTree;                 // Point to ourself or first ancestor that is not a child window. Cross through dock nodes.
-=======
-    ImGuiWindow*            RootWindow;                         // Point to ourself or first ancestor that is not a child window. Doesn't cross through popups/dock nodes.
-    ImGuiWindow*            RootWindowPopupTree;                // Point to ourself or first ancestor that is not a child window. Cross through popups parent<>child.
->>>>>>> fc4988ff
     ImGuiWindow*            RootWindowForTitleBarHighlight;     // Point to ourself or first ancestor which will display TitleBgActive color when this window is active.
     ImGuiWindow*            RootWindowForNav;                   // Point to ourself or first ancestor which doesn't have the NavFlattened flag.
 
@@ -2569,11 +2564,7 @@
     IMGUI_API ImGuiWindow*  FindWindowByName(const char* name);
     IMGUI_API void          UpdateWindowParentAndRootLinks(ImGuiWindow* window, ImGuiWindowFlags flags, ImGuiWindow* parent_window);
     IMGUI_API ImVec2        CalcWindowNextAutoFitSize(ImGuiWindow* window);
-<<<<<<< HEAD
     IMGUI_API bool          IsWindowChildOf(ImGuiWindow* window, ImGuiWindow* potential_parent, bool popup_hierarchy, bool dock_hierarchy);
-=======
-    IMGUI_API bool          IsWindowChildOf(ImGuiWindow* window, ImGuiWindow* potential_parent, bool popup_hierarchy);
->>>>>>> fc4988ff
     IMGUI_API bool          IsWindowAbove(ImGuiWindow* potential_above, ImGuiWindow* potential_below);
     IMGUI_API bool          IsWindowNavFocusable(ImGuiWindow* window);
     IMGUI_API void          SetWindowPos(ImGuiWindow* window, const ImVec2& pos, ImGuiCond cond = 0);
@@ -2655,12 +2646,8 @@
     IMGUI_API bool          ItemAdd(const ImRect& bb, ImGuiID id, const ImRect* nav_bb = NULL, ImGuiItemFlags extra_flags = 0);
     IMGUI_API bool          ItemHoverable(const ImRect& bb, ImGuiID id);
     IMGUI_API void          ItemInputable(ImGuiWindow* window, ImGuiID id);
-<<<<<<< HEAD
-    IMGUI_API bool          IsClippedEx(const ImRect& bb, ImGuiID id, bool clip_even_when_logged);
+    IMGUI_API bool          IsClippedEx(const ImRect& bb, ImGuiID id);
     IMGUI_API void          SetLastItemData(ImGuiID item_id, ImGuiItemFlags in_flags, ImGuiItemStatusFlags status_flags, const ImRect& item_rect);
-=======
-    IMGUI_API bool          IsClippedEx(const ImRect& bb, ImGuiID id);
->>>>>>> fc4988ff
     IMGUI_API ImVec2        CalcItemSize(ImVec2 size, float default_w, float default_h);
     IMGUI_API float         CalcWrapWidthForPos(const ImVec2& pos, float wrap_pos_x);
     IMGUI_API void          PushMultiItemsWidths(int components, float width_full);

// dear imgui: Renderer Backend for OpenGL2 (legacy OpenGL, fixed pipeline)
// This needs to be used along with a Platform Backend (e.g. GLFW, SDL, Win32, custom..)

// Implemented features:
//  [X] Renderer: User texture binding. Use 'GLuint' OpenGL texture identifier as void*/ImTextureID. Read the FAQ about ImTextureID!
//  [X] Renderer: Multi-viewport support. Enable with 'io.ConfigFlags |= ImGuiConfigFlags_ViewportsEnable'.

// You can copy and use unmodified imgui_impl_* files in your project. See examples/ folder for examples of using this.
// If you are new to Dear ImGui, read documentation from the docs/ folder + read the top of imgui.cpp.
// Read online: https://github.com/ocornut/imgui/tree/master/docs

// **DO NOT USE THIS CODE IF YOUR CODE/ENGINE IS USING MODERN OPENGL (SHADERS, VBO, VAO, etc.)**
// **Prefer using the code in imgui_impl_opengl3.cpp**
// This code is mostly provided as a reference to learn how ImGui integration works, because it is shorter to read.
// If your code is using GL3+ context or any semi modern OpenGL calls, using this is likely to make everything more
// complicated, will require your code to reset every single OpenGL attributes to their initial state, and might
// confuse your GPU driver.
// The GL2 code is unable to reset attributes or even call e.g. "glUseProgram(0)" because they don't exist in that API.

// CHANGELOG
// (minor and older changes stripped away, please see git history for details)
<<<<<<< HEAD
//  2020-XX-XX: Platform: Added support for multiple windows via the ImGuiPlatformIO interface.
//  2020-01-23: OpenGL: Explicitly backup, setup and restore GL_TEXTURE_ENV to increase compatibility with legacy OpenGL applications.
=======
//  2021-01-03: OpenGL: Backup, setup and restore GL_SHADE_MODEL state, disable GL_STENCIL_TEST and disable GL_NORMAL_ARRAY client state to increase compatibility with legacy OpenGL applications.
//  2020-01-23: OpenGL: Backup, setup and restore GL_TEXTURE_ENV to increase compatibility with legacy OpenGL applications.
>>>>>>> 94a43227
//  2019-04-30: OpenGL: Added support for special ImDrawCallback_ResetRenderState callback to reset render state.
//  2019-02-11: OpenGL: Projecting clipping rectangles correctly using draw_data->FramebufferScale to allow multi-viewports for retina display.
//  2018-11-30: Misc: Setting up io.BackendRendererName so it can be displayed in the About Window.
//  2018-08-03: OpenGL: Disabling/restoring GL_LIGHTING and GL_COLOR_MATERIAL to increase compatibility with legacy OpenGL applications.
//  2018-06-08: Misc: Extracted imgui_impl_opengl2.cpp/.h away from the old combined GLFW/SDL+OpenGL2 examples.
//  2018-06-08: OpenGL: Use draw_data->DisplayPos and draw_data->DisplaySize to setup projection matrix and clipping rectangle.
//  2018-02-16: Misc: Obsoleted the io.RenderDrawListsFn callback and exposed ImGui_ImplOpenGL2_RenderDrawData() in the .h file so you can call it yourself.
//  2017-09-01: OpenGL: Save and restore current polygon mode.
//  2016-09-10: OpenGL: Uploading font texture as RGBA32 to increase compatibility with users shaders (not ideal).
//  2016-09-05: OpenGL: Fixed save and restore of current scissor rectangle.

#include "imgui.h"
#include "imgui_impl_opengl2.h"
#if defined(_MSC_VER) && _MSC_VER <= 1500 // MSVC 2008 or earlier
#include <stddef.h>     // intptr_t
#else
#include <stdint.h>     // intptr_t
#endif

// Include OpenGL header (without an OpenGL loader) requires a bit of fiddling
#if defined(_WIN32) && !defined(APIENTRY)
#define APIENTRY __stdcall                  // It is customary to use APIENTRY for OpenGL function pointer declarations on all platforms.  Additionally, the Windows OpenGL header needs APIENTRY.
#endif
#if defined(_WIN32) && !defined(WINGDIAPI)
#define WINGDIAPI __declspec(dllimport)     // Some Windows OpenGL headers need this
#endif
#if defined(__APPLE__)
#define GL_SILENCE_DEPRECATION
#include <OpenGL/gl.h>
#else
#include <GL/gl.h>
#endif

// OpenGL Data
static GLuint       g_FontTexture = 0;

// Forward Declarations
static void ImGui_ImplOpenGL2_InitPlatformInterface();
static void ImGui_ImplOpenGL2_ShutdownPlatformInterface();

// Functions
bool    ImGui_ImplOpenGL2_Init()
{
    // Setup backend capabilities flags
    ImGuiIO& io = ImGui::GetIO();
    io.BackendRendererName = "imgui_impl_opengl2";
    io.BackendFlags |= ImGuiBackendFlags_RendererHasViewports;    // We can create multi-viewports on the Renderer side (optional)

    if (io.ConfigFlags & ImGuiConfigFlags_ViewportsEnable)
        ImGui_ImplOpenGL2_InitPlatformInterface();
    return true;
}

void    ImGui_ImplOpenGL2_Shutdown()
{
    ImGui_ImplOpenGL2_ShutdownPlatformInterface();
    ImGui_ImplOpenGL2_DestroyDeviceObjects();
}

void    ImGui_ImplOpenGL2_NewFrame()
{
    if (!g_FontTexture)
        ImGui_ImplOpenGL2_CreateDeviceObjects();
}

static void ImGui_ImplOpenGL2_SetupRenderState(ImDrawData* draw_data, int fb_width, int fb_height)
{
    // Setup render state: alpha-blending enabled, no face culling, no depth testing, scissor enabled, vertex/texcoord/color pointers, polygon fill.
    glEnable(GL_BLEND);
    glBlendFunc(GL_SRC_ALPHA, GL_ONE_MINUS_SRC_ALPHA);
    glDisable(GL_CULL_FACE);
    glDisable(GL_DEPTH_TEST);
    glDisable(GL_STENCIL_TEST);
    glDisable(GL_LIGHTING);
    glDisable(GL_COLOR_MATERIAL);
    glEnable(GL_SCISSOR_TEST);
    glEnableClientState(GL_VERTEX_ARRAY);
    glEnableClientState(GL_TEXTURE_COORD_ARRAY);
    glEnableClientState(GL_COLOR_ARRAY);
    glDisableClientState(GL_NORMAL_ARRAY);
    glEnable(GL_TEXTURE_2D);
    glPolygonMode(GL_FRONT_AND_BACK, GL_FILL);
    glShadeModel(GL_SMOOTH);
    glTexEnvi(GL_TEXTURE_ENV, GL_TEXTURE_ENV_MODE, GL_MODULATE);

    // If you are using this code with non-legacy OpenGL header/contexts (which you should not, prefer using imgui_impl_opengl3.cpp!!),
    // you may need to backup/reset/restore other state, e.g. for current shader using the commented lines below.
    // (DO NOT MODIFY THIS FILE! Add the code in your calling function)
    //   GLint last_program;
    //   glGetIntegerv(GL_CURRENT_PROGRAM, &last_program);
    //   glUseProgram(0);
    //   ImGui_ImplOpenGL2_RenderDrawData(...);
    //   glUseProgram(last_program)
    // There are potentially many more states you could need to clear/setup that we can't access from default headers.
    // e.g. glBindBuffer(GL_ARRAY_BUFFER, 0), glDisable(GL_TEXTURE_CUBE_MAP).

    // Setup viewport, orthographic projection matrix
    // Our visible imgui space lies from draw_data->DisplayPos (top left) to draw_data->DisplayPos+data_data->DisplaySize (bottom right). DisplayPos is (0,0) for single viewport apps.
    glViewport(0, 0, (GLsizei)fb_width, (GLsizei)fb_height);
    glMatrixMode(GL_PROJECTION);
    glPushMatrix();
    glLoadIdentity();
    glOrtho(draw_data->DisplayPos.x, draw_data->DisplayPos.x + draw_data->DisplaySize.x, draw_data->DisplayPos.y + draw_data->DisplaySize.y, draw_data->DisplayPos.y, -1.0f, +1.0f);
    glMatrixMode(GL_MODELVIEW);
    glPushMatrix();
    glLoadIdentity();
}

// OpenGL2 Render function.
// Note that this implementation is little overcomplicated because we are saving/setting up/restoring every OpenGL state explicitly.
// This is in order to be able to run within an OpenGL engine that doesn't do so.
void ImGui_ImplOpenGL2_RenderDrawData(ImDrawData* draw_data)
{
    // Avoid rendering when minimized, scale coordinates for retina displays (screen coordinates != framebuffer coordinates)
    int fb_width = (int)(draw_data->DisplaySize.x * draw_data->FramebufferScale.x);
    int fb_height = (int)(draw_data->DisplaySize.y * draw_data->FramebufferScale.y);
    if (fb_width == 0 || fb_height == 0)
        return;

    // Backup GL state
    GLint last_texture; glGetIntegerv(GL_TEXTURE_BINDING_2D, &last_texture);
    GLint last_polygon_mode[2]; glGetIntegerv(GL_POLYGON_MODE, last_polygon_mode);
    GLint last_viewport[4]; glGetIntegerv(GL_VIEWPORT, last_viewport);
    GLint last_scissor_box[4]; glGetIntegerv(GL_SCISSOR_BOX, last_scissor_box);
    GLint last_shade_model; glGetIntegerv(GL_SHADE_MODEL, &last_shade_model);
    GLint last_tex_env_mode; glGetTexEnviv(GL_TEXTURE_ENV, GL_TEXTURE_ENV_MODE, &last_tex_env_mode);
    glPushAttrib(GL_ENABLE_BIT | GL_COLOR_BUFFER_BIT | GL_TRANSFORM_BIT);

    // Setup desired GL state
    ImGui_ImplOpenGL2_SetupRenderState(draw_data, fb_width, fb_height);

    // Will project scissor/clipping rectangles into framebuffer space
    ImVec2 clip_off = draw_data->DisplayPos;         // (0,0) unless using multi-viewports
    ImVec2 clip_scale = draw_data->FramebufferScale; // (1,1) unless using retina display which are often (2,2)

    // Render command lists
    for (int n = 0; n < draw_data->CmdListsCount; n++)
    {
        const ImDrawList* cmd_list = draw_data->CmdLists[n];
        const ImDrawVert* vtx_buffer = cmd_list->VtxBuffer.Data;
        const ImDrawIdx* idx_buffer = cmd_list->IdxBuffer.Data;
        glVertexPointer(2, GL_FLOAT, sizeof(ImDrawVert), (const GLvoid*)((const char*)vtx_buffer + IM_OFFSETOF(ImDrawVert, pos)));
        glTexCoordPointer(2, GL_FLOAT, sizeof(ImDrawVert), (const GLvoid*)((const char*)vtx_buffer + IM_OFFSETOF(ImDrawVert, uv)));
        glColorPointer(4, GL_UNSIGNED_BYTE, sizeof(ImDrawVert), (const GLvoid*)((const char*)vtx_buffer + IM_OFFSETOF(ImDrawVert, col)));

        for (int cmd_i = 0; cmd_i < cmd_list->CmdBuffer.Size; cmd_i++)
        {
            const ImDrawCmd* pcmd = &cmd_list->CmdBuffer[cmd_i];
            if (pcmd->UserCallback)
            {
                // User callback, registered via ImDrawList::AddCallback()
                // (ImDrawCallback_ResetRenderState is a special callback value used by the user to request the renderer to reset render state.)
                if (pcmd->UserCallback == ImDrawCallback_ResetRenderState)
                    ImGui_ImplOpenGL2_SetupRenderState(draw_data, fb_width, fb_height);
                else
                    pcmd->UserCallback(cmd_list, pcmd);
            }
            else
            {
                // Project scissor/clipping rectangles into framebuffer space
                ImVec4 clip_rect;
                clip_rect.x = (pcmd->ClipRect.x - clip_off.x) * clip_scale.x;
                clip_rect.y = (pcmd->ClipRect.y - clip_off.y) * clip_scale.y;
                clip_rect.z = (pcmd->ClipRect.z - clip_off.x) * clip_scale.x;
                clip_rect.w = (pcmd->ClipRect.w - clip_off.y) * clip_scale.y;

                if (clip_rect.x < fb_width && clip_rect.y < fb_height && clip_rect.z >= 0.0f && clip_rect.w >= 0.0f)
                {
                    // Apply scissor/clipping rectangle
                    glScissor((int)clip_rect.x, (int)(fb_height - clip_rect.w), (int)(clip_rect.z - clip_rect.x), (int)(clip_rect.w - clip_rect.y));

                    // Bind texture, Draw
                    glBindTexture(GL_TEXTURE_2D, (GLuint)(intptr_t)pcmd->TextureId);
                    glDrawElements(GL_TRIANGLES, (GLsizei)pcmd->ElemCount, sizeof(ImDrawIdx) == 2 ? GL_UNSIGNED_SHORT : GL_UNSIGNED_INT, idx_buffer);
                }
            }
            idx_buffer += pcmd->ElemCount;
        }
    }

    // Restore modified GL state
    glDisableClientState(GL_COLOR_ARRAY);
    glDisableClientState(GL_TEXTURE_COORD_ARRAY);
    glDisableClientState(GL_VERTEX_ARRAY);
    glBindTexture(GL_TEXTURE_2D, (GLuint)last_texture);
    glMatrixMode(GL_MODELVIEW);
    glPopMatrix();
    glMatrixMode(GL_PROJECTION);
    glPopMatrix();
    glPopAttrib();
    glPolygonMode(GL_FRONT, (GLenum)last_polygon_mode[0]); glPolygonMode(GL_BACK, (GLenum)last_polygon_mode[1]);
    glViewport(last_viewport[0], last_viewport[1], (GLsizei)last_viewport[2], (GLsizei)last_viewport[3]);
    glScissor(last_scissor_box[0], last_scissor_box[1], (GLsizei)last_scissor_box[2], (GLsizei)last_scissor_box[3]);
    glShadeModel(last_shade_model);
    glTexEnvi(GL_TEXTURE_ENV, GL_TEXTURE_ENV_MODE, last_tex_env_mode);
}

bool ImGui_ImplOpenGL2_CreateFontsTexture()
{
    // Build texture atlas
    ImGuiIO& io = ImGui::GetIO();
    unsigned char* pixels;
    int width, height;
    io.Fonts->GetTexDataAsRGBA32(&pixels, &width, &height);   // Load as RGBA 32-bit (75% of the memory is wasted, but default font is so small) because it is more likely to be compatible with user's existing shaders. If your ImTextureId represent a higher-level concept than just a GL texture id, consider calling GetTexDataAsAlpha8() instead to save on GPU memory.

    // Upload texture to graphics system
    GLint last_texture;
    glGetIntegerv(GL_TEXTURE_BINDING_2D, &last_texture);
    glGenTextures(1, &g_FontTexture);
    glBindTexture(GL_TEXTURE_2D, g_FontTexture);
    glTexParameteri(GL_TEXTURE_2D, GL_TEXTURE_MIN_FILTER, GL_LINEAR);
    glTexParameteri(GL_TEXTURE_2D, GL_TEXTURE_MAG_FILTER, GL_LINEAR);
    glPixelStorei(GL_UNPACK_ROW_LENGTH, 0);
    glTexImage2D(GL_TEXTURE_2D, 0, GL_RGBA, width, height, 0, GL_RGBA, GL_UNSIGNED_BYTE, pixels);

    // Store our identifier
    io.Fonts->TexID = (ImTextureID)(intptr_t)g_FontTexture;

    // Restore state
    glBindTexture(GL_TEXTURE_2D, last_texture);

    return true;
}

void ImGui_ImplOpenGL2_DestroyFontsTexture()
{
    if (g_FontTexture)
    {
        ImGuiIO& io = ImGui::GetIO();
        glDeleteTextures(1, &g_FontTexture);
        io.Fonts->TexID = 0;
        g_FontTexture = 0;
    }
}

bool    ImGui_ImplOpenGL2_CreateDeviceObjects()
{
    return ImGui_ImplOpenGL2_CreateFontsTexture();
}

void    ImGui_ImplOpenGL2_DestroyDeviceObjects()
{
    ImGui_ImplOpenGL2_DestroyFontsTexture();
}

//--------------------------------------------------------------------------------------------------------
// MULTI-VIEWPORT / PLATFORM INTERFACE SUPPORT
// This is an _advanced_ and _optional_ feature, allowing the backend to create and handle multiple viewports simultaneously.
// If you are new to dear imgui or creating a new binding for dear imgui, it is recommended that you completely ignore this section first..
//--------------------------------------------------------------------------------------------------------

static void ImGui_ImplOpenGL2_RenderWindow(ImGuiViewport* viewport, void*)
{
    if (!(viewport->Flags & ImGuiViewportFlags_NoRendererClear))
    {
        ImVec4 clear_color = ImVec4(0.0f, 0.0f, 0.0f, 1.0f);
        glClearColor(clear_color.x, clear_color.y, clear_color.z, clear_color.w);
        glClear(GL_COLOR_BUFFER_BIT);
    }
    ImGui_ImplOpenGL2_RenderDrawData(viewport->DrawData);
}

static void ImGui_ImplOpenGL2_InitPlatformInterface()
{
    ImGuiPlatformIO& platform_io = ImGui::GetPlatformIO();
    platform_io.Renderer_RenderWindow = ImGui_ImplOpenGL2_RenderWindow;
}

static void ImGui_ImplOpenGL2_ShutdownPlatformInterface()
{
    ImGui::DestroyPlatformWindows();
}<|MERGE_RESOLUTION|>--- conflicted
+++ resolved
@@ -19,13 +19,9 @@
 
 // CHANGELOG
 // (minor and older changes stripped away, please see git history for details)
-<<<<<<< HEAD
 //  2020-XX-XX: Platform: Added support for multiple windows via the ImGuiPlatformIO interface.
-//  2020-01-23: OpenGL: Explicitly backup, setup and restore GL_TEXTURE_ENV to increase compatibility with legacy OpenGL applications.
-=======
 //  2021-01-03: OpenGL: Backup, setup and restore GL_SHADE_MODEL state, disable GL_STENCIL_TEST and disable GL_NORMAL_ARRAY client state to increase compatibility with legacy OpenGL applications.
 //  2020-01-23: OpenGL: Backup, setup and restore GL_TEXTURE_ENV to increase compatibility with legacy OpenGL applications.
->>>>>>> 94a43227
 //  2019-04-30: OpenGL: Added support for special ImDrawCallback_ResetRenderState callback to reset render state.
 //  2019-02-11: OpenGL: Projecting clipping rectangles correctly using draw_data->FramebufferScale to allow multi-viewports for retina display.
 //  2018-11-30: Misc: Setting up io.BackendRendererName so it can be displayed in the About Window.

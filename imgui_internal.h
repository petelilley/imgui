--- conflicted
+++ resolved
@@ -1771,14 +1771,10 @@
     int                 DrawListsLastFrame[2];  // Last frame number the background (0) and foreground (1) draw lists were used
     ImDrawList*         DrawLists[2];           // Convenience background (0) and foreground (1) draw lists. We use them to draw software mouser cursor when io.MouseDrawCursor is set and to draw most debug overlays.
     ImDrawData          DrawDataP;
-<<<<<<< HEAD
-    ImDrawDataBuilder   DrawDataBuilder;
+    ImDrawDataBuilder   DrawDataBuilder;        // Temporary data while building final ImDrawData
     ImVec2              LastPlatformPos;
     ImVec2              LastPlatformSize;
     ImVec2              LastRendererSize;
-=======
-    ImDrawDataBuilder   DrawDataBuilder;        // Temporary data while building final ImDrawData
->>>>>>> dbeeeae5
     ImVec2              WorkOffsetMin;          // Work Area: Offset from Pos to top-left corner of Work Area. Generally (0,0) or (0,+main_menu_bar_height). Work Area is Full Area but without menu-bars/status-bars (so WorkArea always fit inside Pos/Size!)
     ImVec2              WorkOffsetMax;          // Work Area: Offset from Pos+Size to bottom-right corner of Work Area. Generally (0,0) or (0,-status_bar_height).
     ImVec2              BuildWorkOffsetMin;     // Work Area: Offset being built during current frame. Generally >= 0.0f.
@@ -3040,14 +3036,8 @@
     // Fonts, drawing
     IMGUI_API void          SetCurrentFont(ImFont* font);
     inline ImFont*          GetDefaultFont() { ImGuiContext& g = *GImGui; return g.IO.FontDefault ? g.IO.FontDefault : g.IO.Fonts->Fonts[0]; }
-<<<<<<< HEAD
     inline ImDrawList*      GetForegroundDrawList(ImGuiWindow* window) { return GetForegroundDrawList(window->Viewport); }
-=======
-    inline ImDrawList*      GetForegroundDrawList(ImGuiWindow* window) { IM_UNUSED(window); return GetForegroundDrawList(); } // This seemingly unnecessary wrapper simplifies compatibility between the 'master' and 'docking' branches.
-    IMGUI_API ImDrawList*   GetBackgroundDrawList(ImGuiViewport* viewport);                     // get background draw list for the given viewport. this draw list will be the first rendering one. Useful to quickly draw shapes/text behind dear imgui contents.
-    IMGUI_API ImDrawList*   GetForegroundDrawList(ImGuiViewport* viewport);                     // get foreground draw list for the given viewport. this draw list will be the last rendered one. Useful to quickly draw shapes/text over dear imgui contents.
     IMGUI_API void          AddDrawListToDrawDataEx(ImDrawData* draw_data, ImVector<ImDrawList*>* out_list, ImDrawList* draw_list);
->>>>>>> dbeeeae5
 
     // Init
     IMGUI_API void          Initialize();
@@ -3551,10 +3541,7 @@
     IMGUI_API void          ShowFontAtlas(ImFontAtlas* atlas);
     IMGUI_API void          DebugHookIdInfo(ImGuiID id, ImGuiDataType data_type, const void* data_id, const void* data_id_end);
     IMGUI_API void          DebugNodeColumns(ImGuiOldColumns* columns);
-<<<<<<< HEAD
     IMGUI_API void          DebugNodeDockNode(ImGuiDockNode* node, const char* label);
-=======
->>>>>>> dbeeeae5
     IMGUI_API void          DebugNodeDrawList(ImGuiWindow* window, ImGuiViewportP* viewport, const ImDrawList* draw_list, const char* label);
     IMGUI_API void          DebugNodeDrawCmdShowMeshAndBoundingBox(ImDrawList* out_draw_list, const ImDrawList* draw_list, const ImDrawCmd* draw_cmd, bool show_mesh, bool show_aabb);
     IMGUI_API void          DebugNodeFont(ImFont* font);

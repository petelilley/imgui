--- conflicted
+++ resolved
@@ -496,11 +496,8 @@
 
             ImGui::CheckboxFlags("io.ConfigFlags: NoMouseCursorChange",  &io.ConfigFlags, ImGuiConfigFlags_NoMouseCursorChange);
             ImGui::SameLine(); HelpMarker("Instruct backend to not alter mouse cursor shape and visibility.");
-<<<<<<< HEAD
-=======
             ImGui::CheckboxFlags("io.ConfigFlags: NoKeyboard", &io.ConfigFlags, ImGuiConfigFlags_NoKeyboard);
             ImGui::SameLine(); HelpMarker("Instruct dear imgui to disable keyboard inputs and interactions.");
->>>>>>> 755bf2b8
 
             ImGui::Checkbox("io.ConfigInputTrickleEventQueue", &io.ConfigInputTrickleEventQueue);
             ImGui::SameLine(); HelpMarker("Enable input queue trickling: some types of events submitted during the same frame (e.g. button down + up) will be spread over multiple frames, improving interactions with low framerates.");

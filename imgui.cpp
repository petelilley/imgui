--- conflicted
+++ resolved
@@ -2578,7 +2578,7 @@
         }
 
         // Apply result from previous frame navigation directional move request
-        ImGui::SetActiveID(0);
+        ImGui::ClearActiveID();
         SetNavIdAndMoveMouse(g.NavMoveResultId, g.NavMoveResultRectRel);
         g.NavMoveFromClampedRefRect = false;
     }
@@ -2681,7 +2681,7 @@
     {
         if (g.ActiveId != 0)
         {
-            ImGui::SetActiveID(0);
+            ImGui::ClearActiveID();
         }
         else if (g.NavWindow && (g.NavWindow->Flags & ImGuiWindowFlags_ChildWindow) && !(g.NavWindow->Flags & ImGuiWindowFlags_Popup) && g.NavWindow->ParentWindow)
         {
@@ -2835,7 +2835,7 @@
     g.HoveredId = 0;
     g.HoveredIdAllowOverlap = false;
     if (!g.ActiveIdIsAlive && g.ActiveIdPreviousFrame == g.ActiveId && g.ActiveId != 0)
-        SetActiveID(0);
+        ClearActiveID();
     g.ActiveIdPreviousFrame = g.ActiveId;
     g.ActiveIdIsAlive = false;
     g.ActiveIdIsJustActivated = false;
@@ -2899,23 +2899,8 @@
     g.FramerateSecPerFrameIdx = (g.FramerateSecPerFrameIdx + 1) % IM_ARRAYSIZE(g.FramerateSecPerFrame);
     g.IO.Framerate = 1.0f / (g.FramerateSecPerFrameAccum / (float)IM_ARRAYSIZE(g.FramerateSecPerFrame));
 
-<<<<<<< HEAD
     // Handle user moving window with mouse (at the beginning of the frame to avoid input lag or sheering). Only valid for root windows.
     if (g.MovedWindowMoveId && g.MovedWindowMoveId == g.ActiveId && g.ActiveIdSource == ImGuiInputSource_Mouse)
-=======
-    // Clear reference to active widget if the widget isn't alive anymore
-    g.HoveredIdPreviousFrame = g.HoveredId;
-    g.HoveredId = 0;
-    g.HoveredIdAllowOverlap = false;
-    if (!g.ActiveIdIsAlive && g.ActiveIdPreviousFrame == g.ActiveId && g.ActiveId != 0)
-        ClearActiveID();
-    g.ActiveIdPreviousFrame = g.ActiveId;
-    g.ActiveIdIsAlive = false;
-    g.ActiveIdIsJustActivated = false;
-
-    // Handle user moving window (at the beginning of the frame to avoid input lag or sheering). Only valid for root windows.
-    if (g.MovedWindowMoveId && g.MovedWindowMoveId == g.ActiveId)
->>>>>>> 6257b581
     {
         KeepAliveID(g.MovedWindowMoveId);
         IM_ASSERT(g.MovedWindow && g.MovedWindow->RootWindow);
@@ -5017,15 +5002,8 @@
                 if (g.HoveredWindow == window && held && g.IO.MouseDoubleClicked[0])
                 {
                     // Manual auto-fit when double-clicking
-<<<<<<< HEAD
                     size_target = size_auto_fit;
-                    SetActiveID(0);
-=======
-                    ApplySizeFullWithConstraint(window, size_auto_fit);
-                    if (!(flags & ImGuiWindowFlags_NoSavedSettings))
-                        MarkIniSettingsDirty();
                     ClearActiveID();
->>>>>>> 6257b581
                 }
                 else if (nav_resize_delta.x != 0.0f || nav_resize_delta.y != 0.0f)
                 {
@@ -6509,7 +6487,7 @@
     }
     if (g.ActiveId == id && g.ActiveIdSource == ImGuiInputSource_Nav)
         if (!IsNavInputDown(ImGuiNavInput_PadActivate))
-            SetActiveID(0);
+            ClearActiveID();
 
     // AllowOverlap mode (rarely used) requires previous frame HoveredId to be null or to match. This allows using patterns where a later submitted widget overlaps a previous one.
     if (hovered && (flags & ImGuiButtonFlags_AllowOverlapMode) && (g.HoveredIdPreviousFrame != id && g.HoveredIdPreviousFrame != 0))
@@ -7470,7 +7448,7 @@
         }
         else
         {
-            SetActiveID(0);
+            ClearActiveID();
         }
 
         if (set_new_value)
@@ -7512,13 +7490,6 @@
                 value_changed = true;
             }
         }
-<<<<<<< HEAD
-=======
-        else
-        {
-            ClearActiveID();
-        }
->>>>>>> 6257b581
     }
 
     // Draw
@@ -8749,12 +8720,7 @@
     else if (io.MouseClicked[0])
     {
         // Release focus when we click outside
-<<<<<<< HEAD
         clear_active_id = true;
-=======
-        if (g.ActiveId == id)
-            ClearActiveID();
->>>>>>> 6257b581
     }
 
     bool value_changed = false;
@@ -8859,12 +8825,7 @@
             bool ctrl_enter_for_new_line = (flags & ImGuiInputTextFlags_CtrlEnterForNewLine) != 0;
             if (!is_multiline || (ctrl_enter_for_new_line && !io.KeyCtrl) || (!ctrl_enter_for_new_line && io.KeyCtrl))
             {
-<<<<<<< HEAD
                 enter_pressed = clear_active_id = true;
-=======
-                ClearActiveID();
-                enter_pressed = true;
->>>>>>> 6257b581
             }
             else if (is_editable)
             {
@@ -8879,17 +8840,10 @@
             if (InputTextFilterCharacter(&c, flags, callback, user_data))
                 edit_state.OnKeyPressed((int)c);
         }
-<<<<<<< HEAD
         else if (IsKeyPressedMap(ImGuiKey_Escape))                                      { clear_active_id = cancel_edit = true; }
         else if (is_shortcut_key_only && IsKeyPressedMap(ImGuiKey_Z) && is_editable)    { edit_state.OnKeyPressed(STB_TEXTEDIT_K_UNDO); edit_state.ClearSelection(); }
         else if (is_shortcut_key_only && IsKeyPressedMap(ImGuiKey_Y) && is_editable)    { edit_state.OnKeyPressed(STB_TEXTEDIT_K_REDO); edit_state.ClearSelection(); }
         else if (is_shortcut_key_only && IsKeyPressedMap(ImGuiKey_A))                   { edit_state.SelectAll(); edit_state.CursorFollow = true; }
-=======
-        else if (IsKeyPressedMap(ImGuiKey_Escape))                                     { ClearActiveID(); cancel_edit = true; }
-        else if (is_shortcut_key_only && IsKeyPressedMap(ImGuiKey_Z) && is_editable)   { edit_state.OnKeyPressed(STB_TEXTEDIT_K_UNDO); edit_state.ClearSelection(); }
-        else if (is_shortcut_key_only && IsKeyPressedMap(ImGuiKey_Y) && is_editable)   { edit_state.OnKeyPressed(STB_TEXTEDIT_K_REDO); edit_state.ClearSelection(); }
-        else if (is_shortcut_key_only && IsKeyPressedMap(ImGuiKey_A))                  { edit_state.SelectAll(); edit_state.CursorFollow = true; }
->>>>>>> 6257b581
         else if (is_shortcut_key_only && !is_password && ((IsKeyPressedMap(ImGuiKey_X) && is_editable) || IsKeyPressedMap(ImGuiKey_C)) && (!is_multiline || edit_state.HasSelection()))
         {
             // Cut, Copy
@@ -9043,7 +8997,7 @@
 
     // Release active ID at the end of the function (so e.g. pressing Return still does a final application of the value)
     if (clear_active_id && g.ActiveId == id)
-        SetActiveID(0);
+        ClearActiveID();
 
     // Render
     // Select which buffer we are going to display. When ImGuiInputTextFlags_NoLiveEdit is set 'buf' might still be the old value. We set buf to NULL to prevent accidental usage from now on.
@@ -9492,8 +9446,7 @@
         SetHoveredID(id);
         if (g.IO.MouseClicked[0])
         {
-<<<<<<< HEAD
-            SetActiveID(0);
+            ClearActiveID();
             popup_toggled = true;
         }
     }
@@ -9512,19 +9465,6 @@
             FocusWindow(window);
             OpenPopup(label);
             popup_open = true;
-=======
-            ClearActiveID();
-            if (IsPopupOpen(id))
-            {
-                ClosePopup(id);
-            }
-            else
-            {
-                FocusWindow(window);
-                OpenPopup(label);
-                popup_open = popup_opened_now = true;
-            }
->>>>>>> 6257b581
         }
     }
 

// dear imgui, v1.53 WIP
// (headers)

// See imgui.cpp file for documentation.
// See ImGui::ShowTestWindow() in imgui_demo.cpp for demo code.
// Read 'Programmer guide' in imgui.cpp for notes on how to setup ImGui in your codebase.
// Get latest version at https://github.com/ocornut/imgui

#pragma once

#if !defined(IMGUI_DISABLE_INCLUDE_IMCONFIG_H) || defined(IMGUI_INCLUDE_IMCONFIG_H)
#include "imconfig.h"       // User-editable configuration file
#endif
#include <float.h>          // FLT_MAX
#include <stdarg.h>         // va_list
#include <stddef.h>         // ptrdiff_t, NULL
#include <string.h>         // memset, memmove, memcpy, strlen, strchr, strcpy, strcmp

#define IMGUI_VERSION       "1.53 WIP"
#define IMGUI_HAS_NAV       // navigation branch

// Define attributes of all API symbols declarations, e.g. for DLL under Windows.
#ifndef IMGUI_API
#define IMGUI_API
#endif

// Define assertion handler.
#ifndef IM_ASSERT
#include <assert.h>
#define IM_ASSERT(_EXPR)    assert(_EXPR)
#endif

// Helpers
// Some compilers support applying printf-style warnings to user functions.
#if defined(__clang__) || defined(__GNUC__)
#define IM_FMTARGS(FMT)             __attribute__((format(printf, FMT, FMT+1)))
#define IM_FMTLIST(FMT)             __attribute__((format(printf, FMT, 0)))
#else
#define IM_FMTARGS(FMT)
#define IM_FMTLIST(FMT)
#endif
#define IM_ARRAYSIZE(_ARR)          ((int)(sizeof(_ARR)/sizeof(*_ARR)))

#if defined(__clang__)
#pragma clang diagnostic push
#pragma clang diagnostic ignored "-Wold-style-cast"
#endif

// Forward declarations
struct ImDrawChannel;               // Temporary storage for outputting drawing commands out of order, used by ImDrawList::ChannelsSplit()
struct ImDrawCmd;                   // A single draw command within a parent ImDrawList (generally maps to 1 GPU draw call)
struct ImDrawData;                  // All draw command lists required to render the frame
struct ImDrawList;                  // A single draw command list (generally one per window)
struct ImDrawVert;                  // A single vertex (20 bytes by default, override layout with IMGUI_OVERRIDE_DRAWVERT_STRUCT_LAYOUT)
struct ImFont;                      // Runtime data for a single font within a parent ImFontAtlas
struct ImFontAtlas;                 // Runtime data for multiple fonts, bake multiple fonts into a single texture, TTF/OTF font loader
struct ImFontConfig;                // Configuration data when adding a font or merging fonts
struct ImColor;                     // Helper functions to create a color that can be converted to either u32 or float4
struct ImGuiIO;                     // Main configuration and I/O between your application and ImGui
struct ImGuiOnceUponAFrame;         // Simple helper for running a block of code not more than once a frame, used by IMGUI_ONCE_UPON_A_FRAME macro
struct ImGuiStorage;                // Simple custom key value storage
struct ImGuiStyle;                  // Runtime data for styling/colors
struct ImGuiTextFilter;             // Parse and apply text filters. In format "aaaaa[,bbbb][,ccccc]"
struct ImGuiTextBuffer;             // Text buffer for logging/accumulating text
struct ImGuiTextEditCallbackData;   // Shared state of ImGui::InputText() when using custom ImGuiTextEditCallback (rare/advanced use)
struct ImGuiSizeConstraintCallbackData;// Structure used to constraint window size in custom ways when using custom ImGuiSizeConstraintCallback (rare/advanced use)
struct ImGuiListClipper;            // Helper to manually clip large list of items
struct ImGuiContext;                // ImGui context (opaque)

// Typedefs and Enumerations (declared as int for compatibility and to not pollute the top of this file)
typedef unsigned int ImU32;         // 32-bit unsigned integer (typically used to store packed colors)
typedef unsigned int ImGuiID;       // unique ID used by widgets (typically hashed from a stack of string)
typedef unsigned short ImWchar;     // character for keyboard input/display
typedef void* ImTextureID;          // user data to identify a texture (this is whatever to you want it to be! read the FAQ about ImTextureID in imgui.cpp)
typedef int ImGuiCol;               // enum: a color identifier for styling     // enum ImGuiCol_
typedef int ImGuiCond;              // enum: a condition for Set*()             // enum ImGuiCond_
typedef int ImGuiKey;               // enum: a key identifier (ImGui-side enum) // enum ImGuiKey_
typedef int ImGuiNavInput;          // enum: an input identifier for navigation // enum ImGuiNavInput_
typedef int ImGuiMouseCursor;       // enum: a mouse cursor identifier          // enum ImGuiMouseCursor_
typedef int ImGuiStyleVar;          // enum: a variable identifier for styling  // enum ImGuiStyleVar_
typedef int ImDrawCornerFlags;      // flags: for ImDrawList::AddRect*() etc.   // enum ImDrawCornerFlags_
typedef int ImGuiColorEditFlags;    // flags: for ColorEdit*(), ColorPicker*()  // enum ImGuiColorEditFlags_
typedef int ImGuiColumnsFlags;      // flags: for *Columns*()                   // enum ImGuiColumnsFlags_
typedef int ImGuiComboFlags;        // flags: for BeginCombo()                  // enum ImGuiComboFlags_
typedef int ImGuiHoveredFlags;      // flags: for IsItemHovered()               // enum ImGuiHoveredFlags_
typedef int ImGuiInputTextFlags;    // flags: for InputText*()                  // enum ImGuiInputTextFlags_
typedef int ImGuiSelectableFlags;   // flags: for Selectable()                  // enum ImGuiSelectableFlags_
typedef int ImGuiTreeNodeFlags;     // flags: for TreeNode*(),CollapsingHeader()// enum ImGuiTreeNodeFlags_
typedef int ImGuiWindowFlags;       // flags: for Begin*()                      // enum ImGuiWindowFlags_
typedef int (*ImGuiTextEditCallback)(ImGuiTextEditCallbackData *data);
typedef void (*ImGuiSizeConstraintCallback)(ImGuiSizeConstraintCallbackData* data);
#ifdef _MSC_VER
typedef unsigned __int64 ImU64;     // 64-bit unsigned integer
#else
typedef unsigned long long ImU64;   // 64-bit unsigned integer
#endif 

// Others helpers at bottom of the file:
// class ImVector<>                 // Lightweight std::vector like class.
// IMGUI_ONCE_UPON_A_FRAME          // Execute a block of code once per frame only (convenient for creating UI within deep-nested code that runs multiple times)

struct ImVec2
{
    float x, y;
    ImVec2() { x = y = 0.0f; }
    ImVec2(float _x, float _y) { x = _x; y = _y; }
#ifdef IM_VEC2_CLASS_EXTRA          // Define constructor and implicit cast operators in imconfig.h to convert back<>forth from your math types and ImVec2.
    IM_VEC2_CLASS_EXTRA
#endif
};

struct ImVec4
{
    float x, y, z, w;
    ImVec4() { x = y = z = w = 0.0f; }
    ImVec4(float _x, float _y, float _z, float _w) { x = _x; y = _y; z = _z; w = _w; }
#ifdef IM_VEC4_CLASS_EXTRA          // Define constructor and implicit cast operators in imconfig.h to convert back<>forth from your math types and ImVec4.
    IM_VEC4_CLASS_EXTRA
#endif
};

// ImGui end-user API
// In a namespace so that user can add extra functions in a separate file (e.g. Value() helpers for your vector or common types)
namespace ImGui
{
    // Main
    IMGUI_API ImGuiIO&      GetIO();
    IMGUI_API ImGuiStyle&   GetStyle();
    IMGUI_API ImDrawData*   GetDrawData();                              // same value as passed to your io.RenderDrawListsFn() function. valid after Render() and until the next call to NewFrame()
    IMGUI_API void          NewFrame();                                 // start a new ImGui frame, you can submit any command from this point until Render()/EndFrame().
    IMGUI_API void          Render();                                   // ends the ImGui frame, finalize the draw data, then call your io.RenderDrawListsFn() function if set.
    IMGUI_API void          EndFrame();                                 // ends the ImGui frame. automatically called by Render(), so most likely don't need to ever call that yourself directly. If you don't need to render you may call EndFrame() but you'll have wasted CPU already. If you don't need to render, better to not create any imgui windows instead!
    IMGUI_API void          Shutdown();

    // Demo/Debug/Info
    IMGUI_API void          ShowTestWindow(bool* p_open = NULL);        // create demo/test window. demonstrate most ImGui features. call this to learn about the library! try to make it always available in your application!
    IMGUI_API void          ShowMetricsWindow(bool* p_open = NULL);     // create metrics window. display ImGui internals: draw commands (with individual draw calls and vertices), window list, basic internal state, etc.
    IMGUI_API void          ShowStyleEditor(ImGuiStyle* ref = NULL);    // add style editor block (not a window). you can pass in a reference ImGuiStyle structure to compare to, revert to and save to (else it uses the default style)
    IMGUI_API void          ShowUserGuide();                            // add basic help/info block (not a window): how to manipulate ImGui as a end-user (mouse/keyboard controls).

    // Window
    IMGUI_API bool          Begin(const char* name, bool* p_open = NULL, ImGuiWindowFlags flags = 0);                                                   // push window to the stack and start appending to it. see .cpp for details. return false when window is collapsed, so you can early out in your code. 'bool* p_open' creates a widget on the upper-right to close the window (which sets your bool to false).
    IMGUI_API void          End();                                                                                                                      // finish appending to current window, pop it off the window stack.
    IMGUI_API bool          BeginChild(const char* str_id, const ImVec2& size = ImVec2(0,0), bool border = false, ImGuiWindowFlags extra_flags = 0);    // begin a scrolling region. size==0.0f: use remaining window size, size<0.0f: use remaining window size minus abs(size). size>0.0f: fixed size. each axis can use a different mode, e.g. ImVec2(0,400).
    IMGUI_API bool          BeginChild(ImGuiID id, const ImVec2& size = ImVec2(0,0), bool border = false, ImGuiWindowFlags extra_flags = 0);            // "
    IMGUI_API void          EndChild();
    IMGUI_API ImVec2        GetContentRegionMax();                                              // current content boundaries (typically window boundaries including scrolling, or current column boundaries), in windows coordinates
    IMGUI_API ImVec2        GetContentRegionAvail();                                            // == GetContentRegionMax() - GetCursorPos()
    IMGUI_API float         GetContentRegionAvailWidth();                                       //
    IMGUI_API ImVec2        GetWindowContentRegionMin();                                        // content boundaries min (roughly (0,0)-Scroll), in window coordinates
    IMGUI_API ImVec2        GetWindowContentRegionMax();                                        // content boundaries max (roughly (0,0)+Size-Scroll) where Size can be override with SetNextWindowContentSize(), in window coordinates
    IMGUI_API float         GetWindowContentRegionWidth();                                      //
    IMGUI_API ImDrawList*   GetWindowDrawList();                                                // get rendering command-list if you want to append your own draw primitives
    IMGUI_API ImVec2        GetWindowPos();                                                     // get current window position in screen space (useful if you want to do your own drawing via the DrawList api)
    IMGUI_API ImVec2        GetWindowSize();                                                    // get current window size
    IMGUI_API float         GetWindowWidth();
    IMGUI_API float         GetWindowHeight();
    IMGUI_API bool          IsWindowCollapsed();
    IMGUI_API bool          IsWindowAppearing();
    IMGUI_API void          SetWindowFontScale(float scale);                                    // per-window font scale. Adjust IO.FontGlobalScale if you want to scale all windows

    IMGUI_API void          SetNextWindowPos(const ImVec2& pos, ImGuiCond cond = 0, const ImVec2& pivot = ImVec2(0,0)); // set next window position. call before Begin(). use pivot=(0.5f,0.5f) to center on given point, etc.
    IMGUI_API void          SetNextWindowSize(const ImVec2& size, ImGuiCond cond = 0);          // set next window size. set axis to 0.0f to force an auto-fit on this axis. call before Begin()
    IMGUI_API void          SetNextWindowSizeConstraints(const ImVec2& size_min, const ImVec2& size_max, ImGuiSizeConstraintCallback custom_callback = NULL, void* custom_callback_data = NULL); // set next window size limits. use -1,-1 on either X/Y axis to preserve the current size. Use callback to apply non-trivial programmatic constraints.
    IMGUI_API void          SetNextWindowContentSize(const ImVec2& size);                       // set next window content size (~ enforce the range of scrollbars). not including window decorations (title bar, menu bar, etc.). set an axis to 0.0f to leave it automatic. call before Begin()
    IMGUI_API void          SetNextWindowCollapsed(bool collapsed, ImGuiCond cond = 0);         // set next window collapsed state. call before Begin()
    IMGUI_API void          SetNextWindowFocus();                                               // set next window to be focused / front-most. call before Begin()
    IMGUI_API void          SetWindowPos(const ImVec2& pos, ImGuiCond cond = 0);                // (not recommended) set current window position - call within Begin()/End(). prefer using SetNextWindowPos(), as this may incur tearing and side-effects.
    IMGUI_API void          SetWindowSize(const ImVec2& size, ImGuiCond cond = 0);              // (not recommended) set current window size - call within Begin()/End(). set to ImVec2(0,0) to force an auto-fit. prefer using SetNextWindowSize(), as this may incur tearing and minor side-effects.    
    IMGUI_API void          SetWindowCollapsed(bool collapsed, ImGuiCond cond = 0);             // (not recommended) set current window collapsed state. prefer using SetNextWindowCollapsed().
    IMGUI_API void          SetWindowFocus();                                                   // (not recommended) set current window to be focused / front-most. prefer using SetNextWindowFocus().
    IMGUI_API void          SetWindowPos(const char* name, const ImVec2& pos, ImGuiCond cond = 0);      // set named window position.
    IMGUI_API void          SetWindowSize(const char* name, const ImVec2& size, ImGuiCond cond = 0);    // set named window size. set axis to 0.0f to force an auto-fit on this axis.
    IMGUI_API void          SetWindowCollapsed(const char* name, bool collapsed, ImGuiCond cond = 0);   // set named window collapsed state
    IMGUI_API void          SetWindowFocus(const char* name);                                           // set named window to be focused / front-most. use NULL to remove focus.

    IMGUI_API float         GetScrollX();                                                       // get scrolling amount [0..GetScrollMaxX()]
    IMGUI_API float         GetScrollY();                                                       // get scrolling amount [0..GetScrollMaxY()]
    IMGUI_API float         GetScrollMaxX();                                                    // get maximum scrolling amount ~~ ContentSize.X - WindowSize.X
    IMGUI_API float         GetScrollMaxY();                                                    // get maximum scrolling amount ~~ ContentSize.Y - WindowSize.Y
    IMGUI_API void          SetScrollX(float scroll_x);                                         // set scrolling amount [0..GetScrollMaxX()]
    IMGUI_API void          SetScrollY(float scroll_y);                                         // set scrolling amount [0..GetScrollMaxY()]
    IMGUI_API void          SetScrollHere(float center_y_ratio = 0.5f);                         // adjust scrolling amount to make current cursor position visible. center_y_ratio=0.0: top, 0.5: center, 1.0: bottom. When using to make a "default/current item" visible, consider using SetItemDefaultFocus() instead.
    IMGUI_API void          SetScrollFromPosY(float pos_y, float center_y_ratio = 0.5f);        // adjust scrolling amount to make given position valid. use GetCursorPos() or GetCursorStartPos()+offset to get valid positions.
    IMGUI_API void          SetStateStorage(ImGuiStorage* tree);                                // replace tree state storage with our own (if you want to manipulate it yourself, typically clear subsection of it)
    IMGUI_API ImGuiStorage* GetStateStorage();

    // Parameters stacks (shared)
    IMGUI_API void          PushFont(ImFont* font);                                             // use NULL as a shortcut to push default font
    IMGUI_API void          PopFont();
    IMGUI_API void          PushStyleColor(ImGuiCol idx, ImU32 col);
    IMGUI_API void          PushStyleColor(ImGuiCol idx, const ImVec4& col);
    IMGUI_API void          PopStyleColor(int count = 1);
    IMGUI_API void          PushStyleVar(ImGuiStyleVar idx, float val);
    IMGUI_API void          PushStyleVar(ImGuiStyleVar idx, const ImVec2& val);
    IMGUI_API void          PopStyleVar(int count = 1);
    IMGUI_API const ImVec4& GetStyleColorVec4(ImGuiCol idx);                                    // retrieve style color as stored in ImGuiStyle structure. use to feed back into PushStyleColor(), otherwhise use GetColorU32() to get style color + style alpha.
    IMGUI_API ImFont*       GetFont();                                                          // get current font
    IMGUI_API float         GetFontSize();                                                      // get current font size (= height in pixels) of current font with current scale applied
    IMGUI_API ImVec2        GetFontTexUvWhitePixel();                                           // get UV coordinate for a while pixel, useful to draw custom shapes via the ImDrawList API
    IMGUI_API ImU32         GetColorU32(ImGuiCol idx, float alpha_mul = 1.0f);                  // retrieve given style color with style alpha applied and optional extra alpha multiplier
    IMGUI_API ImU32         GetColorU32(const ImVec4& col);                                     // retrieve given color with style alpha applied
    IMGUI_API ImU32         GetColorU32(ImU32 col);                                             // retrieve given color with style alpha applied

    // Parameters stacks (current window)
    IMGUI_API void          PushItemWidth(float item_width);                                    // width of items for the common item+label case, pixels. 0.0f = default to ~2/3 of windows width, >0.0f: width in pixels, <0.0f align xx pixels to the right of window (so -1.0f always align width to the right side)
    IMGUI_API void          PopItemWidth();
    IMGUI_API float         CalcItemWidth();                                                    // width of item given pushed settings and current cursor position
    IMGUI_API void          PushTextWrapPos(float wrap_pos_x = 0.0f);                           // word-wrapping for Text*() commands. < 0.0f: no wrapping; 0.0f: wrap to end of window (or column); > 0.0f: wrap at 'wrap_pos_x' position in window local space
    IMGUI_API void          PopTextWrapPos();
    IMGUI_API void          PushAllowKeyboardFocus(bool allow_keyboard_focus);                  // allow focusing using TAB/Shift-TAB, enabled by default but you can disable it for certain widgets
    IMGUI_API void          PopAllowKeyboardFocus();
    IMGUI_API void          PushButtonRepeat(bool repeat);                                      // in 'repeat' mode, Button*() functions return repeated true in a typematic manner (using io.KeyRepeatDelay/io.KeyRepeatRate setting). Note that you can call IsItemActive() after any Button() to tell if the button is held in the current frame.
    IMGUI_API void          PopButtonRepeat();

    // Cursor / Layout
    IMGUI_API void          Separator();                                                        // separator, generally horizontal. inside a menu bar or in horizontal layout mode, this becomes a vertical separator.
    IMGUI_API void          SameLine(float pos_x = 0.0f, float spacing_w = -1.0f);              // call between widgets or groups to layout them horizontally
    IMGUI_API void          NewLine();                                                          // undo a SameLine()
    IMGUI_API void          Spacing();                                                          // add vertical spacing
    IMGUI_API void          Dummy(const ImVec2& size);                                          // add a dummy item of given size
    IMGUI_API void          Indent(float indent_w = 0.0f);                                      // move content position toward the right, by style.IndentSpacing or indent_w if != 0
    IMGUI_API void          Unindent(float indent_w = 0.0f);                                    // move content position back to the left, by style.IndentSpacing or indent_w if != 0
    IMGUI_API void          BeginGroup();                                                       // lock horizontal starting position + capture group bounding box into one "item" (so you can use IsItemHovered() or layout primitives such as SameLine() on whole group, etc.)
    IMGUI_API void          EndGroup();
    IMGUI_API ImVec2        GetCursorPos();                                                     // cursor position is relative to window position
    IMGUI_API float         GetCursorPosX();                                                    // "
    IMGUI_API float         GetCursorPosY();                                                    // "
    IMGUI_API void          SetCursorPos(const ImVec2& local_pos);                              // "
    IMGUI_API void          SetCursorPosX(float x);                                             // "
    IMGUI_API void          SetCursorPosY(float y);                                             // "
    IMGUI_API ImVec2        GetCursorStartPos();                                                // initial cursor position
    IMGUI_API ImVec2        GetCursorScreenPos();                                               // cursor position in absolute screen coordinates [0..io.DisplaySize] (useful to work with ImDrawList API)
    IMGUI_API void          SetCursorScreenPos(const ImVec2& pos);                              // cursor position in absolute screen coordinates [0..io.DisplaySize]
    IMGUI_API void          AlignTextToFramePadding();                                          // vertically align/lower upcoming text to FramePadding.y so that it will aligns to upcoming widgets (call if you have text on a line before regular widgets)
    IMGUI_API float         GetTextLineHeight();                                                // height of font == GetWindowFontSize()
    IMGUI_API float         GetTextLineHeightWithSpacing();                                     // distance (in pixels) between 2 consecutive lines of text == GetWindowFontSize() + GetStyle().ItemSpacing.y
    IMGUI_API float         GetItemsLineHeightWithSpacing();                                    // distance (in pixels) between 2 consecutive lines of standard height widgets == GetWindowFontSize() + GetStyle().FramePadding.y*2 + GetStyle().ItemSpacing.y

    // Columns
    // You can also use SameLine(pos_x) for simplified columns. The columns API is still work-in-progress and rather lacking.
    IMGUI_API void          Columns(int count = 1, const char* id = NULL, bool border = true);
    IMGUI_API void          NextColumn();                                                       // next column, defaults to current row or next row if the current row is finished
    IMGUI_API int           GetColumnIndex();                                                   // get current column index
    IMGUI_API float         GetColumnWidth(int column_index = -1);                              // get column width (in pixels). pass -1 to use current column
    IMGUI_API void          SetColumnWidth(int column_index, float width);                      // set column width (in pixels). pass -1 to use current column
    IMGUI_API float         GetColumnOffset(int column_index = -1);                             // get position of column line (in pixels, from the left side of the contents region). pass -1 to use current column, otherwise 0..GetColumnsCount() inclusive. column 0 is typically 0.0f
    IMGUI_API void          SetColumnOffset(int column_index, float offset_x);                  // set position of column line (in pixels, from the left side of the contents region). pass -1 to use current column
    IMGUI_API int           GetColumnsCount();

    // ID scopes
    // If you are creating widgets in a loop you most likely want to push a unique identifier (e.g. object pointer, loop index) so ImGui can differentiate them.
    // You can also use the "##foobar" syntax within widget label to distinguish them from each others. Read "A primer on the use of labels/IDs" in the FAQ for more details.
    IMGUI_API void          PushID(const char* str_id);                                         // push identifier into the ID stack. IDs are hash of the entire stack!
    IMGUI_API void          PushID(const char* str_id_begin, const char* str_id_end);
    IMGUI_API void          PushID(const void* ptr_id);
    IMGUI_API void          PushID(int int_id);
    IMGUI_API void          PopID();
    IMGUI_API ImGuiID       GetID(const char* str_id);                                          // calculate unique ID (hash of whole ID stack + given parameter). e.g. if you want to query into ImGuiStorage yourself
    IMGUI_API ImGuiID       GetID(const char* str_id_begin, const char* str_id_end);
    IMGUI_API ImGuiID       GetID(const void* ptr_id);

    // Widgets: Text
    IMGUI_API void          TextUnformatted(const char* text, const char* text_end = NULL);               // raw text without formatting. Roughly equivalent to Text("%s", text) but: A) doesn't require null terminated string if 'text_end' is specified, B) it's faster, no memory copy is done, no buffer size limits, recommended for long chunks of text.
    IMGUI_API void          Text(const char* fmt, ...)                                     IM_FMTARGS(1); // simple formatted text
    IMGUI_API void          TextV(const char* fmt, va_list args)                           IM_FMTLIST(1);
    IMGUI_API void          TextColored(const ImVec4& col, const char* fmt, ...)           IM_FMTARGS(2); // shortcut for PushStyleColor(ImGuiCol_Text, col); Text(fmt, ...); PopStyleColor();
    IMGUI_API void          TextColoredV(const ImVec4& col, const char* fmt, va_list args) IM_FMTLIST(2);
    IMGUI_API void          TextDisabled(const char* fmt, ...)                             IM_FMTARGS(1); // shortcut for PushStyleColor(ImGuiCol_Text, style.Colors[ImGuiCol_TextDisabled]); Text(fmt, ...); PopStyleColor();
    IMGUI_API void          TextDisabledV(const char* fmt, va_list args)                   IM_FMTLIST(1);
    IMGUI_API void          TextWrapped(const char* fmt, ...)                              IM_FMTARGS(1); // shortcut for PushTextWrapPos(0.0f); Text(fmt, ...); PopTextWrapPos();. Note that this won't work on an auto-resizing window if there's no other widgets to extend the window width, yoy may need to set a size using SetNextWindowSize().
    IMGUI_API void          TextWrappedV(const char* fmt, va_list args)                    IM_FMTLIST(1);
    IMGUI_API void          LabelText(const char* label, const char* fmt, ...)             IM_FMTARGS(2); // display text+label aligned the same way as value+label widgets
    IMGUI_API void          LabelTextV(const char* label, const char* fmt, va_list args)   IM_FMTLIST(2);
    IMGUI_API void          BulletText(const char* fmt, ...)                               IM_FMTARGS(1); // shortcut for Bullet()+Text()
    IMGUI_API void          BulletTextV(const char* fmt, va_list args)                     IM_FMTLIST(1);
    IMGUI_API void          Bullet();                                                                     // draw a small circle and keep the cursor on the same line. advance cursor x position by GetTreeNodeToLabelSpacing(), same distance that TreeNode() uses

    // Widgets: Main
    IMGUI_API bool          Button(const char* label, const ImVec2& size = ImVec2(0,0));            // button
    IMGUI_API bool          SmallButton(const char* label);                                         // button with FramePadding=(0,0) to easily embed within text
    IMGUI_API bool          InvisibleButton(const char* str_id, const ImVec2& size);                // button behavior without the visuals, useful to build custom behaviors using the public api (along with IsItemActive, IsItemHovered, etc.)
    IMGUI_API void          Image(ImTextureID user_texture_id, const ImVec2& size, const ImVec2& uv0 = ImVec2(0,0), const ImVec2& uv1 = ImVec2(1,1), const ImVec4& tint_col = ImVec4(1,1,1,1), const ImVec4& border_col = ImVec4(0,0,0,0));
    IMGUI_API bool          ImageButton(ImTextureID user_texture_id, const ImVec2& size, const ImVec2& uv0 = ImVec2(0,0),  const ImVec2& uv1 = ImVec2(1,1), int frame_padding = -1, const ImVec4& bg_col = ImVec4(0,0,0,0), const ImVec4& tint_col = ImVec4(1,1,1,1));    // <0 frame_padding uses default frame padding settings. 0 for no padding
    IMGUI_API bool          Checkbox(const char* label, bool* v);
    IMGUI_API bool          CheckboxFlags(const char* label, unsigned int* flags, unsigned int flags_value);
    IMGUI_API bool          RadioButton(const char* label, bool active);
    IMGUI_API bool          RadioButton(const char* label, int* v, int v_button);
    IMGUI_API void          PlotLines(const char* label, const float* values, int values_count, int values_offset = 0, const char* overlay_text = NULL, float scale_min = FLT_MAX, float scale_max = FLT_MAX, ImVec2 graph_size = ImVec2(0,0), int stride = sizeof(float));
    IMGUI_API void          PlotLines(const char* label, float (*values_getter)(void* data, int idx), void* data, int values_count, int values_offset = 0, const char* overlay_text = NULL, float scale_min = FLT_MAX, float scale_max = FLT_MAX, ImVec2 graph_size = ImVec2(0,0));
    IMGUI_API void          PlotHistogram(const char* label, const float* values, int values_count, int values_offset = 0, const char* overlay_text = NULL, float scale_min = FLT_MAX, float scale_max = FLT_MAX, ImVec2 graph_size = ImVec2(0,0), int stride = sizeof(float));
    IMGUI_API void          PlotHistogram(const char* label, float (*values_getter)(void* data, int idx), void* data, int values_count, int values_offset = 0, const char* overlay_text = NULL, float scale_min = FLT_MAX, float scale_max = FLT_MAX, ImVec2 graph_size = ImVec2(0,0));
    IMGUI_API void          ProgressBar(float fraction, const ImVec2& size_arg = ImVec2(-1,0), const char* overlay = NULL);

    // Widgets: Combo Box
    // The new BeginCombo()/EndCombo() api allows you to manage your contents and selection state however you want it. 
    IMGUI_API bool          BeginCombo(const char* label, const char* preview_value, ImGuiComboFlags flags = 0);
    IMGUI_API void          EndCombo();
    IMGUI_API bool          Combo(const char* label, int* current_item, const char* const items[], int items_count, int popup_max_height_in_items = -1);
    IMGUI_API bool          Combo(const char* label, int* current_item, const char* items_separated_by_zeros, int popup_max_height_in_items = -1);      // Separate items with \0 within a string, end item-list with \0\0. e.g. "One\0Two\0Three\0"
    IMGUI_API bool          Combo(const char* label, int* current_item, bool(*items_getter)(void* data, int idx, const char** out_text), void* data, int items_count, int popup_max_height_in_items = -1);

    // Widgets: Drags (tip: ctrl+click on a drag box to input with keyboard. manually input values aren't clamped, can go off-bounds)
    // For all the Float2/Float3/Float4/Int2/Int3/Int4 versions of every functions, note that a 'float v[X]' function argument is the same as 'float* v', the array syntax is just a way to document the number of elements that are expected to be accessible. You can pass address of your first element out of a contiguous set, e.g. &myvector.x
    // Speed are per-pixel of mouse movement (v_speed=0.2f: mouse needs to move by 5 pixels to increase value by 1). For gamepad/keyboard navigation, minimum speed is Max(v_speed, minimum_step_at_given_precision).
    IMGUI_API bool          DragFloat(const char* label, float* v, float v_speed = 1.0f, float v_min = 0.0f, float v_max = 0.0f, const char* display_format = "%.3f", float power = 1.0f);     // If v_min >= v_max we have no bound
    IMGUI_API bool          DragFloat2(const char* label, float v[2], float v_speed = 1.0f, float v_min = 0.0f, float v_max = 0.0f, const char* display_format = "%.3f", float power = 1.0f);
    IMGUI_API bool          DragFloat3(const char* label, float v[3], float v_speed = 1.0f, float v_min = 0.0f, float v_max = 0.0f, const char* display_format = "%.3f", float power = 1.0f);
    IMGUI_API bool          DragFloat4(const char* label, float v[4], float v_speed = 1.0f, float v_min = 0.0f, float v_max = 0.0f, const char* display_format = "%.3f", float power = 1.0f);
    IMGUI_API bool          DragFloatRange2(const char* label, float* v_current_min, float* v_current_max, float v_speed = 1.0f, float v_min = 0.0f, float v_max = 0.0f, const char* display_format = "%.3f", const char* display_format_max = NULL, float power = 1.0f);
    IMGUI_API bool          DragInt(const char* label, int* v, float v_speed = 1.0f, int v_min = 0, int v_max = 0, const char* display_format = "%.0f");                                       // If v_min >= v_max we have no bound
    IMGUI_API bool          DragInt2(const char* label, int v[2], float v_speed = 1.0f, int v_min = 0, int v_max = 0, const char* display_format = "%.0f");
    IMGUI_API bool          DragInt3(const char* label, int v[3], float v_speed = 1.0f, int v_min = 0, int v_max = 0, const char* display_format = "%.0f");
    IMGUI_API bool          DragInt4(const char* label, int v[4], float v_speed = 1.0f, int v_min = 0, int v_max = 0, const char* display_format = "%.0f");
    IMGUI_API bool          DragIntRange2(const char* label, int* v_current_min, int* v_current_max, float v_speed = 1.0f, int v_min = 0, int v_max = 0, const char* display_format = "%.0f", const char* display_format_max = NULL);

    // Widgets: Input with Keyboard
    IMGUI_API bool          InputText(const char* label, char* buf, size_t buf_size, ImGuiInputTextFlags flags = 0, ImGuiTextEditCallback callback = NULL, void* user_data = NULL);
    IMGUI_API bool          InputTextMultiline(const char* label, char* buf, size_t buf_size, const ImVec2& size = ImVec2(0,0), ImGuiInputTextFlags flags = 0, ImGuiTextEditCallback callback = NULL, void* user_data = NULL);
    IMGUI_API bool          InputFloat(const char* label, float* v, float step = 0.0f, float step_fast = 0.0f, int decimal_precision = -1, ImGuiInputTextFlags extra_flags = 0);
    IMGUI_API bool          InputFloat2(const char* label, float v[2], int decimal_precision = -1, ImGuiInputTextFlags extra_flags = 0);
    IMGUI_API bool          InputFloat3(const char* label, float v[3], int decimal_precision = -1, ImGuiInputTextFlags extra_flags = 0);
    IMGUI_API bool          InputFloat4(const char* label, float v[4], int decimal_precision = -1, ImGuiInputTextFlags extra_flags = 0);
    IMGUI_API bool          InputInt(const char* label, int* v, int step = 1, int step_fast = 100, ImGuiInputTextFlags extra_flags = 0);
    IMGUI_API bool          InputInt2(const char* label, int v[2], ImGuiInputTextFlags extra_flags = 0);
    IMGUI_API bool          InputInt3(const char* label, int v[3], ImGuiInputTextFlags extra_flags = 0);
    IMGUI_API bool          InputInt4(const char* label, int v[4], ImGuiInputTextFlags extra_flags = 0);

    // Widgets: Sliders (tip: ctrl+click on a slider to input with keyboard. manually input values aren't clamped, can go off-bounds)
    IMGUI_API bool          SliderFloat(const char* label, float* v, float v_min, float v_max, const char* display_format = "%.3f", float power = 1.0f);     // adjust display_format to decorate the value with a prefix or a suffix for in-slider labels or unit display. Use power!=1.0 for logarithmic sliders
    IMGUI_API bool          SliderFloat2(const char* label, float v[2], float v_min, float v_max, const char* display_format = "%.3f", float power = 1.0f);
    IMGUI_API bool          SliderFloat3(const char* label, float v[3], float v_min, float v_max, const char* display_format = "%.3f", float power = 1.0f);
    IMGUI_API bool          SliderFloat4(const char* label, float v[4], float v_min, float v_max, const char* display_format = "%.3f", float power = 1.0f);
    IMGUI_API bool          SliderAngle(const char* label, float* v_rad, float v_degrees_min = -360.0f, float v_degrees_max = +360.0f);
    IMGUI_API bool          SliderInt(const char* label, int* v, int v_min, int v_max, const char* display_format = "%.0f");
    IMGUI_API bool          SliderInt2(const char* label, int v[2], int v_min, int v_max, const char* display_format = "%.0f");
    IMGUI_API bool          SliderInt3(const char* label, int v[3], int v_min, int v_max, const char* display_format = "%.0f");
    IMGUI_API bool          SliderInt4(const char* label, int v[4], int v_min, int v_max, const char* display_format = "%.0f");
    IMGUI_API bool          VSliderFloat(const char* label, const ImVec2& size, float* v, float v_min, float v_max, const char* display_format = "%.3f", float power = 1.0f);
    IMGUI_API bool          VSliderInt(const char* label, const ImVec2& size, int* v, int v_min, int v_max, const char* display_format = "%.0f");

    // Widgets: Color Editor/Picker (tip: the ColorEdit* functions have a little colored preview square that can be left-clicked to open a picker, and right-clicked to open an option menu.)
    // Note that a 'float v[X]' function argument is the same as 'float* v', the array syntax is just a way to document the number of elements that are expected to be accessible. You can the pass the address of a first float element out of a contiguous structure, e.g. &myvector.x
    IMGUI_API bool          ColorEdit3(const char* label, float col[3], ImGuiColorEditFlags flags = 0);
    IMGUI_API bool          ColorEdit4(const char* label, float col[4], ImGuiColorEditFlags flags = 0);
    IMGUI_API bool          ColorPicker3(const char* label, float col[3], ImGuiColorEditFlags flags = 0);
    IMGUI_API bool          ColorPicker4(const char* label, float col[4], ImGuiColorEditFlags flags = 0, const float* ref_col = NULL);
    IMGUI_API bool          ColorButton(const char* desc_id, const ImVec4& col, ImGuiColorEditFlags flags = 0, ImVec2 size = ImVec2(0,0));  // display a colored square/button, hover for details, return true when pressed.
    IMGUI_API void          SetColorEditOptions(ImGuiColorEditFlags flags);                         // initialize current options (generally on application startup) if you want to select a default format, picker type, etc. User will be able to change many settings, unless you pass the _NoOptions flag to your calls.

    // Widgets: Trees
    IMGUI_API bool          TreeNode(const char* label);                                            // if returning 'true' the node is open and the tree id is pushed into the id stack. user is responsible for calling TreePop().
    IMGUI_API bool          TreeNode(const char* str_id, const char* fmt, ...) IM_FMTARGS(2);       // read the FAQ about why and how to use ID. to align arbitrary text at the same level as a TreeNode() you can use Bullet().
    IMGUI_API bool          TreeNode(const void* ptr_id, const char* fmt, ...) IM_FMTARGS(2);       // "
    IMGUI_API bool          TreeNodeV(const char* str_id, const char* fmt, va_list args) IM_FMTLIST(2);
    IMGUI_API bool          TreeNodeV(const void* ptr_id, const char* fmt, va_list args) IM_FMTLIST(2);
    IMGUI_API bool          TreeNodeEx(const char* label, ImGuiTreeNodeFlags flags = 0);
    IMGUI_API bool          TreeNodeEx(const char* str_id, ImGuiTreeNodeFlags flags, const char* fmt, ...) IM_FMTARGS(3);
    IMGUI_API bool          TreeNodeEx(const void* ptr_id, ImGuiTreeNodeFlags flags, const char* fmt, ...) IM_FMTARGS(3);
    IMGUI_API bool          TreeNodeExV(const char* str_id, ImGuiTreeNodeFlags flags, const char* fmt, va_list args) IM_FMTLIST(3);
    IMGUI_API bool          TreeNodeExV(const void* ptr_id, ImGuiTreeNodeFlags flags, const char* fmt, va_list args) IM_FMTLIST(3);
    IMGUI_API void          TreePush(const char* str_id);                                           // ~ Indent()+PushId(). Already called by TreeNode() when returning true, but you can call Push/Pop yourself for layout purpose
    IMGUI_API void          TreePush(const void* ptr_id = NULL);                                    // "
    IMGUI_API void          TreePop();                                                              // ~ Unindent()+PopId()
    IMGUI_API void          TreeAdvanceToLabelPos();                                                // advance cursor x position by GetTreeNodeToLabelSpacing()
    IMGUI_API float         GetTreeNodeToLabelSpacing();                                            // horizontal distance preceding label when using TreeNode*() or Bullet() == (g.FontSize + style.FramePadding.x*2) for a regular unframed TreeNode
    IMGUI_API void          SetNextTreeNodeOpen(bool is_open, ImGuiCond cond = 0);               // set next TreeNode/CollapsingHeader open state.
    IMGUI_API bool          CollapsingHeader(const char* label, ImGuiTreeNodeFlags flags = 0);      // if returning 'true' the header is open. doesn't indent nor push on ID stack. user doesn't have to call TreePop().
    IMGUI_API bool          CollapsingHeader(const char* label, bool* p_open, ImGuiTreeNodeFlags flags = 0); // when 'p_open' isn't NULL, display an additional small close button on upper right of the header

    // Widgets: Selectable / Lists
    IMGUI_API bool          Selectable(const char* label, bool selected = false, ImGuiSelectableFlags flags = 0, const ImVec2& size = ImVec2(0,0));  // size.x==0.0: use remaining width, size.x>0.0: specify width. size.y==0.0: use label height, size.y>0.0: specify height
    IMGUI_API bool          Selectable(const char* label, bool* p_selected, ImGuiSelectableFlags flags = 0, const ImVec2& size = ImVec2(0,0));
    IMGUI_API bool          ListBox(const char* label, int* current_item, const char* const* items, int items_count, int height_in_items = -1);
    IMGUI_API bool          ListBox(const char* label, int* current_item, bool (*items_getter)(void* data, int idx, const char** out_text), void* data, int items_count, int height_in_items = -1);
    IMGUI_API bool          ListBoxHeader(const char* label, const ImVec2& size = ImVec2(0,0)); // use if you want to reimplement ListBox() will custom data or interactions. make sure to call ListBoxFooter() afterwards.
    IMGUI_API bool          ListBoxHeader(const char* label, int items_count, int height_in_items = -1); // "
    IMGUI_API void          ListBoxFooter();                                                    // terminate the scrolling region

    // Widgets: Value() Helpers. Output single value in "name: value" format (tip: freely declare more in your code to handle your types. you can add functions to the ImGui namespace)
    IMGUI_API void          Value(const char* prefix, bool b);
    IMGUI_API void          Value(const char* prefix, int v);
    IMGUI_API void          Value(const char* prefix, unsigned int v);
    IMGUI_API void          Value(const char* prefix, float v, const char* float_format = NULL);

    // Tooltips
    IMGUI_API void          SetTooltip(const char* fmt, ...) IM_FMTARGS(1);                     // set text tooltip under mouse-cursor, typically use with ImGui::IsItemHovered(). overidde any previous call to SetTooltip().
    IMGUI_API void          SetTooltipV(const char* fmt, va_list args) IM_FMTLIST(1);
    IMGUI_API void          BeginTooltip();                                                     // begin/append a tooltip window. to create full-featured tooltip (with any kind of contents).
    IMGUI_API void          EndTooltip();

    // Menus
    IMGUI_API bool          BeginMainMenuBar();                                                 // create and append to a full screen menu-bar. only call EndMainMenuBar() if this returns true!
    IMGUI_API void          EndMainMenuBar();
    IMGUI_API bool          BeginMenuBar();                                                     // append to menu-bar of current window (requires ImGuiWindowFlags_MenuBar flag set on parent window). only call EndMenuBar() if this returns true!
    IMGUI_API void          EndMenuBar();
    IMGUI_API bool          BeginMenu(const char* label, bool enabled = true);                  // create a sub-menu entry. only call EndMenu() if this returns true!
    IMGUI_API void          EndMenu();
    IMGUI_API bool          MenuItem(const char* label, const char* shortcut = NULL, bool selected = false, bool enabled = true);  // return true when activated. shortcuts are displayed for convenience but not processed by ImGui at the moment
    IMGUI_API bool          MenuItem(const char* label, const char* shortcut, bool* p_selected, bool enabled = true);              // return true when activated + toggle (*p_selected) if p_selected != NULL

    // Popups
    IMGUI_API void          OpenPopup(const char* str_id);                                      // call to mark popup as open (don't call every frame!). popups are closed when user click outside, or if CloseCurrentPopup() is called within a BeginPopup()/EndPopup() block. By default, Selectable()/MenuItem() are calling CloseCurrentPopup(). Popup identifiers are relative to the current ID-stack (so OpenPopup and BeginPopup needs to be at the same level).
    IMGUI_API bool          OpenPopupOnItemClick(const char* str_id = NULL, int mouse_button = 1);                                  // helper to open popup when clicked on last item. return true when just opened.
    IMGUI_API bool          BeginPopup(const char* str_id);                                     // return true if the popup is open, and you can start outputting to it. only call EndPopup() if BeginPopup() returned true!
    IMGUI_API bool          BeginPopupModal(const char* name, bool* p_open = NULL, ImGuiWindowFlags extra_flags = 0);               // modal dialog (block interactions behind the modal window, can't close the modal window by clicking outside)
    IMGUI_API bool          BeginPopupContextItem(const char* str_id = NULL, int mouse_button = 1);                                 // helper to open and begin popup when clicked on last item. if you can pass a NULL str_id only if the previous item had an id. If you want to use that on a non-interactive item such as Text() you need to pass in an explicit ID here. read comments in .cpp!
    IMGUI_API bool          BeginPopupContextWindow(const char* str_id = NULL, int mouse_button = 1, bool also_over_items = true);  // helper to open and begin popup when clicked on current window.
    IMGUI_API bool          BeginPopupContextVoid(const char* str_id = NULL, int mouse_button = 1);                                 // helper to open and begin popup when clicked in void (where there are no imgui windows).
    IMGUI_API void          EndPopup();
    IMGUI_API bool          IsPopupOpen(const char* str_id);                                    // return true if the popup is open
    IMGUI_API void          CloseCurrentPopup();                                                // close the popup we have begin-ed into. clicking on a MenuItem or Selectable automatically close the current popup.

    // Logging/Capture: all text output from interface is captured to tty/file/clipboard. By default, tree nodes are automatically opened during logging.
    IMGUI_API void          LogToTTY(int max_depth = -1);                                       // start logging to tty
    IMGUI_API void          LogToFile(int max_depth = -1, const char* filename = NULL);         // start logging to file
    IMGUI_API void          LogToClipboard(int max_depth = -1);                                 // start logging to OS clipboard
    IMGUI_API void          LogFinish();                                                        // stop logging (close file, etc.)
    IMGUI_API void          LogButtons();                                                       // helper to display buttons for logging to tty/file/clipboard
    IMGUI_API void          LogText(const char* fmt, ...) IM_FMTARGS(1);                        // pass text data straight to log (without being displayed)

    // Clipping
    IMGUI_API void          PushClipRect(const ImVec2& clip_rect_min, const ImVec2& clip_rect_max, bool intersect_with_current_clip_rect);
    IMGUI_API void          PopClipRect();

    // Styles
    IMGUI_API void          StyleColorsClassic(ImGuiStyle* dst = NULL);
    IMGUI_API void          StyleColorsDark(ImGuiStyle* dst = NULL);
    IMGUI_API void          StyleColorsLight(ImGuiStyle* dst = NULL);

<<<<<<< HEAD
    // Focus, Activation
    IMGUI_API void          ActivateItem(ImGuiID id);                                           // remotely activate a button, checkbox, tree node etc. given its unique ID. activation is queued and processed on the next frame when the item is encountered again.
    IMGUI_API ImGuiID       GetItemID();                                                        // get id of previous item, generally ~GetID(label)
    IMGUI_API void          SetKeyboardFocusHere(int offset = 0);  // FIXME-NAVIGATION          // focus keyboard on the next widget. Use positive 'offset' to access sub components of a multiple component widget. Use -1 to access previous widget.
    IMGUI_API void          SetItemDefaultFocus(); // FIXME-NAVIGATION                          // make last item the default focused item of a window
=======
    // Focus
    // (FIXME: Those functions will be reworked after we merge the navigation branch + have a pass at focusing/tabbing features.)
    // (Prefer using "SetItemDefaultFocus()" over "if (IsWindowAppearing()) SetScrollHere()" when applicable, to make your code more forward compatible when navigation branch is merged)
    IMGUI_API void          SetItemDefaultFocus();                                              // make last item the default focused item of a window (WIP navigation branch only). Pleaase use instead of SetScrollHere().
    IMGUI_API void          SetKeyboardFocusHere(int offset = 0);                               // focus keyboard on the next widget. Use positive 'offset' to access sub components of a multiple component widget. Use -1 to access previous widget.
>>>>>>> f06f68f3

    // Utilities
    IMGUI_API bool          IsItemHovered(ImGuiHoveredFlags flags = 0);                         // is the last item hovered by mouse (and usable)? or we are currently using Nav and the item is focused.
    IMGUI_API bool          IsItemActive();                                                     // is the last item active? (e.g. button being held, text field being edited- items that don't interact will always return false)
    IMGUI_API bool          IsItemFocused();                                                    // is the last item focused for keyboard/gamepad navigation?
    IMGUI_API bool          IsItemClicked(int mouse_button = 0);                                // is the last item clicked? (e.g. button/node just clicked on)
    IMGUI_API bool          IsItemVisible();                                                    // is the last item visible? (aka not out of sight due to clipping/scrolling.)
    IMGUI_API bool          IsAnyItemHovered();
    IMGUI_API bool          IsAnyItemActive();
    IMGUI_API bool          IsAnyItemFocused();
    IMGUI_API ImVec2        GetItemRectMin();                                                   // get bounding rect of last item in screen space
    IMGUI_API ImVec2        GetItemRectMax();                                                   // "
    IMGUI_API ImVec2        GetItemRectSize();                                                  // "
    IMGUI_API void          SetItemAllowOverlap();                                              // allow last item to be overlapped by a subsequent item. sometimes useful with invisible buttons, selectables, etc. to catch unused area.
    IMGUI_API bool          IsWindowFocused();                                                  // is current Begin()-ed window focused?
    IMGUI_API bool          IsWindowHovered(ImGuiHoveredFlags flags = 0);                       // is current Begin()-ed window hovered (and typically: not blocked by a popup/modal)?
    IMGUI_API bool          IsRootWindowFocused();                                              // is current Begin()-ed root window focused (root = top-most parent of a child, otherwise self)?
    IMGUI_API bool          IsRootWindowOrAnyChildFocused();                                    // is current Begin()-ed root window or any of its child (including current window) focused?
    IMGUI_API bool          IsAnyWindowFocused();
    IMGUI_API bool          IsAnyWindowHovered();                                               // is mouse hovering any visible window
    IMGUI_API bool          IsRectVisible(const ImVec2& size);                                  // test if rectangle (of given size, starting from cursor position) is visible / not clipped.
    IMGUI_API bool          IsRectVisible(const ImVec2& rect_min, const ImVec2& rect_max);      // test if rectangle (in screen space) is visible / not clipped. to perform coarse clipping on user's side.
    IMGUI_API float         GetTime();
    IMGUI_API int           GetFrameCount();
    IMGUI_API ImDrawList*   GetOverlayDrawList();                                               // this draw list will be the last rendered one, useful to quickly draw overlays shapes/text
    IMGUI_API const char*   GetStyleColorName(ImGuiCol idx);
    IMGUI_API ImVec2        CalcItemRectClosestPoint(const ImVec2& pos, bool on_edge = false, float outward = +0.0f);   // utility to find the closest point the last item bounding rectangle edge. useful to visually link items
    IMGUI_API ImVec2        CalcTextSize(const char* text, const char* text_end = NULL, bool hide_text_after_double_hash = false, float wrap_width = -1.0f);
    IMGUI_API void          CalcListClipping(int items_count, float items_height, int* out_items_display_start, int* out_items_display_end);    // calculate coarse clipping for large list of evenly sized items. Prefer using the ImGuiListClipper higher-level helper if you can.

    IMGUI_API bool          BeginChildFrame(ImGuiID id, const ImVec2& size, ImGuiWindowFlags extra_flags = 0);    // helper to create a child window / scrolling region that looks like a normal widget frame
    IMGUI_API void          EndChildFrame();

    IMGUI_API ImVec4        ColorConvertU32ToFloat4(ImU32 in);
    IMGUI_API ImU32         ColorConvertFloat4ToU32(const ImVec4& in);
    IMGUI_API void          ColorConvertRGBtoHSV(float r, float g, float b, float& out_h, float& out_s, float& out_v);
    IMGUI_API void          ColorConvertHSVtoRGB(float h, float s, float v, float& out_r, float& out_g, float& out_b);

    // Inputs
    IMGUI_API int           GetKeyIndex(ImGuiKey imgui_key);                                    // map ImGuiKey_* values into user's key index. == io.KeyMap[key]
    IMGUI_API bool          IsKeyDown(int user_key_index);                                      // is key being held. == io.KeysDown[user_key_index]. note that imgui doesn't know the semantic of each entry of io.KeyDown[]. Use your own indices/enums according to how your backend/engine stored them into KeyDown[]!
    IMGUI_API bool          IsKeyPressed(int user_key_index, bool repeat = true);               // was key pressed (went from !Down to Down). if repeat=true, uses io.KeyRepeatDelay / KeyRepeatRate
    IMGUI_API bool          IsKeyReleased(int user_key_index);                                  // was key released (went from Down to !Down)..
    IMGUI_API int           GetKeyPressedAmount(int key_index, float repeat_delay, float rate); // uses provided repeat rate/delay. return a count, most often 0 or 1 but might be >1 if RepeatRate is small enough that DeltaTime > RepeatRate
    IMGUI_API bool          IsMouseDown(int button);                                            // is mouse button held
    IMGUI_API bool          IsMouseClicked(int button, bool repeat = false);                    // did mouse button clicked (went from !Down to Down)
    IMGUI_API bool          IsMouseDoubleClicked(int button);                                   // did mouse button double-clicked. a double-click returns false in IsMouseClicked(). uses io.MouseDoubleClickTime.
    IMGUI_API bool          IsMouseReleased(int button);                                        // did mouse button released (went from Down to !Down)
    IMGUI_API bool          IsMouseDragging(int button = 0, float lock_threshold = -1.0f);      // is mouse dragging. if lock_threshold < -1.0f uses io.MouseDraggingThreshold
    IMGUI_API bool          IsMouseHoveringRect(const ImVec2& r_min, const ImVec2& r_max, bool clip = true);  // is mouse hovering given bounding rect (in screen space). clipped by current clipping settings. disregarding of consideration of focus/window ordering/blocked by a popup.
    IMGUI_API bool          IsMousePosValid(const ImVec2* mouse_pos = NULL);                    //
    IMGUI_API ImVec2        GetMousePos();                                                      // shortcut to ImGui::GetIO().MousePos provided by user, to be consistent with other calls
    IMGUI_API ImVec2        GetMousePosOnOpeningCurrentPopup();                                 // retrieve backup of mouse positioning at the time of opening popup we have BeginPopup() into
    IMGUI_API ImVec2        GetMouseDragDelta(int button = 0, float lock_threshold = -1.0f);    // dragging amount since clicking. if lock_threshold < -1.0f uses io.MouseDraggingThreshold
    IMGUI_API void          ResetMouseDragDelta(int button = 0);                                //
    IMGUI_API ImGuiMouseCursor GetMouseCursor();                                                // get desired cursor type, reset in ImGui::NewFrame(), this is updated during the frame. valid before Render(). If you use software rendering by setting io.MouseDrawCursor ImGui will render those for you
    IMGUI_API void          SetMouseCursor(ImGuiMouseCursor type);                              // set desired cursor type
    IMGUI_API void          CaptureKeyboardFromApp(bool capture = true);                        // manually override io.WantCaptureKeyboard flag next frame (said flag is entirely left for your application handle). e.g. force capture keyboard when your widget is being hovered.
    IMGUI_API void          CaptureMouseFromApp(bool capture = true);                           // manually override io.WantCaptureMouse flag next frame (said flag is entirely left for your application handle).

    // Helpers functions to access functions pointers in ImGui::GetIO()
    IMGUI_API void*         MemAlloc(size_t sz);
    IMGUI_API void          MemFree(void* ptr);
    IMGUI_API const char*   GetClipboardText();
    IMGUI_API void          SetClipboardText(const char* text);

    // Internal context access - if you want to use multiple context, share context between modules (e.g. DLL). There is a default context created and active by default.
    // All contexts share a same ImFontAtlas by default. If you want different font atlas, you can new() them and overwrite the GetIO().Fonts variable of an ImGui context.
    IMGUI_API const char*   GetVersion();
    IMGUI_API ImGuiContext* CreateContext(void* (*malloc_fn)(size_t) = NULL, void (*free_fn)(void*) = NULL);
    IMGUI_API void          DestroyContext(ImGuiContext* ctx);
    IMGUI_API ImGuiContext* GetCurrentContext();
    IMGUI_API void          SetCurrentContext(ImGuiContext* ctx);

} // namespace ImGui

// Flags for ImGui::Begin()
enum ImGuiWindowFlags_
{
    // Default: 0
    ImGuiWindowFlags_NoTitleBar             = 1 << 0,   // Disable title-bar
    ImGuiWindowFlags_NoResize               = 1 << 1,   // Disable user resizing with the lower-right grip
    ImGuiWindowFlags_NoMove                 = 1 << 2,   // Disable user moving the window
    ImGuiWindowFlags_NoScrollbar            = 1 << 3,   // Disable scrollbars (window can still scroll with mouse or programatically)
    ImGuiWindowFlags_NoScrollWithMouse      = 1 << 4,   // Disable user vertically scrolling with mouse wheel
    ImGuiWindowFlags_NoCollapse             = 1 << 5,   // Disable user collapsing window by double-clicking on it
    ImGuiWindowFlags_AlwaysAutoResize       = 1 << 6,   // Resize every window to its content every frame
    //ImGuiWindowFlags_ShowBorders          = 1 << 7,   // Show borders around windows and items (OBSOLETE! Use e.g. style.FrameBorderSize=1.0f to enable borders).
    ImGuiWindowFlags_NoSavedSettings        = 1 << 8,   // Never load/save settings in .ini file
    ImGuiWindowFlags_NoInputs               = 1 << 9,   // Disable catching mouse or keyboard inputs, hovering test with pass through.
    ImGuiWindowFlags_MenuBar                = 1 << 10,  // Has a menu-bar
    ImGuiWindowFlags_HorizontalScrollbar    = 1 << 11,  // Allow horizontal scrollbar to appear (off by default). You may use SetNextWindowContentSize(ImVec2(width,0.0f)); prior to calling Begin() to specify width. Read code in imgui_demo in the "Horizontal Scrolling" section.
    ImGuiWindowFlags_NoFocusOnAppearing     = 1 << 12,  // Disable taking focus when transitioning from hidden to visible state
    ImGuiWindowFlags_NoBringToFrontOnFocus  = 1 << 13,  // Disable bringing window to front when taking focus (e.g. clicking on it or programatically giving it focus)
    ImGuiWindowFlags_AlwaysVerticalScrollbar= 1 << 14,  // Always show vertical scrollbar (even if ContentSize.y < Size.y)
    ImGuiWindowFlags_AlwaysHorizontalScrollbar=1<< 15,  // Always show horizontal scrollbar (even if ContentSize.x < Size.x)
    ImGuiWindowFlags_AlwaysUseWindowPadding = 1 << 16,  // Ensure child windows without border uses style.WindowPadding (ignored by default for non-bordered child windows, because more convenient)
    ImGuiWindowFlags_ResizeFromAnySide      = 1 << 17,  // (WIP) Enable resize from any corners and borders. Your back-end needs to honor the different values of io.MouseCursor set by imgui.
    ImGuiWindowFlags_NoNavFocus             = 1 << 18,  // No focusing of this window with gamepad/keyboard navigation
    ImGuiWindowFlags_NoNavInputs            = 1 << 19,  // No gamepad/keyboard navigation within the window
    //ImGuiWindowFlags_NavFlattened         = 1 << 20,  // Allow gamepad/keyboard navigation to cross over parent border to this child (only use on child that have no scrolling!)

    // [Internal]
    ImGuiWindowFlags_ChildWindow            = 1 << 24,  // Don't use! For internal use by BeginChild()
    ImGuiWindowFlags_Tooltip                = 1 << 25,  // Don't use! For internal use by BeginTooltip()
    ImGuiWindowFlags_Popup                  = 1 << 26,  // Don't use! For internal use by BeginPopup()
    ImGuiWindowFlags_Modal                  = 1 << 27,  // Don't use! For internal use by BeginPopupModal()
    ImGuiWindowFlags_ChildMenu              = 1 << 28   // Don't use! For internal use by BeginMenu()
};

// Flags for ImGui::InputText()
enum ImGuiInputTextFlags_
{
    // Default: 0
    ImGuiInputTextFlags_CharsDecimal        = 1 << 0,   // Allow 0123456789.+-*/
    ImGuiInputTextFlags_CharsHexadecimal    = 1 << 1,   // Allow 0123456789ABCDEFabcdef
    ImGuiInputTextFlags_CharsUppercase      = 1 << 2,   // Turn a..z into A..Z
    ImGuiInputTextFlags_CharsNoBlank        = 1 << 3,   // Filter out spaces, tabs
    ImGuiInputTextFlags_AutoSelectAll       = 1 << 4,   // Select entire text when first taking mouse focus
    ImGuiInputTextFlags_EnterReturnsTrue    = 1 << 5,   // Return 'true' when Enter is pressed (as opposed to when the value was modified)
    ImGuiInputTextFlags_CallbackCompletion  = 1 << 6,   // Call user function on pressing TAB (for completion handling)
    ImGuiInputTextFlags_CallbackHistory     = 1 << 7,   // Call user function on pressing Up/Down arrows (for history handling)
    ImGuiInputTextFlags_CallbackAlways      = 1 << 8,   // Call user function every time. User code may query cursor position, modify text buffer.
    ImGuiInputTextFlags_CallbackCharFilter  = 1 << 9,   // Call user function to filter character. Modify data->EventChar to replace/filter input, or return 1 to discard character.
    ImGuiInputTextFlags_AllowTabInput       = 1 << 10,  // Pressing TAB input a '\t' character into the text field
    ImGuiInputTextFlags_CtrlEnterForNewLine = 1 << 11,  // In multi-line mode, unfocus with Enter, add new line with Ctrl+Enter (default is opposite: unfocus with Ctrl+Enter, add line with Enter).
    ImGuiInputTextFlags_NoHorizontalScroll  = 1 << 12,  // Disable following the cursor horizontally
    ImGuiInputTextFlags_AlwaysInsertMode    = 1 << 13,  // Insert mode
    ImGuiInputTextFlags_ReadOnly            = 1 << 14,  // Read-only mode
    ImGuiInputTextFlags_Password            = 1 << 15,  // Password mode, display all characters as '*'
    // [Internal]
    ImGuiInputTextFlags_Multiline           = 1 << 20   // For internal use by InputTextMultiline()
};

// Flags for ImGui::TreeNodeEx(), ImGui::CollapsingHeader*()
enum ImGuiTreeNodeFlags_
{
    ImGuiTreeNodeFlags_Selected             = 1 << 0,   // Draw as selected
    ImGuiTreeNodeFlags_Framed               = 1 << 1,   // Full colored frame (e.g. for CollapsingHeader)
    ImGuiTreeNodeFlags_AllowOverlapMode     = 1 << 2,   // Hit testing to allow subsequent widgets to overlap this one
    ImGuiTreeNodeFlags_NoTreePushOnOpen     = 1 << 3,   // Don't do a TreePush() when open (e.g. for CollapsingHeader) = no extra indent nor pushing on ID stack
    ImGuiTreeNodeFlags_NoAutoOpenOnLog      = 1 << 4,   // Don't automatically and temporarily open node when Logging is active (by default logging will automatically open tree nodes)
    ImGuiTreeNodeFlags_DefaultOpen          = 1 << 5,   // Default node to be open
    ImGuiTreeNodeFlags_OpenOnDoubleClick    = 1 << 6,   // Need double-click to open node
    ImGuiTreeNodeFlags_OpenOnArrow          = 1 << 7,   // Only open when clicking on the arrow part. If ImGuiTreeNodeFlags_OpenOnDoubleClick is also set, single-click arrow or double-click all box to open.
    ImGuiTreeNodeFlags_Leaf                 = 1 << 8,   // No collapsing, no arrow (use as a convenience for leaf nodes). 
    ImGuiTreeNodeFlags_Bullet               = 1 << 9,   // Display a bullet instead of arrow
    ImGuiTreeNodeFlags_FramePadding         = 1 << 10,  // Use FramePadding (even for an unframed text node) to vertically align text baseline to regular widget height. Equivalent to calling AlignTextToFramePadding().
    //ImGuITreeNodeFlags_SpanAllAvailWidth  = 1 << 11,  // FIXME: TODO: Extend hit box horizontally even if not framed
    //ImGuiTreeNodeFlags_NoScrollOnOpen     = 1 << 12,  // FIXME: TODO: Disable automatic scroll on TreePop() if node got just open and contents is not visible
    ImGuiTreeNodeFlags_CollapsingHeader     = ImGuiTreeNodeFlags_Framed | ImGuiTreeNodeFlags_NoAutoOpenOnLog
};

// Flags for ImGui::Selectable()
enum ImGuiSelectableFlags_
{
    // Default: 0
    ImGuiSelectableFlags_DontClosePopups    = 1 << 0,   // Clicking this don't close parent popup window
    ImGuiSelectableFlags_SpanAllColumns     = 1 << 1,   // Selectable frame can span all columns (text will still fit in current column)
    ImGuiSelectableFlags_AllowDoubleClick   = 1 << 2    // Generate press events on double clicks too
};

// Flags for ImGui::BeginCombo()
enum ImGuiComboFlags_
{
    ImGuiComboFlags_PopupAlignLeft      = 1 << 0,   // Align the popup toward the left by default
    ImGuiComboFlags_HeightSmall         = 1 << 1,   // Max ~4 items visible. Tip: If you want your combo popup to be a specific size you can use SetNextWindowSizeConstraints() prior to calling BeginCombo()
    ImGuiComboFlags_HeightRegular       = 1 << 2,   // Max ~8 items visible (default)
    ImGuiComboFlags_HeightLarge         = 1 << 3,   // Max ~20 items visible
    ImGuiComboFlags_HeightLargest       = 1 << 4,   // As many fitting items as possible
    ImGuiComboFlags_HeightMask_         = ImGuiComboFlags_HeightSmall | ImGuiComboFlags_HeightRegular | ImGuiComboFlags_HeightLarge | ImGuiComboFlags_HeightLargest
};

// Flags for ImGui::IsItemHovered(), ImGui::IsWindowHovered()
enum ImGuiHoveredFlags_
{
    ImGuiHoveredFlags_Default                       = 0,        // Return true if directly over the item/window, not obstructed by another window, not obstructed by an active popup or modal blocking inputs under them.
    ImGuiHoveredFlags_AllowWhenBlockedByPopup       = 1 << 0,   // Return true even if a popup window is normally blocking access to this item/window
    //ImGuiHoveredFlags_AllowWhenBlockedByModal     = 1 << 1,   // Return true even if a modal popup window is normally blocking access to this item/window. FIXME-TODO: Unavailable yet.
    ImGuiHoveredFlags_AllowWhenBlockedByActiveItem  = 1 << 2,   // Return true even if an active item is blocking access to this item/window
    ImGuiHoveredFlags_AllowWhenOverlapped           = 1 << 3,   // Return true even if the position is overlapped by another window
    ImGuiHoveredFlags_FlattenChilds                 = 1 << 4,   // Treat all child windows as the same window (for IsWindowHovered())
    ImGuiHoveredFlags_RectOnly                      = ImGuiHoveredFlags_AllowWhenBlockedByPopup | ImGuiHoveredFlags_AllowWhenBlockedByActiveItem | ImGuiHoveredFlags_AllowWhenOverlapped
};

// User fill ImGuiIO.KeyMap[] array with indices into the ImGuiIO.KeysDown[512] array
enum ImGuiKey_
{
    ImGuiKey_Tab,       // for tabbing through fields
    ImGuiKey_LeftArrow, // for text edit
    ImGuiKey_RightArrow,// for text edit
    ImGuiKey_UpArrow,   // for text edit
    ImGuiKey_DownArrow, // for text edit
    ImGuiKey_PageUp,
    ImGuiKey_PageDown,
    ImGuiKey_Home,      // for text edit
    ImGuiKey_End,       // for text edit
    ImGuiKey_Delete,    // for text edit
    ImGuiKey_Backspace, // for text edit
    ImGuiKey_Enter,     // for text edit
    ImGuiKey_Escape,    // for text edit
    ImGuiKey_A,         // for text edit CTRL+A: select all
    ImGuiKey_C,         // for text edit CTRL+C: copy
    ImGuiKey_V,         // for text edit CTRL+V: paste
    ImGuiKey_X,         // for text edit CTRL+X: cut
    ImGuiKey_Y,         // for text edit CTRL+Y: redo
    ImGuiKey_Z,         // for text edit CTRL+Z: undo
    ImGuiKey_COUNT
};

// [BETA] Gamepad/Keyboard directional navigation
// Fill ImGuiIO.NavInputs[] float array every frame to feed gamepad/keyboard navigation inputs.
// 0.0f= not held. 1.0f= fully held. Pass intermediate 0.0f..1.0f values for analog triggers/sticks.
// ImGui uses a simple >0.0f for activation testing, and won't attempt to test for a dead-zone.
// Your code passing analog gamepad values is likely to want to transform your raw inputs, using a dead-zone and maybe a power curve.
enum ImGuiNavInput_
{
    ImGuiNavInput_PadActivate,      // press button, tweak value                    // e.g. Circle button
    ImGuiNavInput_PadCancel,        // close menu/popup/child, lose selection       // e.g. Cross button
    ImGuiNavInput_PadInput,         // text input                                   // e.g. Triangle button
    ImGuiNavInput_PadMenu,          // access menu, focus, move, resize             // e.g. Square button
    ImGuiNavInput_PadUp,            // move up, resize window (with PadMenu held)   // e.g. D-pad up/down/left/right, analog
    ImGuiNavInput_PadDown,          // move down
    ImGuiNavInput_PadLeft,          // move left
    ImGuiNavInput_PadRight,         // move right
    ImGuiNavInput_PadScrollUp,      // scroll up, move window (with PadMenu held)   // e.g. right stick up/down/left/right, analog
    ImGuiNavInput_PadScrollDown,    // "
    ImGuiNavInput_PadScrollLeft,    //
    ImGuiNavInput_PadScrollRight,   //
    ImGuiNavInput_PadFocusPrev,     // next window (with PadMenu held)              // e.g. L-trigger
    ImGuiNavInput_PadFocusNext,     // prev window (with PadMenu held)              // e.g. R-trigger
    ImGuiNavInput_PadTweakSlow,     // slower tweaks                                // e.g. L-trigger, analog
    ImGuiNavInput_PadTweakFast,     // faster tweaks                                // e.g. R-trigger, analog
    ImGuiNavInput_KeyMenu,          // access menu                                  // e.g. ALT
    ImGuiNavInput_COUNT,
};

// Enumeration for PushStyleColor() / PopStyleColor()
enum ImGuiCol_
{
    ImGuiCol_Text,
    ImGuiCol_TextDisabled,
    ImGuiCol_WindowBg,              // Background of normal windows
    ImGuiCol_ChildBg,               // Background of child windows
    ImGuiCol_PopupBg,               // Background of popups, menus, tooltips windows
    ImGuiCol_Border,
    ImGuiCol_BorderShadow,
    ImGuiCol_FrameBg,               // Background of checkbox, radio button, plot, slider, text input
    ImGuiCol_FrameBgHovered,
    ImGuiCol_FrameBgActive,
    ImGuiCol_TitleBg,
    ImGuiCol_TitleBgActive,
    ImGuiCol_TitleBgCollapsed,
    ImGuiCol_MenuBarBg,
    ImGuiCol_ScrollbarBg,
    ImGuiCol_ScrollbarGrab,
    ImGuiCol_ScrollbarGrabHovered,
    ImGuiCol_ScrollbarGrabActive,
    ImGuiCol_CheckMark,
    ImGuiCol_SliderGrab,
    ImGuiCol_SliderGrabActive,
    ImGuiCol_Button,
    ImGuiCol_ButtonHovered,
    ImGuiCol_ButtonActive,
    ImGuiCol_Header,
    ImGuiCol_HeaderHovered,
    ImGuiCol_HeaderActive,
    ImGuiCol_Separator,
    ImGuiCol_SeparatorHovered,
    ImGuiCol_SeparatorActive,
    ImGuiCol_ResizeGrip,
    ImGuiCol_ResizeGripHovered,
    ImGuiCol_ResizeGripActive,
    ImGuiCol_CloseButton,
    ImGuiCol_CloseButtonHovered,
    ImGuiCol_CloseButtonActive,
    ImGuiCol_PlotLines,
    ImGuiCol_PlotLinesHovered,
    ImGuiCol_PlotHistogram,
    ImGuiCol_PlotHistogramHovered,
    ImGuiCol_TextSelectedBg,
    ImGuiCol_ModalWindowDarkening,  // darken entire screen when a modal window is active
    ImGuiCol_NavHighlight,          // gamepad/keyboard: current highlighted item 
    ImGuiCol_NavWindowingHighlight, // gamepad/keyboard: when holding NavMenu to focus/move/resize windows
    ImGuiCol_COUNT

    // Obsolete names (will be removed)
#ifndef IMGUI_DISABLE_OBSOLETE_FUNCTIONS
    //, ImGuiCol_ComboBg = ImGuiCol_PopupBg     // ComboBg has been merged with PopupBg, so a redirect isn't accurate.
    , ImGuiCol_ChildWindowBg = ImGuiCol_ChildBg, ImGuiCol_Column = ImGuiCol_Separator, ImGuiCol_ColumnHovered = ImGuiCol_SeparatorHovered, ImGuiCol_ColumnActive = ImGuiCol_SeparatorActive
#endif
};

// Enumeration for PushStyleVar() / PopStyleVar() to temporarily modify the ImGuiStyle structure.
// NB: the enum only refers to fields of ImGuiStyle which makes sense to be pushed/poped inside UI code. During initialization, feel free to just poke into ImGuiStyle directly.
// NB: if changing this enum, you need to update the associated internal table GStyleVarInfo[] accordingly. This is where we link enum values to members offset/type.
enum ImGuiStyleVar_
{
    // Enum name ......................// Member in ImGuiStyle structure (see ImGuiStyle for descriptions)
    ImGuiStyleVar_Alpha,               // float     Alpha
    ImGuiStyleVar_WindowPadding,       // ImVec2    WindowPadding
    ImGuiStyleVar_WindowRounding,      // float     WindowRounding
    ImGuiStyleVar_WindowBorderSize,    // float     WindowBorderSize
    ImGuiStyleVar_WindowMinSize,       // ImVec2    WindowMinSize
    ImGuiStyleVar_ChildRounding,       // float     ChildRounding
    ImGuiStyleVar_ChildBorderSize,     // float     ChildBorderSize
    ImGuiStyleVar_PopupRounding,       // float     PopupRounding
    ImGuiStyleVar_PopupBorderSize,     // float     PopupBorderSize
    ImGuiStyleVar_FramePadding,        // ImVec2    FramePadding
    ImGuiStyleVar_FrameRounding,       // float     FrameRounding
    ImGuiStyleVar_FrameBorderSize,     // float     FrameBorderSize
    ImGuiStyleVar_ItemSpacing,         // ImVec2    ItemSpacing
    ImGuiStyleVar_ItemInnerSpacing,    // ImVec2    ItemInnerSpacing
    ImGuiStyleVar_IndentSpacing,       // float     IndentSpacing
    ImGuiStyleVar_GrabMinSize,         // float     GrabMinSize
    ImGuiStyleVar_ButtonTextAlign,     // ImVec2    ButtonTextAlign
    ImGuiStyleVar_Count_

    // Obsolete names (will be removed)
#ifndef IMGUI_DISABLE_OBSOLETE_FUNCTIONS
    , ImGuiStyleVar_ChildWindowRounding = ImGuiStyleVar_ChildRounding
#endif
};

// Enumeration for ColorEdit3() / ColorEdit4() / ColorPicker3() / ColorPicker4() / ColorButton()
enum ImGuiColorEditFlags_
{
    ImGuiColorEditFlags_NoAlpha         = 1 << 1,   //              // ColorEdit, ColorPicker, ColorButton: ignore Alpha component (read 3 components from the input pointer).
    ImGuiColorEditFlags_NoPicker        = 1 << 2,   //              // ColorEdit: disable picker when clicking on colored square.
    ImGuiColorEditFlags_NoOptions       = 1 << 3,   //              // ColorEdit: disable toggling options menu when right-clicking on inputs/small preview.
    ImGuiColorEditFlags_NoSmallPreview  = 1 << 4,   //              // ColorEdit, ColorPicker: disable colored square preview next to the inputs. (e.g. to show only the inputs)
    ImGuiColorEditFlags_NoInputs        = 1 << 5,   //              // ColorEdit, ColorPicker: disable inputs sliders/text widgets (e.g. to show only the small preview colored square).
    ImGuiColorEditFlags_NoTooltip       = 1 << 6,   //              // ColorEdit, ColorPicker, ColorButton: disable tooltip when hovering the preview.
    ImGuiColorEditFlags_NoLabel         = 1 << 7,   //              // ColorEdit, ColorPicker: disable display of inline text label (the label is still forwarded to the tooltip and picker).
    ImGuiColorEditFlags_NoSidePreview   = 1 << 8,   //              // ColorPicker: disable bigger color preview on right side of the picker, use small colored square preview instead.
    // User Options (right-click on widget to change some of them). You can set application defaults using SetColorEditOptions(). The idea is that you probably don't want to override them in most of your calls, let the user choose and/or call SetColorEditOptions() during startup.
    ImGuiColorEditFlags_AlphaBar        = 1 << 9,   //              // ColorEdit, ColorPicker: show vertical alpha bar/gradient in picker.
    ImGuiColorEditFlags_AlphaPreview    = 1 << 10,  //              // ColorEdit, ColorPicker, ColorButton: display preview as a transparent color over a checkerboard, instead of opaque.
    ImGuiColorEditFlags_AlphaPreviewHalf= 1 << 11,  //              // ColorEdit, ColorPicker, ColorButton: display half opaque / half checkerboard, instead of opaque.
    ImGuiColorEditFlags_HDR             = 1 << 12,  //              // (WIP) ColorEdit: Currently only disable 0.0f..1.0f limits in RGBA edition (note: you probably want to use ImGuiColorEditFlags_Float flag as well).
    ImGuiColorEditFlags_RGB             = 1 << 13,  // [Inputs]     // ColorEdit: choose one among RGB/HSV/HEX. ColorPicker: choose any combination using RGB/HSV/HEX.
    ImGuiColorEditFlags_HSV             = 1 << 14,  // [Inputs]     // "
    ImGuiColorEditFlags_HEX             = 1 << 15,  // [Inputs]     // "
    ImGuiColorEditFlags_Uint8           = 1 << 16,  // [DataType]   // ColorEdit, ColorPicker, ColorButton: _display_ values formatted as 0..255. 
    ImGuiColorEditFlags_Float           = 1 << 17,  // [DataType]   // ColorEdit, ColorPicker, ColorButton: _display_ values formatted as 0.0f..1.0f floats instead of 0..255 integers. No round-trip of value via integers.
    ImGuiColorEditFlags_PickerHueBar    = 1 << 18,  // [PickerMode] // ColorPicker: bar for Hue, rectangle for Sat/Value.
    ImGuiColorEditFlags_PickerHueWheel  = 1 << 19,  // [PickerMode] // ColorPicker: wheel for Hue, triangle for Sat/Value.
    // Internals/Masks
    ImGuiColorEditFlags__InputsMask     = ImGuiColorEditFlags_RGB|ImGuiColorEditFlags_HSV|ImGuiColorEditFlags_HEX,
    ImGuiColorEditFlags__DataTypeMask   = ImGuiColorEditFlags_Uint8|ImGuiColorEditFlags_Float,
    ImGuiColorEditFlags__PickerMask     = ImGuiColorEditFlags_PickerHueWheel|ImGuiColorEditFlags_PickerHueBar,
    ImGuiColorEditFlags__OptionsDefault = ImGuiColorEditFlags_Uint8|ImGuiColorEditFlags_RGB|ImGuiColorEditFlags_PickerHueBar    // Change application default using SetColorEditOptions()
};

// Enumeration for GetMouseCursor()
enum ImGuiMouseCursor_
{
    ImGuiMouseCursor_None = -1,
    ImGuiMouseCursor_Arrow = 0,
    ImGuiMouseCursor_TextInput,         // When hovering over InputText, etc.
    ImGuiMouseCursor_Move,              // Unused
    ImGuiMouseCursor_ResizeNS,          // Unused
    ImGuiMouseCursor_ResizeEW,          // When hovering over a column
    ImGuiMouseCursor_ResizeNESW,        // When hovering over the bottom-left corner of a window
    ImGuiMouseCursor_ResizeNWSE,        // When hovering over the bottom-right corner of a window
    ImGuiMouseCursor_Count_
};

// Condition for ImGui::SetWindow***(), SetNextWindow***(), SetNextTreeNode***() functions
// All those functions treat 0 as a shortcut to ImGuiCond_Always. From the point of view of the user use this as an enum (don't combine multiple values into flags).
enum ImGuiCond_
{
    ImGuiCond_Always        = 1 << 0,   // Set the variable
    ImGuiCond_Once          = 1 << 1,   // Set the variable once per runtime session (only the first call with succeed)
    ImGuiCond_FirstUseEver  = 1 << 2,   // Set the variable if the window has no saved data (if doesn't exist in the .ini file)
    ImGuiCond_Appearing     = 1 << 3    // Set the variable if the window is appearing after being hidden/inactive (or the first time)

    // Obsolete names (will be removed)
#ifndef IMGUI_DISABLE_OBSOLETE_FUNCTIONS
    , ImGuiSetCond_Always = ImGuiCond_Always, ImGuiSetCond_Once = ImGuiCond_Once, ImGuiSetCond_FirstUseEver = ImGuiCond_FirstUseEver, ImGuiSetCond_Appearing = ImGuiCond_Appearing
#endif
};

struct ImGuiStyle
{
    float       Alpha;                      // Global alpha applies to everything in ImGui
    ImVec2      WindowPadding;              // Padding within a window
    float       WindowRounding;             // Radius of window corners rounding. Set to 0.0f to have rectangular windows
    float       WindowBorderSize;           // Thickness of border around windows. Generally set to 0.0f or 1.0f. (Other values are not well tested and more CPU/GPU costly)
    ImVec2      WindowMinSize;              // Minimum window size
    ImVec2      WindowTitleAlign;           // Alignment for title bar text. Defaults to (0.0f,0.5f) for left-aligned,vertically centered.
    float       ChildRounding;              // Radius of child window corners rounding. Set to 0.0f to have rectangular windows.
    float       ChildBorderSize;            // Thickness of border around child windows. Generally set to 0.0f or 1.0f. (Other values are not well tested and more CPU/GPU costly)
    float       PopupRounding;              // Radius of popup window corners rounding.
    float       PopupBorderSize;            // Thickness of border around popup windows. Generally set to 0.0f or 1.0f. (Other values are not well tested and more CPU/GPU costly)
    ImVec2      FramePadding;               // Padding within a framed rectangle (used by most widgets)
    float       FrameRounding;              // Radius of frame corners rounding. Set to 0.0f to have rectangular frame (used by most widgets).
    float       FrameBorderSize;            // Thickness of border around frames. Generally set to 0.0f or 1.0f. (Other values are not well tested and more CPU/GPU costly)
    ImVec2      ItemSpacing;                // Horizontal and vertical spacing between widgets/lines
    ImVec2      ItemInnerSpacing;           // Horizontal and vertical spacing between within elements of a composed widget (e.g. a slider and its label)
    ImVec2      TouchExtraPadding;          // Expand reactive bounding box for touch-based system where touch position is not accurate enough. Unfortunately we don't sort widgets so priority on overlap will always be given to the first widget. So don't grow this too much!
    float       IndentSpacing;              // Horizontal indentation when e.g. entering a tree node. Generally == (FontSize + FramePadding.x*2).
    float       ColumnsMinSpacing;          // Minimum horizontal spacing between two columns
    float       ScrollbarSize;              // Width of the vertical scrollbar, Height of the horizontal scrollbar
    float       ScrollbarRounding;          // Radius of grab corners for scrollbar
    float       GrabMinSize;                // Minimum width/height of a grab box for slider/scrollbar.
    float       GrabRounding;               // Radius of grabs corners rounding. Set to 0.0f to have rectangular slider grabs.
    ImVec2      ButtonTextAlign;            // Alignment of button text when button is larger than text. Defaults to (0.5f,0.5f) for horizontally+vertically centered.
    ImVec2      DisplayWindowPadding;       // Window positions are clamped to be visible within the display area by at least this amount. Only covers regular windows.
    ImVec2      DisplaySafeAreaPadding;     // If you cannot see the edge of your screen (e.g. on a TV) increase the safe area padding. Covers popups/tooltips as well regular windows.
    bool        AntiAliasedLines;           // Enable anti-aliasing on lines/borders. Disable if you are really tight on CPU/GPU.
    bool        AntiAliasedShapes;          // Enable anti-aliasing on filled shapes (rounded rectangles, circles, etc.)
    float       CurveTessellationTol;       // Tessellation tolerance. Decrease for highly tessellated curves (higher quality, more polygons), increase to reduce quality.
    ImVec4      Colors[ImGuiCol_COUNT];

    IMGUI_API ImGuiStyle();
    IMGUI_API void ScaleAllSizes(float scale_factor);
};

// This is where your app communicate with ImGui. Access via ImGui::GetIO().
// Read 'Programmer guide' section in .cpp file for general usage.
struct ImGuiIO
{
    //------------------------------------------------------------------
    // Settings (fill once)                 // Default value:
    //------------------------------------------------------------------

    ImVec2        DisplaySize;              // <unset>              // Display size, in pixels. For clamping windows positions.
    float         DeltaTime;                // = 1.0f/60.0f         // Time elapsed since last frame, in seconds.
    float         IniSavingRate;            // = 5.0f               // Maximum time between saving positions/sizes to .ini file, in seconds.
    const char*   IniFilename;              // = "imgui.ini"        // Path to .ini file. NULL to disable .ini saving.
    const char*   LogFilename;              // = "imgui_log.txt"    // Path to .log file (default parameter to ImGui::LogToFile when no file is specified).
    float         MouseDoubleClickTime;     // = 0.30f              // Time for a double-click, in seconds.
    float         MouseDoubleClickMaxDist;  // = 6.0f               // Distance threshold to stay in to validate a double-click, in pixels.
    float         MouseDragThreshold;       // = 6.0f               // Distance threshold before considering we are dragging
    int           KeyMap[ImGuiKey_COUNT];   // <unset>              // Map of indices into the KeysDown[512] entries array
    float         KeyRepeatDelay;           // = 0.250f             // When holding a key/button, time before it starts repeating, in seconds (for buttons in Repeat mode, etc.).
    float         KeyRepeatRate;            // = 0.050f             // When holding a key/button, rate at which it repeats, in seconds.
    bool          NavMovesMouse;            // = false              // Directional navigation can move the mouse cursor. Updates MousePos and set WantMoveMouse=true. If enabled you MUST honor those requests in your binding, otherwise ImGui will react as if mouse is jumping around.
    void*         UserData;                 // = NULL               // Store your own data for retrieval by callbacks.

    ImFontAtlas*  Fonts;                    // <auto>               // Load and assemble one or more fonts into a single tightly packed texture. Output to Fonts array.
    float         FontGlobalScale;          // = 1.0f               // Global scale all fonts
    bool          FontAllowUserScaling;     // = false              // Allow user scaling text of individual window with CTRL+Wheel.
    ImFont*       FontDefault;              // = NULL               // Font to use on NewFrame(). Use NULL to uses Fonts->Fonts[0].
    ImVec2        DisplayFramebufferScale;  // = (1.0f,1.0f)        // For retina display or other situations where window coordinates are different from framebuffer coordinates. User storage only, presently not used by ImGui.
    ImVec2        DisplayVisibleMin;        // <unset> (0.0f,0.0f)  // If you use DisplaySize as a virtual space larger than your screen, set DisplayVisibleMin/Max to the visible area.
    ImVec2        DisplayVisibleMax;        // <unset> (0.0f,0.0f)  // If the values are the same, we defaults to Min=(0.0f) and Max=DisplaySize

    // Advanced/subtle behaviors
    bool          OptMacOSXBehaviors;       // = defined(__APPLE__) // OS X style: Text editing cursor movement using Alt instead of Ctrl, Shortcuts using Cmd/Super instead of Ctrl, Line/Text Start and End using Cmd+Arrows instead of Home/End, Double click selects by word instead of selecting whole text, Multi-selection in lists uses Cmd/Super instead of Ctrl
    bool          OptCursorBlink;           // = true               // Enable blinking cursor, for users who consider it annoying.

    //------------------------------------------------------------------
    // Settings (User Functions)
    //------------------------------------------------------------------

    // Rendering function, will be called in Render().
    // Alternatively you can keep this to NULL and call GetDrawData() after Render() to get the same pointer.
    // See example applications if you are unsure of how to implement this.
    void        (*RenderDrawListsFn)(ImDrawData* data);

    // Optional: access OS clipboard
    // (default to use native Win32 clipboard on Windows, otherwise uses a private clipboard. Override to access OS clipboard on other architectures)
    const char* (*GetClipboardTextFn)(void* user_data);
    void        (*SetClipboardTextFn)(void* user_data, const char* text);
    void*       ClipboardUserData;

    // Optional: override memory allocations. MemFreeFn() may be called with a NULL pointer.
    // (default to posix malloc/free)
    void*       (*MemAllocFn)(size_t sz);
    void        (*MemFreeFn)(void* ptr);

    // Optional: notify OS Input Method Editor of the screen position of your cursor for text input position (e.g. when using Japanese/Chinese IME in Windows)
    // (default to use native imm32 api on Windows)
    void        (*ImeSetInputScreenPosFn)(int x, int y);
    void*       ImeWindowHandle;            // (Windows) Set this to your HWND to get automatic IME cursor positioning.

    //------------------------------------------------------------------
    // Input - Fill before calling NewFrame()
    //------------------------------------------------------------------

    ImVec2      MousePos;                   // Mouse position, in pixels. Set to ImVec2(-FLT_MAX,-FLT_MAX) if mouse is unavailable (on another screen, etc.)
    bool        MouseDown[5];               // Mouse buttons: left, right, middle + extras. ImGui itself mostly only uses left button (BeginPopupContext** are using right button). Others buttons allows us to track if the mouse is being used by your application + available to user as a convenience via IsMouse** API.
    float       MouseWheel;                 // Mouse wheel: 1 unit scrolls about 5 lines text.
    bool        MouseDrawCursor;            // Request ImGui to draw a mouse cursor for you (if you are on a platform without a mouse cursor).
    bool        KeyCtrl;                    // Keyboard modifier pressed: Control
    bool        KeyShift;                   // Keyboard modifier pressed: Shift
    bool        KeyAlt;                     // Keyboard modifier pressed: Alt
    bool        KeySuper;                   // Keyboard modifier pressed: Cmd/Super/Windows
    bool        KeysDown[512];              // Keyboard keys that are pressed (in whatever storage order you naturally have access to keyboard data)
    ImWchar     InputCharacters[16+1];      // List of characters input (translated by user from keypress+keyboard state). Fill using AddInputCharacter() helper.
    float       NavInputs[ImGuiNavInput_COUNT];

    // Functions
    IMGUI_API void AddInputCharacter(ImWchar c);                        // Add new character into InputCharacters[]
    IMGUI_API void AddInputCharactersUTF8(const char* utf8_chars);      // Add new characters into InputCharacters[] from an UTF-8 string
    inline void    ClearInputCharacters() { InputCharacters[0] = 0; }   // Clear the text input buffer manually

    //------------------------------------------------------------------
    // Output - Retrieve after calling NewFrame()
    //------------------------------------------------------------------

    bool        WantCaptureMouse;           // When io.WantCaptureMouse is true, do not dispatch mouse input data to your main application. This is set by ImGui when it wants to use your mouse (e.g. unclicked mouse is hovering a window, or a widget is active). 
    bool        WantCaptureKeyboard;        // When io.WantCaptureKeyboard is true, do not dispatch keyboard input data to your main application. This is set by ImGui when it wants to use your keyboard inputs.
    bool        WantTextInput;              // Mobile/console: when io.WantTextInput is true, you may display an on-screen keyboard. This is set by ImGui when it wants textual keyboard input to happen (e.g. when a InputText widget is active).
    bool        WantMoveMouse;              // MousePos has been altered, back-end should reposition mouse on next frame. Set only when 'NavMovesMouse=true'.
    bool        NavUsable;                  // Directional navigation is currently allowed (will handle ImGuiKey_NavXXX events).
    bool        NavActive;                  // Directional navigation is active/visible and currently allowed (will handle ImGuiKey_NavXXX events).
    float       Framerate;                  // Application framerate estimation, in frame per second. Solely for convenience. Rolling average estimation based on IO.DeltaTime over 120 frames
    int         MetricsAllocs;              // Number of active memory allocations
    int         MetricsRenderVertices;      // Vertices output during last call to Render()
    int         MetricsRenderIndices;       // Indices output during last call to Render() = number of triangles * 3
    int         MetricsActiveWindows;       // Number of visible root windows (exclude child windows)
    ImVec2      MouseDelta;                 // Mouse delta. Note that this is zero if either current or previous position are invalid (-FLT_MAX,-FLT_MAX), so a disappearing/reappearing mouse won't have a huge delta.

    //------------------------------------------------------------------
    // [Internal] ImGui will maintain those fields. Forward compatibility not guaranteed!
    //------------------------------------------------------------------

    ImVec2      MousePosPrev;               // Previous mouse position temporary storage (nb: not for public use, set to MousePos in NewFrame())
    ImVec2      MouseClickedPos[5];         // Position at time of clicking
    float       MouseClickedTime[5];        // Time of last click (used to figure out double-click)
    bool        MouseClicked[5];            // Mouse button went from !Down to Down
    bool        MouseDoubleClicked[5];      // Has mouse button been double-clicked?
    bool        MouseReleased[5];           // Mouse button went from Down to !Down
    bool        MouseDownOwned[5];          // Track if button was clicked inside a window. We don't request mouse capture from the application if click started outside ImGui bounds.
    float       MouseDownDuration[5];       // Duration the mouse button has been down (0.0f == just clicked)
    float       MouseDownDurationPrev[5];   // Previous time the mouse button has been down
    ImVec2      MouseDragMaxDistanceAbs[5]; // Maximum distance, absolute, on each axis, of how much mouse has traveled from the clicking point
    float       MouseDragMaxDistanceSqr[5]; // Squared maximum distance of how much mouse has traveled from the clicking point
    float       KeysDownDuration[512];      // Duration the keyboard key has been down (0.0f == just pressed)
    float       KeysDownDurationPrev[512];  // Previous duration the key has been down
    float       NavInputsDownDuration[ImGuiNavInput_COUNT];
    float       NavInputsDownDurationPrev[ImGuiNavInput_COUNT];

    IMGUI_API   ImGuiIO();
};

//-----------------------------------------------------------------------------
// Obsolete functions (Will be removed! Also see 'API BREAKING CHANGES' section in imgui.cpp)
//-----------------------------------------------------------------------------

#ifndef IMGUI_DISABLE_OBSOLETE_FUNCTIONS
namespace ImGui
{
    static inline void      SetNextWindowContentWidth(float width) { ImGui::SetNextWindowContentSize(ImVec2(width, 0.0f)); } // OBSOLETE 1.53+ (nb: original version preserved last Y value set by SetNextWindowContentSize())
    static inline bool      IsRootWindowOrAnyChildHovered(ImGuiHoveredFlags flags = 0) { return IsItemHovered(flags | ImGuiHoveredFlags_FlattenChilds); } // OBSOLETE 1.53+ use flags directly
    bool                    Begin(const char* name, bool* p_open, const ImVec2& size_on_first_use, float bg_alpha_override = -1.0f, ImGuiWindowFlags flags = 0); // OBSOLETE 1.52+. use SetNextWindowSize() instead if you want to set a window size.
    static inline void      AlignFirstTextHeightToWidgets() { AlignTextToFramePadding(); }     // OBSOLETE 1.52+
    static inline void      SetNextWindowPosCenter(ImGuiCond cond = 0) { SetNextWindowPos(ImVec2(GetIO().DisplaySize.x * 0.5f, GetIO().DisplaySize.y * 0.5f), cond, ImVec2(0.5f, 0.5f)); } // OBSOLETE 1.52+
    static inline bool      IsItemHoveredRect() { return IsItemHovered(ImGuiHoveredFlags_RectOnly); } // OBSOLETE 1.51+
    static inline bool      IsPosHoveringAnyWindow(const ImVec2&) { IM_ASSERT(0); return false; } // OBSOLETE 1.51+. This was partly broken. You probably wanted to use ImGui::GetIO().WantCaptureMouse instead.
    static inline bool      IsMouseHoveringAnyWindow() { return IsAnyWindowHovered(); }        // OBSOLETE 1.51+
    static inline bool      IsMouseHoveringWindow() { return IsWindowHovered(ImGuiHoveredFlags_AllowWhenBlockedByPopup | ImGuiHoveredFlags_AllowWhenBlockedByActiveItem); } // OBSOLETE 1.51+
    static inline bool      CollapsingHeader(const char* label, const char* str_id, bool framed = true, bool default_open = false) { (void)str_id; (void)framed; ImGuiTreeNodeFlags default_open_flags = 1 << 5; return CollapsingHeader(label, (default_open ? default_open_flags : 0)); } // OBSOLETE 1.49+
}
#endif

//-----------------------------------------------------------------------------
// Helpers
//-----------------------------------------------------------------------------

// Lightweight std::vector<> like class to avoid dragging dependencies (also: windows implementation of STL with debug enabled is absurdly slow, so let's bypass it so our code runs fast in debug).
// Our implementation does NOT call c++ constructors because we don't use them in ImGui. Don't use this class as a straight std::vector replacement in your code!
template<typename T>
class ImVector
{
public:
    int                         Size;
    int                         Capacity;
    T*                          Data;

    typedef T                   value_type;
    typedef value_type*         iterator;
    typedef const value_type*   const_iterator;

    ImVector()                  { Size = Capacity = 0; Data = NULL; }
    ~ImVector()                 { if (Data) ImGui::MemFree(Data); }

    inline bool                 empty() const                   { return Size == 0; }
    inline int                  size() const                    { return Size; }
    inline int                  capacity() const                { return Capacity; }

    inline value_type&          operator[](int i)               { IM_ASSERT(i < Size); return Data[i]; }
    inline const value_type&    operator[](int i) const         { IM_ASSERT(i < Size); return Data[i]; }

    inline void                 clear()                         { if (Data) { Size = Capacity = 0; ImGui::MemFree(Data); Data = NULL; } }
    inline iterator             begin()                         { return Data; }
    inline const_iterator       begin() const                   { return Data; }
    inline iterator             end()                           { return Data + Size; }
    inline const_iterator       end() const                     { return Data + Size; }
    inline value_type&          front()                         { IM_ASSERT(Size > 0); return Data[0]; }
    inline const value_type&    front() const                   { IM_ASSERT(Size > 0); return Data[0]; }
    inline value_type&          back()                          { IM_ASSERT(Size > 0); return Data[Size-1]; }
    inline const value_type&    back() const                    { IM_ASSERT(Size > 0); return Data[Size-1]; }
    inline void                 swap(ImVector<T>& rhs)          { int rhs_size = rhs.Size; rhs.Size = Size; Size = rhs_size; int rhs_cap = rhs.Capacity; rhs.Capacity = Capacity; Capacity = rhs_cap; value_type* rhs_data = rhs.Data; rhs.Data = Data; Data = rhs_data; }

    inline int                  _grow_capacity(int size) const  { int new_capacity = Capacity ? (Capacity + Capacity/2) : 8; return new_capacity > size ? new_capacity : size; }

    inline void                 resize(int new_size)            { if (new_size > Capacity) reserve(_grow_capacity(new_size)); Size = new_size; }
    inline void                 resize(int new_size, const T& v){ if (new_size > Capacity) reserve(_grow_capacity(new_size)); if (new_size > Size) for (int n = Size; n < new_size; n++) Data[n] = v; Size = new_size; }
    inline void                 reserve(int new_capacity)
    {
        if (new_capacity <= Capacity) return;
        T* new_data = (value_type*)ImGui::MemAlloc((size_t)new_capacity * sizeof(T));
        if (Data)
            memcpy(new_data, Data, (size_t)Size * sizeof(T));
        ImGui::MemFree(Data);
        Data = new_data;
        Capacity = new_capacity;
    }

    inline void                 push_back(const value_type& v)  { if (Size == Capacity) reserve(_grow_capacity(Size+1)); Data[Size++] = v; }
    inline void                 pop_back()                      { IM_ASSERT(Size > 0); Size--; }
    inline void                 push_front(const value_type& v) { if (Size == 0) push_back(v); else insert(Data, v); }

    inline iterator             erase(const_iterator it)        { IM_ASSERT(it >= Data && it < Data+Size); const ptrdiff_t off = it - Data; memmove(Data + off, Data + off + 1, ((size_t)Size - (size_t)off - 1) * sizeof(value_type)); Size--; return Data + off; }
    inline iterator             insert(const_iterator it, const value_type& v)  { IM_ASSERT(it >= Data && it <= Data+Size); const ptrdiff_t off = it - Data; if (Size == Capacity) reserve(Capacity ? Capacity * 2 : 4); if (off < (int)Size) memmove(Data + off + 1, Data + off, ((size_t)Size - (size_t)off) * sizeof(value_type)); Data[off] = v; Size++; return Data + off; }
};

// Helper: execute a block of code at maximum once a frame. Convenient if you want to quickly create an UI within deep-nested code that runs multiple times every frame.
// Usage:
//   static ImGuiOnceUponAFrame oaf;
//   if (oaf)
//       ImGui::Text("This will be called only once per frame");
struct ImGuiOnceUponAFrame
{
    ImGuiOnceUponAFrame() { RefFrame = -1; }
    mutable int RefFrame;
    operator bool() const { int current_frame = ImGui::GetFrameCount(); if (RefFrame == current_frame) return false; RefFrame = current_frame; return true; }
};

// Helper macro for ImGuiOnceUponAFrame. Attention: The macro expands into 2 statement so make sure you don't use it within e.g. an if() statement without curly braces.
#ifndef IMGUI_DISABLE_OBSOLETE_FUNCTIONS    // Will obsolete
#define IMGUI_ONCE_UPON_A_FRAME     static ImGuiOnceUponAFrame imgui_oaf; if (imgui_oaf)
#endif

// Helper: Parse and apply text filters. In format "aaaaa[,bbbb][,ccccc]"
struct ImGuiTextFilter
{
    struct TextRange
    {
        const char* b;
        const char* e;

        TextRange() { b = e = NULL; }
        TextRange(const char* _b, const char* _e) { b = _b; e = _e; }
        const char* begin() const { return b; }
        const char* end() const { return e; }
        bool empty() const { return b == e; }
        char front() const { return *b; }
        static bool is_blank(char c) { return c == ' ' || c == '\t'; }
        void trim_blanks() { while (b < e && is_blank(*b)) b++; while (e > b && is_blank(*(e-1))) e--; }
        IMGUI_API void split(char separator, ImVector<TextRange>& out);
    };

    char                InputBuf[256];
    ImVector<TextRange> Filters;
    int                 CountGrep;

    IMGUI_API           ImGuiTextFilter(const char* default_filter = "");
    IMGUI_API bool      Draw(const char* label = "Filter (inc,-exc)", float width = 0.0f);    // Helper calling InputText+Build
    IMGUI_API bool      PassFilter(const char* text, const char* text_end = NULL) const;
    IMGUI_API void      Build();
    void                Clear() { InputBuf[0] = 0; Build(); }
    bool                IsActive() const { return !Filters.empty(); }
};

// Helper: Text buffer for logging/accumulating text
struct ImGuiTextBuffer
{
    ImVector<char>      Buf;

    ImGuiTextBuffer()   { Buf.push_back(0); }
    inline char         operator[](int i) { return Buf.Data[i]; }
    const char*         begin() const { return &Buf.front(); }
    const char*         end() const { return &Buf.back(); }      // Buf is zero-terminated, so end() will point on the zero-terminator
    int                 size() const { return Buf.Size - 1; }
    bool                empty() { return Buf.Size <= 1; }
    void                clear() { Buf.clear(); Buf.push_back(0); }
    void                reserve(int capacity) { Buf.reserve(capacity); }
    const char*         c_str() const { return Buf.Data; }
    IMGUI_API void      appendf(const char* fmt, ...) IM_FMTARGS(2);
    IMGUI_API void      appendfv(const char* fmt, va_list args) IM_FMTLIST(2);
};

// Helper: Simple Key->value storage
// Typically you don't have to worry about this since a storage is held within each Window.
// We use it to e.g. store collapse state for a tree (Int 0/1), store color edit options. 
// This is optimized for efficient reading (dichotomy into a contiguous buffer), rare writing (typically tied to user interactions)
// You can use it as custom user storage for temporary values. Declare your own storage if, for example:
// - You want to manipulate the open/close state of a particular sub-tree in your interface (tree node uses Int 0/1 to store their state).
// - You want to store custom debug data easily without adding or editing structures in your code (probably not efficient, but convenient)
// Types are NOT stored, so it is up to you to make sure your Key don't collide with different types.
struct ImGuiStorage
{
    struct Pair
    {
        ImGuiID key;
        union { int val_i; float val_f; void* val_p; };
        Pair(ImGuiID _key, int _val_i)   { key = _key; val_i = _val_i; }
        Pair(ImGuiID _key, float _val_f) { key = _key; val_f = _val_f; }
        Pair(ImGuiID _key, void* _val_p) { key = _key; val_p = _val_p; }
    };
    ImVector<Pair>      Data;

    // - Get***() functions find pair, never add/allocate. Pairs are sorted so a query is O(log N)
    // - Set***() functions find pair, insertion on demand if missing.
    // - Sorted insertion is costly, paid once. A typical frame shouldn't need to insert any new pair.
    void                Clear() { Data.clear(); }
    IMGUI_API int       GetInt(ImGuiID key, int default_val = 0) const;
    IMGUI_API void      SetInt(ImGuiID key, int val);
    IMGUI_API bool      GetBool(ImGuiID key, bool default_val = false) const;
    IMGUI_API void      SetBool(ImGuiID key, bool val);
    IMGUI_API float     GetFloat(ImGuiID key, float default_val = 0.0f) const;
    IMGUI_API void      SetFloat(ImGuiID key, float val);
    IMGUI_API void*     GetVoidPtr(ImGuiID key) const; // default_val is NULL
    IMGUI_API void      SetVoidPtr(ImGuiID key, void* val);

    // - Get***Ref() functions finds pair, insert on demand if missing, return pointer. Useful if you intend to do Get+Set.
    // - References are only valid until a new value is added to the storage. Calling a Set***() function or a Get***Ref() function invalidates the pointer.
    // - A typical use case where this is convenient for quick hacking (e.g. add storage during a live Edit&Continue session if you can't modify existing struct)
    //      float* pvar = ImGui::GetFloatRef(key); ImGui::SliderFloat("var", pvar, 0, 100.0f); some_var += *pvar;
    IMGUI_API int*      GetIntRef(ImGuiID key, int default_val = 0);
    IMGUI_API bool*     GetBoolRef(ImGuiID key, bool default_val = false);
    IMGUI_API float*    GetFloatRef(ImGuiID key, float default_val = 0.0f);
    IMGUI_API void**    GetVoidPtrRef(ImGuiID key, void* default_val = NULL);

    // Use on your own storage if you know only integer are being stored (open/close all tree nodes)
    IMGUI_API void      SetAllInt(int val);

    // For quicker full rebuild of a storage (instead of an incremental one), you may add all your contents and then sort once.
    IMGUI_API void      BuildSortByKey();
};

// Shared state of InputText(), passed to callback when a ImGuiInputTextFlags_Callback* flag is used and the corresponding callback is triggered.
struct ImGuiTextEditCallbackData
{
    ImGuiInputTextFlags EventFlag;      // One of ImGuiInputTextFlags_Callback* // Read-only
    ImGuiInputTextFlags Flags;          // What user passed to InputText()      // Read-only
    void*               UserData;       // What user passed to InputText()      // Read-only
    bool                ReadOnly;       // Read-only mode                       // Read-only

    // CharFilter event:
    ImWchar             EventChar;      // Character input                      // Read-write (replace character or set to zero)

    // Completion,History,Always events:
    // If you modify the buffer contents make sure you update 'BufTextLen' and set 'BufDirty' to true.
    ImGuiKey            EventKey;       // Key pressed (Up/Down/TAB)            // Read-only
    char*               Buf;            // Current text buffer                  // Read-write (pointed data only, can't replace the actual pointer)
    int                 BufTextLen;     // Current text length in bytes         // Read-write
    int                 BufSize;        // Maximum text length in bytes         // Read-only
    bool                BufDirty;       // Set if you modify Buf/BufTextLen!!   // Write
    int                 CursorPos;      //                                      // Read-write
    int                 SelectionStart; //                                      // Read-write (== to SelectionEnd when no selection)
    int                 SelectionEnd;   //                                      // Read-write

    // NB: Helper functions for text manipulation. Calling those function loses selection.
    IMGUI_API void    DeleteChars(int pos, int bytes_count);
    IMGUI_API void    InsertChars(int pos, const char* text, const char* text_end = NULL);
    bool              HasSelection() const { return SelectionStart != SelectionEnd; }
};

// Resizing callback data to apply custom constraint. As enabled by SetNextWindowSizeConstraints(). Callback is called during the next Begin().
// NB: For basic min/max size constraint on each axis you don't need to use the callback! The SetNextWindowSizeConstraints() parameters are enough.
struct ImGuiSizeConstraintCallbackData
{
    void*   UserData;       // Read-only.   What user passed to SetNextWindowSizeConstraints()
    ImVec2  Pos;            // Read-only.    Window position, for reference.
    ImVec2  CurrentSize;    // Read-only.    Current window size.
    ImVec2  DesiredSize;    // Read-write.  Desired size, based on user's mouse position. Write to this field to restrain resizing.
};

// Helpers macros to generate 32-bits encoded colors
#ifdef IMGUI_USE_BGRA_PACKED_COLOR
#define IM_COL32_R_SHIFT    16
#define IM_COL32_G_SHIFT    8
#define IM_COL32_B_SHIFT    0
#define IM_COL32_A_SHIFT    24
#define IM_COL32_A_MASK     0xFF000000
#else
#define IM_COL32_R_SHIFT    0
#define IM_COL32_G_SHIFT    8
#define IM_COL32_B_SHIFT    16
#define IM_COL32_A_SHIFT    24
#define IM_COL32_A_MASK     0xFF000000
#endif
#define IM_COL32(R,G,B,A)    (((ImU32)(A)<<IM_COL32_A_SHIFT) | ((ImU32)(B)<<IM_COL32_B_SHIFT) | ((ImU32)(G)<<IM_COL32_G_SHIFT) | ((ImU32)(R)<<IM_COL32_R_SHIFT))
#define IM_COL32_WHITE       IM_COL32(255,255,255,255)  // Opaque white = 0xFFFFFFFF
#define IM_COL32_BLACK       IM_COL32(0,0,0,255)        // Opaque black
#define IM_COL32_BLACK_TRANS IM_COL32(0,0,0,0)          // Transparent black = 0x00000000

// ImColor() helper to implicity converts colors to either ImU32 (packed 4x1 byte) or ImVec4 (4x1 float)
// Prefer using IM_COL32() macros if you want a guaranteed compile-time ImU32 for usage with ImDrawList API.
// **Avoid storing ImColor! Store either u32 of ImVec4. This is not a full-featured color class. MAY OBSOLETE.
// **None of the ImGui API are using ImColor directly but you can use it as a convenience to pass colors in either ImU32 or ImVec4 formats. Explicitly cast to ImU32 or ImVec4 if needed.
struct ImColor
{
    ImVec4              Value;

    ImColor()                                                       { Value.x = Value.y = Value.z = Value.w = 0.0f; }
    ImColor(int r, int g, int b, int a = 255)                       { float sc = 1.0f/255.0f; Value.x = (float)r * sc; Value.y = (float)g * sc; Value.z = (float)b * sc; Value.w = (float)a * sc; }
    ImColor(ImU32 rgba)                                             { float sc = 1.0f/255.0f; Value.x = (float)((rgba>>IM_COL32_R_SHIFT)&0xFF) * sc; Value.y = (float)((rgba>>IM_COL32_G_SHIFT)&0xFF) * sc; Value.z = (float)((rgba>>IM_COL32_B_SHIFT)&0xFF) * sc; Value.w = (float)((rgba>>IM_COL32_A_SHIFT)&0xFF) * sc; }
    ImColor(float r, float g, float b, float a = 1.0f)              { Value.x = r; Value.y = g; Value.z = b; Value.w = a; }
    ImColor(const ImVec4& col)                                      { Value = col; }
    inline operator ImU32() const                                   { return ImGui::ColorConvertFloat4ToU32(Value); }
    inline operator ImVec4() const                                  { return Value; }

    // FIXME-OBSOLETE: May need to obsolete/cleanup those helpers.
    inline void    SetHSV(float h, float s, float v, float a = 1.0f){ ImGui::ColorConvertHSVtoRGB(h, s, v, Value.x, Value.y, Value.z); Value.w = a; }
    static ImColor HSV(float h, float s, float v, float a = 1.0f)   { float r,g,b; ImGui::ColorConvertHSVtoRGB(h, s, v, r, g, b); return ImColor(r,g,b,a); }
};

// Helper: Manually clip large list of items.
// If you are submitting lots of evenly spaced items and you have a random access to the list, you can perform coarse clipping based on visibility to save yourself from processing those items at all.
// The clipper calculates the range of visible items and advance the cursor to compensate for the non-visible items we have skipped. 
// ImGui already clip items based on their bounds but it needs to measure text size to do so. Coarse clipping before submission makes this cost and your own data fetching/submission cost null.
// Usage:
//     ImGuiListClipper clipper(1000);  // we have 1000 elements, evenly spaced.
//     while (clipper.Step())
//         for (int i = clipper.DisplayStart; i < clipper.DisplayEnd; i++)
//             ImGui::Text("line number %d", i);
// - Step 0: the clipper let you process the first element, regardless of it being visible or not, so we can measure the element height (step skipped if we passed a known height as second arg to constructor).
// - Step 1: the clipper infer height from first element, calculate the actual range of elements to display, and position the cursor before the first element.
// - (Step 2: dummy step only required if an explicit items_height was passed to constructor or Begin() and user call Step(). Does nothing and switch to Step 3.)
// - Step 3: the clipper validate that we have reached the expected Y position (corresponding to element DisplayEnd), advance the cursor to the end of the list and then returns 'false' to end the loop.
struct ImGuiListClipper
{
    float   StartPosY;
    float   ItemsHeight;
    int     ItemsCount, StepNo, DisplayStart, DisplayEnd;

    // items_count:  Use -1 to ignore (you can call Begin later). Use INT_MAX if you don't know how many items you have (in which case the cursor won't be advanced in the final step).
    // items_height: Use -1.0f to be calculated automatically on first step. Otherwise pass in the distance between your items, typically GetTextLineHeightWithSpacing() or GetItemsLineHeightWithSpacing().
    // If you don't specify an items_height, you NEED to call Step(). If you specify items_height you may call the old Begin()/End() api directly, but prefer calling Step().
    ImGuiListClipper(int items_count = -1, float items_height = -1.0f)  { Begin(items_count, items_height); } // NB: Begin() initialize every fields (as we allow user to call Begin/End multiple times on a same instance if they want).
    ~ImGuiListClipper()                                                 { IM_ASSERT(ItemsCount == -1); }      // Assert if user forgot to call End() or Step() until false.

    IMGUI_API bool Step();                                              // Call until it returns false. The DisplayStart/DisplayEnd fields will be set and you can process/draw those items.
    IMGUI_API void Begin(int items_count, float items_height = -1.0f);  // Automatically called by constructor if you passed 'items_count' or by Step() in Step 1.
    IMGUI_API void End();                                               // Automatically called on the last call of Step() that returns false.
};

//-----------------------------------------------------------------------------
// Draw List
// Hold a series of drawing commands. The user provides a renderer for ImDrawData which essentially contains an array of ImDrawList.
//-----------------------------------------------------------------------------

// Draw callbacks for advanced uses.
// NB- You most likely do NOT need to use draw callbacks just to create your own widget or customized UI rendering (you can poke into the draw list for that)
// Draw callback may be useful for example, A) Change your GPU render state, B) render a complex 3D scene inside a UI element (without an intermediate texture/render target), etc.
// The expected behavior from your rendering function is 'if (cmd.UserCallback != NULL) cmd.UserCallback(parent_list, cmd); else RenderTriangles()'
typedef void (*ImDrawCallback)(const ImDrawList* parent_list, const ImDrawCmd* cmd);

// Typically, 1 command = 1 gpu draw call (unless command is a callback)
struct ImDrawCmd
{
    unsigned int    ElemCount;              // Number of indices (multiple of 3) to be rendered as triangles. Vertices are stored in the callee ImDrawList's vtx_buffer[] array, indices in idx_buffer[].
    ImVec4          ClipRect;               // Clipping rectangle (x1, y1, x2, y2)
    ImTextureID     TextureId;              // User-provided texture ID. Set by user in ImfontAtlas::SetTexID() for fonts or passed to Image*() functions. Ignore if never using images or multiple fonts atlas.
    ImDrawCallback  UserCallback;           // If != NULL, call the function instead of rendering the vertices. clip_rect and texture_id will be set normally.
    void*           UserCallbackData;       // The draw callback code can access this.

    ImDrawCmd() { ElemCount = 0; ClipRect.x = ClipRect.y = -8192.0f; ClipRect.z = ClipRect.w = +8192.0f; TextureId = NULL; UserCallback = NULL; UserCallbackData = NULL; }
};

// Vertex index (override with '#define ImDrawIdx unsigned int' inside in imconfig.h)
#ifndef ImDrawIdx
typedef unsigned short ImDrawIdx;
#endif

// Vertex layout
#ifndef IMGUI_OVERRIDE_DRAWVERT_STRUCT_LAYOUT
struct ImDrawVert
{
    ImVec2  pos;
    ImVec2  uv;
    ImU32   col;
};
#else
// You can override the vertex format layout by defining IMGUI_OVERRIDE_DRAWVERT_STRUCT_LAYOUT in imconfig.h
// The code expect ImVec2 pos (8 bytes), ImVec2 uv (8 bytes), ImU32 col (4 bytes), but you can re-order them or add other fields as needed to simplify integration in your engine.
// The type has to be described within the macro (you can either declare the struct or use a typedef)
// NOTE: IMGUI DOESN'T CLEAR THE STRUCTURE AND DOESN'T CALL A CONSTRUCTOR SO ANY CUSTOM FIELD WILL BE UNINITIALIZED. IF YOU ADD EXTRA FIELDS (SUCH AS A 'Z' COORDINATES) YOU WILL NEED TO CLEAR THEM DURING RENDER OR TO IGNORE THEM. 
IMGUI_OVERRIDE_DRAWVERT_STRUCT_LAYOUT;
#endif

// Draw channels are used by the Columns API to "split" the render list into different channels while building, so items of each column can be batched together.
// You can also use them to simulate drawing layers and submit primitives in a different order than how they will be rendered.
struct ImDrawChannel
{
    ImVector<ImDrawCmd>     CmdBuffer;
    ImVector<ImDrawIdx>     IdxBuffer;
};

enum ImDrawCornerFlags_
{
    ImDrawCornerFlags_TopLeft   = 1 << 0, // 0x1
    ImDrawCornerFlags_TopRight  = 1 << 1, // 0x2
    ImDrawCornerFlags_BotLeft   = 1 << 2, // 0x4
    ImDrawCornerFlags_BotRight  = 1 << 3, // 0x8
    ImDrawCornerFlags_Top       = ImDrawCornerFlags_TopLeft | ImDrawCornerFlags_TopRight,   // 0x3
    ImDrawCornerFlags_Bot       = ImDrawCornerFlags_BotLeft | ImDrawCornerFlags_BotRight,   // 0xC
    ImDrawCornerFlags_Left      = ImDrawCornerFlags_TopLeft | ImDrawCornerFlags_BotLeft,    // 0x5
    ImDrawCornerFlags_Right     = ImDrawCornerFlags_TopRight | ImDrawCornerFlags_BotRight,  // 0xA
    ImDrawCornerFlags_All       = 0xF     // In your function calls you may use ~0 (= all bits sets) instead of ImDrawCornerFlags_All, as a convenience
};

// Draw command list
// This is the low-level list of polygons that ImGui functions are filling. At the end of the frame, all command lists are passed to your ImGuiIO::RenderDrawListFn function for rendering.
// At the moment, each ImGui window contains its own ImDrawList but they could potentially be merged in the future.
// If you want to add custom rendering within a window, you can use ImGui::GetWindowDrawList() to access the current draw list and add your own primitives.
// You can interleave normal ImGui:: calls and adding primitives to the current draw list.
// All positions are generally in pixel coordinates (top-left at (0,0), bottom-right at io.DisplaySize), however you are totally free to apply whatever transformation matrix to want to the data (if you apply such transformation you'll want to apply it to ClipRect as well)
// Primitives are always added to the list and not culled (culling is done at higher-level by ImGui:: functions).
struct ImDrawList
{
    // This is what you have to render
    ImVector<ImDrawCmd>     CmdBuffer;          // Commands. Typically 1 command = 1 GPU draw call.
    ImVector<ImDrawIdx>     IdxBuffer;          // Index buffer. Each command consume ImDrawCmd::ElemCount of those
    ImVector<ImDrawVert>    VtxBuffer;          // Vertex buffer.

    // [Internal, used while building lists]
    const char*             _OwnerName;         // Pointer to owner window's name for debugging
    unsigned int            _VtxCurrentIdx;     // [Internal] == VtxBuffer.Size
    ImDrawVert*             _VtxWritePtr;       // [Internal] point within VtxBuffer.Data after each add command (to avoid using the ImVector<> operators too much)
    ImDrawIdx*              _IdxWritePtr;       // [Internal] point within IdxBuffer.Data after each add command (to avoid using the ImVector<> operators too much)
    ImVector<ImVec4>        _ClipRectStack;     // [Internal]
    ImVector<ImTextureID>   _TextureIdStack;    // [Internal]
    ImVector<ImVec2>        _Path;              // [Internal] current path building
    int                     _ChannelsCurrent;   // [Internal] current channel number (0)
    int                     _ChannelsCount;     // [Internal] number of active channels (1+)
    ImVector<ImDrawChannel> _Channels;          // [Internal] draw channels for columns API (not resized down so _ChannelsCount may be smaller than _Channels.Size)

    ImDrawList()  { _OwnerName = NULL; Clear(); }
    ~ImDrawList() { ClearFreeMemory(); }
    IMGUI_API void  PushClipRect(ImVec2 clip_rect_min, ImVec2 clip_rect_max, bool intersect_with_current_clip_rect = false);  // Render-level scissoring. This is passed down to your render function but not used for CPU-side coarse clipping. Prefer using higher-level ImGui::PushClipRect() to affect logic (hit-testing and widget culling)
    IMGUI_API void  PushClipRectFullScreen();
    IMGUI_API void  PopClipRect();
    IMGUI_API void  PushTextureID(const ImTextureID& texture_id);
    IMGUI_API void  PopTextureID();
    inline ImVec2   GetClipRectMin() const { const ImVec4& cr = _ClipRectStack.back(); return ImVec2(cr.x, cr.y); }
    inline ImVec2   GetClipRectMax() const { const ImVec4& cr = _ClipRectStack.back(); return ImVec2(cr.z, cr.w); }

    // Primitives
    IMGUI_API void  AddLine(const ImVec2& a, const ImVec2& b, ImU32 col, float thickness = 1.0f);
    IMGUI_API void  AddRect(const ImVec2& a, const ImVec2& b, ImU32 col, float rounding = 0.0f, int rounding_corners_flags = ImDrawCornerFlags_All, float thickness = 1.0f);   // a: upper-left, b: lower-right, rounding_corners_flags: 4-bits corresponding to which corner to round
    IMGUI_API void  AddRectFilled(const ImVec2& a, const ImVec2& b, ImU32 col, float rounding = 0.0f, int rounding_corners_flags = ImDrawCornerFlags_All);                     // a: upper-left, b: lower-right
    IMGUI_API void  AddRectFilledMultiColor(const ImVec2& a, const ImVec2& b, ImU32 col_upr_left, ImU32 col_upr_right, ImU32 col_bot_right, ImU32 col_bot_left);
    IMGUI_API void  AddQuad(const ImVec2& a, const ImVec2& b, const ImVec2& c, const ImVec2& d, ImU32 col, float thickness = 1.0f);
    IMGUI_API void  AddQuadFilled(const ImVec2& a, const ImVec2& b, const ImVec2& c, const ImVec2& d, ImU32 col);
    IMGUI_API void  AddTriangle(const ImVec2& a, const ImVec2& b, const ImVec2& c, ImU32 col, float thickness = 1.0f);
    IMGUI_API void  AddTriangleFilled(const ImVec2& a, const ImVec2& b, const ImVec2& c, ImU32 col);
    IMGUI_API void  AddCircle(const ImVec2& centre, float radius, ImU32 col, int num_segments = 12, float thickness = 1.0f);
    IMGUI_API void  AddCircleFilled(const ImVec2& centre, float radius, ImU32 col, int num_segments = 12);
    IMGUI_API void  AddText(const ImVec2& pos, ImU32 col, const char* text_begin, const char* text_end = NULL);
    IMGUI_API void  AddText(const ImFont* font, float font_size, const ImVec2& pos, ImU32 col, const char* text_begin, const char* text_end = NULL, float wrap_width = 0.0f, const ImVec4* cpu_fine_clip_rect = NULL);
    IMGUI_API void  AddImage(ImTextureID user_texture_id, const ImVec2& a, const ImVec2& b, const ImVec2& uv_a = ImVec2(0,0), const ImVec2& uv_b = ImVec2(1,1), ImU32 col = 0xFFFFFFFF);
    IMGUI_API void  AddImageQuad(ImTextureID user_texture_id, const ImVec2& a, const ImVec2& b, const ImVec2& c, const ImVec2& d, const ImVec2& uv_a = ImVec2(0,0), const ImVec2& uv_b = ImVec2(1,0), const ImVec2& uv_c = ImVec2(1,1), const ImVec2& uv_d = ImVec2(0,1), ImU32 col = 0xFFFFFFFF);
    IMGUI_API void  AddImageRounded(ImTextureID user_texture_id, const ImVec2& a, const ImVec2& b, const ImVec2& uv_a, const ImVec2& uv_b, ImU32 col, float rounding, int rounding_corners = ImDrawCornerFlags_All);
    IMGUI_API void  AddPolyline(const ImVec2* points, const int num_points, ImU32 col, bool closed, float thickness, bool anti_aliased);
    IMGUI_API void  AddConvexPolyFilled(const ImVec2* points, const int num_points, ImU32 col, bool anti_aliased);
    IMGUI_API void  AddBezierCurve(const ImVec2& pos0, const ImVec2& cp0, const ImVec2& cp1, const ImVec2& pos1, ImU32 col, float thickness, int num_segments = 0);

    // Stateful path API, add points then finish with PathFill() or PathStroke()
    inline    void  PathClear()                                                 { _Path.resize(0); }
    inline    void  PathLineTo(const ImVec2& pos)                               { _Path.push_back(pos); }
    inline    void  PathLineToMergeDuplicate(const ImVec2& pos)                 { if (_Path.Size == 0 || memcmp(&_Path[_Path.Size-1], &pos, 8) != 0) _Path.push_back(pos); }
    inline    void  PathFillConvex(ImU32 col)                                   { AddConvexPolyFilled(_Path.Data, _Path.Size, col, true); PathClear(); }
    inline    void  PathStroke(ImU32 col, bool closed, float thickness = 1.0f)  { AddPolyline(_Path.Data, _Path.Size, col, closed, thickness, true); PathClear(); }
    IMGUI_API void  PathArcTo(const ImVec2& centre, float radius, float a_min, float a_max, int num_segments = 10);
    IMGUI_API void  PathArcToFast(const ImVec2& centre, float radius, int a_min_of_12, int a_max_of_12);                                // Use precomputed angles for a 12 steps circle
    IMGUI_API void  PathBezierCurveTo(const ImVec2& p1, const ImVec2& p2, const ImVec2& p3, int num_segments = 0);
    IMGUI_API void  PathRect(const ImVec2& rect_min, const ImVec2& rect_max, float rounding = 0.0f, int rounding_corners_flags = ImDrawCornerFlags_All);

    // Channels
    // - Use to simulate layers. By switching channels to can render out-of-order (e.g. submit foreground primitives before background primitives)
    // - Use to minimize draw calls (e.g. if going back-and-forth between multiple non-overlapping clipping rectangles, prefer to append into separate channels then merge at the end)
    IMGUI_API void  ChannelsSplit(int channels_count);
    IMGUI_API void  ChannelsMerge();
    IMGUI_API void  ChannelsSetCurrent(int channel_index);

    // Advanced
    IMGUI_API void  AddCallback(ImDrawCallback callback, void* callback_data);  // Your rendering function must check for 'UserCallback' in ImDrawCmd and call the function instead of rendering triangles.
    IMGUI_API void  AddDrawCmd();                                               // This is useful if you need to forcefully create a new draw call (to allow for dependent rendering / blending). Otherwise primitives are merged into the same draw-call as much as possible

    // Internal helpers
    // NB: all primitives needs to be reserved via PrimReserve() beforehand!
    IMGUI_API void  Clear();
    IMGUI_API void  ClearFreeMemory();
    IMGUI_API void  PrimReserve(int idx_count, int vtx_count);
    IMGUI_API void  PrimRect(const ImVec2& a, const ImVec2& b, ImU32 col);      // Axis aligned rectangle (composed of two triangles)
    IMGUI_API void  PrimRectUV(const ImVec2& a, const ImVec2& b, const ImVec2& uv_a, const ImVec2& uv_b, ImU32 col);
    IMGUI_API void  PrimQuadUV(const ImVec2& a, const ImVec2& b, const ImVec2& c, const ImVec2& d, const ImVec2& uv_a, const ImVec2& uv_b, const ImVec2& uv_c, const ImVec2& uv_d, ImU32 col);
    inline    void  PrimWriteVtx(const ImVec2& pos, const ImVec2& uv, ImU32 col){ _VtxWritePtr->pos = pos; _VtxWritePtr->uv = uv; _VtxWritePtr->col = col; _VtxWritePtr++; _VtxCurrentIdx++; }
    inline    void  PrimWriteIdx(ImDrawIdx idx)                                 { *_IdxWritePtr = idx; _IdxWritePtr++; }
    inline    void  PrimVtx(const ImVec2& pos, const ImVec2& uv, ImU32 col)     { PrimWriteIdx((ImDrawIdx)_VtxCurrentIdx); PrimWriteVtx(pos, uv, col); }
    IMGUI_API void  UpdateClipRect();
    IMGUI_API void  UpdateTextureID();
};

// All draw data to render an ImGui frame
struct ImDrawData
{
    bool            Valid;                  // Only valid after Render() is called and before the next NewFrame() is called.
    ImDrawList**    CmdLists;
    int             CmdListsCount;
    int             TotalVtxCount;          // For convenience, sum of all cmd_lists vtx_buffer.Size
    int             TotalIdxCount;          // For convenience, sum of all cmd_lists idx_buffer.Size

    // Functions
    ImDrawData() { Valid = false; CmdLists = NULL; CmdListsCount = TotalVtxCount = TotalIdxCount = 0; }
    IMGUI_API void DeIndexAllBuffers();               // For backward compatibility or convenience: convert all buffers from indexed to de-indexed, in case you cannot render indexed. Note: this is slow and most likely a waste of resources. Always prefer indexed rendering!
    IMGUI_API void ScaleClipRects(const ImVec2& sc);  // Helper to scale the ClipRect field of each ImDrawCmd. Use if your final output buffer is at a different scale than ImGui expects, or if there is a difference between your window resolution and framebuffer resolution.
};

struct ImFontConfig
{
    void*           FontData;                   //          // TTF/OTF data
    int             FontDataSize;               //          // TTF/OTF data size
    bool            FontDataOwnedByAtlas;       // true     // TTF/OTF data ownership taken by the container ImFontAtlas (will delete memory itself).
    int             FontNo;                     // 0        // Index of font within TTF/OTF file
    float           SizePixels;                 //          // Size in pixels for rasterizer.
    int             OversampleH, OversampleV;   // 3, 1     // Rasterize at higher quality for sub-pixel positioning. We don't use sub-pixel positions on the Y axis.
    bool            PixelSnapH;                 // false    // Align every glyph to pixel boundary. Useful e.g. if you are merging a non-pixel aligned font with the default font. If enabled, you can set OversampleH/V to 1.
    ImVec2          GlyphExtraSpacing;          // 0, 0     // Extra spacing (in pixels) between glyphs. Only X axis is supported for now.
    ImVec2          GlyphOffset;                // 0, 0     // Offset all glyphs from this font input.
    const ImWchar*  GlyphRanges;                // NULL     // Pointer to a user-provided list of Unicode range (2 value per range, values are inclusive, zero-terminated list). THE ARRAY DATA NEEDS TO PERSIST AS LONG AS THE FONT IS ALIVE.
    bool            MergeMode;                  // false    // Merge into previous ImFont, so you can combine multiple inputs font into one ImFont (e.g. ASCII font + icons + Japanese glyphs). You may want to use GlyphOffset.y when merge font of different heights.
    unsigned int    RasterizerFlags;            // 0x00     // Settings for custom font rasterizer (e.g. ImGuiFreeType). Leave as zero if you aren't using one.
    float           RasterizerMultiply;         // 1.0f     // Brighten (>1.0f) or darken (<1.0f) font output. Brightening small fonts may be a good workaround to make them more readable.

    // [Internal]
    char            Name[32];                               // Name (strictly to ease debugging)
    ImFont*         DstFont;

    IMGUI_API ImFontConfig();
};

struct ImFontGlyph
{
    ImWchar         Codepoint;          // 0x0000..0xFFFF
    float           AdvanceX;           // Distance to next character (= data from font + ImFontConfig::GlyphExtraSpacing.x baked in)
    float           X0, Y0, X1, Y1;     // Glyph corners
    float           U0, V0, U1, V1;     // Texture coordinates
};

// Load and rasterize multiple TTF/OTF fonts into a same texture.
// Sharing a texture for multiple fonts allows us to reduce the number of draw calls during rendering.
// We also add custom graphic data into the texture that serves for ImGui.
//  1. (Optional) Call AddFont*** functions. If you don't call any, the default font will be loaded for you.
//  2. Call GetTexDataAsAlpha8() or GetTexDataAsRGBA32() to build and retrieve pixels data.
//  3. Upload the pixels data into a texture within your graphics system.
//  4. Call SetTexID(my_tex_id); and pass the pointer/identifier to your texture. This value will be passed back to you during rendering to identify the texture.
// IMPORTANT: If you pass a 'glyph_ranges' array to AddFont*** functions, you need to make sure that your array persist up until the ImFont is build (when calling GetTextData*** or Build()). We only copy the pointer, not the data.
struct ImFontAtlas
{
    IMGUI_API ImFontAtlas();
    IMGUI_API ~ImFontAtlas();
    IMGUI_API ImFont*           AddFont(const ImFontConfig* font_cfg);
    IMGUI_API ImFont*           AddFontDefault(const ImFontConfig* font_cfg = NULL);
    IMGUI_API ImFont*           AddFontFromFileTTF(const char* filename, float size_pixels, const ImFontConfig* font_cfg = NULL, const ImWchar* glyph_ranges = NULL);
    IMGUI_API ImFont*           AddFontFromMemoryTTF(void* font_data, int font_size, float size_pixels, const ImFontConfig* font_cfg = NULL, const ImWchar* glyph_ranges = NULL); // Note: Transfer ownership of 'ttf_data' to ImFontAtlas! Will be deleted after Build(). Set font_cfg->FontDataOwnedByAtlas to false to keep ownership.
    IMGUI_API ImFont*           AddFontFromMemoryCompressedTTF(const void* compressed_font_data, int compressed_font_size, float size_pixels, const ImFontConfig* font_cfg = NULL, const ImWchar* glyph_ranges = NULL); // 'compressed_font_data' still owned by caller. Compress with binary_to_compressed_c.cpp.
    IMGUI_API ImFont*           AddFontFromMemoryCompressedBase85TTF(const char* compressed_font_data_base85, float size_pixels, const ImFontConfig* font_cfg = NULL, const ImWchar* glyph_ranges = NULL);              // 'compressed_font_data_base85' still owned by caller. Compress with binary_to_compressed_c.cpp with -base85 parameter.
    IMGUI_API void              ClearTexData();             // Clear the CPU-side texture data. Saves RAM once the texture has been copied to graphics memory.
    IMGUI_API void              ClearInputData();           // Clear the input TTF data (inc sizes, glyph ranges)
    IMGUI_API void              ClearFonts();               // Clear the ImGui-side font data (glyphs storage, UV coordinates)
    IMGUI_API void              Clear();                    // Clear all

    // Build atlas, retrieve pixel data.
    // User is in charge of copying the pixels into graphics memory (e.g. create a texture with your engine). Then store your texture handle with SetTexID().
    // RGBA32 format is provided for convenience and compatibility, but note that unless you use CustomRect to draw color data, the RGB pixels emitted from Fonts will all be white (~75% of waste). 
    // Pitch = Width * BytesPerPixels
    IMGUI_API bool              Build();                    // Build pixels data. This is called automatically for you by the GetTexData*** functions.
    IMGUI_API void              GetTexDataAsAlpha8(unsigned char** out_pixels, int* out_width, int* out_height, int* out_bytes_per_pixel = NULL);  // 1 byte per-pixel
    IMGUI_API void              GetTexDataAsRGBA32(unsigned char** out_pixels, int* out_width, int* out_height, int* out_bytes_per_pixel = NULL);  // 4 bytes-per-pixel
    void                        SetTexID(ImTextureID id)    { TexID = id; }

    //-------------------------------------------
    // Glyph Ranges
    //-------------------------------------------

    // Helpers to retrieve list of common Unicode ranges (2 value per range, values are inclusive, zero-terminated list)
    // NB: Make sure that your string are UTF-8 and NOT in your local code page. In C++11, you can create UTF-8 string literal using the u8"Hello world" syntax. See FAQ for details.
    IMGUI_API const ImWchar*    GetGlyphRangesDefault();    // Basic Latin, Extended Latin
    IMGUI_API const ImWchar*    GetGlyphRangesKorean();     // Default + Korean characters
    IMGUI_API const ImWchar*    GetGlyphRangesJapanese();   // Default + Hiragana, Katakana, Half-Width, Selection of 1946 Ideographs
    IMGUI_API const ImWchar*    GetGlyphRangesChinese();    // Default + Japanese + full set of about 21000 CJK Unified Ideographs
    IMGUI_API const ImWchar*    GetGlyphRangesCyrillic();   // Default + about 400 Cyrillic characters
    IMGUI_API const ImWchar*    GetGlyphRangesThai();       // Default + Thai characters

    // Helpers to build glyph ranges from text data. Feed your application strings/characters to it then call BuildRanges().
    struct GlyphRangesBuilder
    {
        ImVector<unsigned char> UsedChars;  // Store 1-bit per Unicode code point (0=unused, 1=used)
        GlyphRangesBuilder()                { UsedChars.resize(0x10000 / 8); memset(UsedChars.Data, 0, 0x10000 / 8); }
        bool           GetBit(int n)        { return (UsedChars[n >> 3] & (1 << (n & 7))) != 0; }
        void           SetBit(int n)        { UsedChars[n >> 3] |= 1 << (n & 7); }  // Set bit 'c' in the array
        void           AddChar(ImWchar c)   { SetBit(c); }                          // Add character
        IMGUI_API void AddText(const char* text, const char* text_end = NULL);      // Add string (each character of the UTF-8 string are added)
        IMGUI_API void AddRanges(const ImWchar* ranges);                            // Add ranges, e.g. builder.AddRanges(ImFontAtlas::GetGlyphRangesDefault) to force add all of ASCII/Latin+Ext
        IMGUI_API void BuildRanges(ImVector<ImWchar>* out_ranges);                  // Output new ranges
    };

    //-------------------------------------------
    // Custom Rectangles/Glyphs API
    //-------------------------------------------

    // You can request arbitrary rectangles to be packed into the atlas, for your own purposes. After calling Build(), you can query the rectangle position and render your pixels.
    // You can also request your rectangles to be mapped as font glyph (given a font + Unicode point), so you can render e.g. custom colorful icons and use them as regular glyphs.
    struct CustomRect
    {
        unsigned int    ID;             // Input    // User ID. Use <0x10000 to map into a font glyph, >=0x10000 for other/internal/custom texture data.
        unsigned short  Width, Height;  // Input    // Desired rectangle dimension
        unsigned short  X, Y;           // Output   // Packed position in Atlas
        float           GlyphAdvanceX;  // Input    // For custom font glyphs only (ID<0x10000): glyph xadvance
        ImVec2          GlyphOffset;    // Input    // For custom font glyphs only (ID<0x10000): glyph display offset
        ImFont*         Font;           // Input    // For custom font glyphs only (ID<0x10000): target font
        CustomRect()            { ID = 0xFFFFFFFF; Width = Height = 0; X = Y = 0xFFFF; GlyphAdvanceX = 0.0f; GlyphOffset = ImVec2(0,0); Font = NULL; }
        bool IsPacked() const   { return X != 0xFFFF; }
    };

    IMGUI_API int       AddCustomRectRegular(unsigned int id, int width, int height);                                                                   // Id needs to be >= 0x10000. Id >= 0x80000000 are reserved for ImGui and ImDrawList
    IMGUI_API int       AddCustomRectFontGlyph(ImFont* font, ImWchar id, int width, int height, float advance_x, const ImVec2& offset = ImVec2(0,0));   // Id needs to be < 0x10000 to register a rectangle to map into a specific font.
    IMGUI_API void      CalcCustomRectUV(const CustomRect* rect, ImVec2* out_uv_min, ImVec2* out_uv_max);
    const CustomRect*   GetCustomRectByIndex(int index) const { if (index < 0) return NULL; return &CustomRects[index]; }

    //-------------------------------------------
    // Members
    //-------------------------------------------

    ImTextureID                 TexID;              // User data to refer to the texture once it has been uploaded to user's graphic systems. It is passed back to you during rendering via the ImDrawCmd structure.
    int                         TexDesiredWidth;    // Texture width desired by user before Build(). Must be a power-of-two. If have many glyphs your graphics API have texture size restrictions you may want to increase texture width to decrease height.
    int                         TexGlyphPadding;    // Padding between glyphs within texture in pixels. Defaults to 1.

    // [Internal]
    // NB: Access texture data via GetTexData*() calls! Which will setup a default font for you.
    unsigned char*              TexPixelsAlpha8;    // 1 component per pixel, each component is unsigned 8-bit. Total size = TexWidth * TexHeight
    unsigned int*               TexPixelsRGBA32;    // 4 component per pixel, each component is unsigned 8-bit. Total size = TexWidth * TexHeight * 4
    int                         TexWidth;           // Texture width calculated during Build().
    int                         TexHeight;          // Texture height calculated during Build().
    ImVec2                      TexUvWhitePixel;    // Texture coordinates to a white pixel
    ImVector<ImFont*>           Fonts;              // Hold all the fonts returned by AddFont*. Fonts[0] is the default font upon calling ImGui::NewFrame(), use ImGui::PushFont()/PopFont() to change the current font.
    ImVector<CustomRect>        CustomRects;        // Rectangles for packing custom texture data into the atlas.
    ImVector<ImFontConfig>      ConfigData;         // Internal data
    int                         CustomRectIds[1];   // Identifiers of custom texture rectangle used by ImFontAtlas/ImDrawList
};

// Font runtime data and rendering
// ImFontAtlas automatically loads a default embedded font for you when you call GetTexDataAsAlpha8() or GetTexDataAsRGBA32().
struct ImFont
{
    // Members: Hot ~62/78 bytes
    float                       FontSize;           // <user set>   // Height of characters, set during loading (don't change after loading)
    float                       Scale;              // = 1.f        // Base font scale, multiplied by the per-window font scale which you can adjust with SetFontScale()
    ImVec2                      DisplayOffset;      // = (0.f,1.f)  // Offset font rendering by xx pixels
    ImVector<ImFontGlyph>       Glyphs;             //              // All glyphs.
    ImVector<float>             IndexAdvanceX;      //              // Sparse. Glyphs->AdvanceX in a directly indexable way (more cache-friendly, for CalcTextSize functions which are often bottleneck in large UI).
    ImVector<unsigned short>    IndexLookup;        //              // Sparse. Index glyphs by Unicode code-point.
    const ImFontGlyph*          FallbackGlyph;      // == FindGlyph(FontFallbackChar)
    float                       FallbackAdvanceX;   // == FallbackGlyph->AdvanceX
    ImWchar                     FallbackChar;       // = '?'        // Replacement glyph if one isn't found. Only set via SetFallbackChar()

    // Members: Cold ~18/26 bytes
    short                       ConfigDataCount;    // ~ 1          // Number of ImFontConfig involved in creating this font. Bigger than 1 when merging multiple font sources into one ImFont.
    ImFontConfig*               ConfigData;         //              // Pointer within ContainerAtlas->ConfigData
    ImFontAtlas*                ContainerAtlas;     //              // What we has been loaded into
    float                       Ascent, Descent;    //              // Ascent: distance from top to bottom of e.g. 'A' [0..FontSize]
    int                         MetricsTotalSurface;//              // Total surface in pixels to get an idea of the font rasterization/texture cost (not exact, we approximate the cost of padding between glyphs)

    // Methods
    IMGUI_API ImFont();
    IMGUI_API ~ImFont();
    IMGUI_API void              ClearOutputData();
    IMGUI_API void              BuildLookupTable();
    IMGUI_API const ImFontGlyph*FindGlyph(ImWchar c) const;
    IMGUI_API void              SetFallbackChar(ImWchar c);
    float                       GetCharAdvance(ImWchar c) const     { return ((int)c < IndexAdvanceX.Size) ? IndexAdvanceX[(int)c] : FallbackAdvanceX; }
    bool                        IsLoaded() const                    { return ContainerAtlas != NULL; }
    const char*                 GetDebugName() const                { return ConfigData ? ConfigData->Name : "<unknown>"; }

    // 'max_width' stops rendering after a certain width (could be turned into a 2d size). FLT_MAX to disable.
    // 'wrap_width' enable automatic word-wrapping across multiple lines to fit into given width. 0.0f to disable.
    IMGUI_API ImVec2            CalcTextSizeA(float size, float max_width, float wrap_width, const char* text_begin, const char* text_end = NULL, const char** remaining = NULL) const; // utf8
    IMGUI_API const char*       CalcWordWrapPositionA(float scale, const char* text, const char* text_end, float wrap_width) const;
    IMGUI_API void              RenderChar(ImDrawList* draw_list, float size, ImVec2 pos, ImU32 col, unsigned short c) const;
    IMGUI_API void              RenderText(ImDrawList* draw_list, float size, ImVec2 pos, ImU32 col, const ImVec4& clip_rect, const char* text_begin, const char* text_end, float wrap_width = 0.0f, bool cpu_fine_clip = false) const;

    // [Internal]
    IMGUI_API void              GrowIndex(int new_size);
    IMGUI_API void              AddGlyph(ImWchar c, float x0, float y0, float x1, float y1, float u0, float v0, float u1, float v1, float advance_x);
    IMGUI_API void              AddRemapChar(ImWchar dst, ImWchar src, bool overwrite_dst = true); // Makes 'dst' character/glyph points to 'src' character/glyph. Currently needs to be called AFTER fonts have been built.

#ifndef IMGUI_DISABLE_OBSOLETE_FUNCTIONS
    typedef ImFontGlyph Glyph; // OBSOLETE 1.52+
#endif
};

#if defined(__clang__)
#pragma clang diagnostic pop
#endif

// Include imgui_user.h at the end of imgui.h (convenient for user to only explicitly include vanilla imgui.h)
#ifdef IMGUI_INCLUDE_IMGUI_USER_H
#include "imgui_user.h"
#endif<|MERGE_RESOLUTION|>--- conflicted
+++ resolved
@@ -428,19 +428,11 @@
     IMGUI_API void          StyleColorsDark(ImGuiStyle* dst = NULL);
     IMGUI_API void          StyleColorsLight(ImGuiStyle* dst = NULL);
 
-<<<<<<< HEAD
     // Focus, Activation
     IMGUI_API void          ActivateItem(ImGuiID id);                                           // remotely activate a button, checkbox, tree node etc. given its unique ID. activation is queued and processed on the next frame when the item is encountered again.
     IMGUI_API ImGuiID       GetItemID();                                                        // get id of previous item, generally ~GetID(label)
-    IMGUI_API void          SetKeyboardFocusHere(int offset = 0);  // FIXME-NAVIGATION          // focus keyboard on the next widget. Use positive 'offset' to access sub components of a multiple component widget. Use -1 to access previous widget.
-    IMGUI_API void          SetItemDefaultFocus(); // FIXME-NAVIGATION                          // make last item the default focused item of a window
-=======
-    // Focus
-    // (FIXME: Those functions will be reworked after we merge the navigation branch + have a pass at focusing/tabbing features.)
-    // (Prefer using "SetItemDefaultFocus()" over "if (IsWindowAppearing()) SetScrollHere()" when applicable, to make your code more forward compatible when navigation branch is merged)
-    IMGUI_API void          SetItemDefaultFocus();                                              // make last item the default focused item of a window (WIP navigation branch only). Pleaase use instead of SetScrollHere().
+    IMGUI_API void          SetItemDefaultFocus();                                              // make last item the default focused item of a window. Please use instead of "if (IsWindowAppearing()) SetScrollHere()" to signify "default item".
     IMGUI_API void          SetKeyboardFocusHere(int offset = 0);                               // focus keyboard on the next widget. Use positive 'offset' to access sub components of a multiple component widget. Use -1 to access previous widget.
->>>>>>> f06f68f3
 
     // Utilities
     IMGUI_API bool          IsItemHovered(ImGuiHoveredFlags flags = 0);                         // is the last item hovered by mouse (and usable)? or we are currently using Nav and the item is focused.

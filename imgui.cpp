--- conflicted
+++ resolved
@@ -3937,12 +3937,8 @@
         g.MovingWindow->Viewport = g.MouseViewport;
 
     ImGuiWindow* hovered_window = NULL;
-<<<<<<< HEAD
     ImGuiWindow* hovered_window_ignoring_moving_window = NULL;
-    if (g.MovingWindow && !(g.MovingWindow->Flags & ImGuiWindowFlags_NoInputs))
-=======
     if (g.MovingWindow && !(g.MovingWindow->Flags & ImGuiWindowFlags_NoMouseInputs))
->>>>>>> 82873c7a
         hovered_window = g.MovingWindow;
 
     ImVec2 padding_regular = g.Style.TouchExtraPadding;
@@ -5220,22 +5216,17 @@
         else
         {
             // Window background
-<<<<<<< HEAD
-            ImU32 bg_col = GetColorU32(GetWindowBgColorIdxFromFlags(flags));
-            if (g.NextWindowData.BgAlphaCond != 0)
-                bg_col = (bg_col & ~IM_COL32_A_MASK) | (IM_F32_TO_INT8_SAT(g.NextWindowData.BgAlphaVal) << IM_COL32_A_SHIFT);
-            if (window->ViewportOwned)
-            {
-                //window->Viewport->Alpha = ((bg_col & IM_COL32_A_MASK) >> IM_COL32_A_SHIFT) / 255.0f;
-                bg_col = (bg_col | IM_COL32_A_MASK);
-=======
             if (!(flags & ImGuiWindowFlags_NoBackground))
             {
                 ImU32 bg_col = GetColorU32(GetWindowBgColorIdxFromFlags(flags));
                 if (g.NextWindowData.BgAlphaCond != 0)
                     bg_col = (bg_col & ~IM_COL32_A_MASK) | (IM_F32_TO_INT8_SAT(g.NextWindowData.BgAlphaVal) << IM_COL32_A_SHIFT);
+                if (window->ViewportOwned)
+                {
+                    //window->Viewport->Alpha = ((bg_col & IM_COL32_A_MASK) >> IM_COL32_A_SHIFT) / 255.0f;
+                    bg_col = (bg_col | IM_COL32_A_MASK);
+                }
                 window->DrawList->AddRectFilled(window->Pos + ImVec2(0, window->TitleBarHeight()), window->Pos + window->Size, bg_col, window_rounding, (flags & ImGuiWindowFlags_NoTitleBar) ? ImDrawCornerFlags_All : ImDrawCornerFlags_Bot);
->>>>>>> 82873c7a
             }
             g.NextWindowData.BgAlphaCond = 0;
 

// dear imgui, v1.72 WIP
// (internal structures/api)

// You may use this file to debug, understand or extend ImGui features but we don't provide any guarantee of forward compatibility!
// Set:
//   #define IMGUI_DEFINE_MATH_OPERATORS
// To implement maths operators for ImVec2 (disabled by default to not collide with using IM_VEC2_CLASS_EXTRA along with your own math types+operators)

/*

Index of this file:
// Header mess
// Forward declarations
// STB libraries includes
// Context pointer
// Generic helpers
// Misc data structures
// Main imgui context
// Tab bar, tab item
// Internal API

*/

#pragma once

//-----------------------------------------------------------------------------
// Header mess
//-----------------------------------------------------------------------------

#ifndef IMGUI_VERSION
#error Must include imgui.h before imgui_internal.h
#endif

#include <stdio.h>      // FILE*
#include <stdlib.h>     // NULL, malloc, free, qsort, atoi, atof
#include <math.h>       // sqrtf, fabsf, fmodf, powf, floorf, ceilf, cosf, sinf
#include <limits.h>     // INT_MIN, INT_MAX

// Visual Studio warnings
#ifdef _MSC_VER
#pragma warning (push)
#pragma warning (disable: 4251) // class 'xxx' needs to have dll-interface to be used by clients of struct 'xxx' // when IMGUI_API is set to__declspec(dllexport)
#endif

// Clang/GCC warnings with -Weverything
#if defined(__clang__)
#pragma clang diagnostic push
#pragma clang diagnostic ignored "-Wunused-function"        // for stb_textedit.h
#pragma clang diagnostic ignored "-Wmissing-prototypes"     // for stb_textedit.h
#pragma clang diagnostic ignored "-Wold-style-cast"
#if __has_warning("-Wzero-as-null-pointer-constant")
#pragma clang diagnostic ignored "-Wzero-as-null-pointer-constant"
#endif
#if __has_warning("-Wdouble-promotion")
#pragma clang diagnostic ignored "-Wdouble-promotion"
#endif
#elif defined(__GNUC__)
#pragma GCC diagnostic push
#pragma GCC diagnostic ignored "-Wpragmas"                  // warning: unknown option after '#pragma GCC diagnostic' kind
#pragma GCC diagnostic ignored "-Wclass-memaccess"          // [__GNUC__ >= 8] warning: 'memset/memcpy' clearing/writing an object of type 'xxxx' with no trivial copy-assignment; use assignment or value-initialization instead
#endif

//-----------------------------------------------------------------------------
// Forward declarations
//-----------------------------------------------------------------------------

struct ImRect;                      // An axis-aligned rectangle (2 points)
struct ImDrawDataBuilder;           // Helper to build a ImDrawData instance
struct ImDrawListSharedData;        // Data shared between all ImDrawList instances
struct ImGuiColorMod;               // Stacked color modifier, backup of modified data so we can restore it
struct ImGuiColumnData;             // Storage data for a single column
struct ImGuiColumns;                // Storage data for a columns set
struct ImGuiContext;                // Main Dear ImGui context
struct ImGuiDataTypeInfo;           // Type information associated to a ImGuiDataType enum
struct ImGuiDockContext;            // Docking system context
struct ImGuiDockNode;               // Docking system node (hold a list of Windows OR two child dock nodes)
struct ImGuiDockNodeSettings;       // Storage for a dock node in .ini file (we preserve those even if the associated dock node isn't active during the session)
struct ImGuiGroupData;              // Stacked storage data for BeginGroup()/EndGroup()
struct ImGuiInputTextState;         // Internal state of the currently focused/edited text input box
struct ImGuiItemHoveredDataBackup;  // Backup and restore IsItemHovered() internal data
struct ImGuiMenuColumns;            // Simple column measurement, currently used for MenuItem() only
struct ImGuiNavMoveResult;          // Result of a directional navigation move query result
struct ImGuiNextWindowData;         // Storage for SetNextWindow** functions
struct ImGuiNextItemData;           // Storage for SetNextItem** functions
struct ImGuiPopupData;              // Storage for current popup stack
struct ImGuiSettingsHandler;        // Storage for one type registered in the .ini file
struct ImGuiStyleMod;               // Stacked style modifier, backup of modified data so we can restore it
struct ImGuiTabBar;                 // Storage for a tab bar
struct ImGuiTabItem;                // Storage for a tab item (within a tab bar)
struct ImGuiWindow;                 // Storage for one window
struct ImGuiWindowTempData;         // Temporary storage for one window (that's the data which in theory we could ditch at the end of the frame)
struct ImGuiWindowSettings;         // Storage for window settings stored in .ini file (we keep one of those even if the actual window wasn't instanced during this session)

// Use your programming IDE "Go to definition" facility on the names of the center columns to find the actual flags/enum lists.
typedef int ImGuiDataAuthority;         // -> enum ImGuiDataAuthority_      // Enum: for storing the source authority (dock node vs window) of a field
typedef int ImGuiLayoutType;            // -> enum ImGuiLayoutType_         // Enum: Horizontal or vertical
typedef int ImGuiButtonFlags;           // -> enum ImGuiButtonFlags_        // Flags: for ButtonEx(), ButtonBehavior()
typedef int ImGuiColumnsFlags;          // -> enum ImGuiColumnsFlags_       // Flags: BeginColumns()
typedef int ImGuiDragFlags;             // -> enum ImGuiDragFlags_          // Flags: for DragBehavior()
typedef int ImGuiItemFlags;             // -> enum ImGuiItemFlags_          // Flags: for PushItemFlag()
typedef int ImGuiItemStatusFlags;       // -> enum ImGuiItemStatusFlags_    // Flags: for DC.LastItemStatusFlags
typedef int ImGuiNavHighlightFlags;     // -> enum ImGuiNavHighlightFlags_  // Flags: for RenderNavHighlight()
typedef int ImGuiNavDirSourceFlags;     // -> enum ImGuiNavDirSourceFlags_  // Flags: for GetNavInputAmount2d()
typedef int ImGuiNavMoveFlags;          // -> enum ImGuiNavMoveFlags_       // Flags: for navigation requests
typedef int ImGuiNextItemDataFlags;     // -> enum ImGuiNextItemDataFlags_  // Flags: for SetNextItemXXX() functions
typedef int ImGuiNextWindowDataFlags;   // -> enum ImGuiNextWindowDataFlags_// Flags: for SetNextWindowXXX() functions
typedef int ImGuiSeparatorFlags;        // -> enum ImGuiSeparatorFlags_     // Flags: for SeparatorEx()
typedef int ImGuiSliderFlags;           // -> enum ImGuiSliderFlags_        // Flags: for SliderBehavior()
typedef int ImGuiTextFlags;             // -> enum ImGuiTextFlags_          // Flags: for TextEx()

//-------------------------------------------------------------------------
// STB libraries includes
//-------------------------------------------------------------------------

namespace ImStb
{

#undef STB_TEXTEDIT_STRING
#undef STB_TEXTEDIT_CHARTYPE
#define STB_TEXTEDIT_STRING             ImGuiInputTextState
#define STB_TEXTEDIT_CHARTYPE           ImWchar
#define STB_TEXTEDIT_GETWIDTH_NEWLINE   -1.0f
#define STB_TEXTEDIT_UNDOSTATECOUNT     99
#define STB_TEXTEDIT_UNDOCHARCOUNT      999
#include "imstb_textedit.h"

} // namespace ImStb

//-----------------------------------------------------------------------------
// Context pointer
//-----------------------------------------------------------------------------

#ifndef GImGui
extern IMGUI_API ImGuiContext* GImGui;  // Current implicit context pointer
#endif

// Internal Drag and Drop payload types. String starting with '_' are reserved for Dear ImGui.
#define IMGUI_PAYLOAD_TYPE_WINDOW       "_IMWINDOW"     // Payload == ImGuiWindow*

//-----------------------------------------------------------------------------
// Generic helpers
//-----------------------------------------------------------------------------

#define IM_PI           3.14159265358979323846f
#ifdef _WIN32
#define IM_NEWLINE      "\r\n"   // Play it nice with Windows users (2018/05 news: Microsoft announced that Notepad will finally display Unix-style carriage returns!)
#else
#define IM_NEWLINE      "\n"
#endif
#define IM_TABSIZE      (4)

#define IMGUI_DEBUG_LOG(_FMT,...)       printf("[%05d] " _FMT, GImGui->FrameCount, __VA_ARGS__)
#define IM_STATIC_ASSERT(_COND)         typedef char static_assertion_##__line__[(_COND)?1:-1]
#define IM_F32_TO_INT8_UNBOUND(_VAL)    ((int)((_VAL) * 255.0f + ((_VAL)>=0 ? 0.5f : -0.5f)))   // Unsaturated, for display purpose
#define IM_F32_TO_INT8_SAT(_VAL)        ((int)(ImSaturate(_VAL) * 255.0f + 0.5f))               // Saturated, always output 0..255

// Enforce cdecl calling convention for functions called by the standard library, in case compilation settings changed the default to e.g. __vectorcall
#ifdef _MSC_VER
#define IMGUI_CDECL __cdecl
#else
#define IMGUI_CDECL
#endif

// Helpers: UTF-8 <> wchar
IMGUI_API int           ImTextStrToUtf8(char* buf, int buf_size, const ImWchar* in_text, const ImWchar* in_text_end);      // return output UTF-8 bytes count
IMGUI_API int           ImTextCharFromUtf8(unsigned int* out_char, const char* in_text, const char* in_text_end);          // read one character. return input UTF-8 bytes count
IMGUI_API int           ImTextStrFromUtf8(ImWchar* buf, int buf_size, const char* in_text, const char* in_text_end, const char** in_remaining = NULL);   // return input UTF-8 bytes count
IMGUI_API int           ImTextCountCharsFromUtf8(const char* in_text, const char* in_text_end);                            // return number of UTF-8 code-points (NOT bytes count)
IMGUI_API int           ImTextCountUtf8BytesFromChar(const char* in_text, const char* in_text_end);                        // return number of bytes to express one char in UTF-8
IMGUI_API int           ImTextCountUtf8BytesFromStr(const ImWchar* in_text, const ImWchar* in_text_end);                   // return number of bytes to express string in UTF-8

// Helpers: Misc
IMGUI_API ImU32         ImHashData(const void* data, size_t data_size, ImU32 seed = 0);
IMGUI_API ImU32         ImHashStr(const char* data, size_t data_size = 0, ImU32 seed = 0);
IMGUI_API void*         ImFileLoadToMemory(const char* filename, const char* file_open_mode, size_t* out_file_size = NULL, int padding_bytes = 0);
IMGUI_API FILE*         ImFileOpen(const char* filename, const char* file_open_mode);
static inline bool      ImCharIsBlankA(char c)          { return c == ' ' || c == '\t'; }
static inline bool      ImCharIsBlankW(unsigned int c)  { return c == ' ' || c == '\t' || c == 0x3000; }
static inline bool      ImIsPowerOfTwo(int v)           { return v != 0 && (v & (v - 1)) == 0; }
static inline int       ImUpperPowerOfTwo(int v)        { v--; v |= v >> 1; v |= v >> 2; v |= v >> 4; v |= v >> 8; v |= v >> 16; v++; return v; }
#define ImQsort         qsort
#ifndef IMGUI_DISABLE_OBSOLETE_FUNCTIONS
static inline ImU32     ImHash(const void* data, int size, ImU32 seed = 0) { return size ? ImHashData(data, (size_t)size, seed) : ImHashStr((const char*)data, 0, seed); } // [moved to ImHashStr/ImHashData in 1.68]
#endif

// Helpers: Geometry
IMGUI_API ImVec2        ImLineClosestPoint(const ImVec2& a, const ImVec2& b, const ImVec2& p);
IMGUI_API bool          ImTriangleContainsPoint(const ImVec2& a, const ImVec2& b, const ImVec2& c, const ImVec2& p);
IMGUI_API ImVec2        ImTriangleClosestPoint(const ImVec2& a, const ImVec2& b, const ImVec2& c, const ImVec2& p);
IMGUI_API void          ImTriangleBarycentricCoords(const ImVec2& a, const ImVec2& b, const ImVec2& c, const ImVec2& p, float& out_u, float& out_v, float& out_w);
IMGUI_API ImGuiDir      ImGetDirQuadrantFromDelta(float dx, float dy);

// Helpers: String
IMGUI_API int           ImStricmp(const char* str1, const char* str2);
IMGUI_API int           ImStrnicmp(const char* str1, const char* str2, size_t count);
IMGUI_API void          ImStrncpy(char* dst, const char* src, size_t count);
IMGUI_API char*         ImStrdup(const char* str);
IMGUI_API char*         ImStrdupcpy(char* dst, size_t* p_dst_size, const char* str);
IMGUI_API const char*   ImStrchrRange(const char* str_begin, const char* str_end, char c);
IMGUI_API int           ImStrlenW(const ImWchar* str);
IMGUI_API const char*   ImStreolRange(const char* str, const char* str_end);                // End end-of-line
IMGUI_API const ImWchar*ImStrbolW(const ImWchar* buf_mid_line, const ImWchar* buf_begin);   // Find beginning-of-line
IMGUI_API const char*   ImStristr(const char* haystack, const char* haystack_end, const char* needle, const char* needle_end);
IMGUI_API void          ImStrTrimBlanks(char* str);
IMGUI_API const char*   ImStrSkipBlank(const char* str);
IMGUI_API int           ImFormatString(char* buf, size_t buf_size, const char* fmt, ...) IM_FMTARGS(3);
IMGUI_API int           ImFormatStringV(char* buf, size_t buf_size, const char* fmt, va_list args) IM_FMTLIST(3);
IMGUI_API const char*   ImParseFormatFindStart(const char* format);
IMGUI_API const char*   ImParseFormatFindEnd(const char* format);
IMGUI_API const char*   ImParseFormatTrimDecorations(const char* format, char* buf, size_t buf_size);
IMGUI_API int           ImParseFormatPrecision(const char* format, int default_value);

// Helpers: ImVec2/ImVec4 operators
// We are keeping those disabled by default so they don't leak in user space, to allow user enabling implicit cast operators between ImVec2 and their own types (using IM_VEC2_CLASS_EXTRA etc.)
// We unfortunately don't have a unary- operator for ImVec2 because this would needs to be defined inside the class itself.
#ifdef IMGUI_DEFINE_MATH_OPERATORS
static inline ImVec2 operator*(const ImVec2& lhs, const float rhs)              { return ImVec2(lhs.x*rhs, lhs.y*rhs); }
static inline ImVec2 operator/(const ImVec2& lhs, const float rhs)              { return ImVec2(lhs.x/rhs, lhs.y/rhs); }
static inline ImVec2 operator+(const ImVec2& lhs, const ImVec2& rhs)            { return ImVec2(lhs.x+rhs.x, lhs.y+rhs.y); }
static inline ImVec2 operator-(const ImVec2& lhs, const ImVec2& rhs)            { return ImVec2(lhs.x-rhs.x, lhs.y-rhs.y); }
static inline ImVec2 operator*(const ImVec2& lhs, const ImVec2& rhs)            { return ImVec2(lhs.x*rhs.x, lhs.y*rhs.y); }
static inline ImVec2 operator/(const ImVec2& lhs, const ImVec2& rhs)            { return ImVec2(lhs.x/rhs.x, lhs.y/rhs.y); }
static inline ImVec2& operator+=(ImVec2& lhs, const ImVec2& rhs)                { lhs.x += rhs.x; lhs.y += rhs.y; return lhs; }
static inline ImVec2& operator-=(ImVec2& lhs, const ImVec2& rhs)                { lhs.x -= rhs.x; lhs.y -= rhs.y; return lhs; }
static inline ImVec2& operator*=(ImVec2& lhs, const float rhs)                  { lhs.x *= rhs; lhs.y *= rhs; return lhs; }
static inline ImVec2& operator/=(ImVec2& lhs, const float rhs)                  { lhs.x /= rhs; lhs.y /= rhs; return lhs; }
static inline ImVec4 operator+(const ImVec4& lhs, const ImVec4& rhs)            { return ImVec4(lhs.x+rhs.x, lhs.y+rhs.y, lhs.z+rhs.z, lhs.w+rhs.w); }
static inline ImVec4 operator-(const ImVec4& lhs, const ImVec4& rhs)            { return ImVec4(lhs.x-rhs.x, lhs.y-rhs.y, lhs.z-rhs.z, lhs.w-rhs.w); }
static inline ImVec4 operator*(const ImVec4& lhs, const ImVec4& rhs)            { return ImVec4(lhs.x*rhs.x, lhs.y*rhs.y, lhs.z*rhs.z, lhs.w*rhs.w); }
#endif

// Helpers: Maths
// - Wrapper for standard libs functions. (Note that imgui_demo.cpp does _not_ use them to keep the code easy to copy)
#ifndef IMGUI_DISABLE_MATH_FUNCTIONS
static inline float  ImFabs(float x)                                            { return fabsf(x); }
static inline float  ImSqrt(float x)                                            { return sqrtf(x); }
static inline float  ImPow(float x, float y)                                    { return powf(x, y); }
static inline double ImPow(double x, double y)                                  { return pow(x, y); }
static inline float  ImFmod(float x, float y)                                   { return fmodf(x, y); }
static inline double ImFmod(double x, double y)                                 { return fmod(x, y); }
static inline float  ImCos(float x)                                             { return cosf(x); }
static inline float  ImSin(float x)                                             { return sinf(x); }
static inline float  ImAcos(float x)                                            { return acosf(x); }
static inline float  ImAtan2(float y, float x)                                  { return atan2f(y, x); }
static inline double ImAtof(const char* s)                                      { return atof(s); }
static inline float  ImFloorStd(float x)                                        { return floorf(x); }   // we already uses our own ImFloor() { return (float)(int)v } internally so the standard one wrapper is named differently (it's used by stb_truetype)
static inline float  ImCeil(float x)                                            { return ceilf(x); }
#endif
// - ImMin/ImMax/ImClamp/ImLerp/ImSwap are used by widgets which support for variety of types: signed/unsigned int/long long float/double
// (Exceptionally using templates here but we could also redefine them for variety of types)
template<typename T> static inline T ImMin(T lhs, T rhs)                        { return lhs < rhs ? lhs : rhs; }
template<typename T> static inline T ImMax(T lhs, T rhs)                        { return lhs >= rhs ? lhs : rhs; }
template<typename T> static inline T ImClamp(T v, T mn, T mx)                   { return (v < mn) ? mn : (v > mx) ? mx : v; }
template<typename T> static inline T ImLerp(T a, T b, float t)                  { return (T)(a + (b - a) * t); }
template<typename T> static inline void ImSwap(T& a, T& b)                      { T tmp = a; a = b; b = tmp; }
template<typename T> static inline T ImAddClampOverflow(T a, T b, T mn, T mx)   { if (b < 0 && (a < mn - b)) return mn; if (b > 0 && (a > mx - b)) return mx; return a + b; }
template<typename T> static inline T ImSubClampOverflow(T a, T b, T mn, T mx)   { if (b > 0 && (a < mn + b)) return mn; if (b < 0 && (a > mx + b)) return mx; return a - b; }
// - Misc maths helpers
static inline ImVec2 ImMin(const ImVec2& lhs, const ImVec2& rhs)                { return ImVec2(lhs.x < rhs.x ? lhs.x : rhs.x, lhs.y < rhs.y ? lhs.y : rhs.y); }
static inline ImVec2 ImMax(const ImVec2& lhs, const ImVec2& rhs)                { return ImVec2(lhs.x >= rhs.x ? lhs.x : rhs.x, lhs.y >= rhs.y ? lhs.y : rhs.y); }
static inline ImVec2 ImClamp(const ImVec2& v, const ImVec2& mn, ImVec2 mx)      { return ImVec2((v.x < mn.x) ? mn.x : (v.x > mx.x) ? mx.x : v.x, (v.y < mn.y) ? mn.y : (v.y > mx.y) ? mx.y : v.y); }
static inline ImVec2 ImLerp(const ImVec2& a, const ImVec2& b, float t)          { return ImVec2(a.x + (b.x - a.x) * t, a.y + (b.y - a.y) * t); }
static inline ImVec2 ImLerp(const ImVec2& a, const ImVec2& b, const ImVec2& t)  { return ImVec2(a.x + (b.x - a.x) * t.x, a.y + (b.y - a.y) * t.y); }
static inline ImVec4 ImLerp(const ImVec4& a, const ImVec4& b, float t)          { return ImVec4(a.x + (b.x - a.x) * t, a.y + (b.y - a.y) * t, a.z + (b.z - a.z) * t, a.w + (b.w - a.w) * t); }
static inline float  ImSaturate(float f)                                        { return (f < 0.0f) ? 0.0f : (f > 1.0f) ? 1.0f : f; }
static inline float  ImLengthSqr(const ImVec2& lhs)                             { return lhs.x*lhs.x + lhs.y*lhs.y; }
static inline float  ImLengthSqr(const ImVec4& lhs)                             { return lhs.x*lhs.x + lhs.y*lhs.y + lhs.z*lhs.z + lhs.w*lhs.w; }
static inline float  ImInvLength(const ImVec2& lhs, float fail_value)           { float d = lhs.x*lhs.x + lhs.y*lhs.y; if (d > 0.0f) return 1.0f / ImSqrt(d); return fail_value; }
static inline float  ImFloor(float f)                                           { return (float)(int)f; }
static inline ImVec2 ImFloor(const ImVec2& v)                                   { return ImVec2((float)(int)v.x, (float)(int)v.y); }
static inline int    ImModPositive(int a, int b)                                { return (a + b) % b; }
static inline float  ImDot(const ImVec2& a, const ImVec2& b)                    { return a.x * b.x + a.y * b.y; }
static inline ImVec2 ImRotate(const ImVec2& v, float cos_a, float sin_a)        { return ImVec2(v.x * cos_a - v.y * sin_a, v.x * sin_a + v.y * cos_a); }
static inline float  ImLinearSweep(float current, float target, float speed)    { if (current < target) return ImMin(current + speed, target); if (current > target) return ImMax(current - speed, target); return current; }
static inline ImVec2 ImMul(const ImVec2& lhs, const ImVec2& rhs)                { return ImVec2(lhs.x * rhs.x, lhs.y * rhs.y); }

// Helper: ImBoolVector. Store 1-bit per value.
// Note that Resize() currently clears the whole vector.
struct ImBoolVector
{
    ImVector<int>   Storage;
    ImBoolVector()  { }
    void            Resize(int sz)          { Storage.resize((sz + 31) >> 5); memset(Storage.Data, 0, (size_t)Storage.Size * sizeof(Storage.Data[0])); }
    void            Clear()                 { Storage.clear(); }
    bool            GetBit(int n) const     { int off = (n >> 5); int mask = 1 << (n & 31); return (Storage[off] & mask) != 0; }
    void            SetBit(int n, bool v)   { int off = (n >> 5); int mask = 1 << (n & 31); if (v) Storage[off] |= mask; else Storage[off] &= ~mask; }
};

// Helper: ImPool<>. Basic keyed storage for contiguous instances, slow/amortized insertion, O(1) indexable, O(Log N) queries by ID over a dense/hot buffer,
// Honor constructor/destructor. Add/remove invalidate all pointers. Indexes have the same lifetime as the associated object.
typedef int ImPoolIdx;
template<typename T>
struct IMGUI_API ImPool
{
    ImVector<T>     Data;       // Contiguous data
    ImGuiStorage    Map;        // ID->Index
    ImPoolIdx       FreeIdx;    // Next free idx to use

    ImPool()    { FreeIdx = 0; }
    ~ImPool()   { Clear(); }
    T*          GetByKey(ImGuiID key)               { int idx = Map.GetInt(key, -1); return (idx != -1) ? &Data[idx] : NULL; }
    T*          GetByIndex(ImPoolIdx n)             { return &Data[n]; }
    ImPoolIdx   GetIndex(const T* p) const          { IM_ASSERT(p >= Data.Data && p < Data.Data + Data.Size); return (ImPoolIdx)(p - Data.Data); }
    T*          GetOrAddByKey(ImGuiID key)          { int* p_idx = Map.GetIntRef(key, -1); if (*p_idx != -1) return &Data[*p_idx]; *p_idx = FreeIdx; return Add(); }
    bool        Contains(const T* p) const          { return (p >= Data.Data && p < Data.Data + Data.Size); }
    void        Clear()                             { for (int n = 0; n < Map.Data.Size; n++) { int idx = Map.Data[n].val_i; if (idx != -1) Data[idx].~T(); } Map.Clear(); Data.clear(); FreeIdx = 0; }
    T*          Add()                               { int idx = FreeIdx; if (idx == Data.Size) { Data.resize(Data.Size + 1); FreeIdx++; } else { FreeIdx = *(int*)&Data[idx]; } IM_PLACEMENT_NEW(&Data[idx]) T(); return &Data[idx]; }
    void        Remove(ImGuiID key, const T* p)     { Remove(key, GetIndex(p)); }
    void        Remove(ImGuiID key, ImPoolIdx idx)  { Data[idx].~T(); *(int*)&Data[idx] = FreeIdx; FreeIdx = idx; Map.SetInt(key, -1); }
    void        Reserve(int capacity)               { Data.reserve(capacity); Map.Data.reserve(capacity); }
    int         GetSize() const                     { return Data.Size; }
};

//-----------------------------------------------------------------------------
// Misc data structures
//-----------------------------------------------------------------------------

enum ImGuiButtonFlags_
{
    ImGuiButtonFlags_None                   = 0,
    ImGuiButtonFlags_Repeat                 = 1 << 0,   // hold to repeat
    ImGuiButtonFlags_PressedOnClickRelease  = 1 << 1,   // [Default] return true on click + release on same item
    ImGuiButtonFlags_PressedOnClick         = 1 << 2,   // return true on click (default requires click+release)
    ImGuiButtonFlags_PressedOnRelease       = 1 << 3,   // return true on release (default requires click+release)
    ImGuiButtonFlags_PressedOnDoubleClick   = 1 << 4,   // return true on double-click (default requires click+release)
    ImGuiButtonFlags_FlattenChildren        = 1 << 5,   // allow interactions even if a child window is overlapping
    ImGuiButtonFlags_AllowItemOverlap       = 1 << 6,   // require previous frame HoveredId to either match id or be null before being usable, use along with SetItemAllowOverlap()
    ImGuiButtonFlags_DontClosePopups        = 1 << 7,   // disable automatically closing parent popup on press // [UNUSED]
    ImGuiButtonFlags_Disabled               = 1 << 8,   // disable interactions
    ImGuiButtonFlags_AlignTextBaseLine      = 1 << 9,   // vertically align button to match text baseline - ButtonEx() only // FIXME: Should be removed and handled by SmallButton(), not possible currently because of DC.CursorPosPrevLine
    ImGuiButtonFlags_NoKeyModifiers         = 1 << 10,  // disable interaction if a key modifier is held
    ImGuiButtonFlags_NoHoldingActiveID      = 1 << 11,  // don't set ActiveId while holding the mouse (ImGuiButtonFlags_PressedOnClick only)
    ImGuiButtonFlags_PressedOnDragDropHold  = 1 << 12,  // press when held into while we are drag and dropping another item (used by e.g. tree nodes, collapsing headers)
    ImGuiButtonFlags_NoNavFocus             = 1 << 13,  // don't override navigation focus when activated
    ImGuiButtonFlags_NoHoveredOnNav         = 1 << 14   // don't report as hovered when navigated on
};

enum ImGuiSliderFlags_
{
    ImGuiSliderFlags_None                   = 0,
    ImGuiSliderFlags_Vertical               = 1 << 0
};

enum ImGuiDragFlags_
{
    ImGuiDragFlags_None                     = 0,
    ImGuiDragFlags_Vertical                 = 1 << 0
};

enum ImGuiColumnsFlags_
{
    // Default: 0
    ImGuiColumnsFlags_None                  = 0,
    ImGuiColumnsFlags_NoBorder              = 1 << 0,   // Disable column dividers
    ImGuiColumnsFlags_NoResize              = 1 << 1,   // Disable resizing columns when clicking on the dividers
    ImGuiColumnsFlags_NoPreserveWidths      = 1 << 2,   // Disable column width preservation when adjusting columns
    ImGuiColumnsFlags_NoForceWithinWindow   = 1 << 3,   // Disable forcing columns to fit within window
    ImGuiColumnsFlags_GrowParentContentsSize= 1 << 4    // (WIP) Restore pre-1.51 behavior of extending the parent window contents size but _without affecting the columns width at all_. Will eventually remove.
};

// Extend ImGuiSelectableFlags_
enum ImGuiSelectableFlagsPrivate_
{
    // NB: need to be in sync with last value of ImGuiSelectableFlags_
    ImGuiSelectableFlags_NoHoldingActiveID  = 1 << 20,
    ImGuiSelectableFlags_PressedOnClick     = 1 << 21,
    ImGuiSelectableFlags_PressedOnRelease   = 1 << 22,
    ImGuiSelectableFlags_DrawFillAvailWidth = 1 << 23,  // FIXME: We may be able to remove this (added in 6251d379 for menus)
    ImGuiSelectableFlags_AllowItemOverlap   = 1 << 24
};

// Extend ImGuiTreeNodeFlags_
enum ImGuiTreeNodeFlagsPrivate_
{
    ImGuiTreeNodeFlags_ClipLabelForTrailingButton = 1 << 20
};

enum ImGuiSeparatorFlags_
{
    ImGuiSeparatorFlags_None                = 0,
    ImGuiSeparatorFlags_Horizontal          = 1 << 0,   // Axis default to current layout type, so generally Horizontal unless e.g. in a menu bar
    ImGuiSeparatorFlags_Vertical            = 1 << 1,
    ImGuiSeparatorFlags_SpanAllColumns      = 1 << 2
};

// Transient per-window flags, reset at the beginning of the frame. For child window, inherited from parent on first Begin().
// This is going to be exposed in imgui.h when stabilized enough.
enum ImGuiItemFlags_
{
    ImGuiItemFlags_NoTabStop                = 1 << 0,  // false
    ImGuiItemFlags_ButtonRepeat             = 1 << 1,  // false    // Button() will return true multiple times based on io.KeyRepeatDelay and io.KeyRepeatRate settings.
    ImGuiItemFlags_Disabled                 = 1 << 2,  // false    // [BETA] Disable interactions but doesn't affect visuals yet. See github.com/ocornut/imgui/issues/211
    ImGuiItemFlags_NoNav                    = 1 << 3,  // false
    ImGuiItemFlags_NoNavDefaultFocus        = 1 << 4,  // false
    ImGuiItemFlags_SelectableDontClosePopup = 1 << 5,  // false    // MenuItem/Selectable() automatically closes current Popup window
    ImGuiItemFlags_MixedValue               = 1 << 6,  // false    // [BETA] Represent a mixed/indeterminate value, generally multi-selection where values differ. Currently only supported by Checkbox() (later should support all sorts of widgets)
    ImGuiItemFlags_Default_                 = 0
};

// Storage for LastItem data
enum ImGuiItemStatusFlags_
{
    ImGuiItemStatusFlags_None               = 0,
    ImGuiItemStatusFlags_HoveredRect        = 1 << 0,
    ImGuiItemStatusFlags_HasDisplayRect     = 1 << 1,
    ImGuiItemStatusFlags_Edited             = 1 << 2,   // Value exposed by item was edited in the current frame (should match the bool return value of most widgets)
    ImGuiItemStatusFlags_ToggledSelection   = 1 << 3,   // Set when Selectable(), TreeNode() reports toggling a selection. We can't report "Selected" because reporting the change allows us to handle clipping with less issues.
    ImGuiItemStatusFlags_HasDeactivated     = 1 << 4,   // Set if the widget/group is able to provide data for the ImGuiItemStatusFlags_Deactivated flag.
    ImGuiItemStatusFlags_Deactivated        = 1 << 5    // Only valid if ImGuiItemStatusFlags_HasDeactivated is set.

#ifdef IMGUI_ENABLE_TEST_ENGINE
    , // [imgui_tests only]
    ImGuiItemStatusFlags_Openable           = 1 << 10,  //
    ImGuiItemStatusFlags_Opened             = 1 << 11,  //
    ImGuiItemStatusFlags_Checkable          = 1 << 12,  //
    ImGuiItemStatusFlags_Checked            = 1 << 13   //
#endif
};

enum ImGuiTextFlags_
{
    ImGuiTextFlags_None = 0,
    ImGuiTextFlags_NoWidthForLargeClippedText = 1 << 0
};

// FIXME: this is in development, not exposed/functional as a generic feature yet.
// Horizontal/Vertical enums are fixed to 0/1 so they may be used to index ImVec2
enum ImGuiLayoutType_
{
    ImGuiLayoutType_Horizontal = 0,
    ImGuiLayoutType_Vertical = 1
};

enum ImGuiLogType
{
    ImGuiLogType_None = 0,
    ImGuiLogType_TTY,
    ImGuiLogType_File,
    ImGuiLogType_Buffer,
    ImGuiLogType_Clipboard
};

// X/Y enums are fixed to 0/1 so they may be used to index ImVec2
enum ImGuiAxis
{
    ImGuiAxis_None = -1,
    ImGuiAxis_X = 0,
    ImGuiAxis_Y = 1
};

enum ImGuiPlotType
{
    ImGuiPlotType_Lines,
    ImGuiPlotType_Histogram
};

enum ImGuiInputSource
{
    ImGuiInputSource_None = 0,
    ImGuiInputSource_Mouse,
    ImGuiInputSource_Nav,
    ImGuiInputSource_NavKeyboard,   // Only used occasionally for storage, not tested/handled by most code
    ImGuiInputSource_NavGamepad,    // "
    ImGuiInputSource_COUNT
};

// FIXME-NAV: Clarify/expose various repeat delay/rate
enum ImGuiInputReadMode
{
    ImGuiInputReadMode_Down,
    ImGuiInputReadMode_Pressed,
    ImGuiInputReadMode_Released,
    ImGuiInputReadMode_Repeat,
    ImGuiInputReadMode_RepeatSlow,
    ImGuiInputReadMode_RepeatFast
};

enum ImGuiNavHighlightFlags_
{
    ImGuiNavHighlightFlags_None         = 0,
    ImGuiNavHighlightFlags_TypeDefault  = 1 << 0,
    ImGuiNavHighlightFlags_TypeThin     = 1 << 1,
    ImGuiNavHighlightFlags_AlwaysDraw   = 1 << 2,       // Draw rectangular highlight if (g.NavId == id) _even_ when using the mouse.
    ImGuiNavHighlightFlags_NoRounding   = 1 << 3
};

enum ImGuiNavDirSourceFlags_
{
    ImGuiNavDirSourceFlags_None         = 0,
    ImGuiNavDirSourceFlags_Keyboard     = 1 << 0,
    ImGuiNavDirSourceFlags_PadDPad      = 1 << 1,
    ImGuiNavDirSourceFlags_PadLStick    = 1 << 2
};

enum ImGuiNavMoveFlags_
{
    ImGuiNavMoveFlags_None                  = 0,
    ImGuiNavMoveFlags_LoopX                 = 1 << 0,   // On failed request, restart from opposite side
    ImGuiNavMoveFlags_LoopY                 = 1 << 1,
    ImGuiNavMoveFlags_WrapX                 = 1 << 2,   // On failed request, request from opposite side one line down (when NavDir==right) or one line up (when NavDir==left)
    ImGuiNavMoveFlags_WrapY                 = 1 << 3,   // This is not super useful for provided for completeness
    ImGuiNavMoveFlags_AllowCurrentNavId     = 1 << 4,   // Allow scoring and considering the current NavId as a move target candidate. This is used when the move source is offset (e.g. pressing PageDown actually needs to send a Up move request, if we are pressing PageDown from the bottom-most item we need to stay in place)
    ImGuiNavMoveFlags_AlsoScoreVisibleSet   = 1 << 5    // Store alternate result in NavMoveResultLocalVisibleSet that only comprise elements that are already fully visible.
};

enum ImGuiNavForward
{
    ImGuiNavForward_None,
    ImGuiNavForward_ForwardQueued,
    ImGuiNavForward_ForwardActive
};

enum ImGuiNavLayer
{
    ImGuiNavLayer_Main  = 0,    // Main scrolling layer
    ImGuiNavLayer_Menu  = 1,    // Menu layer (access with Alt/ImGuiNavInput_Menu)
    ImGuiNavLayer_COUNT
};

enum ImGuiPopupPositionPolicy
{
    ImGuiPopupPositionPolicy_Default,
    ImGuiPopupPositionPolicy_ComboBox
};

// 1D vector (this odd construct is used to facilitate the transition between 1D and 2D, and the maintenance of some branches/patches)
struct ImVec1
{
    float   x;
    ImVec1()         { x = 0.0f; }
    ImVec1(float _x) { x = _x; }
};

// 2D vector (half-size integer)
struct ImVec2ih
{
    short   x, y;
    ImVec2ih()                   { x = y = 0; }
    ImVec2ih(short _x, short _y) { x = _x; y = _y; }
};

// 2D axis aligned bounding-box
// NB: we can't rely on ImVec2 math operators being available here
struct IMGUI_API ImRect
{
    ImVec2      Min;    // Upper-left
    ImVec2      Max;    // Lower-right

    ImRect()                                        : Min(FLT_MAX,FLT_MAX), Max(-FLT_MAX,-FLT_MAX)  {}
    ImRect(const ImVec2& min, const ImVec2& max)    : Min(min), Max(max)                            {}
    ImRect(const ImVec4& v)                         : Min(v.x, v.y), Max(v.z, v.w)                  {}
    ImRect(float x1, float y1, float x2, float y2)  : Min(x1, y1), Max(x2, y2)                      {}

    ImVec2      GetCenter() const                   { return ImVec2((Min.x + Max.x) * 0.5f, (Min.y + Max.y) * 0.5f); }
    ImVec2      GetSize() const                     { return ImVec2(Max.x - Min.x, Max.y - Min.y); }
    float       GetWidth() const                    { return Max.x - Min.x; }
    float       GetHeight() const                   { return Max.y - Min.y; }
    ImVec2      GetTL() const                       { return Min; }                   // Top-left
    ImVec2      GetTR() const                       { return ImVec2(Max.x, Min.y); }  // Top-right
    ImVec2      GetBL() const                       { return ImVec2(Min.x, Max.y); }  // Bottom-left
    ImVec2      GetBR() const                       { return Max; }                   // Bottom-right
    bool        Contains(const ImVec2& p) const     { return p.x     >= Min.x && p.y     >= Min.y && p.x     <  Max.x && p.y     <  Max.y; }
    bool        Contains(const ImRect& r) const     { return r.Min.x >= Min.x && r.Min.y >= Min.y && r.Max.x <= Max.x && r.Max.y <= Max.y; }
    bool        Overlaps(const ImRect& r) const     { return r.Min.y <  Max.y && r.Max.y >  Min.y && r.Min.x <  Max.x && r.Max.x >  Min.x; }
    void        Add(const ImVec2& p)                { if (Min.x > p.x)     Min.x = p.x;     if (Min.y > p.y)     Min.y = p.y;     if (Max.x < p.x)     Max.x = p.x;     if (Max.y < p.y)     Max.y = p.y; }
    void        Add(const ImRect& r)                { if (Min.x > r.Min.x) Min.x = r.Min.x; if (Min.y > r.Min.y) Min.y = r.Min.y; if (Max.x < r.Max.x) Max.x = r.Max.x; if (Max.y < r.Max.y) Max.y = r.Max.y; }
    void        Expand(const float amount)          { Min.x -= amount;   Min.y -= amount;   Max.x += amount;   Max.y += amount; }
    void        Expand(const ImVec2& amount)        { Min.x -= amount.x; Min.y -= amount.y; Max.x += amount.x; Max.y += amount.y; }
    void        Translate(const ImVec2& d)          { Min.x += d.x; Min.y += d.y; Max.x += d.x; Max.y += d.y; }
    void        TranslateX(float dx)                { Min.x += dx; Max.x += dx; }
    void        TranslateY(float dy)                { Min.y += dy; Max.y += dy; }
    void        ClipWith(const ImRect& r)           { Min = ImMax(Min, r.Min); Max = ImMin(Max, r.Max); }                   // Simple version, may lead to an inverted rectangle, which is fine for Contains/Overlaps test but not for display.
    void        ClipWithFull(const ImRect& r)       { Min = ImClamp(Min, r.Min, r.Max); Max = ImClamp(Max, r.Min, r.Max); } // Full version, ensure both points are fully clipped.
    void        Floor()                             { Min.x = (float)(int)Min.x; Min.y = (float)(int)Min.y; Max.x = (float)(int)Max.x; Max.y = (float)(int)Max.y; }
    bool        IsInverted() const                  { return Min.x > Max.x || Min.y > Max.y; }
};

// Type information associated to one ImGuiDataType. Retrieve with DataTypeGetInfo().
struct ImGuiDataTypeInfo
{
    size_t      Size;           // Size in byte
    const char* PrintFmt;       // Default printf format for the type
    const char* ScanFmt;        // Default scanf format for the type
};

// Stacked color modifier, backup of modified data so we can restore it
struct ImGuiColorMod
{
    ImGuiCol    Col;
    ImVec4      BackupValue;
};

// Stacked style modifier, backup of modified data so we can restore it. Data type inferred from the variable.
struct ImGuiStyleMod
{
    ImGuiStyleVar   VarIdx;
    union           { int BackupInt[2]; float BackupFloat[2]; };
    ImGuiStyleMod(ImGuiStyleVar idx, int v)     { VarIdx = idx; BackupInt[0] = v; }
    ImGuiStyleMod(ImGuiStyleVar idx, float v)   { VarIdx = idx; BackupFloat[0] = v; }
    ImGuiStyleMod(ImGuiStyleVar idx, ImVec2 v)  { VarIdx = idx; BackupFloat[0] = v.x; BackupFloat[1] = v.y; }
};

// Stacked storage data for BeginGroup()/EndGroup()
struct ImGuiGroupData
{
    ImVec2      BackupCursorPos;
    ImVec2      BackupCursorMaxPos;
    ImVec1      BackupIndent;
    ImVec1      BackupGroupOffset;
    ImVec2      BackupCurrLineSize;
    float       BackupCurrLineTextBaseOffset;
    ImGuiID     BackupActiveIdIsAlive;
    bool        BackupActiveIdPreviousFrameIsAlive;
    bool        EmitItem;
};

// Simple column measurement, currently used for MenuItem() only.. This is very short-sighted/throw-away code and NOT a generic helper.
struct IMGUI_API ImGuiMenuColumns
{
    float       Spacing;
    float       Width, NextWidth;
    float       Pos[3], NextWidths[3];

    ImGuiMenuColumns();
    void        Update(int count, float spacing, bool clear);
    float       DeclColumns(float w0, float w1, float w2);
    float       CalcExtraSpace(float avail_w);
};

// Internal state of the currently focused/edited text input box
struct IMGUI_API ImGuiInputTextState
{
    ImGuiID                 ID;                     // widget id owning the text state
    int                     CurLenW, CurLenA;       // we need to maintain our buffer length in both UTF-8 and wchar format. UTF-8 len is valid even if TextA is not.
    ImVector<ImWchar>       TextW;                  // edit buffer, we need to persist but can't guarantee the persistence of the user-provided buffer. so we copy into own buffer.
    ImVector<char>          TextA;                  // temporary UTF8 buffer for callbacks and other operations. this is not updated in every code-path! size=capacity.
    ImVector<char>          InitialTextA;           // backup of end-user buffer at the time of focus (in UTF-8, unaltered)
    bool                    TextAIsValid;           // temporary UTF8 buffer is not initially valid before we make the widget active (until then we pull the data from user argument)
    int                     BufCapacityA;           // end-user buffer capacity
    float                   ScrollX;                // horizontal scrolling/offset
    ImStb::STB_TexteditState Stb;                   // state for stb_textedit.h
    float                   CursorAnim;             // timer for cursor blink, reset on every user action so the cursor reappears immediately
    bool                    CursorFollow;           // set when we want scrolling to follow the current cursor position (not always!)
    bool                    SelectedAllMouseLock;   // after a double-click to select all, we ignore further mouse drags to update selection

    // Temporarily set when active
    ImGuiInputTextFlags     UserFlags;
    ImGuiInputTextCallback  UserCallback;
    void*                   UserCallbackData;

    ImGuiInputTextState()                           { memset(this, 0, sizeof(*this)); }
    void                ClearFreeMemory()           { TextW.clear(); TextA.clear(); InitialTextA.clear(); }
    void                CursorAnimReset()           { CursorAnim = -0.30f; }                                   // After a user-input the cursor stays on for a while without blinking
    void                CursorClamp()               { Stb.cursor = ImMin(Stb.cursor, CurLenW); Stb.select_start = ImMin(Stb.select_start, CurLenW); Stb.select_end = ImMin(Stb.select_end, CurLenW); }
    bool                HasSelection() const        { return Stb.select_start != Stb.select_end; }
    void                ClearSelection()            { Stb.select_start = Stb.select_end = Stb.cursor; }
    void                SelectAll()                 { Stb.select_start = 0; Stb.cursor = Stb.select_end = CurLenW; Stb.has_preferred_x = 0; }
    int                 GetUndoAvailCount() const   { return Stb.undostate.undo_point; }
    int                 GetRedoAvailCount() const   { return STB_TEXTEDIT_UNDOSTATECOUNT - Stb.undostate.redo_point; }
    void                OnKeyPressed(int key);      // Cannot be inline because we call in code in stb_textedit.h implementation
};

// Windows data saved in imgui.ini file
struct ImGuiWindowSettings
{
    char*       Name;
    ImGuiID     ID;
    ImVec2      Pos;            // NB: Settings position are stored RELATIVE to the viewport! Whereas runtime ones are absolute positions.
    ImVec2      Size;
    ImVec2      ViewportPos;
    ImGuiID     ViewportId;
    ImGuiID     DockId;         // ID of last known DockNode (even if the DockNode is invisible because it has only 1 active window), or 0 if none. 
    ImGuiID     ClassId;        // ID of window class if specified
    short       DockOrder;      // Order of the last time the window was visible within its DockNode. This is used to reorder windows that are reappearing on the same frame. Same value between windows that were active and windows that were none are possible.
    bool        Collapsed;

    ImGuiWindowSettings() { Name = NULL; ID = 0; Pos = Size = ViewportPos = ImVec2(0, 0); ViewportId = DockId = ClassId = 0; DockOrder = -1; Collapsed = false; }
};

struct ImGuiSettingsHandler
{
    const char* TypeName;       // Short description stored in .ini file. Disallowed characters: '[' ']'
    ImGuiID     TypeHash;       // == ImHashStr(TypeName)
    void*       (*ReadOpenFn)(ImGuiContext* ctx, ImGuiSettingsHandler* handler, const char* name);              // Read: Called when entering into a new ini entry e.g. "[Window][Name]"
    void        (*ReadLineFn)(ImGuiContext* ctx, ImGuiSettingsHandler* handler, void* entry, const char* line); // Read: Called for every line of text within an ini entry
    void        (*WriteAllFn)(ImGuiContext* ctx, ImGuiSettingsHandler* handler, ImGuiTextBuffer* out_buf);      // Write: Output every entries into 'out_buf'
    void*       UserData;

    ImGuiSettingsHandler() { memset(this, 0, sizeof(*this)); }
};

// Storage for current popup stack
struct ImGuiPopupData
{
    ImGuiID             PopupId;        // Set on OpenPopup()
    ImGuiWindow*        Window;         // Resolved on BeginPopup() - may stay unresolved if user never calls OpenPopup()
    ImGuiWindow*        SourceWindow;   // Set on OpenPopup() copy of NavWindow at the time of opening the popup
    int                 OpenFrameCount; // Set on OpenPopup()
    ImGuiID             OpenParentId;   // Set on OpenPopup(), we need this to differentiate multiple menu sets from each others (e.g. inside menu bar vs loose menu items)
    ImVec2              OpenPopupPos;   // Set on OpenPopup(), preferred popup position (typically == OpenMousePos when using mouse)
    ImVec2              OpenMousePos;   // Set on OpenPopup(), copy of mouse position at the time of opening popup

    ImGuiPopupData() { PopupId = 0; Window = SourceWindow = NULL; OpenFrameCount = -1; OpenParentId = 0; }
};

struct ImGuiColumnData
{
    float               OffsetNorm;         // Column start offset, normalized 0.0 (far left) -> 1.0 (far right)
    float               OffsetNormBeforeResize;
    ImGuiColumnsFlags   Flags;              // Not exposed
    ImRect              ClipRect;

    ImGuiColumnData()   { OffsetNorm = OffsetNormBeforeResize = 0.0f; Flags = ImGuiColumnsFlags_None; }
};

struct ImGuiColumns
{
    ImGuiID             ID;
    ImGuiColumnsFlags   Flags;
    bool                IsFirstFrame;
    bool                IsBeingResized;
    int                 Current;
    int                 Count;
    float               OffMinX, OffMaxX;       // Offsets from HostWorkRect.Min.x
    float               LineMinY, LineMaxY;
    float               HostCursorPosY;         // Backup of CursorPos at the time of BeginColumns()
    float               HostCursorMaxPosX;      // Backup of CursorMaxPos at the time of BeginColumns()
    ImRect              HostClipRect;           // Backup of ClipRect at the time of BeginColumns()
    ImRect              HostWorkRect;           // Backup of WorkRect at the time of BeginColumns()
    ImVector<ImGuiColumnData> Columns;

    ImGuiColumns()      { Clear(); }
    void Clear()
    {
        ID = 0;
        Flags = ImGuiColumnsFlags_None;
        IsFirstFrame = false;
        IsBeingResized = false;
        Current = 0;
        Count = 1;
        OffMinX = OffMaxX = 0.0f;
        LineMinY = LineMaxY = 0.0f;
        HostCursorPosY = 0.0f;
        HostCursorMaxPosX = 0.0f;
        Columns.clear();
    }
};

// Data shared between all ImDrawList instances
struct IMGUI_API ImDrawListSharedData
{
    ImVec2          TexUvWhitePixel;            // UV of white pixel in the atlas
    ImFont*         Font;                       // Current/default font (optional, for simplified AddText overload)
    float           FontSize;                   // Current/default font size (optional, for simplified AddText overload)
    float           CurveTessellationTol;
    ImVec4          ClipRectFullscreen;         // Value for PushClipRectFullscreen()
    ImDrawListFlags InitialFlags;               // Initial flags at the beginning of the frame (it is possible to alter flags on a per-drawlist basis afterwards)

    // Const data
    // FIXME: Bake rounded corners fill/borders in atlas
    ImVec2          CircleVtx12[12];

    ImDrawListSharedData();
};

struct ImDrawDataBuilder
{
    ImVector<ImDrawList*>   Layers[2];           // Global layers for: regular, tooltip

    void Clear()            { for (int n = 0; n < IM_ARRAYSIZE(Layers); n++) Layers[n].resize(0); }
    void ClearFreeMemory()  { for (int n = 0; n < IM_ARRAYSIZE(Layers); n++) Layers[n].clear(); }
    IMGUI_API void FlattenIntoSingleLayer();
};

// ImGuiViewport Private/Internals fields (cardinal sin: we are using inheritance!)
// Note that every instance of ImGuiViewport is in fact a ImGuiViewportP.
struct ImGuiViewportP : public ImGuiViewport
{
    int                 Idx;
    int                 LastFrameActive;          // Last frame number this viewport was activated by a window
    int                 LastFrameDrawLists[2];    // Last frame number the background (0) and foreground (1) draw lists were used
    int                 LastFrontMostStampCount;  // Last stamp number from when a window hosted by this viewport was made front-most (by comparing this value between two viewport we have an implicit viewport z-order
    ImGuiID             LastNameHash;
    ImVec2              LastPos;
    float               Alpha;                    // Window opacity (when dragging dockable windows/viewports we make them transparent)
    float               LastAlpha;
    short               PlatformMonitor;
    bool                PlatformWindowCreated;
    ImGuiWindow*        Window;                   // Set when the viewport is owned by a window (and ImGuiViewportFlags_CanHostOtherWindows is NOT set)
    ImDrawList*         DrawLists[2];             // Convenience background (0) and foreground (1) draw lists. We use them to draw software mouser cursor when io.MouseDrawCursor is set and to draw most debug overlays.
    ImDrawData          DrawDataP;
    ImDrawDataBuilder   DrawDataBuilder;
    ImVec2              LastPlatformPos;
    ImVec2              LastPlatformSize;
    ImVec2              LastRendererSize;

    ImGuiViewportP()            { Idx = -1; LastFrameActive = LastFrameDrawLists[0] = LastFrameDrawLists[1] = LastFrontMostStampCount = -1; LastNameHash = 0; Alpha = LastAlpha = 1.0f; PlatformMonitor = -1; PlatformWindowCreated = false; Window = NULL; DrawLists[0] = DrawLists[1] = NULL; LastPlatformPos = LastPlatformSize = LastRendererSize = ImVec2(FLT_MAX, FLT_MAX); }
    ~ImGuiViewportP()           { if (DrawLists[0]) IM_DELETE(DrawLists[0]); if (DrawLists[1]) IM_DELETE(DrawLists[1]); }
    ImRect  GetRect() const     { return ImRect(Pos.x, Pos.y, Pos.x + Size.x, Pos.y + Size.y); }
    ImVec2  GetCenter() const   { return ImVec2(Pos.x + Size.x * 0.5f, Pos.y + Size.y * 0.5f); }
    void    ClearRequestFlags() { PlatformRequestClose = PlatformRequestMove = PlatformRequestResize = false; }
};

struct ImGuiNavMoveResult
{
    ImGuiID       ID;           // Best candidate
    ImGuiID       SelectScopeId;// Best candidate window current selectable group ID
    ImGuiWindow*  Window;       // Best candidate window
    float         DistBox;      // Best candidate box distance to current NavId
    float         DistCenter;   // Best candidate center distance to current NavId
    float         DistAxial;
    ImRect        RectRel;      // Best candidate bounding box in window relative space

    ImGuiNavMoveResult() { Clear(); }
    void Clear()         { ID = SelectScopeId = 0; Window = NULL; DistBox = DistCenter = DistAxial = FLT_MAX; RectRel = ImRect(); }
};

enum ImGuiNextWindowDataFlags_
{
    ImGuiNextWindowDataFlags_None               = 0,
    ImGuiNextWindowDataFlags_HasPos             = 1 << 0,
    ImGuiNextWindowDataFlags_HasSize            = 1 << 1,
    ImGuiNextWindowDataFlags_HasContentSize     = 1 << 2,
    ImGuiNextWindowDataFlags_HasCollapsed       = 1 << 3,
    ImGuiNextWindowDataFlags_HasSizeConstraint  = 1 << 4,
    ImGuiNextWindowDataFlags_HasFocus           = 1 << 5,
    ImGuiNextWindowDataFlags_HasBgAlpha         = 1 << 6,
    ImGuiNextWindowDataFlags_HasViewport        = 1 << 7,
    ImGuiNextWindowDataFlags_HasDock            = 1 << 8,
    ImGuiNextWindowDataFlags_HasWindowClass     = 1 << 9
};

// Storage for SetNexWindow** functions
struct ImGuiNextWindowData
{
    ImGuiNextWindowDataFlags    Flags;
    ImGuiCond                   PosCond;
    ImGuiCond                   SizeCond;
    ImGuiCond                   CollapsedCond;
    ImGuiCond                   DockCond;
    ImVec2                      PosVal;
    ImVec2                      PosPivotVal;
    ImVec2                      SizeVal;
    ImVec2                      ContentSizeVal;
    bool                        PosUndock;
    bool                        CollapsedVal;
    ImRect                      SizeConstraintRect;
    ImGuiSizeCallback           SizeCallback;
    void*                       SizeCallbackUserData;
    float                       BgAlphaVal;
    ImGuiID                     ViewportId;
    ImGuiID                     DockId;
    ImGuiWindowClass            WindowClass;
    ImVec2                      MenuBarOffsetMinVal;    // *Always on* This is not exposed publicly, so we don't clear it.
        
    ImGuiNextWindowData()       { memset(this, 0, sizeof(*this)); }
    inline void ClearFlags()    { Flags = ImGuiNextWindowDataFlags_None; }
};

enum ImGuiNextItemDataFlags_
{
    ImGuiNextItemDataFlags_None     = 0,
    ImGuiNextItemDataFlags_HasWidth = 1 << 0,
    ImGuiNextItemDataFlags_HasOpen  = 1 << 1
};

struct ImGuiNextItemData
{
    ImGuiNextItemDataFlags      Flags;
    float                       Width;          // Set by SetNextItemWidth().
    bool                        OpenVal;        // Set by SetNextItemOpen() function.
    ImGuiCond                   OpenCond;

    ImGuiNextItemData()         { memset(this, 0, sizeof(*this)); }
    inline void ClearFlags()    { Flags = ImGuiNextItemDataFlags_None; }
};

//-----------------------------------------------------------------------------
// Docking, Tabs
//-----------------------------------------------------------------------------

struct ImGuiShrinkWidthItem
{
    int             Index;
    float           Width;
};

struct ImGuiTabBarRef
{
    ImGuiTabBar*    Ptr;                    // Either field can be set, not both. Dock node tab bars are loose while BeginTabBar() ones are in a pool.
    int             IndexInMainPool;

    ImGuiTabBarRef(ImGuiTabBar* ptr)        { Ptr = ptr; IndexInMainPool = -1; }
    ImGuiTabBarRef(int index_in_main_pool)  { Ptr = NULL; IndexInMainPool = index_in_main_pool; }
};

// Extend ImGuiDockNodeFlags_
enum ImGuiDockNodeFlagsPrivate_
{
    // [Internal]
    ImGuiDockNodeFlags_DockSpace                = 1 << 10,  // Local, Saved  // A dockspace is a node that occupy space within an existing user window. Otherwise the node is floating and create its own window.
    ImGuiDockNodeFlags_CentralNode              = 1 << 11,  // Local, Saved  // 
    ImGuiDockNodeFlags_NoTabBar                 = 1 << 12,  // Local, Saved  // Tab bar is completely unavailable. No triangle in the corner to enable it back.
    ImGuiDockNodeFlags_HiddenTabBar             = 1 << 13,  // Local, Saved  // Tab bar is hidden, with a triangle in the corner to show it again (NB: actual tab-bar instance may be destroyed as this is only used for single-window tab bar)
    ImGuiDockNodeFlags_NoWindowMenuButton       = 1 << 14,  // Local, Saved  // Disable window/docking menu (that one that appears instead of the collapse button)
    ImGuiDockNodeFlags_NoCloseButton            = 1 << 15,  // Local, Saved  // 
    ImGuiDockNodeFlags_SharedFlagsInheritMask_  = ~0,
    ImGuiDockNodeFlags_LocalFlagsMask_          = ImGuiDockNodeFlags_NoSplit | ImGuiDockNodeFlags_NoResize | ImGuiDockNodeFlags_AutoHideTabBar | ImGuiDockNodeFlags_DockSpace | ImGuiDockNodeFlags_CentralNode | ImGuiDockNodeFlags_NoTabBar | ImGuiDockNodeFlags_HiddenTabBar | ImGuiDockNodeFlags_NoWindowMenuButton | ImGuiDockNodeFlags_NoCloseButton,
    ImGuiDockNodeFlags_LocalFlagsTransferMask_  = ImGuiDockNodeFlags_LocalFlagsMask_ & ~ImGuiDockNodeFlags_DockSpace,  // When splitting those flags are moved to the inheriting child, never duplicated
    ImGuiDockNodeFlags_SavedFlagsMask_          = ImGuiDockNodeFlags_NoResize | ImGuiDockNodeFlags_DockSpace | ImGuiDockNodeFlags_CentralNode | ImGuiDockNodeFlags_NoTabBar | ImGuiDockNodeFlags_HiddenTabBar | ImGuiDockNodeFlags_NoWindowMenuButton | ImGuiDockNodeFlags_NoCloseButton
};

// Store the source authority (dock node vs window) of a field
enum ImGuiDataAuthority_
{
    ImGuiDataAuthority_Auto,
    ImGuiDataAuthority_DockNode,
    ImGuiDataAuthority_Window
};

// sizeof() 116~160
struct ImGuiDockNode
{
    ImGuiID                 ID;
    ImGuiDockNodeFlags      SharedFlags;                // Flags shared by all nodes of a same dockspace hierarchy (inherited from the root node)
    ImGuiDockNodeFlags      LocalFlags;                 // Flags specific to this node
    ImGuiDockNode*          ParentNode;
    ImGuiDockNode*          ChildNodes[2];              // [Split node only] Child nodes (left/right or top/bottom). Consider switching to an array.
    ImVector<ImGuiWindow*>  Windows;                    // Note: unordered list! Iterate TabBar->Tabs for user-order.
    ImGuiTabBar*            TabBar;
    ImVec2                  Pos;                        // Current position
    ImVec2                  Size;                       // Current size
    ImVec2                  SizeRef;                    // [Split node only] Last explicitly written-to size (overridden when using a splitter affecting the node), used to calculate Size.
    int                     SplitAxis;                  // [Split node only] Split axis (X or Y)
    ImGuiWindowClass        WindowClass;

    ImGuiWindow*            HostWindow;
    ImGuiWindow*            VisibleWindow;              // Generally point to window which is ID is == SelectedTabID, but when CTRL+Tabbing this can be a different window.
    ImGuiDockNode*          CentralNode;                // [Root node only] Pointer to central node.
    ImGuiDockNode*          OnlyNodeWithWindows;        // [Root node only] Set when there is a single visible node within the hierarchy.
    int                     LastFrameAlive;             // Last frame number the node was updated or kept alive explicitly with DockSpace() + ImGuiDockNodeFlags_KeepAliveOnly
    int                     LastFrameActive;            // Last frame number the node was updated.
    int                     LastFrameFocused;           // Last frame number the node was focused.
    ImGuiID                 LastFocusedNodeID;          // [Root node only] Which of our child docking node (any ancestor in the hierarchy) was last focused.
    ImGuiID                 SelectedTabID;              // [Tab node only] Which of our tab is selected.
    ImGuiID                 WantCloseTabID;             // [Tab node only] Set when closing a specific tab.
    ImGuiDataAuthority      AuthorityForPos         :3;
    ImGuiDataAuthority      AuthorityForSize        :3;
    ImGuiDataAuthority      AuthorityForViewport    :3;
    bool                    IsVisible               :1; // Set to false when the node is hidden (usually disabled as it has no active window)
    bool                    IsFocused               :1;
    bool                    HasCloseButton          :1;
    bool                    HasWindowMenuButton     :1;
    bool                    EnableCloseButton       :1;
    bool                    WantCloseAll            :1; // Set when closing all tabs at once.
    bool                    WantLockSizeOnce        :1;
    bool                    WantMouseMove           :1; // After a node extraction we need to transition toward moving the newly created host window
    bool                    WantHiddenTabBarUpdate  :1;
    bool                    WantHiddenTabBarToggle  :1;
    bool                    MarkedForPosSizeWrite   :1; // Update by DockNodeTreeUpdatePosSize() write-filtering

    ImGuiDockNode(ImGuiID id);
    ~ImGuiDockNode();
    bool                    IsRootNode() const      { return ParentNode == NULL; }
    bool                    IsDockSpace() const     { return (LocalFlags & ImGuiDockNodeFlags_DockSpace) != 0; }
    bool                    IsCentralNode() const   { return (LocalFlags & ImGuiDockNodeFlags_CentralNode) != 0; }
    bool                    IsHiddenTabBar() const  { return (LocalFlags & ImGuiDockNodeFlags_HiddenTabBar) != 0; } // Hidden tab bar can be shown back by clicking the small triangle
    bool                    IsNoTabBar() const      { return (LocalFlags & ImGuiDockNodeFlags_NoTabBar) != 0; }     // Never show a tab bar
    bool                    IsSplitNode() const     { return ChildNodes[0] != NULL; }
    bool                    IsLeafNode() const      { return ChildNodes[0] == NULL; }
    bool                    IsEmpty() const         { return ChildNodes[0] == NULL && Windows.Size == 0; }
    ImGuiDockNodeFlags      GetMergedFlags() const  { return SharedFlags | LocalFlags; }
    ImRect                  Rect() const            { return ImRect(Pos.x, Pos.y, Pos.x + Size.x, Pos.y + Size.y); }
};

//-----------------------------------------------------------------------------
// Main imgui context
//-----------------------------------------------------------------------------

struct ImGuiContext
{
    bool                    Initialized;
    bool                    FrameScopeActive;                   // Set by NewFrame(), cleared by EndFrame()
    bool                    FrameScopePushedImplicitWindow;     // Set by NewFrame(), cleared by EndFrame()
    bool                    FontAtlasOwnedByContext;            // Io.Fonts-> is owned by the ImGuiContext and will be destructed along with it.
    ImGuiIO                 IO;
    ImGuiPlatformIO         PlatformIO;
    ImGuiStyle              Style;
    ImGuiConfigFlags        ConfigFlagsForFrame;                // = g.IO.ConfigFlags at the time of NewFrame()
    ImFont*                 Font;                               // (Shortcut) == FontStack.empty() ? IO.Font : FontStack.back()
    float                   FontSize;                           // (Shortcut) == FontBaseSize * g.CurrentWindow->FontWindowScale == window->FontSize(). Text height for current window.
    float                   FontBaseSize;                       // (Shortcut) == IO.FontGlobalScale * Font->Scale * Font->FontSize. Base text height.
    ImDrawListSharedData    DrawListSharedData;
    double                  Time;
    int                     FrameCount;
    int                     FrameCountEnded;
    int                     FrameCountPlatformEnded;
    int                     FrameCountRendered;

    // Windows state
    ImVector<ImGuiWindow*>  Windows;                            // Windows, sorted in display order, back to front
    ImVector<ImGuiWindow*>  WindowsFocusOrder;                  // Windows, sorted in focus order, back to front
    ImVector<ImGuiWindow*>  WindowsSortBuffer;
    ImVector<ImGuiWindow*>  CurrentWindowStack;
    ImGuiStorage            WindowsById;
    int                     WindowsActiveCount;
    ImGuiWindow*            CurrentWindow;                      // Being drawn into
    ImGuiWindow*            HoveredWindow;                      // Will catch mouse inputs
    ImGuiWindow*            HoveredRootWindow;                  // Will catch mouse inputs (for focus/move only)
    ImGuiWindow*            HoveredWindowUnderMovingWindow;     // Hovered window ignoring MovingWindow. Only set if MovingWindow is set.
    ImGuiWindow*            MovingWindow;                       // Track the window we clicked on (in order to preserve focus). The actually window that is moved is generally MovingWindow->RootWindow.

    // Item/widgets state and tracking information
    ImGuiID                 HoveredId;                          // Hovered widget
    bool                    HoveredIdAllowOverlap;
    ImGuiID                 HoveredIdPreviousFrame;
    float                   HoveredIdTimer;                     // Measure contiguous hovering time
    float                   HoveredIdNotActiveTimer;            // Measure contiguous hovering time where the item has not been active
    ImGuiID                 ActiveId;                           // Active widget
    ImGuiID                 ActiveIdIsAlive;                    // Active widget has been seen this frame (we can't use a bool as the ActiveId may change within the frame)
    float                   ActiveIdTimer;
    bool                    ActiveIdIsJustActivated;            // Set at the time of activation for one frame
    bool                    ActiveIdAllowOverlap;               // Active widget allows another widget to steal active id (generally for overlapping widgets, but not always)
    bool                    ActiveIdHasBeenPressedBefore;       // Track whether the active id led to a press (this is to allow changing between PressOnClick and PressOnRelease without pressing twice). Used by range_select branch.
    bool                    ActiveIdHasBeenEditedBefore;        // Was the value associated to the widget Edited over the course of the Active state.
    bool                    ActiveIdHasBeenEditedThisFrame;
    int                     ActiveIdAllowNavDirFlags;           // Active widget allows using directional navigation (e.g. can activate a button and move away from it)
    int                     ActiveIdBlockNavInputFlags;
    ImVec2                  ActiveIdClickOffset;                // Clicked offset from upper-left corner, if applicable (currently only set by ButtonBehavior)
    ImGuiWindow*            ActiveIdWindow;
    ImGuiInputSource        ActiveIdSource;                     // Activating with mouse or nav (gamepad/keyboard)
    ImGuiID                 ActiveIdPreviousFrame;
    bool                    ActiveIdPreviousFrameIsAlive;
    bool                    ActiveIdPreviousFrameHasBeenEditedBefore;
    ImGuiWindow*            ActiveIdPreviousFrameWindow;

    ImGuiID                 LastActiveId;                       // Store the last non-zero ActiveId, useful for animation.
    float                   LastActiveIdTimer;                  // Store the last non-zero ActiveId timer since the beginning of activation, useful for animation.

    // Next window/item data
    ImGuiNextWindowData     NextWindowData;                     // Storage for SetNextWindow** functions
    ImGuiNextItemData       NextItemData;                       // Storage for SetNextItem** functions

    // Shared stacks
    ImVector<ImGuiColorMod> ColorModifiers;                     // Stack for PushStyleColor()/PopStyleColor()
    ImVector<ImGuiStyleMod> StyleModifiers;                     // Stack for PushStyleVar()/PopStyleVar()
    ImVector<ImFont*>       FontStack;                          // Stack for PushFont()/PopFont()
    ImVector<ImGuiPopupData>OpenPopupStack;                     // Which popups are open (persistent)
    ImVector<ImGuiPopupData>BeginPopupStack;                    // Which level of BeginPopup() we are in (reset every frame)

    // Viewports
    ImVector<ImGuiViewportP*> Viewports;                        // Active viewports (always 1+, and generally 1 unless multi-viewports are enabled). Each viewports hold their copy of ImDrawData. 
    ImGuiViewportP*         CurrentViewport;                    // We track changes of viewport (happening in Begin) so we can call Platform_OnChangedViewport()
    ImGuiViewportP*         MouseViewport;
    ImGuiViewportP*         MouseLastHoveredViewport;           // Last known viewport that was hovered by mouse (even if we are not hovering any viewport any more) + honoring the _NoInputs flag.
    ImGuiID                 PlatformLastFocusedViewport;        // Record of last focused platform window/viewport, when this changes we stamp the viewport as front-most
    int                     ViewportFrontMostStampCount;        // Every time the front-most window changes, we stamp its viewport with an incrementing counter

    // Navigation data (for gamepad/keyboard)
    ImGuiWindow*            NavWindow;                          // Focused window for navigation. Could be called 'FocusWindow'
    ImGuiID                 NavId;                              // Focused item for navigation
    ImGuiID                 NavActivateId;                      // ~~ (g.ActiveId == 0) && IsNavInputPressed(ImGuiNavInput_Activate) ? NavId : 0, also set when calling ActivateItem()
    ImGuiID                 NavActivateDownId;                  // ~~ IsNavInputDown(ImGuiNavInput_Activate) ? NavId : 0
    ImGuiID                 NavActivatePressedId;               // ~~ IsNavInputPressed(ImGuiNavInput_Activate) ? NavId : 0
    ImGuiID                 NavInputId;                         // ~~ IsNavInputPressed(ImGuiNavInput_Input) ? NavId : 0
    ImGuiID                 NavJustTabbedId;                    // Just tabbed to this id.
    ImGuiID                 NavJustMovedToId;                   // Just navigated to this id (result of a successfully MoveRequest).
    ImGuiID                 NavJustMovedToMultiSelectScopeId;   // Just navigated to this select scope id (result of a successfully MoveRequest).
    ImGuiID                 NavNextActivateId;                  // Set by ActivateItem(), queued until next frame.
    ImGuiInputSource        NavInputSource;                     // Keyboard or Gamepad mode? THIS WILL ONLY BE None or NavGamepad or NavKeyboard.
    ImRect                  NavScoringRectScreen;               // Rectangle used for scoring, in screen space. Based of window->DC.NavRefRectRel[], modified for directional navigation scoring.
    int                     NavScoringCount;                    // Metrics for debugging
    ImGuiWindow*            NavWindowingTarget;                 // When selecting a window (holding Menu+FocusPrev/Next, or equivalent of CTRL-TAB) this window is temporarily displayed top-most.
    ImGuiWindow*            NavWindowingTargetAnim;             // Record of last valid NavWindowingTarget until DimBgRatio and NavWindowingHighlightAlpha becomes 0.0f
    ImGuiWindow*            NavWindowingList;
    float                   NavWindowingTimer;
    float                   NavWindowingHighlightAlpha;
    bool                    NavWindowingToggleLayer;
    ImGuiNavLayer           NavLayer;                           // Layer we are navigating on. For now the system is hard-coded for 0=main contents and 1=menu/title bar, may expose layers later.
    int                     NavIdTabCounter;                    // == NavWindow->DC.FocusIdxTabCounter at time of NavId processing
    bool                    NavIdIsAlive;                       // Nav widget has been seen this frame ~~ NavRefRectRel is valid
    bool                    NavMousePosDirty;                   // When set we will update mouse position if (io.ConfigFlags & ImGuiConfigFlags_NavEnableSetMousePos) if set (NB: this not enabled by default)
    bool                    NavDisableHighlight;                // When user starts using mouse, we hide gamepad/keyboard highlight (NB: but they are still available, which is why NavDisableHighlight isn't always != NavDisableMouseHover)
    bool                    NavDisableMouseHover;               // When user starts using gamepad/keyboard, we hide mouse hovering highlight until mouse is touched again.
    bool                    NavAnyRequest;                      // ~~ NavMoveRequest || NavInitRequest
    bool                    NavInitRequest;                     // Init request for appearing window to select first item
    bool                    NavInitRequestFromMove;
    ImGuiID                 NavInitResultId;
    ImRect                  NavInitResultRectRel;
    bool                    NavMoveFromClampedRefRect;          // Set by manual scrolling, if we scroll to a point where NavId isn't visible we reset navigation from visible items
    bool                    NavMoveRequest;                     // Move request for this frame
    ImGuiNavMoveFlags       NavMoveRequestFlags;
    ImGuiNavForward         NavMoveRequestForward;              // None / ForwardQueued / ForwardActive (this is used to navigate sibling parent menus from a child menu)
    ImGuiDir                NavMoveDir, NavMoveDirLast;         // Direction of the move request (left/right/up/down), direction of the previous move request
    ImGuiDir                NavMoveClipDir;
    ImGuiNavMoveResult      NavMoveResultLocal;                 // Best move request candidate within NavWindow
    ImGuiNavMoveResult      NavMoveResultLocalVisibleSet;       // Best move request candidate within NavWindow that are mostly visible (when using ImGuiNavMoveFlags_AlsoScoreVisibleSet flag)
    ImGuiNavMoveResult      NavMoveResultOther;                 // Best move request candidate within NavWindow's flattened hierarchy (when using ImGuiWindowFlags_NavFlattened flag)

    // Tabbing system (older than Nav, active even if Nav is disabled. FIXME-NAV: This needs a redesign!)
    ImGuiWindow*            FocusRequestCurrWindow;             //
    ImGuiWindow*            FocusRequestNextWindow;             //
    int                     FocusRequestCurrCounterAll;         // Any item being requested for focus, stored as an index (we on layout to be stable between the frame pressing TAB and the next frame, semi-ouch)
    int                     FocusRequestCurrCounterTab;         // Tab item being requested for focus, stored as an index
    int                     FocusRequestNextCounterAll;         // Stored for next frame
    int                     FocusRequestNextCounterTab;         // "
    bool                    FocusTabPressed;                    //

    // Render
    float                   DimBgRatio;                         // 0.0..1.0 animation when fading in a dimming background (for modal window and CTRL+TAB list)
    ImGuiMouseCursor        MouseCursor;

    // Drag and Drop
    bool                    DragDropActive;
    bool                    DragDropWithinSourceOrTarget;
    ImGuiDragDropFlags      DragDropSourceFlags;
    int                     DragDropSourceFrameCount;
    int                     DragDropMouseButton;
    ImGuiPayload            DragDropPayload;
    ImRect                  DragDropTargetRect;
    ImGuiID                 DragDropTargetId;
    ImGuiDragDropFlags      DragDropAcceptFlags;
    float                   DragDropAcceptIdCurrRectSurface;    // Target item surface (we resolve overlapping targets by prioritizing the smaller surface)
    ImGuiID                 DragDropAcceptIdCurr;               // Target item id (set at the time of accepting the payload)
    ImGuiID                 DragDropAcceptIdPrev;               // Target item id from previous frame (we need to store this to allow for overlapping drag and drop targets)
    int                     DragDropAcceptFrameCount;           // Last time a target expressed a desire to accept the source
    ImVector<unsigned char> DragDropPayloadBufHeap;             // We don't expose the ImVector<> directly
    unsigned char           DragDropPayloadBufLocal[8];         // Local buffer for small payloads

    // Tab bars
    ImPool<ImGuiTabBar>             TabBars;
    ImGuiTabBar*                    CurrentTabBar;
    ImVector<ImGuiTabBarRef>        CurrentTabBarStack;
    ImVector<ImGuiShrinkWidthItem>  ShrinkWidthBuffer;

    // Widget state
    ImVec2                  LastValidMousePos;
    ImGuiInputTextState     InputTextState;
    ImFont                  InputTextPasswordFont;
    ImGuiID                 TempInputTextId;                    // Temporary text input when CTRL+clicking on a slider, etc.
    ImGuiColorEditFlags     ColorEditOptions;                   // Store user options for color edit widgets
    ImVec4                  ColorPickerRef;
    bool                    DragCurrentAccumDirty;
    float                   DragCurrentAccum;                   // Accumulator for dragging modification. Always high-precision, not rounded by end-user precision settings
    float                   DragSpeedDefaultRatio;              // If speed == 0.0f, uses (max-min) * DragSpeedDefaultRatio
    float                   ScrollbarClickDeltaToGrabCenter;    // Distance between mouse and center of grab box, normalized in parent space. Use storage?
    int                     TooltipOverrideCount;
    ImVector<char>          PrivateClipboard;                   // If no custom clipboard handler is defined

    // Range-Select/Multi-Select
    // [This is unused in this branch, but left here to facilitate merging/syncing multiple branches]
    ImGuiID                 MultiSelectScopeId;

    // Platform support
    ImVec2                  PlatformImePos;                     // Cursor position request & last passed to the OS Input Method Editor
    ImVec2                  PlatformImeLastPos;
    ImGuiViewportP*         PlatformImePosViewport;

    // Extensions
    // FIXME: We could provide an API to register one slot in an array held in ImGuiContext?
    ImGuiDockContext*       DockContext;

    // Settings
    bool                           SettingsLoaded;
    float                          SettingsDirtyTimer;          // Save .ini Settings to memory when time reaches zero
    ImGuiTextBuffer                SettingsIniData;             // In memory .ini settings
    ImVector<ImGuiSettingsHandler> SettingsHandlers;            // List of .ini settings handlers
    ImVector<ImGuiWindowSettings>  SettingsWindows;             // ImGuiWindow .ini settings entries (parsed from the last loaded .ini file and maintained on saving)

    // Logging
    bool                    LogEnabled;
    ImGuiLogType            LogType;
    FILE*                   LogFile;                            // If != NULL log to stdout/ file
    ImGuiTextBuffer         LogBuffer;                          // Accumulation buffer when log to clipboard. This is pointer so our GImGui static constructor doesn't call heap allocators.
    float                   LogLinePosY;
    bool                    LogLineFirstItem;
    int                     LogDepthRef;
    int                     LogDepthToExpand;
    int                     LogDepthToExpandDefault;            // Default/stored value for LogDepthMaxExpand if not specified in the LogXXX function call.

    // Debug Tools
    ImGuiID                 DebugBreakItemId;

    // Misc
    float                   FramerateSecPerFrame[120];          // Calculate estimate of framerate for user over the last 2 seconds.
    int                     FramerateSecPerFrameIdx;
    float                   FramerateSecPerFrameAccum;
    int                     WantCaptureMouseNextFrame;          // Explicit capture via CaptureKeyboardFromApp()/CaptureMouseFromApp() sets those flags
    int                     WantCaptureKeyboardNextFrame;
    int                     WantTextInputNextFrame;
    char                    TempBuffer[1024*3+1];               // Temporary text buffer

    ImGuiContext(ImFontAtlas* shared_font_atlas)
    {
        Initialized = false;
        FrameScopeActive = FrameScopePushedImplicitWindow = false;
        ConfigFlagsForFrame = ImGuiConfigFlags_None;
        Font = NULL;
        FontSize = FontBaseSize = 0.0f;
        FontAtlasOwnedByContext = shared_font_atlas ? false : true;
        IO.Fonts = shared_font_atlas ? shared_font_atlas : IM_NEW(ImFontAtlas)();
        Time = 0.0f;
        FrameCount = 0;
        FrameCountEnded = FrameCountPlatformEnded = FrameCountRendered = -1;

        WindowsActiveCount = 0;
        CurrentWindow = NULL;
        HoveredWindow = NULL;
        HoveredRootWindow = NULL;
        HoveredWindowUnderMovingWindow = NULL;
        MovingWindow = NULL;

        HoveredId = 0;
        HoveredIdAllowOverlap = false;
        HoveredIdPreviousFrame = 0;
        HoveredIdTimer = HoveredIdNotActiveTimer = 0.0f;
        ActiveId = 0;
        ActiveIdIsAlive = 0;
        ActiveIdTimer = 0.0f;
        ActiveIdIsJustActivated = false;
        ActiveIdAllowOverlap = false;
        ActiveIdHasBeenPressedBefore = false;
        ActiveIdHasBeenEditedBefore = false;
        ActiveIdHasBeenEditedThisFrame = false;
        ActiveIdAllowNavDirFlags = 0x00;
        ActiveIdBlockNavInputFlags = 0x00;
        ActiveIdClickOffset = ImVec2(-1,-1);
        ActiveIdWindow = NULL;
        ActiveIdSource = ImGuiInputSource_None;

        ActiveIdPreviousFrame = 0;
        ActiveIdPreviousFrameIsAlive = false;
        ActiveIdPreviousFrameHasBeenEditedBefore = false;
        ActiveIdPreviousFrameWindow = NULL;

        LastActiveId = 0;
        LastActiveIdTimer = 0.0f;

        CurrentViewport = NULL;
        MouseViewport = MouseLastHoveredViewport = NULL;
        PlatformLastFocusedViewport = 0;
        ViewportFrontMostStampCount = 0;

        NavWindow = NULL;
        NavId = NavActivateId = NavActivateDownId = NavActivatePressedId = NavInputId = 0;
        NavJustTabbedId = NavJustMovedToId = NavJustMovedToMultiSelectScopeId = NavNextActivateId = 0;
        NavInputSource = ImGuiInputSource_None;
        NavScoringRectScreen = ImRect();
        NavScoringCount = 0;
        NavWindowingTarget = NavWindowingTargetAnim = NavWindowingList = NULL;
        NavWindowingTimer = NavWindowingHighlightAlpha = 0.0f;
        NavWindowingToggleLayer = false;
        NavLayer = ImGuiNavLayer_Main;
        NavIdTabCounter = INT_MAX;
        NavIdIsAlive = false;
        NavMousePosDirty = false;
        NavDisableHighlight = true;
        NavDisableMouseHover = false;
        NavAnyRequest = false;
        NavInitRequest = false;
        NavInitRequestFromMove = false;
        NavInitResultId = 0;
        NavMoveFromClampedRefRect = false;
        NavMoveRequest = false;
        NavMoveRequestFlags = 0;
        NavMoveRequestForward = ImGuiNavForward_None;
        NavMoveDir = NavMoveDirLast = NavMoveClipDir = ImGuiDir_None;

        FocusRequestCurrWindow = FocusRequestNextWindow = NULL;
        FocusRequestCurrCounterAll = FocusRequestCurrCounterTab = INT_MAX;
        FocusRequestNextCounterAll = FocusRequestNextCounterTab = INT_MAX;
        FocusTabPressed = false;

        DimBgRatio = 0.0f;
        MouseCursor = ImGuiMouseCursor_Arrow;

        DragDropActive = DragDropWithinSourceOrTarget = false;
        DragDropSourceFlags = 0;
        DragDropSourceFrameCount = -1;
        DragDropMouseButton = -1;
        DragDropTargetId = 0;
        DragDropAcceptFlags = 0;
        DragDropAcceptIdCurrRectSurface = 0.0f;
        DragDropAcceptIdPrev = DragDropAcceptIdCurr = 0;
        DragDropAcceptFrameCount = -1;
        memset(DragDropPayloadBufLocal, 0, sizeof(DragDropPayloadBufLocal));

        CurrentTabBar = NULL;

        LastValidMousePos = ImVec2(0.0f, 0.0f);
        TempInputTextId = 0;
        ColorEditOptions = ImGuiColorEditFlags__OptionsDefault;
        DragCurrentAccumDirty = false;
        DragCurrentAccum = 0.0f;
        DragSpeedDefaultRatio = 1.0f / 100.0f;
        ScrollbarClickDeltaToGrabCenter = 0.0f;
        TooltipOverrideCount = 0;

        MultiSelectScopeId = 0;

        PlatformImePos = PlatformImeLastPos = ImVec2(FLT_MAX, FLT_MAX);
        PlatformImePosViewport = 0;

        DockContext = NULL;

        SettingsLoaded = false;
        SettingsDirtyTimer = 0.0f;

        LogEnabled = false;
        LogType = ImGuiLogType_None;
        LogFile = NULL;
        LogLinePosY = FLT_MAX;
        LogLineFirstItem = false;
        LogDepthRef = 0;
        LogDepthToExpand = LogDepthToExpandDefault = 2;

        DebugBreakItemId = 0;

        memset(FramerateSecPerFrame, 0, sizeof(FramerateSecPerFrame));
        FramerateSecPerFrameIdx = 0;
        FramerateSecPerFrameAccum = 0.0f;
        WantCaptureMouseNextFrame = WantCaptureKeyboardNextFrame = WantTextInputNextFrame = -1;
        memset(TempBuffer, 0, sizeof(TempBuffer));
    }
};

//-----------------------------------------------------------------------------
// ImGuiWindow
//-----------------------------------------------------------------------------

// Transient per-window data, reset at the beginning of the frame. This used to be called ImGuiDrawContext, hence the DC variable name in ImGuiWindow.
// FIXME: That's theory, in practice the delimitation between ImGuiWindow and ImGuiWindowTempData is quite tenuous and could be reconsidered.
struct IMGUI_API ImGuiWindowTempData
{
    ImVec2                  CursorPos;
    ImVec2                  CursorPosPrevLine;
    ImVec2                  CursorStartPos;         // Initial position in client area with padding
    ImVec2                  CursorMaxPos;           // Used to implicitly calculate the size of our contents, always growing during the frame. Used to calculate window->ContentSize at the beginning of next frame
    ImVec2                  CurrLineSize;
    ImVec2                  PrevLineSize;
    float                   CurrLineTextBaseOffset;
    float                   PrevLineTextBaseOffset;
    int                     TreeDepth;
    ImU32                   TreeStoreMayJumpToParentOnPop; // Store a copy of !g.NavIdIsAlive for TreeDepth 0..31.. Could be turned into a ImU64 if necessary.
    ImGuiID                 LastItemId;
    ImGuiItemStatusFlags    LastItemStatusFlags;
    ImRect                  LastItemRect;           // Interaction rect
    ImRect                  LastItemDisplayRect;    // End-user display rect (only valid if LastItemStatusFlags & ImGuiItemStatusFlags_HasDisplayRect)
    ImGuiNavLayer           NavLayerCurrent;        // Current layer, 0..31 (we currently only use 0..1)
    int                     NavLayerCurrentMask;    // = (1 << NavLayerCurrent) used by ItemAdd prior to clipping.
    int                     NavLayerActiveMask;     // Which layer have been written to (result from previous frame)
    int                     NavLayerActiveMaskNext; // Which layer have been written to (buffer for current frame)
    bool                    NavHideHighlightOneFrame;
    bool                    NavHasScroll;           // Set when scrolling can be used (ScrollMax > 0.0f)
    bool                    MenuBarAppending;       // FIXME: Remove this
    ImVec2                  MenuBarOffset;          // MenuBarOffset.x is sort of equivalent of a per-layer CursorPos.x, saved/restored as we switch to the menu bar. The only situation when MenuBarOffset.y is > 0 if when (SafeAreaPadding.y > FramePadding.y), often used on TVs.
    ImVector<ImGuiWindow*>  ChildWindows;
    ImGuiStorage*           StateStorage;
    ImGuiLayoutType         LayoutType;
    ImGuiLayoutType         ParentLayoutType;       // Layout type of parent window at the time of Begin()
    int                     FocusCounterAll;        // Counter for focus/tabbing system. Start at -1 and increase as assigned via FocusableItemRegister() (FIXME-NAV: Needs redesign)
    int                     FocusCounterTab;        // (same, but only count widgets which you can Tab through)

    // We store the current settings outside of the vectors to increase memory locality (reduce cache misses). The vectors are rarely modified. Also it allows us to not heap allocate for short-lived windows which are not using those settings.
    ImGuiItemFlags          ItemFlags;              // == ItemFlagsStack.back() [empty == ImGuiItemFlags_Default]
    float                   ItemWidth;              // == ItemWidthStack.back(). 0.0: default, >0.0: width in pixels, <0.0: align xx pixels to the right of window
    float                   TextWrapPos;            // == TextWrapPosStack.back() [empty == -1.0f]
    ImVector<ImGuiItemFlags>ItemFlagsStack;
    ImVector<float>         ItemWidthStack;
    ImVector<float>         TextWrapPosStack;
    ImVector<ImGuiGroupData>GroupStack;
    short                   StackSizesBackup[6];    // Store size of various stacks for asserting

    ImVec1                  Indent;                 // Indentation / start position from left of window (increased by TreePush/TreePop, etc.)
    ImVec1                  GroupOffset;
    ImVec1                  ColumnsOffset;          // Offset to the current column (if ColumnsCurrent > 0). FIXME: This and the above should be a stack to allow use cases like Tree->Column->Tree. Need revamp columns API.
    ImGuiColumns*           CurrentColumns;         // Current columns set

    ImGuiWindowTempData()
    {
        CursorPos = CursorPosPrevLine = CursorStartPos = CursorMaxPos = ImVec2(0.0f, 0.0f);
        CurrLineSize = PrevLineSize = ImVec2(0.0f, 0.0f);
        CurrLineTextBaseOffset = PrevLineTextBaseOffset = 0.0f;
        TreeDepth = 0;
        TreeStoreMayJumpToParentOnPop = 0x00;
        LastItemId = 0;
        LastItemStatusFlags = 0;
        LastItemRect = LastItemDisplayRect = ImRect();
        NavLayerActiveMask = NavLayerActiveMaskNext = 0x00;
        NavLayerCurrent = ImGuiNavLayer_Main;
        NavLayerCurrentMask = (1 << ImGuiNavLayer_Main);
        NavHideHighlightOneFrame = false;
        NavHasScroll = false;
        MenuBarAppending = false;
        MenuBarOffset = ImVec2(0.0f, 0.0f);
        StateStorage = NULL;
        LayoutType = ParentLayoutType = ImGuiLayoutType_Vertical;
        FocusCounterAll = FocusCounterTab = -1;

        ItemFlags = ImGuiItemFlags_Default_;
        ItemWidth = 0.0f;
        TextWrapPos = -1.0f;
        memset(StackSizesBackup, 0, sizeof(StackSizesBackup));

        Indent = ImVec1(0.0f);
        GroupOffset = ImVec1(0.0f);
        ColumnsOffset = ImVec1(0.0f);
        CurrentColumns = NULL;
    }
};

// Storage for one window
struct IMGUI_API ImGuiWindow
{
    char*                   Name;
    ImGuiID                 ID;                                 // == ImHashStr(Name)
    ImGuiWindowFlags        Flags, FlagsPreviousFrame;          // See enum ImGuiWindowFlags_
    ImGuiWindowClass        WindowClass;                        // Advanced users only. Set with SetNextWindowClass()
    ImGuiViewportP*         Viewport;                           // Always set in Begin(), only inactive windows may have a NULL value here
    ImGuiID                 ViewportId;                         // We backup the viewport id (since the viewport may disappear or never be created if the window is inactive)
    ImVec2                  ViewportPos;                        // We backup the viewport position (since the viewport may disappear or never be created if the window is inactive)
    int                     ViewportAllowPlatformMonitorExtend; // Reset to -1 every frame (index is guaranteed to be valid between NewFrame..EndFrame), only used in the Appearing frame of a tooltip/popup to enforce clamping to a given monitor
    ImVec2                  Pos;                                // Position (always rounded-up to nearest pixel)
    ImVec2                  Size;                               // Current size (==SizeFull or collapsed title bar size)
    ImVec2                  SizeFull;                           // Size when non collapsed
    ImVec2                  ContentSize;                        // Size of contents/scrollable client area (calculated from the extents reach of the cursor) from previous frame. Does not include window decoration or window padding.
    ImVec2                  ContentSizeExplicit;                // Size of contents/scrollable client area explicitly request by the user via SetNextWindowContentSize().
    ImVec2                  WindowPadding;                      // Window padding at the time of begin.
    float                   WindowRounding;                     // Window rounding at the time of begin.
    float                   WindowBorderSize;                   // Window border size at the time of begin.
    int                     NameBufLen;                         // Size of buffer storing Name. May be larger than strlen(Name)!
    ImGuiID                 MoveId;                             // == window->GetID("#MOVE")
    ImGuiID                 ChildId;                            // ID of corresponding item in parent window (for navigation to return from child window to parent window)
    ImVec2                  Scroll;
    ImVec2                  ScrollMax;
    ImVec2                  ScrollTarget;                       // target scroll position. stored as cursor position with scrolling canceled out, so the highest point is always 0.0f. (FLT_MAX for no change)
    ImVec2                  ScrollTargetCenterRatio;            // 0.0f = scroll so that target position is at top, 0.5f = scroll so that target position is centered
    ImVec2                  ScrollbarSizes;                     // Size taken by scrollbars on each axis
    bool                    ScrollbarX, ScrollbarY;
    bool                    ViewportOwned;
    bool                    Active;                             // Set to true on Begin(), unless Collapsed
    bool                    WasActive;
    bool                    WriteAccessed;                      // Set to true when any widget access the current window
    bool                    Collapsed;                          // Set when collapsing window to become only title-bar
    bool                    WantCollapseToggle;
    bool                    SkipItems;                          // Set when items can safely be all clipped (e.g. window not visible or collapsed)
    bool                    Appearing;                          // Set during the frame where the window is appearing (or re-appearing)
    bool                    Hidden;                             // Do not display (== (HiddenFrames*** > 0))
    bool                    HasCloseButton;                     // Set when the window has a close button (p_open != NULL)
    signed char             ResizeBorderHeld;                   // Current border being held for resize (-1: none, otherwise 0-3)
    short                   BeginCount;                         // Number of Begin() during the current frame (generally 0 or 1, 1+ if appending via multiple Begin/End pairs)
    short                   BeginOrderWithinParent;             // Order within immediate parent window, if we are a child window. Otherwise 0.
    short                   BeginOrderWithinContext;            // Order within entire imgui context. This is mostly used for debugging submission order related issues.
    ImGuiID                 PopupId;                            // ID in the popup stack when this window is used as a popup/menu (because we use generic Name/ID for recycling)
    int                     AutoFitFramesX, AutoFitFramesY;
    bool                    AutoFitOnlyGrows;
    int                     AutoFitChildAxises;
    ImGuiDir                AutoPosLastDirection;
    int                     HiddenFramesCanSkipItems;           // Hide the window for N frames
    int                     HiddenFramesCannotSkipItems;        // Hide the window for N frames while allowing items to be submitted so we can measure their size
    ImGuiCond               SetWindowPosAllowFlags;             // store acceptable condition flags for SetNextWindowPos() use.
    ImGuiCond               SetWindowSizeAllowFlags;            // store acceptable condition flags for SetNextWindowSize() use.
    ImGuiCond               SetWindowCollapsedAllowFlags;       // store acceptable condition flags for SetNextWindowCollapsed() use.
    ImGuiCond               SetWindowDockAllowFlags;            // store acceptable condition flags for SetNextWindowDock() use.
    ImVec2                  SetWindowPosVal;                    // store window position when using a non-zero Pivot (position set needs to be processed when we know the window size)
    ImVec2                  SetWindowPosPivot;                  // store window pivot for positioning. ImVec2(0,0) when positioning from top-left corner; ImVec2(0.5f,0.5f) for centering; ImVec2(1,1) for bottom right.

    ImGuiWindowTempData     DC;                                 // Temporary per-window data, reset at the beginning of the frame. This used to be called ImGuiDrawContext, hence the "DC" variable name.
    ImVector<ImGuiID>       IDStack;                            // ID stack. ID are hashes seeded with the value at the top of the stack

    // The best way to understand what those rectangles are is to use the 'Metrics -> Tools -> Show windows rectangles' viewer.
    // The main 'OuterRect', omitted as a field, is window->Rect().
    ImRect                  OuterRectClipped;                   // == Window->Rect() just after setup in Begin(). == window->Rect() for root window.
    ImRect                  InnerRect;                          // Inner rectangle (omit title bar, menu bar, scroll bar)
    ImRect                  InnerClipRect;                      // == InnerRect shrunk by WindowPadding*0.5f on each side, clipped within viewport or parent clip rect.
    ImRect                  WorkRect;                           // Cover the whole scrolling region, shrunk by WindowPadding*1.0f on each side. This is meant to replace ContentsRegionRect over time (from 1.71+ onward).
    ImRect                  ClipRect;                           // Current clipping/scissoring rectangle, evolve as we are using PushClipRect(), etc. == DrawList->clip_rect_stack.back().
    ImRect                  ContentsRegionRect;                 // FIXME: This is currently confusing/misleading. It is essentially WorkRect but not handling of scrolling. We currently rely on it as right/bottom aligned sizing operation need some size to rely on.
    ImVec2ih                HitTestHoleSize, HitTestHoleOffset;

    int                     LastFrameActive;                    // Last frame number the window was Active.
    int                     LastFrameJustFocused;               // Last frame number the window was made Focused.
    float                   ItemWidthDefault;
    ImGuiMenuColumns        MenuColumns;                        // Simplified columns storage for menu items
    ImGuiStorage            StateStorage;
    ImVector<ImGuiColumns>  ColumnsStorage;
<<<<<<< HEAD
    float                   FontWindowScale;                    // User scale multiplier per-window
    float                   FontDpiScale;
=======
    float                   FontWindowScale;                    // User scale multiplier per-window, via SetWindowFontScale()
>>>>>>> 6c16ba64
    int                     SettingsIdx;                        // Index into SettingsWindow[] (indices are always valid as we only grow the array from the back)

    ImDrawList*             DrawList;                           // == &DrawListInst (for backward compatibility reason with code using imgui_internal.h we keep this a pointer)
    ImDrawList              DrawListInst;
    ImGuiWindow*            ParentWindow;                       // If we are a child _or_ popup window, this is pointing to our parent. Otherwise NULL.
    ImGuiWindow*            RootWindow;                         // Point to ourself or first ancestor that is not a child window.
    ImGuiWindow*            RootWindowDockStop;                 // Point to ourself or first ancestor that is not a child window. Doesn't cross through dock nodes. We use this so IsWindowFocused() can behave consistently regardless of docking state.
    ImGuiWindow*            RootWindowForTitleBarHighlight;     // Point to ourself or first ancestor which will display TitleBgActive color when this window is active.
    ImGuiWindow*            RootWindowForNav;                   // Point to ourself or first ancestor which doesn't have the NavFlattened flag.

    ImGuiWindow*            NavLastChildNavWindow;              // When going to the menu bar, we remember the child window we came from. (This could probably be made implicit if we kept g.Windows sorted by last focused including child window.)
    ImGuiID                 NavLastIds[ImGuiNavLayer_COUNT];    // Last known NavId for this window, per layer (0/1)
    ImRect                  NavRectRel[ImGuiNavLayer_COUNT];    // Reference rectangle, in window relative space

    // Docking
    ImGuiDockNode*          DockNode;                           // Which node are we docked into
    ImGuiDockNode*          DockNodeAsHost;                     // Which node are we owning (for parent windows)
    ImGuiID                 DockId;                             // Backup of last valid DockNode->Id, so single value remember their dock node id
    ImGuiItemStatusFlags    DockTabItemStatusFlags;
    ImRect                  DockTabItemRect;
    short                   DockOrder;                          // Order of the last time the window was visible within its DockNode. This is used to reorder windows that are reappearing on the same frame. Same value between windows that were active and windows that were none are possible.
    bool                    DockIsActive        :1;             // =~ (DockNode != NULL) && (DockNode->Windows.Size > 1)
    bool                    DockTabIsVisible    :1;             // Is the window visible this frame? =~ is the corresponding tab selected?
    bool                    DockTabWantClose    :1;

public:
    ImGuiWindow(ImGuiContext* context, const char* name);
    ~ImGuiWindow();

    ImGuiID     GetID(const char* str, const char* str_end = NULL);
    ImGuiID     GetID(const void* ptr);
    ImGuiID     GetID(int n);
    ImGuiID     GetIDNoKeepAlive(const char* str, const char* str_end = NULL);
    ImGuiID     GetIDNoKeepAlive(const void* ptr);
    ImGuiID     GetIDNoKeepAlive(int n);
    ImGuiID     GetIDFromRectangle(const ImRect& r_abs);

    // We don't use g.FontSize because the window may be != g.CurrentWidow.
<<<<<<< HEAD
    ImRect      Rect() const                            { return ImRect(Pos.x, Pos.y, Pos.x+Size.x, Pos.y+Size.y); }
    float       CalcFontSize() const                    { return GImGui->FontBaseSize * FontWindowScale * FontDpiScale; }
    float       TitleBarHeight() const                  { return (Flags & ImGuiWindowFlags_NoTitleBar) ? 0.0f : CalcFontSize() + GImGui->Style.FramePadding.y * 2.0f; }
    ImRect      TitleBarRect() const                    { return ImRect(Pos, ImVec2(Pos.x + SizeFull.x, Pos.y + TitleBarHeight())); }
    float       MenuBarHeight() const                   { return (Flags & ImGuiWindowFlags_MenuBar) ? DC.MenuBarOffset.y + CalcFontSize() + GImGui->Style.FramePadding.y * 2.0f : 0.0f; }
    ImRect      MenuBarRect() const                     { float y1 = Pos.y + TitleBarHeight(); return ImRect(Pos.x, y1, Pos.x + SizeFull.x, y1 + MenuBarHeight()); }
=======
    ImRect      Rect() const                { return ImRect(Pos.x, Pos.y, Pos.x+Size.x, Pos.y+Size.y); }
    float       CalcFontSize() const        { ImGuiContext& g = *GImGui; float scale = g.FontBaseSize * FontWindowScale; if (ParentWindow) scale *= ParentWindow->FontWindowScale; return scale; }
    float       TitleBarHeight() const      { ImGuiContext& g = *GImGui; return (Flags & ImGuiWindowFlags_NoTitleBar) ? 0.0f : CalcFontSize() + g.Style.FramePadding.y * 2.0f; }
    ImRect      TitleBarRect() const        { return ImRect(Pos, ImVec2(Pos.x + SizeFull.x, Pos.y + TitleBarHeight())); }
    float       MenuBarHeight() const       { ImGuiContext& g = *GImGui; return (Flags & ImGuiWindowFlags_MenuBar) ? DC.MenuBarOffset.y + CalcFontSize() + g.Style.FramePadding.y * 2.0f : 0.0f; }
    ImRect      MenuBarRect() const         { float y1 = Pos.y + TitleBarHeight(); return ImRect(Pos.x, y1, Pos.x + SizeFull.x, y1 + MenuBarHeight()); }
>>>>>>> 6c16ba64
};

// Backup and restore just enough data to be able to use IsItemHovered() on item A after another B in the same window has overwritten the data.
struct ImGuiItemHoveredDataBackup
{
    ImGuiID                 LastItemId;
    ImGuiItemStatusFlags    LastItemStatusFlags;
    ImRect                  LastItemRect;
    ImRect                  LastItemDisplayRect;

    ImGuiItemHoveredDataBackup() { Backup(); }
    void Backup()           { ImGuiWindow* window = GImGui->CurrentWindow; LastItemId = window->DC.LastItemId; LastItemStatusFlags = window->DC.LastItemStatusFlags; LastItemRect = window->DC.LastItemRect; LastItemDisplayRect = window->DC.LastItemDisplayRect; }
    void Restore() const    { ImGuiWindow* window = GImGui->CurrentWindow; window->DC.LastItemId = LastItemId; window->DC.LastItemStatusFlags = LastItemStatusFlags; window->DC.LastItemRect = LastItemRect; window->DC.LastItemDisplayRect = LastItemDisplayRect; }
};

//-----------------------------------------------------------------------------
// Tab bar, tab item
//-----------------------------------------------------------------------------

// Extend ImGuiTabBarFlags_
enum ImGuiTabBarFlagsPrivate_
{
    ImGuiTabBarFlags_DockNode                   = 1 << 20,  // Part of a dock node [we don't use this in the master branch but it facilitate branch syncing to keep this around]
    ImGuiTabBarFlags_IsFocused                  = 1 << 21,
    ImGuiTabBarFlags_SaveSettings               = 1 << 22   // FIXME: Settings are handled by the docking system, this only request the tab bar to mark settings dirty when reordering tabs
};

// Extend ImGuiTabItemFlags_
enum ImGuiTabItemFlagsPrivate_
{
    ImGuiTabItemFlags_NoCloseButton             = 1 << 20,  // Store whether p_open is set or not, which we need to recompute WidthContents during layout.
    ImGuiTabItemFlags_Unsorted                  = 1 << 21,  // [Docking] Trailing tabs with the _Unsorted flag will be sorted based on the DockOrder of their Window.
    ImGuiTabItemFlags_Preview                   = 1 << 22   // [Docking] Display tab shape for docking preview (height is adjusted slightly to compensate for the yet missing tab bar)
};

// Storage for one active tab item (sizeof() 32~40 bytes)
struct ImGuiTabItem
{
    ImGuiID             ID;
    ImGuiTabItemFlags   Flags;
    ImGuiWindow*        Window;                 // When TabItem is part of a DockNode's TabBar, we hold on to a window.
    int                 LastFrameVisible;
    int                 LastFrameSelected;      // This allows us to infer an ordered list of the last activated tabs with little maintenance
    int                 NameOffset;             // When Window==NULL, offset to name within parent ImGuiTabBar::TabsNames
    float               Offset;                 // Position relative to beginning of tab
    float               Width;                  // Width currently displayed
    float               WidthContents;          // Width of actual contents, stored during BeginTabItem() call

    ImGuiTabItem()      { ID = Flags = 0; Window = NULL; LastFrameVisible = LastFrameSelected = -1; NameOffset = -1; Offset = Width = WidthContents = 0.0f; }
};

// Storage for a tab bar (sizeof() 92~96 bytes)
struct ImGuiTabBar
{
    ImVector<ImGuiTabItem> Tabs;
    ImGuiID             ID;                     // Zero for tab-bars used by docking
    ImGuiID             SelectedTabId;          // Selected tab
    ImGuiID             NextSelectedTabId;
    ImGuiID             VisibleTabId;           // Can occasionally be != SelectedTabId (e.g. when previewing contents for CTRL+TAB preview)
    int                 CurrFrameVisible;
    int                 PrevFrameVisible;
    ImRect              BarRect;
    float               ContentsHeight;
    float               OffsetMax;              // Distance from BarRect.Min.x, locked during layout
    float               OffsetNextTab;          // Distance from BarRect.Min.x, incremented with each BeginTabItem() call, not used if ImGuiTabBarFlags_Reorderable if set.
    float               ScrollingAnim;
    float               ScrollingTarget;
    float               ScrollingTargetDistToVisibility;
    float               ScrollingSpeed;
    ImGuiTabBarFlags    Flags;
    ImGuiID             ReorderRequestTabId;
    int                 ReorderRequestDir;
    bool                WantLayout;
    bool                VisibleTabWasSubmitted;
    short               LastTabItemIdx;         // For BeginTabItem()/EndTabItem()
    ImVec2              FramePadding;           // style.FramePadding locked at the time of BeginTabBar()
    ImGuiTextBuffer     TabsNames;              // For non-docking tab bar we re-append names in a contiguous buffer.

    ImGuiTabBar();
    int                 GetTabOrder(const ImGuiTabItem* tab) const  { return Tabs.index_from_ptr(tab); }
    const char*         GetTabName(const ImGuiTabItem* tab) const
    {
        if (tab->Window)
            return tab->Window->Name;
        IM_ASSERT(tab->NameOffset != -1 && tab->NameOffset < TabsNames.Buf.Size);
        return TabsNames.Buf.Data + tab->NameOffset;
    }
};

//-----------------------------------------------------------------------------
// Internal API
// No guarantee of forward compatibility here.
//-----------------------------------------------------------------------------

namespace ImGui
{
    // We should always have a CurrentWindow in the stack (there is an implicit "Debug" window)
    // If this ever crash because g.CurrentWindow is NULL it means that either
    // - ImGui::NewFrame() has never been called, which is illegal.
    // - You are calling ImGui functions after ImGui::EndFrame()/ImGui::Render() and before the next ImGui::NewFrame(), which is also illegal.
    inline    ImGuiWindow*  GetCurrentWindowRead()      { ImGuiContext& g = *GImGui; return g.CurrentWindow; }
    inline    ImGuiWindow*  GetCurrentWindow()          { ImGuiContext& g = *GImGui; g.CurrentWindow->WriteAccessed = true; return g.CurrentWindow; }
    IMGUI_API ImGuiWindow*  FindWindowByID(ImGuiID id);
    IMGUI_API ImGuiWindow*  FindWindowByName(const char* name);
    IMGUI_API void          FocusWindow(ImGuiWindow* window);
    IMGUI_API void          FocusTopMostWindowUnderOne(ImGuiWindow* under_this_window, ImGuiWindow* ignore_window);
    IMGUI_API void          BringWindowToFocusFront(ImGuiWindow* window);
    IMGUI_API void          BringWindowToDisplayFront(ImGuiWindow* window);
    IMGUI_API void          BringWindowToDisplayBack(ImGuiWindow* window);
    IMGUI_API void          UpdateWindowParentAndRootLinks(ImGuiWindow* window, ImGuiWindowFlags flags, ImGuiWindow* parent_window);
    IMGUI_API ImVec2        CalcWindowExpectedSize(ImGuiWindow* window);
    IMGUI_API bool          IsWindowChildOf(ImGuiWindow* window, ImGuiWindow* potential_parent);
    IMGUI_API bool          IsWindowNavFocusable(ImGuiWindow* window);
    IMGUI_API void          SetWindowScrollX(ImGuiWindow* window, float new_scroll_x);
    IMGUI_API void          SetWindowScrollY(ImGuiWindow* window, float new_scroll_y);
    IMGUI_API ImRect        GetWindowAllowedExtentRect(ImGuiWindow* window);
    IMGUI_API void          SetWindowPos(ImGuiWindow* window, const ImVec2& pos, ImGuiCond cond = 0);
    IMGUI_API void          SetWindowSize(ImGuiWindow* window, const ImVec2& size, ImGuiCond cond = 0);
    IMGUI_API void          SetWindowCollapsed(ImGuiWindow* window, bool collapsed, ImGuiCond cond = 0);

    IMGUI_API void          SetCurrentFont(ImFont* font);
    inline ImFont*          GetDefaultFont() { ImGuiContext& g = *GImGui; return g.IO.FontDefault ? g.IO.FontDefault : g.IO.Fonts->Fonts[0]; }
    inline ImDrawList*      GetForegroundDrawList(ImGuiWindow* window) { return GetForegroundDrawList(window->Viewport); }

    // Init
    IMGUI_API void          Initialize(ImGuiContext* context);
    IMGUI_API void          Shutdown(ImGuiContext* context);    // Since 1.60 this is a _private_ function. You can call DestroyContext() to destroy the context created by CreateContext().

    // NewFrame
    IMGUI_API void          UpdateHoveredWindowAndCaptureFlags();
    IMGUI_API void          StartMouseMovingWindow(ImGuiWindow* window);
    IMGUI_API void          StartMouseDragFromTitleBar(ImGuiWindow* window, ImGuiDockNode* node, bool from_collapse_button);
    IMGUI_API void          UpdateMouseMovingWindowNewFrame();
    IMGUI_API void          UpdateMouseMovingWindowEndFrame();

    // Viewports
    IMGUI_API void                  ScaleWindowsInViewport(ImGuiViewportP* viewport, float scale);
    IMGUI_API void                  DestroyPlatformWindow(ImGuiViewportP* viewport);
    IMGUI_API void                  ShowViewportThumbnails();

    // Settings
    IMGUI_API void                  MarkIniSettingsDirty();
    IMGUI_API void                  MarkIniSettingsDirty(ImGuiWindow* window);
    IMGUI_API ImGuiWindowSettings*  CreateNewWindowSettings(const char* name);
    IMGUI_API ImGuiWindowSettings*  FindWindowSettings(ImGuiID id);
    IMGUI_API ImGuiWindowSettings*  FindOrCreateWindowSettings(const char* name);
    IMGUI_API ImGuiSettingsHandler* FindSettingsHandler(const char* type_name);

    // Basic Accessors
    inline ImGuiID          GetItemID()     { ImGuiContext& g = *GImGui; return g.CurrentWindow->DC.LastItemId; }
    inline ImGuiID          GetActiveID()   { ImGuiContext& g = *GImGui; return g.ActiveId; }
    inline ImGuiID          GetFocusID()    { ImGuiContext& g = *GImGui; return g.NavId; }
    IMGUI_API void          SetActiveID(ImGuiID id, ImGuiWindow* window);
    IMGUI_API void          SetFocusID(ImGuiID id, ImGuiWindow* window);
    IMGUI_API void          ClearActiveID();
    IMGUI_API ImGuiID       GetHoveredID();
    IMGUI_API void          SetHoveredID(ImGuiID id);
    IMGUI_API void          KeepAliveID(ImGuiID id);
    IMGUI_API void          MarkItemEdited(ImGuiID id);
    IMGUI_API void          PushOverrideID(ImGuiID id);

    // Basic Helpers for widget code
    IMGUI_API void          ItemSize(const ImVec2& size, float text_offset_y = 0.0f);
    IMGUI_API void          ItemSize(const ImRect& bb, float text_offset_y = 0.0f);
    IMGUI_API bool          ItemAdd(const ImRect& bb, ImGuiID id, const ImRect* nav_bb = NULL);
    IMGUI_API bool          ItemHoverable(const ImRect& bb, ImGuiID id);
    IMGUI_API bool          IsClippedEx(const ImRect& bb, ImGuiID id, bool clip_even_when_logged);
    IMGUI_API bool          FocusableItemRegister(ImGuiWindow* window, ImGuiID id);   // Return true if focus is requested
    IMGUI_API void          FocusableItemUnregister(ImGuiWindow* window);
    IMGUI_API ImVec2        CalcItemSize(ImVec2 size, float default_w, float default_h);
    IMGUI_API float         CalcWrapWidthForPos(const ImVec2& pos, float wrap_pos_x);
    IMGUI_API void          PushMultiItemsWidths(int components, float width_full);
    IMGUI_API void          PushItemFlag(ImGuiItemFlags option, bool enabled);
    IMGUI_API void          PopItemFlag();
    IMGUI_API bool          IsItemToggledSelection();                           // Was the last item selection toggled? (after Selectable(), TreeNode() etc. We only returns toggle _event_ in order to handle clipping correctly)
    IMGUI_API ImVec2        GetContentRegionMaxAbs();
    IMGUI_API void          ShrinkWidths(ImGuiShrinkWidthItem* items, int count, float width_excess);

    // Logging/Capture
    IMGUI_API void          LogBegin(ImGuiLogType type, int auto_open_depth);   // -> BeginCapture() when we design v2 api, for now stay under the radar by using the old name.
    IMGUI_API void          LogToBuffer(int auto_open_depth = -1);              // Start logging/capturing to internal buffer

    // Popups, Modals, Tooltips
    IMGUI_API void          OpenPopupEx(ImGuiID id);
    IMGUI_API void          ClosePopupToLevel(int remaining, bool restore_focus_to_window_under_popup);
    IMGUI_API void          ClosePopupsOverWindow(ImGuiWindow* ref_window, bool restore_focus_to_window_under_popup);
    IMGUI_API bool          IsPopupOpen(ImGuiID id); // Test for id within current popup stack level (currently begin-ed into); this doesn't scan the whole popup stack!
    IMGUI_API bool          BeginPopupEx(ImGuiID id, ImGuiWindowFlags extra_flags);
    IMGUI_API void          BeginTooltipEx(ImGuiWindowFlags extra_flags, bool override_previous_tooltip = true);
    IMGUI_API ImGuiWindow*  GetTopMostPopupModal();
    IMGUI_API ImVec2        FindBestWindowPosForPopup(ImGuiWindow* window);
    IMGUI_API ImVec2        FindBestWindowPosForPopupEx(const ImVec2& ref_pos, const ImVec2& size, ImGuiDir* last_dir, const ImRect& r_outer, const ImRect& r_avoid, ImGuiPopupPositionPolicy policy = ImGuiPopupPositionPolicy_Default);

    // Navigation
    IMGUI_API void          NavInitWindow(ImGuiWindow* window, bool force_reinit);
    IMGUI_API bool          NavMoveRequestButNoResultYet();
    IMGUI_API void          NavMoveRequestCancel();
    IMGUI_API void          NavMoveRequestForward(ImGuiDir move_dir, ImGuiDir clip_dir, const ImRect& bb_rel, ImGuiNavMoveFlags move_flags);
    IMGUI_API void          NavMoveRequestTryWrapping(ImGuiWindow* window, ImGuiNavMoveFlags move_flags);
    IMGUI_API float         GetNavInputAmount(ImGuiNavInput n, ImGuiInputReadMode mode);
    IMGUI_API ImVec2        GetNavInputAmount2d(ImGuiNavDirSourceFlags dir_sources, ImGuiInputReadMode mode, float slow_factor = 0.0f, float fast_factor = 0.0f);
    IMGUI_API int           CalcTypematicPressedRepeatAmount(float t, float t_prev, float repeat_delay, float repeat_rate);
    IMGUI_API void          ActivateItem(ImGuiID id);   // Remotely activate a button, checkbox, tree node etc. given its unique ID. activation is queued and processed on the next frame when the item is encountered again.
    IMGUI_API void          SetNavID(ImGuiID id, int nav_layer);
    IMGUI_API void          SetNavIDWithRectRel(ImGuiID id, int nav_layer, const ImRect& rect_rel);

    // Inputs
    inline bool             IsKeyPressedMap(ImGuiKey key, bool repeat = true)           { const int key_index = GImGui->IO.KeyMap[key]; return (key_index >= 0) ? IsKeyPressed(key_index, repeat) : false; }
    inline bool             IsNavInputDown(ImGuiNavInput n)                             { return GImGui->IO.NavInputs[n] > 0.0f; }
    inline bool             IsNavInputPressed(ImGuiNavInput n, ImGuiInputReadMode mode) { return GetNavInputAmount(n, mode) > 0.0f; }
    inline bool             IsNavInputPressedAnyOfTwo(ImGuiNavInput n1, ImGuiNavInput n2, ImGuiInputReadMode mode) { return (GetNavInputAmount(n1, mode) + GetNavInputAmount(n2, mode)) > 0.0f; }
    
    // Docking
    // (some functions are only declared in imgui.cpp, see Docking section)
    IMGUI_API void          DockContextInitialize(ImGuiContext* ctx);
    IMGUI_API void          DockContextShutdown(ImGuiContext* ctx);
    IMGUI_API void          DockContextOnLoadSettings(ImGuiContext* ctx);
    IMGUI_API void          DockContextRebuild(ImGuiContext* ctx);
    IMGUI_API void          DockContextUpdateUndocking(ImGuiContext* ctx);
    IMGUI_API void          DockContextUpdateDocking(ImGuiContext* ctx);
    IMGUI_API void          DockContextQueueDock(ImGuiContext* ctx, ImGuiWindow* target, ImGuiDockNode* target_node, ImGuiWindow* payload, ImGuiDir split_dir, float split_ratio, bool split_outer);
    IMGUI_API void          DockContextQueueUndockWindow(ImGuiContext* ctx, ImGuiWindow* window);
    IMGUI_API void          DockContextQueueUndockNode(ImGuiContext* ctx, ImGuiDockNode* node);
    IMGUI_API bool          DockContextCalcDropPosForDocking(ImGuiWindow* target, ImGuiDockNode* target_node, ImGuiWindow* payload, ImGuiDir split_dir, bool split_outer, ImVec2* out_pos);
    inline ImGuiDockNode*   DockNodeGetRootNode(ImGuiDockNode* node) { while (node->ParentNode) node = node->ParentNode; return node; }
    IMGUI_API void          BeginDocked(ImGuiWindow* window, bool* p_open);
    IMGUI_API void          BeginAsDockableDragDropSource(ImGuiWindow* window);
    IMGUI_API void          BeginAsDockableDragDropTarget(ImGuiWindow* window);
    IMGUI_API void          SetWindowDock(ImGuiWindow* window, ImGuiID dock_id, ImGuiCond cond);
    IMGUI_API void          ShowDockingDebug();

    // Docking - Builder function needs to be generally called before the DockSpace() node is submitted.
    IMGUI_API void          DockBuilderDockWindow(const char* window_name, ImGuiID node_id);
    IMGUI_API ImGuiDockNode*DockBuilderGetNode(ImGuiID node_id);                    // Warning: DO NOT HOLD ON ImGuiDockNode* pointer, will be invalided by any split/merge/remove operation.
    inline ImGuiDockNode*   DockBuilderGetCentralNode(ImGuiID node_id)              { ImGuiDockNode* node = DockBuilderGetNode(node_id); if (!node) return NULL; return DockNodeGetRootNode(node)->CentralNode; }
    IMGUI_API ImGuiID       DockBuilderAddNode(ImGuiID node_id, ImGuiDockNodeFlags flags = 0);  // Use (flags == ImGuiDockNodeFlags_DockSpace) to create a dockspace, otherwise it'll create a floating node.
    IMGUI_API void          DockBuilderRemoveNode(ImGuiID node_id);                 // Remove node and all its child, undock all windows
    IMGUI_API void          DockBuilderRemoveNodeDockedWindows(ImGuiID node_id, bool clear_persistent_docking_references = true);
    IMGUI_API void          DockBuilderRemoveNodeChildNodes(ImGuiID node_id);       // Remove all split/hierarchy. All remaining docked windows will be re-docked to the root.
    IMGUI_API void          DockBuilderSetNodePos(ImGuiID node_id, ImVec2 pos);
    IMGUI_API void          DockBuilderSetNodeSize(ImGuiID node_id, ImVec2 size);
    IMGUI_API ImGuiID       DockBuilderSplitNode(ImGuiID node_id, ImGuiDir split_dir, float size_ratio_for_node_at_dir, ImGuiID* out_id_dir, ImGuiID* out_id_other);
    IMGUI_API void          DockBuilderCopyDockSpace(ImGuiID src_dockspace_id, ImGuiID dst_dockspace_id, ImVector<const char*>* in_window_remap_pairs);
    IMGUI_API void          DockBuilderCopyNode(ImGuiID src_node_id, ImGuiID dst_node_id, ImVector<ImGuiID>* out_node_remap_pairs);
    IMGUI_API void          DockBuilderCopyWindowSettings(const char* src_name, const char* dst_name);
    IMGUI_API void          DockBuilderFinish(ImGuiID node_id);

    // Drag and Drop
    IMGUI_API bool          BeginDragDropTargetCustom(const ImRect& bb, ImGuiID id);
    IMGUI_API void          ClearDragDrop();
    IMGUI_API bool          IsDragDropPayloadBeingAccepted();

    // New Columns API (FIXME-WIP)
    IMGUI_API void          BeginColumns(const char* str_id, int count, ImGuiColumnsFlags flags = 0); // setup number of columns. use an identifier to distinguish multiple column sets. close with EndColumns().
    IMGUI_API void          EndColumns();                                                             // close columns
    IMGUI_API void          PushColumnClipRect(int column_index);
    IMGUI_API void          PushColumnsBackground();
    IMGUI_API void          PopColumnsBackground();
    IMGUI_API ImGuiID       GetColumnsID(const char* str_id, int count);
    IMGUI_API ImGuiColumns* FindOrCreateColumns(ImGuiWindow* window, ImGuiID id);
    IMGUI_API float         GetColumnOffsetFromNorm(const ImGuiColumns* columns, float offset_norm);
    IMGUI_API float         GetColumnNormFromOffset(const ImGuiColumns* columns, float offset);

    // Tab Bars
    IMGUI_API bool          BeginTabBarEx(ImGuiTabBar* tab_bar, const ImRect& bb, ImGuiTabBarFlags flags, ImGuiDockNode* dock_node);
    IMGUI_API ImGuiTabItem* TabBarFindTabByID(ImGuiTabBar* tab_bar, ImGuiID tab_id);
    IMGUI_API ImGuiTabItem* TabBarFindMostRecentlySelectedTabForActiveWindow(ImGuiTabBar* tab_bar);
    IMGUI_API void          TabBarAddTab(ImGuiTabBar* tab_bar, ImGuiTabItemFlags tab_flags, ImGuiWindow* window);
    IMGUI_API void          TabBarRemoveTab(ImGuiTabBar* tab_bar, ImGuiID tab_id);
    IMGUI_API void          TabBarCloseTab(ImGuiTabBar* tab_bar, ImGuiTabItem* tab);
    IMGUI_API void          TabBarQueueChangeTabOrder(ImGuiTabBar* tab_bar, const ImGuiTabItem* tab, int dir);
    IMGUI_API bool          TabItemEx(ImGuiTabBar* tab_bar, const char* label, bool* p_open, ImGuiTabItemFlags flags, ImGuiWindow* docked_window);
    IMGUI_API ImVec2        TabItemCalcSize(const char* label, bool has_close_button);
    IMGUI_API void          TabItemBackground(ImDrawList* draw_list, const ImRect& bb, ImGuiTabItemFlags flags, ImU32 col);
    IMGUI_API bool          TabItemLabelAndCloseButton(ImDrawList* draw_list, const ImRect& bb, ImGuiTabItemFlags flags, ImVec2 frame_padding, const char* label, ImGuiID tab_id, ImGuiID close_button_id);

    // Render helpers
    // AVOID USING OUTSIDE OF IMGUI.CPP! NOT FOR PUBLIC CONSUMPTION. THOSE FUNCTIONS ARE A MESS. THEIR SIGNATURE AND BEHAVIOR WILL CHANGE, THEY NEED TO BE REFACTORED INTO SOMETHING DECENT.
    // NB: All position are in absolute pixels coordinates (we are never using window coordinates internally)
    IMGUI_API void          RenderText(ImVec2 pos, const char* text, const char* text_end = NULL, bool hide_text_after_hash = true);
    IMGUI_API void          RenderTextWrapped(ImVec2 pos, const char* text, const char* text_end, float wrap_width);
    IMGUI_API void          RenderTextClipped(const ImVec2& pos_min, const ImVec2& pos_max, const char* text, const char* text_end, const ImVec2* text_size_if_known, const ImVec2& align = ImVec2(0,0), const ImRect* clip_rect = NULL);
    IMGUI_API void          RenderTextClippedEx(ImDrawList* draw_list, const ImVec2& pos_min, const ImVec2& pos_max, const char* text, const char* text_end, const ImVec2* text_size_if_known, const ImVec2& align = ImVec2(0, 0), const ImRect* clip_rect = NULL);
    IMGUI_API void          RenderTextEllipsis(ImDrawList* draw_list, const ImVec2& pos_min, const ImVec2& pos_max, float clip_max_x, float ellipsis_max_x, const char* text, const char* text_end, const ImVec2* text_size_if_known);
    IMGUI_API void          RenderFrame(ImVec2 p_min, ImVec2 p_max, ImU32 fill_col, bool border = true, float rounding = 0.0f);
    IMGUI_API void          RenderFrameBorder(ImVec2 p_min, ImVec2 p_max, float rounding = 0.0f);
    IMGUI_API void          RenderColorRectWithAlphaCheckerboard(ImVec2 p_min, ImVec2 p_max, ImU32 fill_col, float grid_step, ImVec2 grid_off, float rounding = 0.0f, int rounding_corners_flags = ~0);
    IMGUI_API void          RenderCheckMark(ImVec2 pos, ImU32 col, float sz);
    IMGUI_API void          RenderNavHighlight(const ImRect& bb, ImGuiID id, ImGuiNavHighlightFlags flags = ImGuiNavHighlightFlags_TypeDefault); // Navigation highlight
    IMGUI_API void          RenderMouseCursor(ImVec2 pos, float scale, ImGuiMouseCursor mouse_cursor = ImGuiMouseCursor_Arrow);
    IMGUI_API const char*   FindRenderedTextEnd(const char* text, const char* text_end = NULL); // Find the optional ## from which we stop displaying text.
    IMGUI_API void          LogRenderedText(const ImVec2* ref_pos, const char* text, const char* text_end = NULL);

    // Render helpers (those functions don't access any ImGui state!)
    IMGUI_API void          RenderArrow(ImDrawList* draw_list, ImVec2 pos, ImU32 col, ImGuiDir dir, float scale = 1.0f);
    IMGUI_API void          RenderBullet(ImDrawList* draw_list, ImVec2 pos, ImU32 col);
    IMGUI_API void          RenderArrowPointingAt(ImDrawList* draw_list, ImVec2 pos, ImVec2 half_sz, ImGuiDir direction, ImU32 col);
    IMGUI_API void          RenderArrowDockMenu(ImDrawList* draw_list, ImVec2 p_min, float sz, ImU32 col);
    IMGUI_API void          RenderRectFilledRangeH(ImDrawList* draw_list, const ImRect& rect, ImU32 col, float x_start_norm, float x_end_norm, float rounding);
    IMGUI_API void          RenderRectFilledWithHole(ImDrawList* draw_list, ImRect outer, ImRect inner, ImU32 col, float rounding);
    IMGUI_API void          RenderPixelEllipsis(ImDrawList* draw_list, ImVec2 pos, ImU32 col, int count);

#ifndef IMGUI_DISABLE_OBSOLETE_FUNCTIONS
    // 2019/06/07: Updating prototypes of some of the internal functions. Leaving those for reference for a short while.
    inline void RenderArrow(ImVec2 pos, ImGuiDir dir, float scale=1.0f) { ImGuiWindow* window = GetCurrentWindow(); RenderArrow(window->DrawList, pos, GetColorU32(ImGuiCol_Text), dir, scale); }
    inline void RenderBullet(ImVec2 pos)                                { ImGuiWindow* window = GetCurrentWindow(); RenderBullet(window->DrawList, pos, GetColorU32(ImGuiCol_Text)); }
#endif

    // Widgets
    IMGUI_API void          TextEx(const char* text, const char* text_end = NULL, ImGuiTextFlags flags = 0);
    IMGUI_API bool          ButtonEx(const char* label, const ImVec2& size_arg = ImVec2(0,0), ImGuiButtonFlags flags = 0);
    IMGUI_API bool          CloseButton(ImGuiID id, const ImVec2& pos);
    IMGUI_API bool          CollapseButton(ImGuiID id, const ImVec2& pos, ImGuiDockNode* dock_node);
    IMGUI_API bool          ArrowButtonEx(const char* str_id, ImGuiDir dir, ImVec2 size_arg, ImGuiButtonFlags flags);
    IMGUI_API void          Scrollbar(ImGuiAxis axis);
    IMGUI_API bool          ScrollbarEx(const ImRect& bb, ImGuiID id, ImGuiAxis axis, float* p_scroll_v, float avail_v, float contents_v, ImDrawCornerFlags rounding_corners);
    IMGUI_API ImGuiID       GetScrollbarID(ImGuiWindow* window, ImGuiAxis axis);
    IMGUI_API void          SeparatorEx(ImGuiSeparatorFlags flags);

    // Widgets low-level behaviors
    IMGUI_API bool          ButtonBehavior(const ImRect& bb, ImGuiID id, bool* out_hovered, bool* out_held, ImGuiButtonFlags flags = 0);
    IMGUI_API bool          DragBehavior(ImGuiID id, ImGuiDataType data_type, void* v, float v_speed, const void* v_min, const void* v_max, const char* format, float power, ImGuiDragFlags flags);
    IMGUI_API bool          SliderBehavior(const ImRect& bb, ImGuiID id, ImGuiDataType data_type, void* v, const void* v_min, const void* v_max, const char* format, float power, ImGuiSliderFlags flags, ImRect* out_grab_bb);
    IMGUI_API bool          SplitterBehavior(const ImRect& bb, ImGuiID id, ImGuiAxis axis, float* size1, float* size2, float min_size1, float min_size2, float hover_extend = 0.0f, float hover_visibility_delay = 0.0f);
    IMGUI_API bool          TreeNodeBehavior(ImGuiID id, ImGuiTreeNodeFlags flags, const char* label, const char* label_end = NULL);
    IMGUI_API bool          TreeNodeBehaviorIsOpen(ImGuiID id, ImGuiTreeNodeFlags flags = 0);                     // Consume previous SetNextItemOpen() data, if any. May return true when logging
    IMGUI_API void          TreePushOverrideID(ImGuiID id);

    // Template functions are instantiated in imgui_widgets.cpp for a finite number of types.
    // To use them externally (for custom widget) you may need an "extern template" statement in your code in order to link to existing instances and silence Clang warnings (see #2036).
    // e.g. " extern template IMGUI_API float RoundScalarWithFormatT<float, float>(const char* format, ImGuiDataType data_type, float v); "
    template<typename T, typename SIGNED_T, typename FLOAT_T>   IMGUI_API bool  DragBehaviorT(ImGuiDataType data_type, T* v, float v_speed, T v_min, T v_max, const char* format, float power, ImGuiDragFlags flags);
    template<typename T, typename SIGNED_T, typename FLOAT_T>   IMGUI_API bool  SliderBehaviorT(const ImRect& bb, ImGuiID id, ImGuiDataType data_type, T* v, T v_min, T v_max, const char* format, float power, ImGuiSliderFlags flags, ImRect* out_grab_bb);
    template<typename T, typename FLOAT_T>                      IMGUI_API float SliderCalcRatioFromValueT(ImGuiDataType data_type, T v, T v_min, T v_max, float power, float linear_zero_pos);
    template<typename T, typename SIGNED_T>                     IMGUI_API T     RoundScalarWithFormatT(const char* format, ImGuiDataType data_type, T v);

    // Data type helpers
    IMGUI_API const ImGuiDataTypeInfo*  DataTypeGetInfo(ImGuiDataType data_type);
    IMGUI_API int           DataTypeFormatString(char* buf, int buf_size, ImGuiDataType data_type, const void* data_ptr, const char* format);
    IMGUI_API void          DataTypeApplyOp(ImGuiDataType data_type, int op, void* output, void* arg_1, const void* arg_2);
    IMGUI_API bool          DataTypeApplyOpFromText(const char* buf, const char* initial_value_buf, ImGuiDataType data_type, void* data_ptr, const char* format);

    // InputText
    IMGUI_API bool          InputTextEx(const char* label, const char* hint, char* buf, int buf_size, const ImVec2& size_arg, ImGuiInputTextFlags flags, ImGuiInputTextCallback callback = NULL, void* user_data = NULL);
    IMGUI_API bool          TempInputTextScalar(const ImRect& bb, ImGuiID id, const char* label, ImGuiDataType data_type, void* data_ptr, const char* format);
    inline bool             TempInputTextIsActive(ImGuiID id) { ImGuiContext& g = *GImGui; return (g.ActiveId == id && g.TempInputTextId == id); }

    // Color
    IMGUI_API void          ColorTooltip(const char* text, const float* col, ImGuiColorEditFlags flags);
    IMGUI_API void          ColorEditOptionsPopup(const float* col, ImGuiColorEditFlags flags);
    IMGUI_API void          ColorPickerOptionsPopup(const float* ref_col, ImGuiColorEditFlags flags);

    // Plot
    IMGUI_API void          PlotEx(ImGuiPlotType plot_type, const char* label, float (*values_getter)(void* data, int idx), void* data, int values_count, int values_offset, const char* overlay_text, float scale_min, float scale_max, ImVec2 frame_size);

    // Shade functions (write over already created vertices)
    IMGUI_API void          ShadeVertsLinearColorGradientKeepAlpha(ImDrawList* draw_list, int vert_start_idx, int vert_end_idx, ImVec2 gradient_p0, ImVec2 gradient_p1, ImU32 col0, ImU32 col1);
    IMGUI_API void          ShadeVertsLinearUV(ImDrawList* draw_list, int vert_start_idx, int vert_end_idx, const ImVec2& a, const ImVec2& b, const ImVec2& uv_a, const ImVec2& uv_b, bool clamp);

} // namespace ImGui

// ImFontAtlas internals
IMGUI_API bool              ImFontAtlasBuildWithStbTruetype(ImFontAtlas* atlas);
IMGUI_API void              ImFontAtlasBuildRegisterDefaultCustomRects(ImFontAtlas* atlas);
IMGUI_API void              ImFontAtlasBuildSetupFont(ImFontAtlas* atlas, ImFont* font, ImFontConfig* font_config, float ascent, float descent);
IMGUI_API void              ImFontAtlasBuildPackCustomRects(ImFontAtlas* atlas, void* stbrp_context_opaque);
IMGUI_API void              ImFontAtlasBuildFinish(ImFontAtlas* atlas);
IMGUI_API void              ImFontAtlasBuildMultiplyCalcLookupTable(unsigned char out_table[256], float in_multiply_factor);
IMGUI_API void              ImFontAtlasBuildMultiplyRectAlpha8(const unsigned char table[256], unsigned char* pixels, int x, int y, int w, int h, int stride);

// Debug Tools
// Use 'Metrics->Tools->Item Picker' to break into the call-stack of a specific item.
#ifndef IM_DEBUG_BREAK      
#if defined(__clang__)
#define IM_DEBUG_BREAK()    __builtin_debugtrap()
#elif defined (_MSC_VER)
#define IM_DEBUG_BREAK()    __debugbreak()
#else
#define IM_DEBUG_BREAK()    IM_ASSERT(0)    // It is expected that you define IM_DEBUG_BREAK() into something that will break nicely in a debugger!
#endif
#endif // #ifndef IM_DEBUG_BREAK

// Test Engine Hooks (imgui_tests)
//#define IMGUI_ENABLE_TEST_ENGINE
#ifdef IMGUI_ENABLE_TEST_ENGINE
extern void                 ImGuiTestEngineHook_PreNewFrame(ImGuiContext* ctx);
extern void                 ImGuiTestEngineHook_PostNewFrame(ImGuiContext* ctx);
extern void                 ImGuiTestEngineHook_ItemAdd(ImGuiContext* ctx, const ImRect& bb, ImGuiID id);
extern void                 ImGuiTestEngineHook_ItemInfo(ImGuiContext* ctx, ImGuiID id, const char* label, ImGuiItemStatusFlags flags);
extern void                 ImGuiTestEngineHook_Log(ImGuiContext* ctx, const char* fmt, ...);
#define IMGUI_TEST_ENGINE_ITEM_ADD(_BB, _ID)                ImGuiTestEngineHook_ItemAdd(&g, _BB, _ID)               // Register item bounding box
#define IMGUI_TEST_ENGINE_ITEM_INFO(_ID, _LABEL, _FLAGS)    ImGuiTestEngineHook_ItemInfo(&g, _ID, _LABEL, _FLAGS)   // Register item label and status flags (optional)
#define IMGUI_TEST_ENGINE_LOG(_FMT, ...)                    ImGuiTestEngineHook_Log(&g, _FMT, __VA_ARGS__)          // Custom log entry from user land into test log
#else
#define IMGUI_TEST_ENGINE_ITEM_ADD(_BB, _ID)                do { } while (0)
#define IMGUI_TEST_ENGINE_ITEM_INFO(_ID, _LABEL, _FLAGS)    do { } while (0)
#define IMGUI_TEST_ENGINE_LOG(_FMT, ...)                    do { } while (0)
#endif

#if defined(__clang__)
#pragma clang diagnostic pop
#elif defined(__GNUC__)
#pragma GCC diagnostic pop
#endif

#ifdef _MSC_VER
#pragma warning (pop)
#endif<|MERGE_RESOLUTION|>--- conflicted
+++ resolved
@@ -1484,12 +1484,8 @@
     ImGuiMenuColumns        MenuColumns;                        // Simplified columns storage for menu items
     ImGuiStorage            StateStorage;
     ImVector<ImGuiColumns>  ColumnsStorage;
-<<<<<<< HEAD
-    float                   FontWindowScale;                    // User scale multiplier per-window
+    float                   FontWindowScale;                    // User scale multiplier per-window, via SetWindowFontScale()
     float                   FontDpiScale;
-=======
-    float                   FontWindowScale;                    // User scale multiplier per-window, via SetWindowFontScale()
->>>>>>> 6c16ba64
     int                     SettingsIdx;                        // Index into SettingsWindow[] (indices are always valid as we only grow the array from the back)
 
     ImDrawList*             DrawList;                           // == &DrawListInst (for backward compatibility reason with code using imgui_internal.h we keep this a pointer)
@@ -1528,21 +1524,12 @@
     ImGuiID     GetIDFromRectangle(const ImRect& r_abs);
 
     // We don't use g.FontSize because the window may be != g.CurrentWidow.
-<<<<<<< HEAD
-    ImRect      Rect() const                            { return ImRect(Pos.x, Pos.y, Pos.x+Size.x, Pos.y+Size.y); }
-    float       CalcFontSize() const                    { return GImGui->FontBaseSize * FontWindowScale * FontDpiScale; }
-    float       TitleBarHeight() const                  { return (Flags & ImGuiWindowFlags_NoTitleBar) ? 0.0f : CalcFontSize() + GImGui->Style.FramePadding.y * 2.0f; }
-    ImRect      TitleBarRect() const                    { return ImRect(Pos, ImVec2(Pos.x + SizeFull.x, Pos.y + TitleBarHeight())); }
-    float       MenuBarHeight() const                   { return (Flags & ImGuiWindowFlags_MenuBar) ? DC.MenuBarOffset.y + CalcFontSize() + GImGui->Style.FramePadding.y * 2.0f : 0.0f; }
-    ImRect      MenuBarRect() const                     { float y1 = Pos.y + TitleBarHeight(); return ImRect(Pos.x, y1, Pos.x + SizeFull.x, y1 + MenuBarHeight()); }
-=======
     ImRect      Rect() const                { return ImRect(Pos.x, Pos.y, Pos.x+Size.x, Pos.y+Size.y); }
-    float       CalcFontSize() const        { ImGuiContext& g = *GImGui; float scale = g.FontBaseSize * FontWindowScale; if (ParentWindow) scale *= ParentWindow->FontWindowScale; return scale; }
+    float       CalcFontSize() const        { ImGuiContext& g = *GImGui; float scale = g.FontBaseSize * FontWindowScale * FontDpiScale; if (ParentWindow) scale *= ParentWindow->FontWindowScale; return scale; }
     float       TitleBarHeight() const      { ImGuiContext& g = *GImGui; return (Flags & ImGuiWindowFlags_NoTitleBar) ? 0.0f : CalcFontSize() + g.Style.FramePadding.y * 2.0f; }
     ImRect      TitleBarRect() const        { return ImRect(Pos, ImVec2(Pos.x + SizeFull.x, Pos.y + TitleBarHeight())); }
     float       MenuBarHeight() const       { ImGuiContext& g = *GImGui; return (Flags & ImGuiWindowFlags_MenuBar) ? DC.MenuBarOffset.y + CalcFontSize() + g.Style.FramePadding.y * 2.0f : 0.0f; }
     ImRect      MenuBarRect() const         { float y1 = Pos.y + TitleBarHeight(); return ImRect(Pos.x, y1, Pos.x + SizeFull.x, y1 + MenuBarHeight()); }
->>>>>>> 6c16ba64
 };
 
 // Backup and restore just enough data to be able to use IsItemHovered() on item A after another B in the same window has overwritten the data.

// Dear ImGui: standalone example application for SDL2 + DirectX 11
// (SDL is a cross-platform general purpose library for handling windows, inputs, OpenGL/Vulkan/Metal graphics context creation, etc.)
// If you are new to Dear ImGui, read documentation from the docs/ folder + read the top of imgui.cpp.
// Read online: https://github.com/ocornut/imgui/tree/master/docs

#include "imgui.h"
#include "imgui_impl_sdl.h"
#include "imgui_impl_dx11.h"
#include <d3d11.h>
#include <stdio.h>
#include <SDL.h>
#include <SDL_syswm.h>

// Data
static SDL_Window*              g_AppWindow = NULL;
static ID3D11Device*            g_pd3dDevice = NULL;
static ID3D11DeviceContext*     g_pd3dDeviceContext = NULL;
static IDXGISwapChain*          g_pSwapChain = NULL;
static ID3D11RenderTargetView*  g_mainRenderTargetView = NULL;

// Forward declarations of helper functions
bool MainLoopStep();
bool CreateDeviceD3D(HWND hWnd);
void CleanupDeviceD3D();
void CreateRenderTarget();
void CleanupRenderTarget();

// Main code
int main(int, char**)
{
    // Setup SDL
    // (Some versions of SDL before <2.0.10 appears to have performance/stalling issues on a minority of Windows systems,
    // depending on whether SDL_INIT_GAMECONTROLLER is enabled or disabled.. updating to the latest version of SDL is recommended!)
    if (SDL_Init(SDL_INIT_VIDEO | SDL_INIT_TIMER | SDL_INIT_GAMECONTROLLER) != 0)
    {
        printf("Error: %s\n", SDL_GetError());
        return -1;
    }

    // Setup window
    SDL_WindowFlags window_flags = (SDL_WindowFlags)(SDL_WINDOW_RESIZABLE | SDL_WINDOW_ALLOW_HIGHDPI);
    SDL_Window* window = SDL_CreateWindow("Dear ImGui SDL2+DirectX11 example", SDL_WINDOWPOS_CENTERED, SDL_WINDOWPOS_CENTERED, 1280, 720, window_flags);
    SDL_SysWMinfo wmInfo;
    SDL_VERSION(&wmInfo.version);
    SDL_GetWindowWMInfo(window, &wmInfo);
    HWND hwnd = (HWND)wmInfo.info.win.window;
    g_AppWindow = window;

    // Initialize Direct3D
    if (!CreateDeviceD3D(hwnd))
    {
        CleanupDeviceD3D();
        return 1;
    }

    // Setup Dear ImGui context
    IMGUI_CHECKVERSION();
    ImGui::CreateContext();
    ImGuiIO& io = ImGui::GetIO(); (void)io;
    io.ConfigFlags |= ImGuiConfigFlags_NavEnableKeyboard;       // Enable Keyboard Controls
    //io.ConfigFlags |= ImGuiConfigFlags_NavEnableGamepad;      // Enable Gamepad Controls
    io.ConfigFlags |= ImGuiConfigFlags_DockingEnable;           // Enable Docking
    io.ConfigFlags |= ImGuiConfigFlags_ViewportsEnable;         // Enable Multi-Viewport / Platform Windows
    //io.ConfigViewportsNoAutoMerge = true;
    //io.ConfigViewportsNoTaskBarIcon = true;

    // Setup Dear ImGui style
    ImGui::StyleColorsDark();
    //ImGui::StyleColorsLight();

    // When viewports are enabled we tweak WindowRounding/WindowBg so platform windows can look identical to regular ones.
    ImGuiStyle& style = ImGui::GetStyle();
    if (io.ConfigFlags & ImGuiConfigFlags_ViewportsEnable)
    {
        style.WindowRounding = 0.0f;
        style.Colors[ImGuiCol_WindowBg].w = 1.0f;
    }

    // Setup Platform/Renderer backends
    ImGui_ImplSDL2_InitForD3D(window);
    ImGui_ImplDX11_Init(g_pd3dDevice, g_pd3dDeviceContext);

    // Load Fonts
    // - If no fonts are loaded, dear imgui will use the default font. You can also load multiple fonts and use ImGui::PushFont()/PopFont() to select them.
    // - AddFontFromFileTTF() will return the ImFont* so you can store it if you need to select the font among multiple.
    // - If the file cannot be loaded, the function will return NULL. Please handle those errors in your application (e.g. use an assertion, or display an error and quit).
    // - The fonts will be rasterized at a given size (w/ oversampling) and stored into a texture when calling ImFontAtlas::Build()/GetTexDataAsXXXX(), which ImGui_ImplXXXX_NewFrame below will call.
    // - Use '#define IMGUI_ENABLE_FREETYPE' in your imconfig file to use Freetype for higher quality font rendering.
    // - Read 'docs/FONTS.md' for more instructions and details.
    // - Remember that in C/C++ if you want to include a backslash \ in a string literal you need to write a double backslash \\ !
    //io.Fonts->AddFontDefault();
    //io.Fonts->AddFontFromFileTTF("c:\\Windows\\Fonts\\segoeui.ttf", 18.0f);
    //io.Fonts->AddFontFromFileTTF("../../misc/fonts/DroidSans.ttf", 16.0f);
    //io.Fonts->AddFontFromFileTTF("../../misc/fonts/Roboto-Medium.ttf", 16.0f);
    //io.Fonts->AddFontFromFileTTF("../../misc/fonts/Cousine-Regular.ttf", 15.0f);
    //ImFont* font = io.Fonts->AddFontFromFileTTF("c:\\Windows\\Fonts\\ArialUni.ttf", 18.0f, NULL, io.Fonts->GetGlyphRangesJapanese());
    //IM_ASSERT(font != NULL);

    // Main loop
    while (true)
    {
        if (!MainLoopStep())
            break;
    }

    // Cleanup
    ImGui_ImplDX11_Shutdown();
    ImGui_ImplSDL2_Shutdown();
    ImGui::DestroyContext();

    CleanupDeviceD3D();
    SDL_DestroyWindow(window);
    SDL_Quit();

    return 0;
}

bool MainLoopStep()
{
    // Poll and handle SDL events (inputs, window resize, etc.)
    // You can read the io.WantCaptureMouse, io.WantCaptureKeyboard flags to tell if dear imgui wants to use your inputs.
    // - When io.WantCaptureMouse is true, do not dispatch mouse input data to your main application, or clear/overwrite your copy of the mouse data.
    // - When io.WantCaptureKeyboard is true, do not dispatch keyboard input data to your main application, or clear/overwrite your copy of the keyboard data.
    // Generally you may always pass all inputs to dear imgui, and hide them from your application based on those two flags.
    SDL_Window* window = g_AppWindow;
    SDL_Event event;
    while (SDL_PollEvent(&event))
    {
        ImGui_ImplSDL2_ProcessEvent(&event);
        if (event.type == SDL_QUIT)
            return false;
        if (event.type == SDL_WINDOWEVENT && event.window.event == SDL_WINDOWEVENT_CLOSE && event.window.windowID == SDL_GetWindowID(window))
            return false;
        if (event.type == SDL_WINDOWEVENT && event.window.event == SDL_WINDOWEVENT_RESIZED && event.window.windowID == SDL_GetWindowID(window))
        {
            // Release all outstanding references to the swap chain's buffers before resizing.
            CleanupRenderTarget();
            g_pSwapChain->ResizeBuffers(0, 0, 0, DXGI_FORMAT_UNKNOWN, 0);
            CreateRenderTarget();
        }
    }

    // Start the Dear ImGui frame
    ImGui_ImplDX11_NewFrame();
    ImGui_ImplSDL2_NewFrame();
    ImGui::NewFrame();

    // Our state
    // (we use static, which essentially makes the variable globals, as a convenience to keep the example code easy to follow)
    static bool show_demo_window = true;
    static bool show_another_window = false;
    static ImVec4 clear_color = ImVec4(0.45f, 0.55f, 0.60f, 1.00f);

    // 1. Show the big demo window (Most of the sample code is in ImGui::ShowDemoWindow()! You can browse its code to learn more about Dear ImGui!).
    if (show_demo_window)
        ImGui::ShowDemoWindow(&show_demo_window);

    // 2. Show a simple window that we create ourselves. We use a Begin/End pair to create a named window.
    {
        static float f = 0.0f;
        static int counter = 0;

        ImGui::Begin("Hello, world!");                          // Create a window called "Hello, world!" and append into it.

        ImGui::Text("This is some useful text.");               // Display some text (you can use a format strings too)
        ImGui::Checkbox("Demo Window", &show_demo_window);      // Edit bools storing our window open/close state
        ImGui::Checkbox("Another Window", &show_another_window);

        ImGui::SliderFloat("float", &f, 0.0f, 1.0f);            // Edit 1 float using a slider from 0.0f to 1.0f
        ImGui::ColorEdit3("clear color", (float*)&clear_color); // Edit 3 floats representing a color

<<<<<<< HEAD
        // Update and Render additional Platform Windows
        if (io.ConfigFlags & ImGuiConfigFlags_ViewportsEnable)
        {
            ImGui::UpdatePlatformWindows();
            ImGui::RenderPlatformWindowsDefault();
        }

        g_pSwapChain->Present(1, 0); // Present with vsync
        //g_pSwapChain->Present(0, 0); // Present without vsync
=======
        if (ImGui::Button("Button"))                            // Buttons return true when clicked (most widgets return true when edited/activated)
            counter++;
        ImGui::SameLine();
        ImGui::Text("counter = %d", counter);

        ImGui::Text("Application average %.3f ms/frame (%.1f FPS)", 1000.0f / ImGui::GetIO().Framerate, ImGui::GetIO().Framerate);
        ImGui::End();
>>>>>>> 624c057a
    }

    // 3. Show another simple window.
    if (show_another_window)
    {
        ImGui::Begin("Another Window", &show_another_window);   // Pass a pointer to our bool variable (the window will have a closing button that will clear the bool when clicked)
        ImGui::Text("Hello from another window!");
        if (ImGui::Button("Close Me"))
            show_another_window = false;
        ImGui::End();
    }

    // Rendering
    ImGui::Render();
    const float clear_color_with_alpha[4] = { clear_color.x * clear_color.w, clear_color.y * clear_color.w, clear_color.z * clear_color.w, clear_color.w };
    g_pd3dDeviceContext->OMSetRenderTargets(1, &g_mainRenderTargetView, NULL);
    g_pd3dDeviceContext->ClearRenderTargetView(g_mainRenderTargetView, clear_color_with_alpha);
    ImGui_ImplDX11_RenderDrawData(ImGui::GetDrawData());
    g_pSwapChain->Present(1, 0); // Present with vsync
    //g_pSwapChain->Present(0, 0); // Present without vsync

    return true;
}

// Helper functions to use DirectX11
bool CreateDeviceD3D(HWND hWnd)
{
    // Setup swap chain
    DXGI_SWAP_CHAIN_DESC sd;
    ZeroMemory(&sd, sizeof(sd));
    sd.BufferCount = 2;
    sd.BufferDesc.Width = 0;
    sd.BufferDesc.Height = 0;
    sd.BufferDesc.Format = DXGI_FORMAT_R8G8B8A8_UNORM;
    sd.BufferDesc.RefreshRate.Numerator = 60;
    sd.BufferDesc.RefreshRate.Denominator = 1;
    sd.Flags = DXGI_SWAP_CHAIN_FLAG_ALLOW_MODE_SWITCH;
    sd.BufferUsage = DXGI_USAGE_RENDER_TARGET_OUTPUT;
    sd.OutputWindow = hWnd;
    sd.SampleDesc.Count = 1;
    sd.SampleDesc.Quality = 0;
    sd.Windowed = TRUE;
    sd.SwapEffect = DXGI_SWAP_EFFECT_DISCARD;

    UINT createDeviceFlags = 0;
    //createDeviceFlags |= D3D11_CREATE_DEVICE_DEBUG;
    D3D_FEATURE_LEVEL featureLevel;
    const D3D_FEATURE_LEVEL featureLevelArray[2] = { D3D_FEATURE_LEVEL_11_0, D3D_FEATURE_LEVEL_10_0, };
    if (D3D11CreateDeviceAndSwapChain(NULL, D3D_DRIVER_TYPE_HARDWARE, NULL, createDeviceFlags, featureLevelArray, 2, D3D11_SDK_VERSION, &sd, &g_pSwapChain, &g_pd3dDevice, &featureLevel, &g_pd3dDeviceContext) != S_OK)
        return false;

    CreateRenderTarget();
    return true;
}

void CleanupDeviceD3D()
{
    CleanupRenderTarget();
    if (g_pSwapChain) { g_pSwapChain->Release(); g_pSwapChain = NULL; }
    if (g_pd3dDeviceContext) { g_pd3dDeviceContext->Release(); g_pd3dDeviceContext = NULL; }
    if (g_pd3dDevice) { g_pd3dDevice->Release(); g_pd3dDevice = NULL; }
}

void CreateRenderTarget()
{
    ID3D11Texture2D* pBackBuffer;
    g_pSwapChain->GetBuffer(0, IID_PPV_ARGS(&pBackBuffer));
    g_pd3dDevice->CreateRenderTargetView(pBackBuffer, NULL, &g_mainRenderTargetView);
    pBackBuffer->Release();
}

void CleanupRenderTarget()
{
    if (g_mainRenderTargetView) { g_mainRenderTargetView->Release(); g_mainRenderTargetView = NULL; }
}<|MERGE_RESOLUTION|>--- conflicted
+++ resolved
@@ -169,17 +169,6 @@
         ImGui::SliderFloat("float", &f, 0.0f, 1.0f);            // Edit 1 float using a slider from 0.0f to 1.0f
         ImGui::ColorEdit3("clear color", (float*)&clear_color); // Edit 3 floats representing a color
 
-<<<<<<< HEAD
-        // Update and Render additional Platform Windows
-        if (io.ConfigFlags & ImGuiConfigFlags_ViewportsEnable)
-        {
-            ImGui::UpdatePlatformWindows();
-            ImGui::RenderPlatformWindowsDefault();
-        }
-
-        g_pSwapChain->Present(1, 0); // Present with vsync
-        //g_pSwapChain->Present(0, 0); // Present without vsync
-=======
         if (ImGui::Button("Button"))                            // Buttons return true when clicked (most widgets return true when edited/activated)
             counter++;
         ImGui::SameLine();
@@ -187,7 +176,6 @@
 
         ImGui::Text("Application average %.3f ms/frame (%.1f FPS)", 1000.0f / ImGui::GetIO().Framerate, ImGui::GetIO().Framerate);
         ImGui::End();
->>>>>>> 624c057a
     }
 
     // 3. Show another simple window.
@@ -206,6 +194,14 @@
     g_pd3dDeviceContext->OMSetRenderTargets(1, &g_mainRenderTargetView, NULL);
     g_pd3dDeviceContext->ClearRenderTargetView(g_mainRenderTargetView, clear_color_with_alpha);
     ImGui_ImplDX11_RenderDrawData(ImGui::GetDrawData());
+
+    // Update and Render additional Platform Windows
+    if (ImGui::GetIO().ConfigFlags & ImGuiConfigFlags_ViewportsEnable)
+    {
+        ImGui::UpdatePlatformWindows();
+        ImGui::RenderPlatformWindowsDefault();
+    }
+
     g_pSwapChain->Present(1, 0); // Present with vsync
     //g_pSwapChain->Present(0, 0); // Present without vsync
 

// dear imgui, v1.67 WIP
// (internal structures/api)

// You may use this file to debug, understand or extend ImGui features but we don't provide any guarantee of forward compatibility!
// Set:
//   #define IMGUI_DEFINE_MATH_OPERATORS
// To implement maths operators for ImVec2 (disabled by default to not collide with using IM_VEC2_CLASS_EXTRA along with your own math types+operators)

#pragma once

#ifndef IMGUI_VERSION
#error Must include imgui.h before imgui_internal.h
#endif

#include <stdio.h>      // FILE*
#include <stdlib.h>     // NULL, malloc, free, qsort, atoi, atof
#include <math.h>       // sqrtf, fabsf, fmodf, powf, floorf, ceilf, cosf, sinf
#include <limits.h>     // INT_MIN, INT_MAX

#ifdef _MSC_VER
#pragma warning (push)
#pragma warning (disable: 4251) // class 'xxx' needs to have dll-interface to be used by clients of struct 'xxx' // when IMGUI_API is set to__declspec(dllexport)
#endif

#ifdef __clang__
#pragma clang diagnostic push
#pragma clang diagnostic ignored "-Wunused-function"        // for stb_textedit.h
#pragma clang diagnostic ignored "-Wmissing-prototypes"     // for stb_textedit.h
#pragma clang diagnostic ignored "-Wold-style-cast"
#endif

//-----------------------------------------------------------------------------
// Forward Declarations
//-----------------------------------------------------------------------------

struct ImRect;                      // An axis-aligned rectangle (2 points)
struct ImDrawDataBuilder;           // Helper to build a ImDrawData instance
struct ImDrawListSharedData;        // Data shared between all ImDrawList instances
struct ImGuiColorMod;               // Stacked color modifier, backup of modified data so we can restore it
struct ImGuiColumnData;             // Storage data for a single column
struct ImGuiColumnsSet;             // Storage data for a columns set
struct ImGuiContext;                // Main imgui context
struct ImGuiDockContext;            // Docking system context
struct ImGuiDockNode;               // Docking system node (hold a list of Windows OR two child dock nodes)
struct ImGuiDockNodeSettings;       // Storage for a dock node in .ini file (we preserve those even if the associated dock node isn't active during the session)
struct ImGuiGroupData;              // Stacked storage data for BeginGroup()/EndGroup()
struct ImGuiInputTextState;         // Internal state of the currently focused/edited text input box
struct ImGuiItemHoveredDataBackup;  // Backup and restore IsItemHovered() internal data
struct ImGuiMenuColumns;            // Simple column measurement, currently used for MenuItem() only
struct ImGuiNavMoveResult;          // Result of a directional navigation move query result
struct ImGuiNextWindowData;         // Storage for SetNexWindow** functions
struct ImGuiPopupRef;               // Storage for current popup stack
struct ImGuiSettingsHandler;        // Storage for one type registered in the .ini file
struct ImGuiStyleMod;               // Stacked style modifier, backup of modified data so we can restore it
struct ImGuiTabBar;                 // Storage for a tab bar
struct ImGuiTabItem;                // Storage for a tab item (within a tab bar)
struct ImGuiWindow;                 // Storage for one window
struct ImGuiWindowTempData;         // Temporary storage for one window (that's the data which in theory we could ditch at the end of the frame)
struct ImGuiWindowSettings;         // Storage for window settings stored in .ini file (we keep one of those even if the actual window wasn't instanced during this session)

// Use your programming IDE "Go to definition" facility on the names of the center columns to find the actual flags/enum lists.
typedef int ImGuiLayoutType;        // -> enum ImGuiLayoutType_        // Enum: Horizontal or vertical
typedef int ImGuiButtonFlags;       // -> enum ImGuiButtonFlags_       // Flags: for ButtonEx(), ButtonBehavior()
typedef int ImGuiItemFlags;         // -> enum ImGuiItemFlags_         // Flags: for PushItemFlag()
typedef int ImGuiItemStatusFlags;   // -> enum ImGuiItemStatusFlags_   // Flags: for DC.LastItemStatusFlags
typedef int ImGuiNavHighlightFlags; // -> enum ImGuiNavHighlightFlags_ // Flags: for RenderNavHighlight()
typedef int ImGuiNavDirSourceFlags; // -> enum ImGuiNavDirSourceFlags_ // Flags: for GetNavInputAmount2d()
typedef int ImGuiNavMoveFlags;      // -> enum ImGuiNavMoveFlags_      // Flags: for navigation requests
typedef int ImGuiSeparatorFlags;    // -> enum ImGuiSeparatorFlags_    // Flags: for Separator() - internal
typedef int ImGuiSliderFlags;       // -> enum ImGuiSliderFlags_       // Flags: for SliderBehavior()
typedef int ImGuiDragFlags;         // -> enum ImGuiDragFlags_         // Flags: for DragBehavior()

//-------------------------------------------------------------------------
// STB libraries
//-------------------------------------------------------------------------

namespace ImGuiStb
{

#undef STB_TEXTEDIT_STRING
#undef STB_TEXTEDIT_CHARTYPE
#define STB_TEXTEDIT_STRING             ImGuiInputTextState
#define STB_TEXTEDIT_CHARTYPE           ImWchar
#define STB_TEXTEDIT_GETWIDTH_NEWLINE   -1.0f
#include "imstb_textedit.h"

} // namespace ImGuiStb

//-----------------------------------------------------------------------------
// Context
//-----------------------------------------------------------------------------

#ifndef GImGui
extern IMGUI_API ImGuiContext* GImGui;  // Current implicit ImGui context pointer
#endif

// Internal Drag and Drop payload types. String starting with '_' are reserved for Dear ImGui.
#define IMGUI_PAYLOAD_TYPE_WINDOW       "_IMWINDOW"     // Payload == ImGuiWindow*

//-----------------------------------------------------------------------------
// Helpers
//-----------------------------------------------------------------------------

#define IM_PI           3.14159265358979323846f
#ifdef _WIN32
#define IM_NEWLINE      "\r\n"   // Play it nice with Windows users (2018/05 news: Microsoft announced that Notepad will finally display Unix-style carriage returns!)
#else
#define IM_NEWLINE      "\n"
#endif

#define IMGUI_DEBUG_LOG(FMT,...)        printf("[%05d] " FMT, GImGui->FrameCount, __VA_ARGS__)
#define IM_STATIC_ASSERT(_COND)         typedef char static_assertion_##__line__[(_COND)?1:-1]
#define IM_F32_TO_INT8_UNBOUND(_VAL)    ((int)((_VAL) * 255.0f + ((_VAL)>=0 ? 0.5f : -0.5f)))   // Unsaturated, for display purpose
#define IM_F32_TO_INT8_SAT(_VAL)        ((int)(ImSaturate(_VAL) * 255.0f + 0.5f))               // Saturated, always output 0..255

// Enforce cdecl calling convention for functions called by the standard library, in case compilation settings changed the default to e.g. __vectorcall
#ifdef _MSC_VER
#define IMGUI_CDECL __cdecl
#else
#define IMGUI_CDECL
#endif

// Helpers: UTF-8 <> wchar
IMGUI_API int           ImTextStrToUtf8(char* buf, int buf_size, const ImWchar* in_text, const ImWchar* in_text_end);      // return output UTF-8 bytes count
IMGUI_API int           ImTextCharFromUtf8(unsigned int* out_char, const char* in_text, const char* in_text_end);          // read one character. return input UTF-8 bytes count
IMGUI_API int           ImTextStrFromUtf8(ImWchar* buf, int buf_size, const char* in_text, const char* in_text_end, const char** in_remaining = NULL);   // return input UTF-8 bytes count
IMGUI_API int           ImTextCountCharsFromUtf8(const char* in_text, const char* in_text_end);                            // return number of UTF-8 code-points (NOT bytes count)
IMGUI_API int           ImTextCountUtf8BytesFromChar(const char* in_text, const char* in_text_end);                        // return number of bytes to express one char in UTF-8
IMGUI_API int           ImTextCountUtf8BytesFromStr(const ImWchar* in_text, const ImWchar* in_text_end);                   // return number of bytes to express string in UTF-8

// Helpers: Misc
IMGUI_API ImU32         ImHash(const void* data, int data_size, ImU32 seed = 0);    // Pass data_size==0 for zero-terminated strings
IMGUI_API void*         ImFileLoadToMemory(const char* filename, const char* file_open_mode, size_t* out_file_size = NULL, int padding_bytes = 0);
IMGUI_API FILE*         ImFileOpen(const char* filename, const char* file_open_mode);
static inline bool      ImCharIsBlankA(char c)          { return c == ' ' || c == '\t'; }
static inline bool      ImCharIsBlankW(unsigned int c)  { return c == ' ' || c == '\t' || c == 0x3000; }
static inline bool      ImIsPowerOfTwo(int v)           { return v != 0 && (v & (v - 1)) == 0; }
static inline int       ImUpperPowerOfTwo(int v)        { v--; v |= v >> 1; v |= v >> 2; v |= v >> 4; v |= v >> 8; v |= v >> 16; v++; return v; }
#define ImQsort         qsort

// Helpers: Geometry
IMGUI_API ImVec2        ImLineClosestPoint(const ImVec2& a, const ImVec2& b, const ImVec2& p);
IMGUI_API bool          ImTriangleContainsPoint(const ImVec2& a, const ImVec2& b, const ImVec2& c, const ImVec2& p);
IMGUI_API ImVec2        ImTriangleClosestPoint(const ImVec2& a, const ImVec2& b, const ImVec2& c, const ImVec2& p);
IMGUI_API void          ImTriangleBarycentricCoords(const ImVec2& a, const ImVec2& b, const ImVec2& c, const ImVec2& p, float& out_u, float& out_v, float& out_w);
IMGUI_API ImGuiDir      ImGetDirQuadrantFromDelta(float dx, float dy);

// Helpers: String
IMGUI_API int           ImStricmp(const char* str1, const char* str2);
IMGUI_API int           ImStrnicmp(const char* str1, const char* str2, size_t count);
IMGUI_API void          ImStrncpy(char* dst, const char* src, size_t count);
IMGUI_API char*         ImStrdup(const char* str);
IMGUI_API const char*   ImStrchrRange(const char* str_begin, const char* str_end, char c);
IMGUI_API int           ImStrlenW(const ImWchar* str);
IMGUI_API const char*   ImStreolRange(const char* str, const char* str_end);                // End end-of-line
IMGUI_API const ImWchar*ImStrbolW(const ImWchar* buf_mid_line, const ImWchar* buf_begin);   // Find beginning-of-line
IMGUI_API const char*   ImStristr(const char* haystack, const char* haystack_end, const char* needle, const char* needle_end);
IMGUI_API void          ImStrTrimBlanks(char* str);
IMGUI_API const char*   ImStrSkipBlank(const char* str);
IMGUI_API int           ImFormatString(char* buf, size_t buf_size, const char* fmt, ...) IM_FMTARGS(3);
IMGUI_API int           ImFormatStringV(char* buf, size_t buf_size, const char* fmt, va_list args) IM_FMTLIST(3);
IMGUI_API const char*   ImParseFormatFindStart(const char* format);
IMGUI_API const char*   ImParseFormatFindEnd(const char* format);
IMGUI_API const char*   ImParseFormatTrimDecorations(const char* format, char* buf, int buf_size);
IMGUI_API int           ImParseFormatPrecision(const char* format, int default_value);

// Helpers: ImVec2/ImVec4 operators
// We are keeping those disabled by default so they don't leak in user space, to allow user enabling implicit cast operators between ImVec2 and their own types (using IM_VEC2_CLASS_EXTRA etc.)
// We unfortunately don't have a unary- operator for ImVec2 because this would needs to be defined inside the class itself.
#ifdef IMGUI_DEFINE_MATH_OPERATORS
static inline ImVec2 operator*(const ImVec2& lhs, const float rhs)              { return ImVec2(lhs.x*rhs, lhs.y*rhs); }
static inline ImVec2 operator/(const ImVec2& lhs, const float rhs)              { return ImVec2(lhs.x/rhs, lhs.y/rhs); }
static inline ImVec2 operator+(const ImVec2& lhs, const ImVec2& rhs)            { return ImVec2(lhs.x+rhs.x, lhs.y+rhs.y); }
static inline ImVec2 operator-(const ImVec2& lhs, const ImVec2& rhs)            { return ImVec2(lhs.x-rhs.x, lhs.y-rhs.y); }
static inline ImVec2 operator*(const ImVec2& lhs, const ImVec2& rhs)            { return ImVec2(lhs.x*rhs.x, lhs.y*rhs.y); }
static inline ImVec2 operator/(const ImVec2& lhs, const ImVec2& rhs)            { return ImVec2(lhs.x/rhs.x, lhs.y/rhs.y); }
static inline ImVec2& operator+=(ImVec2& lhs, const ImVec2& rhs)                { lhs.x += rhs.x; lhs.y += rhs.y; return lhs; }
static inline ImVec2& operator-=(ImVec2& lhs, const ImVec2& rhs)                { lhs.x -= rhs.x; lhs.y -= rhs.y; return lhs; }
static inline ImVec2& operator*=(ImVec2& lhs, const float rhs)                  { lhs.x *= rhs; lhs.y *= rhs; return lhs; }
static inline ImVec2& operator/=(ImVec2& lhs, const float rhs)                  { lhs.x /= rhs; lhs.y /= rhs; return lhs; }
static inline ImVec4 operator+(const ImVec4& lhs, const ImVec4& rhs)            { return ImVec4(lhs.x+rhs.x, lhs.y+rhs.y, lhs.z+rhs.z, lhs.w+rhs.w); }
static inline ImVec4 operator-(const ImVec4& lhs, const ImVec4& rhs)            { return ImVec4(lhs.x-rhs.x, lhs.y-rhs.y, lhs.z-rhs.z, lhs.w-rhs.w); }
static inline ImVec4 operator*(const ImVec4& lhs, const ImVec4& rhs)            { return ImVec4(lhs.x*rhs.x, lhs.y*rhs.y, lhs.z*rhs.z, lhs.w*rhs.w); }
#endif

// Helpers: Maths
// - Wrapper for standard libs functions. (Note that imgui_demo.cpp does _not_ use them to keep the code easy to copy)
#ifndef IMGUI_DISABLE_MATH_FUNCTIONS
static inline float  ImFabs(float x)                                            { return fabsf(x); }
static inline float  ImSqrt(float x)                                            { return sqrtf(x); }
static inline float  ImPow(float x, float y)                                    { return powf(x, y); }
static inline double ImPow(double x, double y)                                  { return pow(x, y); }
static inline float  ImFmod(float x, float y)                                   { return fmodf(x, y); }
static inline double ImFmod(double x, double y)                                 { return fmod(x, y); }
static inline float  ImCos(float x)                                             { return cosf(x); }
static inline float  ImSin(float x)                                             { return sinf(x); }
static inline float  ImAcos(float x)                                            { return acosf(x); }
static inline float  ImAtan2(float y, float x)                                  { return atan2f(y, x); }
static inline double ImAtof(const char* s)                                      { return atof(s); }
static inline float  ImFloorStd(float x)                                        { return floorf(x); }   // we already uses our own ImFloor() { return (float)(int)v } internally so the standard one wrapper is named differently (it's used by stb_truetype)
static inline float  ImCeil(float x)                                            { return ceilf(x); }
#endif
// - ImMin/ImMax/ImClamp/ImLerp/ImSwap are used by widgets which support for variety of types: signed/unsigned int/long long float/double, using templates here but we could also redefine them 6 times
template<typename T> static inline T ImMin(T lhs, T rhs)                        { return lhs < rhs ? lhs : rhs; }
template<typename T> static inline T ImMax(T lhs, T rhs)                        { return lhs >= rhs ? lhs : rhs; }
template<typename T> static inline T ImClamp(T v, T mn, T mx)                   { return (v < mn) ? mn : (v > mx) ? mx : v; }
template<typename T> static inline T ImLerp(T a, T b, float t)                  { return (T)(a + (b - a) * t); }
template<typename T> static inline void ImSwap(T& a, T& b)                      { T tmp = a; a = b; b = tmp; }
// - Misc maths helpers
static inline ImVec2 ImMin(const ImVec2& lhs, const ImVec2& rhs)                { return ImVec2(lhs.x < rhs.x ? lhs.x : rhs.x, lhs.y < rhs.y ? lhs.y : rhs.y); }
static inline ImVec2 ImMax(const ImVec2& lhs, const ImVec2& rhs)                { return ImVec2(lhs.x >= rhs.x ? lhs.x : rhs.x, lhs.y >= rhs.y ? lhs.y : rhs.y); }
static inline ImVec2 ImClamp(const ImVec2& v, const ImVec2& mn, ImVec2 mx)      { return ImVec2((v.x < mn.x) ? mn.x : (v.x > mx.x) ? mx.x : v.x, (v.y < mn.y) ? mn.y : (v.y > mx.y) ? mx.y : v.y); }
static inline ImVec2 ImLerp(const ImVec2& a, const ImVec2& b, float t)          { return ImVec2(a.x + (b.x - a.x) * t, a.y + (b.y - a.y) * t); }
static inline ImVec2 ImLerp(const ImVec2& a, const ImVec2& b, const ImVec2& t)  { return ImVec2(a.x + (b.x - a.x) * t.x, a.y + (b.y - a.y) * t.y); }
static inline ImVec4 ImLerp(const ImVec4& a, const ImVec4& b, float t)          { return ImVec4(a.x + (b.x - a.x) * t, a.y + (b.y - a.y) * t, a.z + (b.z - a.z) * t, a.w + (b.w - a.w) * t); }
static inline float  ImSaturate(float f)                                        { return (f < 0.0f) ? 0.0f : (f > 1.0f) ? 1.0f : f; }
static inline float  ImLengthSqr(const ImVec2& lhs)                             { return lhs.x*lhs.x + lhs.y*lhs.y; }
static inline float  ImLengthSqr(const ImVec4& lhs)                             { return lhs.x*lhs.x + lhs.y*lhs.y + lhs.z*lhs.z + lhs.w*lhs.w; }
static inline float  ImInvLength(const ImVec2& lhs, float fail_value)           { float d = lhs.x*lhs.x + lhs.y*lhs.y; if (d > 0.0f) return 1.0f / ImSqrt(d); return fail_value; }
static inline float  ImFloor(float f)                                           { return (float)(int)f; }
static inline ImVec2 ImFloor(const ImVec2& v)                                   { return ImVec2((float)(int)v.x, (float)(int)v.y); }
static inline float  ImDot(const ImVec2& a, const ImVec2& b)                    { return a.x * b.x + a.y * b.y; }
static inline ImVec2 ImRotate(const ImVec2& v, float cos_a, float sin_a)        { return ImVec2(v.x * cos_a - v.y * sin_a, v.x * sin_a + v.y * cos_a); }
static inline float  ImLinearSweep(float current, float target, float speed)    { if (current < target) return ImMin(current + speed, target); if (current > target) return ImMax(current - speed, target); return current; }
static inline ImVec2 ImMul(const ImVec2& lhs, const ImVec2& rhs)                { return ImVec2(lhs.x * rhs.x, lhs.y * rhs.y); }

// Helper: ImPool<>. Basic keyed storage for contiguous instances, slow/amortized insertion, O(1) indexable, O(Log N) queries by ID over a dense/hot buffer,
// Honor constructor/destructor. Add/remove invalidate all pointers. Indexes have the same lifetime as the associated object.
typedef int ImPoolIdx;
template<typename T>
struct IMGUI_API ImPool
{
    ImVector<T>     Data;       // Contiguous data
    ImGuiStorage    Map;        // ID->Index
    ImPoolIdx       FreeIdx;    // Next free idx to use

    ImPool()    { FreeIdx = 0; }
    ~ImPool()   { Clear(); }
    T*          GetByKey(ImGuiID key)               { int idx = Map.GetInt(key, -1); return (idx != -1) ? &Data[idx] : NULL; }
    T*          GetByIndex(ImPoolIdx n)             { return &Data[n]; }
    ImPoolIdx   GetIndex(const T* p) const          { IM_ASSERT(p >= Data.Data && p < Data.Data + Data.Size); return (ImPoolIdx)(p - Data.Data); }
    T*          GetOrAddByKey(ImGuiID key)          { int* p_idx = Map.GetIntRef(key, -1); if (*p_idx != -1) return &Data[*p_idx]; *p_idx = FreeIdx; return Add(); }
    void        Clear()                             { for (int n = 0; n < Map.Data.Size; n++) { int idx = Map.Data[n].val_i; if (idx != -1) Data[idx].~T(); }  Map.Clear(); Data.clear(); FreeIdx = 0; }
    T*          Add()                               { int idx = FreeIdx; if (idx == Data.Size) { Data.resize(Data.Size + 1); FreeIdx++; } else { FreeIdx = *(int*)&Data[idx]; } IM_PLACEMENT_NEW(&Data[idx]) T(); return &Data[idx]; }
    void        Remove(ImGuiID key, const T* p)     { Remove(key, GetIndex(p)); }
    void        Remove(ImGuiID key, ImPoolIdx idx)  { Data[idx].~T(); *(int*)&Data[idx] = FreeIdx; FreeIdx = idx; Map.SetInt(key, -1); }
    void        Reserve(int capacity)               { Data.reserve(capacity); Map.Data.reserve(capacity); }
    int         GetSize() const                     { return Data.Size; }
};

//-----------------------------------------------------------------------------
// Types
//-----------------------------------------------------------------------------

enum ImGuiButtonFlags_
{
    ImGuiButtonFlags_None                   = 0,
    ImGuiButtonFlags_Repeat                 = 1 << 0,   // hold to repeat
    ImGuiButtonFlags_PressedOnClickRelease  = 1 << 1,   // return true on click + release on same item [DEFAULT if no PressedOn* flag is set]
    ImGuiButtonFlags_PressedOnClick         = 1 << 2,   // return true on click (default requires click+release)
    ImGuiButtonFlags_PressedOnRelease       = 1 << 3,   // return true on release (default requires click+release)
    ImGuiButtonFlags_PressedOnDoubleClick   = 1 << 4,   // return true on double-click (default requires click+release)
    ImGuiButtonFlags_FlattenChildren        = 1 << 5,   // allow interactions even if a child window is overlapping
    ImGuiButtonFlags_AllowItemOverlap       = 1 << 6,   // require previous frame HoveredId to either match id or be null before being usable, use along with SetItemAllowOverlap()
    ImGuiButtonFlags_DontClosePopups        = 1 << 7,   // disable automatically closing parent popup on press // [UNUSED]
    ImGuiButtonFlags_Disabled               = 1 << 8,   // disable interactions
    ImGuiButtonFlags_AlignTextBaseLine      = 1 << 9,   // vertically align button to match text baseline - ButtonEx() only // FIXME: Should be removed and handled by SmallButton(), not possible currently because of DC.CursorPosPrevLine
    ImGuiButtonFlags_NoKeyModifiers         = 1 << 10,  // disable interaction if a key modifier is held
    ImGuiButtonFlags_NoHoldingActiveID      = 1 << 11,  // don't set ActiveId while holding the mouse (ImGuiButtonFlags_PressedOnClick only)
    ImGuiButtonFlags_PressedOnDragDropHold  = 1 << 12,  // press when held into while we are drag and dropping another item (used by e.g. tree nodes, collapsing headers)
    ImGuiButtonFlags_NoNavFocus             = 1 << 13   // don't override navigation focus when activated
};

enum ImGuiSliderFlags_
{
    ImGuiSliderFlags_None                   = 0,
    ImGuiSliderFlags_Vertical               = 1 << 0
};

enum ImGuiDragFlags_
{
    ImGuiDragFlags_None                     = 0,
    ImGuiDragFlags_Vertical                 = 1 << 0
};

enum ImGuiColumnsFlags_
{
    // Default: 0
    ImGuiColumnsFlags_None                  = 0,
    ImGuiColumnsFlags_NoBorder              = 1 << 0,   // Disable column dividers
    ImGuiColumnsFlags_NoResize              = 1 << 1,   // Disable resizing columns when clicking on the dividers
    ImGuiColumnsFlags_NoPreserveWidths      = 1 << 2,   // Disable column width preservation when adjusting columns
    ImGuiColumnsFlags_NoForceWithinWindow   = 1 << 3,   // Disable forcing columns to fit within window
    ImGuiColumnsFlags_GrowParentContentsSize= 1 << 4    // (WIP) Restore pre-1.51 behavior of extending the parent window contents size but _without affecting the columns width at all_. Will eventually remove.
};

enum ImGuiSelectableFlagsPrivate_
{
    // NB: need to be in sync with last value of ImGuiSelectableFlags_
    ImGuiSelectableFlags_NoHoldingActiveID  = 1 << 10,
    ImGuiSelectableFlags_PressedOnClick     = 1 << 11,
    ImGuiSelectableFlags_PressedOnRelease   = 1 << 12,
    ImGuiSelectableFlags_DrawFillAvailWidth = 1 << 13
};

enum ImGuiSeparatorFlags_
{
    ImGuiSeparatorFlags_None                = 0,
    ImGuiSeparatorFlags_Horizontal          = 1 << 0,   // Axis default to current layout type, so generally Horizontal unless e.g. in a menu bar
    ImGuiSeparatorFlags_Vertical            = 1 << 1
};

// Transient per-window ItemFlags, reset at the beginning of the frame. For child windows: inherited from parent on first Begin().
// This is going to be exposed in imgui.h when stabilized enough.
enum ImGuiItemFlags_
{
    ImGuiItemFlags_NoTabStop                    = 1 << 0,  // false
    ImGuiItemFlags_ButtonRepeat                 = 1 << 1,  // false    // Button() will return true multiple times based on io.KeyRepeatDelay and io.KeyRepeatRate settings.
    ImGuiItemFlags_Disabled                     = 1 << 2,  // false    // [BETA] Disable interactions but doesn't affect visuals yet. See github.com/ocornut/imgui/issues/211
    ImGuiItemFlags_NoNav                        = 1 << 3,  // false
    ImGuiItemFlags_NoNavDefaultFocus            = 1 << 4,  // false
    ImGuiItemFlags_SelectableDontClosePopup     = 1 << 5,  // false    // MenuItem/Selectable() automatically closes current Popup window
    ImGuiItemFlags_Default_                     = 0
};

// Storage for LastItem data
enum ImGuiItemStatusFlags_
{
    ImGuiItemStatusFlags_None               = 0,
    ImGuiItemStatusFlags_HoveredRect        = 1 << 0,
    ImGuiItemStatusFlags_HasDisplayRect     = 1 << 1,
    ImGuiItemStatusFlags_Edited             = 1 << 2    // Value exposed by item was edited in the current frame (should match the bool return value of most widgets)

#ifdef IMGUI_ENABLE_TEST_ENGINE
    , // [imgui-test only]
    ImGuiItemStatusFlags_Openable           = 1 << 10,  // 
    ImGuiItemStatusFlags_Opened             = 1 << 11,  // 
    ImGuiItemStatusFlags_Checkable          = 1 << 12,  // 
    ImGuiItemStatusFlags_Checked            = 1 << 13   //
#endif
};

// FIXME: this is in development, not exposed/functional as a generic feature yet.
enum ImGuiLayoutType_
{
    ImGuiLayoutType_Vertical,
    ImGuiLayoutType_Horizontal
};

enum ImGuiAxis
{
    ImGuiAxis_None = -1,
    ImGuiAxis_X = 0,
    ImGuiAxis_Y = 1
};

enum ImGuiPlotType
{
    ImGuiPlotType_Lines,
    ImGuiPlotType_Histogram
};

enum ImGuiInputSource
{
    ImGuiInputSource_None = 0,
    ImGuiInputSource_Mouse,
    ImGuiInputSource_Nav,
    ImGuiInputSource_NavKeyboard,   // Only used occasionally for storage, not tested/handled by most code
    ImGuiInputSource_NavGamepad,    // "
    ImGuiInputSource_COUNT
};

// FIXME-NAV: Clarify/expose various repeat delay/rate
enum ImGuiInputReadMode
{
    ImGuiInputReadMode_Down,
    ImGuiInputReadMode_Pressed,
    ImGuiInputReadMode_Released,
    ImGuiInputReadMode_Repeat,
    ImGuiInputReadMode_RepeatSlow,
    ImGuiInputReadMode_RepeatFast
};

enum ImGuiNavHighlightFlags_
{
    ImGuiNavHighlightFlags_None         = 0,
    ImGuiNavHighlightFlags_TypeDefault  = 1 << 0,
    ImGuiNavHighlightFlags_TypeThin     = 1 << 1,
    ImGuiNavHighlightFlags_AlwaysDraw   = 1 << 2,
    ImGuiNavHighlightFlags_NoRounding   = 1 << 3
};

enum ImGuiNavDirSourceFlags_
{
    ImGuiNavDirSourceFlags_None         = 0,
    ImGuiNavDirSourceFlags_Keyboard     = 1 << 0,
    ImGuiNavDirSourceFlags_PadDPad      = 1 << 1,
    ImGuiNavDirSourceFlags_PadLStick    = 1 << 2
};

enum ImGuiNavMoveFlags_
{
    ImGuiNavMoveFlags_None                  = 0,
    ImGuiNavMoveFlags_LoopX                 = 1 << 0,   // On failed request, restart from opposite side
    ImGuiNavMoveFlags_LoopY                 = 1 << 1,
    ImGuiNavMoveFlags_WrapX                 = 1 << 2,   // On failed request, request from opposite side one line down (when NavDir==right) or one line up (when NavDir==left)
    ImGuiNavMoveFlags_WrapY                 = 1 << 3,   // This is not super useful for provided for completeness
    ImGuiNavMoveFlags_AllowCurrentNavId     = 1 << 4,   // Allow scoring and considering the current NavId as a move target candidate. This is used when the move source is offset (e.g. pressing PageDown actually needs to send a Up move request, if we are pressing PageDown from the bottom-most item we need to stay in place)
    ImGuiNavMoveFlags_AlsoScoreVisibleSet   = 1 << 5    // Store alternate result in NavMoveResultLocalVisibleSet that only comprise elements that are already fully visible.
};

enum ImGuiNavForward
{
    ImGuiNavForward_None,
    ImGuiNavForward_ForwardQueued,
    ImGuiNavForward_ForwardActive
};

enum ImGuiNavLayer
{
    ImGuiNavLayer_Main  = 0,    // Main scrolling layer
    ImGuiNavLayer_Menu  = 1,    // Menu layer (access with Alt/ImGuiNavInput_Menu)
    ImGuiNavLayer_COUNT
};

enum ImGuiPopupPositionPolicy
{
    ImGuiPopupPositionPolicy_Default,
    ImGuiPopupPositionPolicy_ComboBox
};

// 1D vector (this odd construct is used to facilitate the transition between 1D and 2D, and the maintenance of some branches/patches)
struct ImVec1
{
    float   x;
    ImVec1()         { x = 0.0f; }
    ImVec1(float _x) { x = _x; }
};

// 2D vector (half-size integer)
struct ImVec2ih
{
    short   x, y;
    ImVec2ih()                   { x = y = 0; }
    ImVec2ih(short _x, short _y) { x = _x; y = _y; }
};

// 2D axis aligned bounding-box
// NB: we can't rely on ImVec2 math operators being available here
struct IMGUI_API ImRect
{
    ImVec2      Min;    // Upper-left
    ImVec2      Max;    // Lower-right

    ImRect()                                        : Min(FLT_MAX,FLT_MAX), Max(-FLT_MAX,-FLT_MAX)  {}
    ImRect(const ImVec2& min, const ImVec2& max)    : Min(min), Max(max)                            {}
    ImRect(const ImVec4& v)                         : Min(v.x, v.y), Max(v.z, v.w)                  {}
    ImRect(float x1, float y1, float x2, float y2)  : Min(x1, y1), Max(x2, y2)                      {}

    ImVec2      GetCenter() const                   { return ImVec2((Min.x + Max.x) * 0.5f, (Min.y + Max.y) * 0.5f); }
    ImVec2      GetSize() const                     { return ImVec2(Max.x - Min.x, Max.y - Min.y); }
    float       GetWidth() const                    { return Max.x - Min.x; }
    float       GetHeight() const                   { return Max.y - Min.y; }
    ImVec2      GetTL() const                       { return Min; }                   // Top-left
    ImVec2      GetTR() const                       { return ImVec2(Max.x, Min.y); }  // Top-right
    ImVec2      GetBL() const                       { return ImVec2(Min.x, Max.y); }  // Bottom-left
    ImVec2      GetBR() const                       { return Max; }                   // Bottom-right
    bool        Contains(const ImVec2& p) const     { return p.x     >= Min.x && p.y     >= Min.y && p.x     <  Max.x && p.y     <  Max.y; }
    bool        Contains(const ImRect& r) const     { return r.Min.x >= Min.x && r.Min.y >= Min.y && r.Max.x <= Max.x && r.Max.y <= Max.y; }
    bool        Overlaps(const ImRect& r) const     { return r.Min.y <  Max.y && r.Max.y >  Min.y && r.Min.x <  Max.x && r.Max.x >  Min.x; }
    void        Add(const ImVec2& p)                { if (Min.x > p.x)     Min.x = p.x;     if (Min.y > p.y)     Min.y = p.y;     if (Max.x < p.x)     Max.x = p.x;     if (Max.y < p.y)     Max.y = p.y; }
    void        Add(const ImRect& r)                { if (Min.x > r.Min.x) Min.x = r.Min.x; if (Min.y > r.Min.y) Min.y = r.Min.y; if (Max.x < r.Max.x) Max.x = r.Max.x; if (Max.y < r.Max.y) Max.y = r.Max.y; }
    void        Expand(const float amount)          { Min.x -= amount;   Min.y -= amount;   Max.x += amount;   Max.y += amount; }
    void        Expand(const ImVec2& amount)        { Min.x -= amount.x; Min.y -= amount.y; Max.x += amount.x; Max.y += amount.y; }
    void        Translate(const ImVec2& d)          { Min.x += d.x; Min.y += d.y; Max.x += d.x; Max.y += d.y; }
    void        TranslateX(float dx)                { Min.x += dx; Max.x += dx; }
    void        TranslateY(float dy)                { Min.y += dy; Max.y += dy; }
    void        ClipWith(const ImRect& r)           { Min = ImMax(Min, r.Min); Max = ImMin(Max, r.Max); }                   // Simple version, may lead to an inverted rectangle, which is fine for Contains/Overlaps test but not for display.
    void        ClipWithFull(const ImRect& r)       { Min = ImClamp(Min, r.Min, r.Max); Max = ImClamp(Max, r.Min, r.Max); } // Full version, ensure both points are fully clipped.
    void        Floor()                             { Min.x = (float)(int)Min.x; Min.y = (float)(int)Min.y; Max.x = (float)(int)Max.x; Max.y = (float)(int)Max.y; }
    bool        IsInverted() const                  { return Min.x > Max.x || Min.y > Max.y; }
};

// Stacked color modifier, backup of modified data so we can restore it
struct ImGuiColorMod
{
    ImGuiCol    Col;
    ImVec4      BackupValue;
};

// Stacked style modifier, backup of modified data so we can restore it. Data type inferred from the variable.
struct ImGuiStyleMod
{
    ImGuiStyleVar   VarIdx;
    union           { int BackupInt[2]; float BackupFloat[2]; };
    ImGuiStyleMod(ImGuiStyleVar idx, int v)     { VarIdx = idx; BackupInt[0] = v; }
    ImGuiStyleMod(ImGuiStyleVar idx, float v)   { VarIdx = idx; BackupFloat[0] = v; }
    ImGuiStyleMod(ImGuiStyleVar idx, ImVec2 v)  { VarIdx = idx; BackupFloat[0] = v.x; BackupFloat[1] = v.y; }
};

// Stacked storage data for BeginGroup()/EndGroup()
struct ImGuiGroupData
{
    ImVec2      BackupCursorPos;
    ImVec2      BackupCursorMaxPos;
    ImVec1      BackupIndent;
    ImVec1      BackupGroupOffset;
    ImVec2      BackupCurrentLineSize;
    float       BackupCurrentLineTextBaseOffset;
    float       BackupLogLinePosY;
    ImGuiID     BackupActiveIdIsAlive;
    bool        BackupActiveIdPreviousFrameIsAlive;
    bool        AdvanceCursor;
};

// Simple column measurement, currently used for MenuItem() only.. This is very short-sighted/throw-away code and NOT a generic helper.
struct IMGUI_API ImGuiMenuColumns
{
    int         Count;
    float       Spacing;
    float       Width, NextWidth;
    float       Pos[4], NextWidths[4];

    ImGuiMenuColumns();
    void        Update(int count, float spacing, bool clear);
    float       DeclColumns(float w0, float w1, float w2);
    float       CalcExtraSpace(float avail_w);
};

// Internal state of the currently focused/edited text input box
struct IMGUI_API ImGuiInputTextState
{
    ImGuiID                 ID;                     // widget id owning the text state
    ImVector<ImWchar>       TextW;                  // edit buffer, we need to persist but can't guarantee the persistence of the user-provided buffer. so we copy into own buffer.
    ImVector<char>          InitialText;            // backup of end-user buffer at the time of focus (in UTF-8, unaltered)
    ImVector<char>          TempBuffer;             // temporary buffer for callback and other other operations. size=capacity.
    int                     CurLenA, CurLenW;       // we need to maintain our buffer length in both UTF-8 and wchar format.
    int                     BufCapacityA;           // end-user buffer capacity
    float                   ScrollX;
    ImGuiStb::STB_TexteditState StbState;
    float                   CursorAnim;
    bool                    CursorFollow;
    bool                    SelectedAllMouseLock;

    // Temporarily set when active
    ImGuiInputTextFlags     UserFlags;
    ImGuiInputTextCallback  UserCallback;
    void*                   UserCallbackData;

    ImGuiInputTextState()                           { memset(this, 0, sizeof(*this)); }
    void                CursorAnimReset()           { CursorAnim = -0.30f; }                                   // After a user-input the cursor stays on for a while without blinking
    void                CursorClamp()               { StbState.cursor = ImMin(StbState.cursor, CurLenW); StbState.select_start = ImMin(StbState.select_start, CurLenW); StbState.select_end = ImMin(StbState.select_end, CurLenW); }
    bool                HasSelection() const        { return StbState.select_start != StbState.select_end; }
    void                ClearSelection()            { StbState.select_start = StbState.select_end = StbState.cursor; }
    void                SelectAll()                 { StbState.select_start = 0; StbState.cursor = StbState.select_end = CurLenW; StbState.has_preferred_x = false; }
    void                OnKeyPressed(int key);      // Cannot be inline because we call in code in stb_textedit.h implementation
};

// Windows data saved in imgui.ini file
struct ImGuiWindowSettings
{
    char*       Name;
    ImGuiID     ID;
    ImVec2      Pos;            // NB: Settings position are stored RELATIVE to the viewport! Whereas runtime ones are absolute positions.
    ImVec2      Size;
    ImVec2      ViewportPos;
    ImGuiID     ViewportId;
    ImGuiID     DockId;         // ID of last known DockNode (even if the DockNode is invisible because it has only 1 active window), or 0 if none. 
    ImGuiID     DockFamilyId;   // ID of dock family if specified
    short       DockOrder;      // Order of the last time the window was visible within its DockNode. This is used to reorder windows that are reappearing on the same frame. Same value between windows that were active and windows that were none are possible.
    bool        Collapsed;

    ImGuiWindowSettings() { Name = NULL; ID = 0; Pos = Size = ViewportPos = ImVec2(0, 0); ViewportId = DockId = DockFamilyId = 0; DockOrder = -1; Collapsed = false; }
};

struct ImGuiSettingsHandler
{
    const char* TypeName;       // Short description stored in .ini file. Disallowed characters: '[' ']'
    ImGuiID     TypeHash;       // == ImHash(TypeName, 0, 0)
    void*       (*ReadOpenFn)(ImGuiContext* ctx, ImGuiSettingsHandler* handler, const char* name);              // Read: Called when entering into a new ini entry e.g. "[Window][Name]"
    void        (*ReadLineFn)(ImGuiContext* ctx, ImGuiSettingsHandler* handler, void* entry, const char* line); // Read: Called for every line of text within an ini entry
    void        (*WriteAllFn)(ImGuiContext* ctx, ImGuiSettingsHandler* handler, ImGuiTextBuffer* out_buf);      // Write: Output every entries into 'out_buf'
    void*       UserData;

    ImGuiSettingsHandler() { memset(this, 0, sizeof(*this)); }
};

// Storage for current popup stack
struct ImGuiPopupRef
{
    ImGuiID             PopupId;        // Set on OpenPopup()
    ImGuiWindow*        Window;         // Resolved on BeginPopup() - may stay unresolved if user never calls OpenPopup()
    ImGuiWindow*        ParentWindow;   // Set on OpenPopup()
    int                 OpenFrameCount; // Set on OpenPopup()
    ImGuiID             OpenParentId;   // Set on OpenPopup(), we need this to differenciate multiple menu sets from each others (e.g. inside menu bar vs loose menu items)
    ImVec2              OpenPopupPos;   // Set on OpenPopup(), preferred popup position (typically == OpenMousePos when using mouse)
    ImVec2              OpenMousePos;   // Set on OpenPopup(), copy of mouse position at the time of opening popup
};

struct ImGuiColumnData
{
    float               OffsetNorm;         // Column start offset, normalized 0.0 (far left) -> 1.0 (far right)
    float               OffsetNormBeforeResize;
    ImGuiColumnsFlags   Flags;              // Not exposed
    ImRect              ClipRect;

    ImGuiColumnData()   { OffsetNorm = OffsetNormBeforeResize = 0.0f; Flags = 0; }
};

struct ImGuiColumnsSet
{
    ImGuiID             ID;
    ImGuiColumnsFlags   Flags;
    bool                IsFirstFrame;
    bool                IsBeingResized;
    int                 Current;
    int                 Count;
    float               MinX, MaxX;
    float               LineMinY, LineMaxY;
    float               StartPosY;          // Copy of CursorPos
    float               StartMaxPosX;       // Copy of CursorMaxPos
    ImVector<ImGuiColumnData> Columns;

    ImGuiColumnsSet()   { Clear(); }
    void Clear()
    {
        ID = 0;
        Flags = 0;
        IsFirstFrame = false;
        IsBeingResized = false;
        Current = 0;
        Count = 1;
        MinX = MaxX = 0.0f;
        LineMinY = LineMaxY = 0.0f;
        StartPosY = 0.0f;
        StartMaxPosX = 0.0f;
        Columns.clear();
    }
};

// Data shared between all ImDrawList instances
struct IMGUI_API ImDrawListSharedData
{
    ImVec2          TexUvWhitePixel;            // UV of white pixel in the atlas
    ImFont*         Font;                       // Current/default font (optional, for simplified AddText overload)
    float           FontSize;                   // Current/default font size (optional, for simplified AddText overload)
    float           CurveTessellationTol;
    ImVec4          ClipRectFullscreen;         // Value for PushClipRectFullscreen()

    // Const data
    // FIXME: Bake rounded corners fill/borders in atlas
    ImVec2          CircleVtx12[12];

    ImDrawListSharedData();
};

struct ImDrawDataBuilder
{
    ImVector<ImDrawList*>   Layers[2];           // Global layers for: regular, tooltip

    void Clear()            { for (int n = 0; n < IM_ARRAYSIZE(Layers); n++) Layers[n].resize(0); }
    void ClearFreeMemory()  { for (int n = 0; n < IM_ARRAYSIZE(Layers); n++) Layers[n].clear(); }
    IMGUI_API void FlattenIntoSingleLayer();
};

enum ImGuiViewportFlagsPrivate_
{
    ImGuiViewportFlags_CanHostOtherWindows  = 1 << 10   // Normal viewports are associated to a single window. The main viewport can host multiple windows.
};

// ImGuiViewport Private/Internals fields (cardinal sin: we are using inheritance!)
struct ImGuiViewportP : public ImGuiViewport
{
    int                 Idx;
    int                 LastFrameActive;          // Last frame number this viewport was activated by a window
    int                 LastFrameOverlayDrawList;
    int                 LastFrontMostStampCount;  // Last stamp number from when a window hosted by this viewport was made front-most (by comparing this value between two viewport we have an implicit viewport z-order
    ImGuiID             LastNameHash;
    ImVec2              LastPos;
    float               Alpha;                    // Window opacity (when dragging dockable windows/viewports we make them transparent)
    float               LastAlpha;
    short               PlatformMonitor;
    bool                PlatformWindowCreated;
    bool                PlatformWindowMinimized;
    ImGuiWindow*        Window;                   // Set when the viewport is owned by a window
    ImDrawList*         OverlayDrawList;          // For convenience, a draw list we can render to that's always rendered last (we use it to draw software mouse cursor when io.MouseDrawCursor is set)
    ImDrawData          DrawDataP;
    ImDrawDataBuilder   DrawDataBuilder;
    ImVec2              LastPlatformPos;
    ImVec2              LastPlatformSize;
    ImVec2              LastRendererSize;

    ImGuiViewportP()         { Idx = -1; LastFrameActive = LastFrameOverlayDrawList = LastFrontMostStampCount = -1; LastNameHash = 0; Alpha = LastAlpha = 1.0f; PlatformMonitor = -1; PlatformWindowCreated = PlatformWindowMinimized = false; Window = NULL; OverlayDrawList = NULL; LastPlatformPos = LastPlatformSize = LastRendererSize = ImVec2(FLT_MAX, FLT_MAX); }
    ~ImGuiViewportP()        { if (OverlayDrawList) IM_DELETE(OverlayDrawList); }
    ImRect  GetRect() const  { return ImRect(Pos.x, Pos.y, Pos.x + Size.x, Pos.y + Size.y); }
    ImVec2  GetCenter() const{ return ImVec2(Pos.x + Size.x * 0.5f, Pos.y + Size.y * 0.5f); }
};

struct ImGuiNavMoveResult
{
    ImGuiID       ID;           // Best candidate
    ImGuiWindow*  Window;       // Best candidate window
    float         DistBox;      // Best candidate box distance to current NavId
    float         DistCenter;   // Best candidate center distance to current NavId
    float         DistAxial;
    ImRect        RectRel;      // Best candidate bounding box in window relative space

    ImGuiNavMoveResult() { Clear(); }
    void Clear()         { ID = 0; Window = NULL; DistBox = DistCenter = DistAxial = FLT_MAX; RectRel = ImRect(); }
};

// Storage for SetNexWindow** functions
struct ImGuiNextWindowData
{
    ImGuiCond               PosCond;
    ImGuiCond               SizeCond;
    ImGuiCond               ContentSizeCond;
    ImGuiCond               CollapsedCond;
    ImGuiCond               SizeConstraintCond;
    ImGuiCond               FocusCond;
    ImGuiCond               BgAlphaCond;
    ImGuiCond               ViewportCond;
    ImGuiCond               DockCond;
    ImVec2                  PosVal;
    ImVec2                  PosPivotVal;
    ImVec2                  SizeVal;
    ImVec2                  ContentSizeVal;
    bool                    PosUndock;
    bool                    CollapsedVal;
    ImRect                  SizeConstraintRect;
    ImGuiSizeCallback       SizeCallback;
    void*                   SizeCallbackUserData;
    float                   BgAlphaVal;
    ImGuiID                 ViewportId;
    ImGuiID                 DockId;
    ImGuiDockFamily         DockFamily;
    ImVec2                  MenuBarOffsetMinVal;                // This is not exposed publicly, so we don't clear it.

    ImGuiNextWindowData()
    {
        PosCond = SizeCond = ContentSizeCond = CollapsedCond = SizeConstraintCond = FocusCond = BgAlphaCond = ViewportCond = DockCond = 0;
        PosVal = PosPivotVal = SizeVal = ImVec2(0.0f, 0.0f);
        ContentSizeVal = ImVec2(0.0f, 0.0f);
        PosUndock = CollapsedVal = false;
        SizeConstraintRect = ImRect();
        SizeCallback = NULL;
        SizeCallbackUserData = NULL;
        BgAlphaVal = FLT_MAX;
        ViewportId = DockId = 0;
        MenuBarOffsetMinVal = ImVec2(0.0f, 0.0f);
    }

    void    Clear()
    {
        PosCond = SizeCond = ContentSizeCond = CollapsedCond = SizeConstraintCond = FocusCond = BgAlphaCond = ViewportCond = DockCond = 0;
        DockFamily = ImGuiDockFamily();
    }
};

struct ImGuiTabBarSortItem
{
    int         Index;
    float       Width;
};

//-----------------------------------------------------------------------------
// Docking, Tabs
//-----------------------------------------------------------------------------

struct ImGuiTabBarSortItem
{
    int         Index;
    float       Width;
};

// sizeof() 116~160
struct ImGuiDockNode
{
    ImGuiID                 ID;
    ImGuiDockNodeFlags      Flags;
    ImGuiDockNode*          ParentNode;
    ImGuiDockNode*          ChildNodes[2];              // [Split node only] Child nodes (left/right or top/bottom). Consider switching to an array.
    ImVector<ImGuiWindow*>  Windows;                    // Note: unordered list! Iterate TabBar->Tabs for user-order.
    ImGuiTabBar*            TabBar;
    ImVec2                  Pos;                        // Current position
    ImVec2                  Size;                       // Current size
    ImVec2                  SizeRef;                    // [Split node only] Last explicitly written-to size (overridden when using a splitter affecting the node), used to calculate Size.
    int                     SplitAxis;                  // [Split node only] Split axis (X or Y)
    ImGuiDockFamily         DockFamily;

    ImGuiWindow*            HostWindow;
    ImGuiWindow*            VisibleWindow;
    ImGuiDockNode*          CentralNode;                // [Root node only] Pointer to central node.
    ImGuiDockNode*          OnlyNodeWithWindows;        // [Root node only] Set when there is a single visible node within the hierarchy.
    int                     LastFrameAlive;             // Last frame number the node was updated or kept alive explicitly with DockSpace() + ImGuiDockNodeFlags_KeepAliveOnly
    int                     LastFrameActive;            // Last frame number the node was updated.
    int                     LastFrameFocused;           // Last frame number the node was focused.
    ImGuiID                 LastFocusedNodeID;          // [Root node only] Which of our child node (any ancestor in the hierarchy) was last focused.
    ImGuiID                 SelectedTabID;              // [Tab node only] Which of our tab is selected.
    ImGuiID                 WantCloseTabID;             // [Tab node only] Set when closing a specific tab.
    bool                    InitFromFirstWindowPosSize  :1;
    bool                    InitFromFirstWindowViewport :1;
    bool                    IsVisible               :1; // Set to false when the node is hidden (usually disabled as it has no active window)
    bool                    IsFocused               :1;
    bool                    IsDockSpace             :1; // Root node was created by a DockSpace() call.
    bool                    IsCentralNode           :1;
    bool                    IsHiddenTabBar          :1;
    bool                    HasCloseButton          :1;
    bool                    HasCollapseButton       :1;
    bool                    WantCloseAll            :1; // Set when closing all tabs at once.
    bool                    WantLockSizeOnce        :1;
    bool                    WantMouseMove           :1; // After a node extraction we need to transition toward moving the newly created host window
    bool                    WantHiddenTabBarToggle  :1;

    ImGuiDockNode(ImGuiID id);
    ~ImGuiDockNode();
    bool                    IsRootNode() const  { return ParentNode == NULL; }
    bool                    IsSplitNode() const { return ChildNodes[0] != NULL; }
    bool                    IsLeafNode() const  { return ChildNodes[0] == NULL; }
    bool                    IsEmpty() const     { return ChildNodes[0] == NULL && Windows.Size == 0; }
    ImRect                  Rect() const        { return ImRect(Pos.x, Pos.y, Pos.x + Size.x, Pos.y + Size.y); }
};

//-----------------------------------------------------------------------------
// Main imgui context
//-----------------------------------------------------------------------------

struct ImGuiContext
{
    bool                    Initialized;
    bool                    FrameScopeActive;                   // Set by NewFrame(), cleared by EndFrame()/Render()
    bool                    FontAtlasOwnedByContext;            // Io.Fonts-> is owned by the ImGuiContext and will be destructed along with it.
    ImGuiIO                 IO;
    ImGuiPlatformIO         PlatformIO;
    ImGuiStyle              Style;
    ImGuiConfigFlags        ConfigFlagsForFrame;                // = g.IO.ConfigFlags at the time of NewFrame()
    ImFont*                 Font;                               // (Shortcut) == FontStack.empty() ? IO.Font : FontStack.back()
    float                   FontSize;                           // (Shortcut) == FontBaseSize * g.CurrentWindow->FontWindowScale == window->FontSize(). Text height for current window.
    float                   FontBaseSize;                       // (Shortcut) == IO.FontGlobalScale * Font->Scale * Font->FontSize. Base text height.
    ImDrawListSharedData    DrawListSharedData;

    double                  Time;
    int                     FrameCount;
    int                     FrameCountEnded;
    int                     FrameCountPlatformEnded;
    int                     FrameCountRendered;
    ImVector<ImGuiWindow*>  Windows;                            // Windows, sorted in display order, back to front
    ImVector<ImGuiWindow*>  WindowsFocusOrder;                  // Windows, sorted in focus order, back to front
    ImVector<ImGuiWindow*>  WindowsSortBuffer;
    ImVector<ImGuiWindow*>  CurrentWindowStack;
    ImGuiStorage            WindowsById;
    int                     WindowsActiveCount;
    int                     WindowsFrontMostStampCount;         // Every time the front-most window changes, we stamp its viewport with an incrementing counter
    ImGuiWindow*            CurrentWindow;                      // Being drawn into
    ImGuiWindow*            HoveredWindow;                      // Will catch mouse inputs
    ImGuiWindow*            HoveredRootWindow;                  // Will catch mouse inputs (for focus/move only)
    ImGuiWindow*            HoveredWindowUnderMovingWindow;
    ImGuiID                 HoveredId;                          // Hovered widget
    bool                    HoveredIdAllowOverlap;
    ImGuiID                 HoveredIdPreviousFrame;
    float                   HoveredIdTimer;                     // Measure contiguous hovering time
    float                   HoveredIdNotActiveTimer;            // Measure contiguous hovering time where the item has not been active
    ImGuiID                 ActiveId;                           // Active widget
    ImGuiID                 ActiveIdPreviousFrame;
    ImGuiID                 ActiveIdIsAlive;                    // Active widget has been seen this frame (we can't use a bool as the ActiveId may change within the frame)
    float                   ActiveIdTimer;
    bool                    ActiveIdIsJustActivated;            // Set at the time of activation for one frame
    bool                    ActiveIdAllowOverlap;               // Active widget allows another widget to steal active id (generally for overlapping widgets, but not always)
    bool                    ActiveIdHasBeenEdited;              // Was the value associated to the widget Edited over the course of the Active state.
    bool                    ActiveIdPreviousFrameIsAlive;
    bool                    ActiveIdPreviousFrameHasBeenEdited;
    int                     ActiveIdAllowNavDirFlags;           // Active widget allows using directional navigation (e.g. can activate a button and move away from it)
    ImVec2                  ActiveIdClickOffset;                // Clicked offset from upper-left corner, if applicable (currently only set by ButtonBehavior)
    ImGuiWindow*            ActiveIdWindow;
    ImGuiWindow*            ActiveIdPreviousFrameWindow;
    ImGuiInputSource        ActiveIdSource;                     // Activating with mouse or nav (gamepad/keyboard)
    ImGuiID                 LastActiveId;                       // Store the last non-zero ActiveId, useful for animation.
    float                   LastActiveIdTimer;                  // Store the last non-zero ActiveId timer since the beginning of activation, useful for animation.
    ImVec2                  LastValidMousePos;
    ImGuiWindow*            MovingWindow;                       // Track the window we clicked on (in order to preserve focus). The actually window that is moved is generally MovingWindow->RootWindow.
    ImVector<ImGuiColorMod> ColorModifiers;                     // Stack for PushStyleColor()/PopStyleColor()
    ImVector<ImGuiStyleMod> StyleModifiers;                     // Stack for PushStyleVar()/PopStyleVar()
    ImVector<ImFont*>       FontStack;                          // Stack for PushFont()/PopFont()
    ImVector<ImGuiPopupRef> OpenPopupStack;                     // Which popups are open (persistent)
    ImVector<ImGuiPopupRef> CurrentPopupStack;                  // Which level of BeginPopup() we are in (reset every frame)
    ImGuiNextWindowData     NextWindowData;                     // Storage for SetNextWindow** functions
    bool                    NextTreeNodeOpenVal;                // Storage for SetNextTreeNode** functions
    ImGuiCond               NextTreeNodeOpenCond;

    // Viewports
    ImVector<ImGuiViewportP*> Viewports;                        // Active viewports (always 1+, and generally 1 unless multi-viewports are enabled). Each viewports hold their copy of ImDrawData. 
    ImGuiViewportP*         CurrentViewport;                    // We track changes of viewport (happening in Begin) so we can call Platform_OnChangedViewport()
    ImGuiViewportP*         MouseViewport;
    ImGuiViewportP*         MouseLastHoveredViewport;           // Last known viewport that was hovered by mouse (even if we are not hovering any viewport any more) + honoring the _NoInputs flag.
    ImGuiID                 PlatformLastFocusedViewport;        // Record of last focused platform window/viewport, when this changes we stamp the viewport as front-most

    // Navigation data (for gamepad/keyboard)
    ImGuiWindow*            NavWindow;                          // Focused window for navigation. Could be called 'FocusWindow'
    ImGuiID                 NavId;                              // Focused item for navigation
    ImGuiID                 NavActivateId;                      // ~~ (g.ActiveId == 0) && IsNavInputPressed(ImGuiNavInput_Activate) ? NavId : 0, also set when calling ActivateItem()
    ImGuiID                 NavActivateDownId;                  // ~~ IsNavInputDown(ImGuiNavInput_Activate) ? NavId : 0
    ImGuiID                 NavActivatePressedId;               // ~~ IsNavInputPressed(ImGuiNavInput_Activate) ? NavId : 0
    ImGuiID                 NavInputId;                         // ~~ IsNavInputPressed(ImGuiNavInput_Input) ? NavId : 0
    ImGuiID                 NavJustTabbedId;                    // Just tabbed to this id.
    ImGuiID                 NavJustMovedToId;                   // Just navigated to this id (result of a successfully MoveRequest)
    ImGuiID                 NavNextActivateId;                  // Set by ActivateItem(), queued until next frame
    ImGuiInputSource        NavInputSource;                     // Keyboard or Gamepad mode? THIS WILL ONLY BE None or NavGamepad or NavKeyboard.
    ImRect                  NavScoringRectScreen;               // Rectangle used for scoring, in screen space. Based of window->DC.NavRefRectRel[], modified for directional navigation scoring.
    int                     NavScoringCount;                    // Metrics for debugging
    ImGuiWindow*            NavWindowingTarget;                 // When selecting a window (holding Menu+FocusPrev/Next, or equivalent of CTRL-TAB) this window is temporarily displayed front-most.
    ImGuiWindow*            NavWindowingTargetAnim;             // Record of last valid NavWindowingTarget until DimBgRatio and NavWindowingHighlightAlpha becomes 0.0f
    ImGuiWindow*            NavWindowingList;
    float                   NavWindowingTimer;
    float                   NavWindowingHighlightAlpha;
    bool                    NavWindowingToggleLayer;
    ImGuiNavLayer           NavLayer;                           // Layer we are navigating on. For now the system is hard-coded for 0=main contents and 1=menu/title bar, may expose layers later.
    int                     NavIdTabCounter;                    // == NavWindow->DC.FocusIdxTabCounter at time of NavId processing
    bool                    NavIdIsAlive;                       // Nav widget has been seen this frame ~~ NavRefRectRel is valid
    bool                    NavMousePosDirty;                   // When set we will update mouse position if (io.ConfigFlags & ImGuiConfigFlags_NavEnableSetMousePos) if set (NB: this not enabled by default)
    bool                    NavDisableHighlight;                // When user starts using mouse, we hide gamepad/keyboard highlight (NB: but they are still available, which is why NavDisableHighlight isn't always != NavDisableMouseHover)
    bool                    NavDisableMouseHover;               // When user starts using gamepad/keyboard, we hide mouse hovering highlight until mouse is touched again.
    bool                    NavAnyRequest;                      // ~~ NavMoveRequest || NavInitRequest
    bool                    NavInitRequest;                     // Init request for appearing window to select first item
    bool                    NavInitRequestFromMove;
    ImGuiID                 NavInitResultId;
    ImRect                  NavInitResultRectRel;
    bool                    NavMoveFromClampedRefRect;          // Set by manual scrolling, if we scroll to a point where NavId isn't visible we reset navigation from visible items
    bool                    NavMoveRequest;                     // Move request for this frame
    ImGuiNavMoveFlags       NavMoveRequestFlags;
    ImGuiNavForward         NavMoveRequestForward;              // None / ForwardQueued / ForwardActive (this is used to navigate sibling parent menus from a child menu)
    ImGuiDir                NavMoveDir, NavMoveDirLast;         // Direction of the move request (left/right/up/down), direction of the previous move request
    ImGuiDir                NavMoveClipDir;
    ImGuiNavMoveResult      NavMoveResultLocal;                 // Best move request candidate within NavWindow
    ImGuiNavMoveResult      NavMoveResultLocalVisibleSet;       // Best move request candidate within NavWindow that are mostly visible (when using ImGuiNavMoveFlags_AlsoScoreVisibleSet flag)
    ImGuiNavMoveResult      NavMoveResultOther;                 // Best move request candidate within NavWindow's flattened hierarchy (when using ImGuiWindowFlags_NavFlattened flag)

    // Render
    float                   DimBgRatio;                         // 0.0..1.0 animation when fading in a dimming background (for modal window and CTRL+TAB list)
    ImGuiMouseCursor        MouseCursor;

    // Drag and Drop
    bool                    DragDropActive;
    bool                    DragDropWithinSourceOrTarget;
    ImGuiDragDropFlags      DragDropSourceFlags;
    int                     DragDropSourceFrameCount;
    int                     DragDropMouseButton;
    ImGuiPayload            DragDropPayload;
    ImRect                  DragDropTargetRect;
    ImGuiID                 DragDropTargetId;
    ImGuiDragDropFlags      DragDropAcceptFlags;
    float                   DragDropAcceptIdCurrRectSurface;    // Target item surface (we resolve overlapping targets by prioritizing the smaller surface)
    ImGuiID                 DragDropAcceptIdCurr;               // Target item id (set at the time of accepting the payload)
    ImGuiID                 DragDropAcceptIdPrev;               // Target item id from previous frame (we need to store this to allow for overlapping drag and drop targets)
    int                     DragDropAcceptFrameCount;           // Last time a target expressed a desire to accept the source
    ImVector<unsigned char> DragDropPayloadBufHeap;             // We don't expose the ImVector<> directly
    unsigned char           DragDropPayloadBufLocal[8];         // Local buffer for small payloads

    // Tab bars
    ImPool<ImGuiTabBar>     TabBars;
    ImVector<ImGuiTabBar*>  CurrentTabBar;
    ImVector<ImGuiTabBarSortItem>   TabSortByWidthBuffer;

    // Widget state
    ImGuiInputTextState     InputTextState;
    ImFont                  InputTextPasswordFont;
    ImGuiID                 ScalarAsInputTextId;                // Temporary text input when CTRL+clicking on a slider, etc.
    ImGuiColorEditFlags     ColorEditOptions;                   // Store user options for color edit widgets
    ImVec4                  ColorPickerRef;
    bool                    DragCurrentAccumDirty;
    float                   DragCurrentAccum;                   // Accumulator for dragging modification. Always high-precision, not rounded by end-user precision settings
    float                   DragSpeedDefaultRatio;              // If speed == 0.0f, uses (max-min) * DragSpeedDefaultRatio
    ImVec2                  ScrollbarClickDeltaToGrabCenter;    // Distance between mouse and center of grab box, normalized in parent space. Use storage?
    int                     TooltipOverrideCount;
    ImVector<char>          PrivateClipboard;                   // If no custom clipboard handler is defined

    // Platform support
    ImVec2                  PlatformImePos, PlatformImeLastPos; // Cursor position request & last passed to the OS Input Method Editor
    ImGuiViewportP*         PlatformImePosViewport;

    // Extensions
    // FIXME: We could provide an API to register one slot in an array held in ImGuiContext?
    ImGuiDockContext*       DockContext;

    // Settings
    bool                           SettingsLoaded;
    float                          SettingsDirtyTimer;          // Save .ini Settings to memory when time reaches zero
    ImGuiTextBuffer                SettingsIniData;             // In memory .ini settings
    ImVector<ImGuiSettingsHandler> SettingsHandlers;            // List of .ini settings handlers
    ImVector<ImGuiWindowSettings>  SettingsWindows;             // ImGuiWindow .ini settings entries (parsed from the last loaded .ini file and maintained on saving)

    // Logging
    bool                    LogEnabled;
    FILE*                   LogFile;                            // If != NULL log to stdout/ file
    ImGuiTextBuffer         LogClipboard;                       // Accumulation buffer when log to clipboard. This is pointer so our GImGui static constructor doesn't call heap allocators.
    int                     LogStartDepth;
    int                     LogAutoExpandMaxDepth;

    // Misc
    float                   FramerateSecPerFrame[120];          // Calculate estimate of framerate for user over the last 2 seconds.
    int                     FramerateSecPerFrameIdx;
    float                   FramerateSecPerFrameAccum;
    int                     WantCaptureMouseNextFrame;          // Explicit capture via CaptureKeyboardFromApp()/CaptureMouseFromApp() sets those flags
    int                     WantCaptureKeyboardNextFrame;
    int                     WantTextInputNextFrame;
    char                    TempBuffer[1024*3+1];               // Temporary text buffer

    ImGuiContext(ImFontAtlas* shared_font_atlas)
    {
        Initialized = false;
        FrameScopeActive = false;
        ConfigFlagsForFrame = ImGuiConfigFlags_None;
        Font = NULL;
        FontSize = FontBaseSize = 0.0f;
        FontAtlasOwnedByContext = shared_font_atlas ? false : true;
        IO.Fonts = shared_font_atlas ? shared_font_atlas : IM_NEW(ImFontAtlas)();

        Time = 0.0f;
        FrameCount = 0;
        FrameCountEnded = FrameCountPlatformEnded = FrameCountRendered = -1;
        WindowsActiveCount = 0;
        WindowsFrontMostStampCount = 0;
        CurrentWindow = NULL;
        HoveredWindow = NULL;
        HoveredRootWindow = NULL;
        HoveredId = 0;
        HoveredIdAllowOverlap = false;
        HoveredIdPreviousFrame = 0;
        HoveredIdTimer = HoveredIdNotActiveTimer = 0.0f;
        ActiveId = 0;
        ActiveIdPreviousFrame = 0;
        ActiveIdIsAlive = 0;
        ActiveIdTimer = 0.0f;
        ActiveIdIsJustActivated = false;
        ActiveIdAllowOverlap = false;
        ActiveIdHasBeenEdited = false;
        ActiveIdPreviousFrameIsAlive = false;
        ActiveIdPreviousFrameHasBeenEdited = false;
        ActiveIdAllowNavDirFlags = 0;
        ActiveIdClickOffset = ImVec2(-1,-1);
        ActiveIdWindow = ActiveIdPreviousFrameWindow = NULL;
        ActiveIdSource = ImGuiInputSource_None;
        LastActiveId = 0;
        LastActiveIdTimer = 0.0f;
        LastValidMousePos = ImVec2(0.0f, 0.0f);
        MovingWindow = NULL;
        NextTreeNodeOpenVal = false;
        NextTreeNodeOpenCond = 0;

        CurrentViewport = NULL;
        MouseViewport = MouseLastHoveredViewport = NULL;
        PlatformLastFocusedViewport = 0;

        NavWindow = NULL;
        NavId = NavActivateId = NavActivateDownId = NavActivatePressedId = NavInputId = 0;
        NavJustTabbedId = NavJustMovedToId = NavNextActivateId = 0;
        NavInputSource = ImGuiInputSource_None;
        NavScoringRectScreen = ImRect();
        NavScoringCount = 0;
        NavWindowingTarget = NavWindowingTargetAnim = NavWindowingList = NULL;
        NavWindowingTimer = NavWindowingHighlightAlpha = 0.0f;
        NavWindowingToggleLayer = false;
        NavLayer = ImGuiNavLayer_Main;
        NavIdTabCounter = INT_MAX;
        NavIdIsAlive = false;
        NavMousePosDirty = false;
        NavDisableHighlight = true;
        NavDisableMouseHover = false;
        NavAnyRequest = false;
        NavInitRequest = false;
        NavInitRequestFromMove = false;
        NavInitResultId = 0;
        NavMoveFromClampedRefRect = false;
        NavMoveRequest = false;
        NavMoveRequestFlags = 0;
        NavMoveRequestForward = ImGuiNavForward_None;
        NavMoveDir = NavMoveDirLast = NavMoveClipDir = ImGuiDir_None;

        DimBgRatio = 0.0f;
        MouseCursor = ImGuiMouseCursor_Arrow;

        DragDropActive = DragDropWithinSourceOrTarget = false;
        DragDropSourceFlags = 0;
        DragDropSourceFrameCount = -1;
        DragDropMouseButton = -1;
        DragDropTargetId = 0;
        DragDropAcceptFlags = 0;
        DragDropAcceptIdCurrRectSurface = 0.0f;
        DragDropAcceptIdPrev = DragDropAcceptIdCurr = 0;
        DragDropAcceptFrameCount = -1;
        memset(DragDropPayloadBufLocal, 0, sizeof(DragDropPayloadBufLocal));

        ScalarAsInputTextId = 0;
        ColorEditOptions = ImGuiColorEditFlags__OptionsDefault;
        DragCurrentAccumDirty = false;
        DragCurrentAccum = 0.0f;
        DragSpeedDefaultRatio = 1.0f / 100.0f;
        ScrollbarClickDeltaToGrabCenter = ImVec2(0.0f, 0.0f);
        TooltipOverrideCount = 0;
        PlatformImePos = PlatformImeLastPos = ImVec2(FLT_MAX, FLT_MAX);
        PlatformImePosViewport = 0;

        DockContext = NULL;

        SettingsLoaded = false;
        SettingsDirtyTimer = 0.0f;

        LogEnabled = false;
        LogFile = NULL;
        LogStartDepth = 0;
        LogAutoExpandMaxDepth = 2;

        memset(FramerateSecPerFrame, 0, sizeof(FramerateSecPerFrame));
        FramerateSecPerFrameIdx = 0;
        FramerateSecPerFrameAccum = 0.0f;
        WantCaptureMouseNextFrame = WantCaptureKeyboardNextFrame = WantTextInputNextFrame = -1;
        memset(TempBuffer, 0, sizeof(TempBuffer));
    }
};

//-----------------------------------------------------------------------------
// ImGuiWindow
//-----------------------------------------------------------------------------

// Transient per-window data, reset at the beginning of the frame. This used to be called ImGuiDrawContext, hence the DC variable name in ImGuiWindow.
// FIXME: That's theory, in practice the delimitation between ImGuiWindow and ImGuiWindowTempData is quite tenuous and could be reconsidered.
struct IMGUI_API ImGuiWindowTempData
{
    ImVec2                  CursorPos;
    ImVec2                  CursorPosPrevLine;
    ImVec2                  CursorStartPos;         // Initial position in client area with padding
    ImVec2                  CursorMaxPos;           // Used to implicitly calculate the size of our contents, always growing during the frame. Turned into window->SizeContents at the beginning of next frame
    ImVec2                  CurrentLineSize;
    float                   CurrentLineTextBaseOffset;
    ImVec2                  PrevLineSize;
    float                   PrevLineTextBaseOffset;
    float                   LogLinePosY;
    int                     TreeDepth;
    ImU32                   TreeDepthMayJumpToParentOnPop; // Store a copy of !g.NavIdIsAlive for TreeDepth 0..31
    ImGuiID                 LastItemId;
    ImGuiItemStatusFlags    LastItemStatusFlags;
    ImRect                  LastItemRect;           // Interaction rect
    ImRect                  LastItemDisplayRect;    // End-user display rect (only valid if LastItemStatusFlags & ImGuiItemStatusFlags_HasDisplayRect)
    ImGuiNavLayer           NavLayerCurrent;        // Current layer, 0..31 (we currently only use 0..1)
    int                     NavLayerCurrentMask;    // = (1 << NavLayerCurrent) used by ItemAdd prior to clipping.
    int                     NavLayerActiveMask;     // Which layer have been written to (result from previous frame)
    int                     NavLayerActiveMaskNext; // Which layer have been written to (buffer for current frame)
    bool                    NavHideHighlightOneFrame;
    bool                    NavHasScroll;           // Set when scrolling can be used (ScrollMax > 0.0f)
    bool                    MenuBarAppending;       // FIXME: Remove this
    ImVec2                  MenuBarOffset;          // MenuBarOffset.x is sort of equivalent of a per-layer CursorPos.x, saved/restored as we switch to the menu bar. The only situation when MenuBarOffset.y is > 0 if when (SafeAreaPadding.y > FramePadding.y), often used on TVs.
    ImVector<ImGuiWindow*>  ChildWindows;
    ImGuiStorage*           StateStorage;
    ImGuiLayoutType         LayoutType;
    ImGuiLayoutType         ParentLayoutType;       // Layout type of parent window at the time of Begin()

    // We store the current settings outside of the vectors to increase memory locality (reduce cache misses). The vectors are rarely modified. Also it allows us to not heap allocate for short-lived windows which are not using those settings.
    ImGuiItemFlags          ItemFlags;              // == ItemFlagsStack.back() [empty == ImGuiItemFlags_Default]
    float                   ItemWidth;              // == ItemWidthStack.back(). 0.0: default, >0.0: width in pixels, <0.0: align xx pixels to the right of window
    float                   TextWrapPos;            // == TextWrapPosStack.back() [empty == -1.0f]
    ImVector<ImGuiItemFlags>ItemFlagsStack;
    ImVector<float>         ItemWidthStack;
    ImVector<float>         TextWrapPosStack;
    ImVector<ImGuiGroupData>GroupStack;
    short                   StackSizesBackup[6];    // Store size of various stacks for asserting

    ImVec1                  Indent;                 // Indentation / start position from left of window (increased by TreePush/TreePop, etc.)
    ImVec1                  GroupOffset;
    ImVec1                  ColumnsOffset;          // Offset to the current column (if ColumnsCurrent > 0). FIXME: This and the above should be a stack to allow use cases like Tree->Column->Tree. Need revamp columns API.
    ImGuiColumnsSet*        ColumnsSet;             // Current columns set

    ImGuiWindowTempData()
    {
        CursorPos = CursorPosPrevLine = CursorStartPos = CursorMaxPos = ImVec2(0.0f, 0.0f);
        CurrentLineSize = PrevLineSize = ImVec2(0.0f, 0.0f);
        CurrentLineTextBaseOffset = PrevLineTextBaseOffset = 0.0f;
        LogLinePosY = -1.0f;
        TreeDepth = 0;
        TreeDepthMayJumpToParentOnPop = 0x00;
        LastItemId = 0;
        LastItemStatusFlags = 0;
        LastItemRect = LastItemDisplayRect = ImRect();
        NavLayerActiveMask = NavLayerActiveMaskNext = 0x00;
        NavLayerCurrent = ImGuiNavLayer_Main;
        NavLayerCurrentMask = (1 << ImGuiNavLayer_Main);
        NavHideHighlightOneFrame = false;
        NavHasScroll = false;
        MenuBarAppending = false;
        MenuBarOffset = ImVec2(0.0f, 0.0f);
        StateStorage = NULL;
        LayoutType = ParentLayoutType = ImGuiLayoutType_Vertical;
        ItemWidth = 0.0f;
        ItemFlags = ImGuiItemFlags_Default_;
        TextWrapPos = -1.0f;
        memset(StackSizesBackup, 0, sizeof(StackSizesBackup));

        Indent = ImVec1(0.0f);
        GroupOffset = ImVec1(0.0f);
        ColumnsOffset = ImVec1(0.0f);
        ColumnsSet = NULL;
    }
};

// Storage for one window
struct IMGUI_API ImGuiWindow
{
    char*                   Name;
    ImGuiID                 ID;                                 // == ImHash(Name)
    ImGuiWindowFlags        Flags, FlagsPreviousFrame;          // See enum ImGuiWindowFlags_
    ImGuiViewportP*         Viewport;                           // Always set in Begin(), only inactive windows may have a NULL value here
    ImGuiID                 ViewportId;                         // We backup the viewport id (since the viewport may disappear or never be created if the window is inactive)
    ImVec2                  ViewportPos;                        // We backup the viewport position (since the viewport may disappear or never be created if the window is inactive)
    int                     ViewportAllowPlatformMonitorExtend; // Reset to -1 every frame (index is guaranteed to be valid between NewFrame..EndFrame), only used in the Appearing frame of a tooltip/popup to enforce clamping to a given monitor
    ImVec2                  Pos;                                // Position (always rounded-up to nearest pixel)
    ImVec2                  Size;                               // Current size (==SizeFull or collapsed title bar size)
    ImVec2                  SizeFull;                           // Size when non collapsed
    ImVec2                  SizeFullAtLastBegin;                // Copy of SizeFull at the end of Begin. This is the reference value we'll use on the next frame to decide if we need scrollbars.
    ImVec2                  SizeContents;                       // Size of contents (== extents reach of the drawing cursor) from previous frame. Include decoration, window title, border, menu, etc.
    ImVec2                  SizeContentsExplicit;               // Size of contents explicitly set by the user via SetNextWindowContentSize()
    ImVec2                  WindowPadding;                      // Window padding at the time of begin.
    float                   WindowRounding;                     // Window rounding at the time of begin.
    float                   WindowBorderSize;                   // Window border size at the time of begin.
    ImGuiID                 MoveId;                             // == window->GetID("#MOVE")
    ImGuiID                 ChildId;                            // ID of corresponding item in parent window (for navigation to return from child window to parent window)
    ImVec2                  Scroll;
    ImVec2                  ScrollTarget;                       // target scroll position. stored as cursor position with scrolling canceled out, so the highest point is always 0.0f. (FLT_MAX for no change)
    ImVec2                  ScrollTargetCenterRatio;            // 0.0f = scroll so that target position is at top, 0.5f = scroll so that target position is centered
    ImVec2                  ScrollbarSizes;                     // Size taken by scrollbars on each axis
    bool                    ScrollbarX, ScrollbarY;
    bool                    ViewportOwned;
    bool                    Active;                             // Set to true on Begin(), unless Collapsed
    bool                    WasActive;
    bool                    WriteAccessed;                      // Set to true when any widget access the current window
    bool                    Collapsed;                          // Set when collapsing window to become only title-bar
    bool                    WantCollapseToggle;
    bool                    SkipItems;                          // Set when items can safely be all clipped (e.g. window not visible or collapsed)
    bool                    Appearing;                          // Set during the frame where the window is appearing (or re-appearing)
    bool                    Hidden;                             // Do not display (== (HiddenFramesForResize > 0) ||
    bool                    HasCloseButton;                     // Set when the window has a close button (p_open != NULL)
    short                   BeginCount;                         // Number of Begin() during the current frame (generally 0 or 1, 1+ if appending via multiple Begin/End pairs)
    short                   BeginOrderWithinParent;             // Order within immediate parent window, if we are a child window. Otherwise 0.
    short                   BeginOrderWithinContext;            // Order within entire imgui context. This is mostly used for debugging submission order related issues.
    ImGuiID                 PopupId;                            // ID in the popup stack when this window is used as a popup/menu (because we use generic Name/ID for recycling)
    int                     AutoFitFramesX, AutoFitFramesY;
    bool                    AutoFitOnlyGrows;
    int                     AutoFitChildAxises;
    ImGuiDir                AutoPosLastDirection;
    int                     HiddenFramesRegular;                // Hide the window for N frames
    int                     HiddenFramesForResize;              // Hide the window for N frames while allowing items to be submitted so we can measure their size
    ImGuiCond               SetWindowPosAllowFlags;             // store acceptable condition flags for SetNextWindowPos() use.
    ImGuiCond               SetWindowSizeAllowFlags;            // store acceptable condition flags for SetNextWindowSize() use.
    ImGuiCond               SetWindowCollapsedAllowFlags;       // store acceptable condition flags for SetNextWindowCollapsed() use.
    ImGuiCond               SetWindowDockAllowFlags;            // store acceptable condition flags for SetNextWindowDock() use.
    ImVec2                  SetWindowPosVal;                    // store window position when using a non-zero Pivot (position set needs to be processed when we know the window size)
    ImVec2                  SetWindowPosPivot;                  // store window pivot for positioning. ImVec2(0,0) when positioning from top-left corner; ImVec2(0.5f,0.5f) for centering; ImVec2(1,1) for bottom right.
    ImGuiDockFamily         DockFamily;                         // set with SetNextWindowDockFamily()

    ImGuiWindowTempData     DC;                                 // Temporary per-window data, reset at the beginning of the frame. This used to be called ImGuiDrawContext, hence the "DC" variable name.
    ImVector<ImGuiID>       IDStack;                            // ID stack. ID are hashes seeded with the value at the top of the stack
    ImRect                  ClipRect;                           // Current clipping rectangle. = DrawList->clip_rect_stack.back(). Scissoring / clipping rectangle. x1, y1, x2, y2.
    ImRect                  OuterRectClipped;                   // = WindowRect just after setup in Begin(). == window->Rect() for root window.
    ImRect                  InnerMainRect, InnerClipRect;
    ImVec2ih                HitTestHoleSize, HitTestHoleOffset;
    ImRect                  ContentsRegionRect;                 // FIXME: This is currently confusing/misleading. Maximum visible content position ~~ Pos + (SizeContentsExplicit ? SizeContentsExplicit : Size - ScrollbarSizes) - CursorStartPos, per axis
    int                     LastFrameActive;                    // Last frame number the window was Active.
    float                   ItemWidthDefault;
    ImGuiMenuColumns        MenuColumns;                        // Simplified columns storage for menu items
    ImGuiStorage            StateStorage;
    ImVector<ImGuiColumnsSet> ColumnsStorage;
    float                   FontWindowScale;                    // User scale multiplier per-window
    float                   FontDpiScale;
    int                     SettingsIdx;                        // Index into SettingsWindow[] (indices are always valid as we only grow the array from the back)

    ImDrawList*             DrawList;                           // == &DrawListInst (for backward compatibility reason with code using imgui_internal.h we keep this a pointer)
    ImDrawList              DrawListInst;
    ImGuiWindow*            ParentWindow;                       // If we are a child _or_ popup window, this is pointing to our parent. Otherwise NULL.
    ImGuiWindow*            RootWindow;                         // Point to ourself or first ancestor that is not a child window.
    ImGuiWindow*            RootWindowDockStop;                 // Point to ourself or first ancestor that is not a child window. Doesn't cross through dock nodes. We use this so IsWindowFocused() can behave consistently regardless of docking state.
    ImGuiWindow*            RootWindowForTitleBarHighlight;     // Point to ourself or first ancestor which will display TitleBgActive color when this window is active.
    ImGuiWindow*            RootWindowForNav;                   // Point to ourself or first ancestor which doesn't have the NavFlattened flag.

    ImGuiWindow*            NavLastChildNavWindow;              // When going to the menu bar, we remember the child window we came from. (This could probably be made implicit if we kept g.Windows sorted by last focused including child window.)
    ImGuiID                 NavLastIds[ImGuiNavLayer_COUNT];    // Last known NavId for this window, per layer (0/1)
    ImRect                  NavRectRel[ImGuiNavLayer_COUNT];    // Reference rectangle, in window relative space

    // Navigation / Focus
    // FIXME-NAV: Merge all this with the new Nav system, at least the request variables should be moved to ImGuiContext
    int                     FocusIdxAllCounter;                 // Start at -1 and increase as assigned via FocusItemRegister()
    int                     FocusIdxTabCounter;                 // (same, but only count widgets which you can Tab through)
    int                     FocusIdxAllRequestCurrent;          // Item being requested for focus
    int                     FocusIdxTabRequestCurrent;          // Tab-able item being requested for focus
    int                     FocusIdxAllRequestNext;             // Item being requested for focus, for next update (relies on layout to be stable between the frame pressing TAB and the next frame)
    int                     FocusIdxTabRequestNext;             // "

    // Docking
    ImGuiDockNode*          DockNode;                           // Which node are we docked into
    ImGuiDockNode*          DockNodeAsHost;                     // Which node are we owning (for parent windows)
    ImGuiID                 DockId;                             // Backup of last valid DockNode->Id, so single value remember their dock node id
    ImGuiItemStatusFlags    DockTabItemStatusFlags;
    ImRect                  DockTabItemRect;
    short                   DockOrder;                          // Order of the last time the window was visible within its DockNode. This is used to reorder windows that are reappearing on the same frame. Same value between windows that were active and windows that were none are possible.
    bool                    DockIsActive        :1;             // =~ (DockNode != NULL) && (DockNode->Windows.Size > 1)
    bool                    DockTabIsVisible    :1;             // Is the window visible this frame? =~ is the corresponding tab selected?
    bool                    DockTabWantClose    :1;

public:
    ImGuiWindow(ImGuiContext* context, const char* name);
    ~ImGuiWindow();

    ImGuiID     GetID(const char* str, const char* str_end = NULL);
    ImGuiID     GetID(const void* ptr);
    ImGuiID     GetIDNoKeepAlive(const char* str, const char* str_end = NULL);
    ImGuiID     GetIDNoKeepAlive(const void* ptr);
    ImGuiID     GetIDFromRectangle(const ImRect& r_abs);

    // We don't use g.FontSize because the window may be != g.CurrentWidow.
    ImRect      Rect() const                            { return ImRect(Pos.x, Pos.y, Pos.x+Size.x, Pos.y+Size.y); }
    float       CalcFontSize() const                    { return GImGui->FontBaseSize * FontWindowScale * FontDpiScale; }
    float       TitleBarHeight() const                  { return (Flags & ImGuiWindowFlags_NoTitleBar) ? 0.0f : CalcFontSize() + GImGui->Style.FramePadding.y * 2.0f; }
    ImRect      TitleBarRect() const                    { return ImRect(Pos, ImVec2(Pos.x + SizeFull.x, Pos.y + TitleBarHeight())); }
    float       MenuBarHeight() const                   { return (Flags & ImGuiWindowFlags_MenuBar) ? DC.MenuBarOffset.y + CalcFontSize() + GImGui->Style.FramePadding.y * 2.0f : 0.0f; }
    ImRect      MenuBarRect() const                     { float y1 = Pos.y + TitleBarHeight(); return ImRect(Pos.x, y1, Pos.x + SizeFull.x, y1 + MenuBarHeight()); }
};

// Backup and restore just enough data to be able to use IsItemHovered() on item A after another B in the same window has overwritten the data.
struct ImGuiItemHoveredDataBackup
{
    ImGuiID                 LastItemId;
    ImGuiItemStatusFlags    LastItemStatusFlags;
    ImRect                  LastItemRect;
    ImRect                  LastItemDisplayRect;

    ImGuiItemHoveredDataBackup() { Backup(); }
    void Backup()           { ImGuiWindow* window = GImGui->CurrentWindow; LastItemId = window->DC.LastItemId; LastItemStatusFlags = window->DC.LastItemStatusFlags; LastItemRect = window->DC.LastItemRect; LastItemDisplayRect = window->DC.LastItemDisplayRect; }
    void Restore() const    { ImGuiWindow* window = GImGui->CurrentWindow; window->DC.LastItemId = LastItemId; window->DC.LastItemStatusFlags = LastItemStatusFlags; window->DC.LastItemRect = LastItemRect; window->DC.LastItemDisplayRect = LastItemDisplayRect; }
};

//-----------------------------------------------------------------------------
// Tab Bar, Tab Item
//-----------------------------------------------------------------------------

enum ImGuiTabBarFlagsPrivate_
{
<<<<<<< HEAD
    ImGuiTabBarFlags_DockNode                       = 1 << 20,  // Part of a dock node
    ImGuiTabBarFlags_DockNodeIsDockSpace            = 1 << 21,  // Part of an explicit dockspace node node
    ImGuiTabBarFlags_IsFocused                      = 1 << 22,
    ImGuiTabBarFlags_SaveSettings                   = 1 << 23   // FIXME: Settings are handled by the docking system, this only request the tab bar to mark settings dirty when reordering tabs
};

enum ImGuiTabItemFlagsPrivate_
{
    ImGuiTabItemFlags_DockedWindow                  = 1 << 20,  // [Docking]
    ImGuiTabItemFlags_Unsorted                      = 1 << 22,  // [Docking] Trailing tabs with the _Unsorted flag will be sorted based on the DockOrder of their Window.
    ImGuiTabItemFlags_Preview                       = 1 << 21   // [Docking] Display tab shape for docking preview (height is adjusted slightly to compensate for the yet missing tab bar)
};

// Storage for one active tab item (sizeof() 32~40 bytes)
=======
    ImGuiTabBarFlags_DockNode                   = 1 << 20,  // [Docking: Unused in Master Branch] Part of a dock node
    ImGuiTabBarFlags_DockNodeIsDockSpace        = 1 << 21,  // [Docking: Unused in Master Branch] Part of an explicit dockspace node node
    ImGuiTabBarFlags_IsFocused                  = 1 << 22,
    ImGuiTabBarFlags_SaveSettings               = 1 << 23   // FIXME: Settings are handled by the docking system, this only request the tab bar to mark settings dirty when reordering tabs
};

// Storage for one active tab item (sizeof() 26~32 bytes)
>>>>>>> c40feabe
struct ImGuiTabItem
{
    ImGuiID             ID;
    ImGuiTabItemFlags   Flags;
<<<<<<< HEAD
    ImGuiWindow*        Window;             // When TabItem is part of a DockNode's TabBar, we hold on to a window.
    int                 LastFrameVisible;
    int                 LastFrameSelected;  // This allows us to infer an ordered list of the last activated tabs with little maintenance
    float               Offset;             // Position relative to beginning of tab
    float               Width;              // Width currently displayed
    float               WidthContents;      // Width of actual contents, stored during BeginTabItem() call

    ImGuiTabItem()      { ID = Flags = 0; Window = NULL; LastFrameVisible = LastFrameSelected = -1; Offset = Width = WidthContents = 0.0f; }
=======
    int                 LastFrameVisible;
    int                 LastFrameSelected;      // This allows us to infer an ordered list of the last activated tabs with little maintenance
    float               Offset;                 // Position relative to beginning of tab
    float               Width;                  // Width currently displayed
    float               WidthContents;          // Width of actual contents, stored during BeginTabItem() call

    ImGuiTabItem()      { ID = Flags = 0; LastFrameVisible = LastFrameSelected = -1; Offset = Width = WidthContents = 0.0f; }
>>>>>>> c40feabe
};

// Storage for a tab bar (sizeof() 92~96 bytes)
struct ImGuiTabBar
{
    ImVector<ImGuiTabItem> Tabs;
    ImGuiID             ID;                     // Zero for tab-bars used by docking
    ImGuiID             SelectedTabId;          // Selected tab
    ImGuiID             NextSelectedTabId;
    ImGuiID             VisibleTabId;           // Can occasionally be != SelectedTabId (e.g. when previewing contents for CTRL+TAB preview)
    int                 CurrFrameVisible;
    int                 PrevFrameVisible;
    ImRect              BarRect;
    float               ContentsHeight;
    float               OffsetMax;              // Distance from BarRect.Min.x, locked during layout
    float               OffsetNextTab;          // Distance from BarRect.Min.x, incremented with each BeginTabItem() call, not used if ImGuiTabBarFlags_Reorderable if set.
    float               ScrollingAnim;
    float               ScrollingTarget;
    ImGuiTabBarFlags    Flags;
    ImGuiID             ReorderRequestTabId;
    int                 ReorderRequestDir;
    bool                WantLayout;
    bool                VisibleTabWasSubmitted;
    short               LastTabItemIdx;         // For BeginTabItem()/EndTabItem()

    ImGuiTabBar();
    int                 GetTabOrder(const ImGuiTabItem* tab) const { return Tabs.index_from_pointer(tab); }
};

//-----------------------------------------------------------------------------
// Internal API
// No guarantee of forward compatibility here.
//-----------------------------------------------------------------------------

namespace ImGui
{
    // We should always have a CurrentWindow in the stack (there is an implicit "Debug" window)
    // If this ever crash because g.CurrentWindow is NULL it means that either
    // - ImGui::NewFrame() has never been called, which is illegal.
    // - You are calling ImGui functions after ImGui::EndFrame()/ImGui::Render() and before the next ImGui::NewFrame(), which is also illegal.
    inline    ImGuiWindow*  GetCurrentWindowRead()      { ImGuiContext& g = *GImGui; return g.CurrentWindow; }
    inline    ImGuiWindow*  GetCurrentWindow()          { ImGuiContext& g = *GImGui; g.CurrentWindow->WriteAccessed = true; return g.CurrentWindow; }
    IMGUI_API ImGuiWindow*  FindWindowByID(ImGuiID id);
    IMGUI_API ImGuiWindow*  FindWindowByName(const char* name);
    IMGUI_API void          FocusWindow(ImGuiWindow* window);
    IMGUI_API void          FocusPreviousWindowIgnoringOne(ImGuiWindow* ignore_window);
    IMGUI_API void          BringWindowToFocusFront(ImGuiWindow* window);
    IMGUI_API void          BringWindowToDisplayFront(ImGuiWindow* window);
    IMGUI_API void          BringWindowToDisplayBack(ImGuiWindow* window);
    IMGUI_API void          UpdateWindowParentAndRootLinks(ImGuiWindow* window, ImGuiWindowFlags flags, ImGuiWindow* parent_window);
    IMGUI_API ImVec2        CalcWindowExpectedSize(ImGuiWindow* window);
    IMGUI_API bool          IsWindowChildOf(ImGuiWindow* window, ImGuiWindow* potential_parent);
    IMGUI_API bool          IsWindowNavFocusable(ImGuiWindow* window);
    IMGUI_API void          SetWindowScrollX(ImGuiWindow* window, float new_scroll_x);
    IMGUI_API void          SetWindowScrollY(ImGuiWindow* window, float new_scroll_y);
    IMGUI_API float         GetWindowScrollMaxX(ImGuiWindow* window);
    IMGUI_API float         GetWindowScrollMaxY(ImGuiWindow* window);
    IMGUI_API ImRect        GetWindowAllowedExtentRect(ImGuiWindow* window);

    IMGUI_API void          SetCurrentFont(ImFont* font);
    inline ImFont*          GetDefaultFont() { ImGuiContext& g = *GImGui; return g.IO.FontDefault ? g.IO.FontDefault : g.IO.Fonts->Fonts[0]; }
    inline ImDrawList*      GetOverlayDrawList(ImGuiWindow* window) { return GetOverlayDrawList(window->Viewport); }

    // Init
    IMGUI_API void          Initialize(ImGuiContext* context);
    IMGUI_API void          Shutdown(ImGuiContext* context);    // Since 1.60 this is a _private_ function. You can call DestroyContext() to destroy the context created by CreateContext().

    // NewFrame
    IMGUI_API void          UpdateHoveredWindowAndCaptureFlags();
    IMGUI_API void          StartMouseMovingWindow(ImGuiWindow* window);
    IMGUI_API void          UpdateMouseMovingWindow();

    // Viewports
    IMGUI_API ImGuiViewportP*       FindViewportByID(ImGuiID id);
    IMGUI_API void                  ScaleWindowsInViewport(ImGuiViewportP* viewport, float scale);
    IMGUI_API void                  DestroyPlatformWindow(ImGuiViewportP* viewport);
    IMGUI_API void                  ShowViewportThumbnails();

    // Settings
    IMGUI_API void                  MarkIniSettingsDirty();
    IMGUI_API void                  MarkIniSettingsDirty(ImGuiWindow* window);
    IMGUI_API ImGuiWindowSettings*  CreateNewWindowSettings(const char* name);
    IMGUI_API ImGuiWindowSettings*  FindWindowSettings(ImGuiID id);
    IMGUI_API ImGuiWindowSettings*  FindOrCreateWindowSettings(const char* name);
    IMGUI_API ImGuiSettingsHandler* FindSettingsHandler(const char* type_name);

    // Basic Accessors
    inline ImGuiID          GetItemID()     { ImGuiContext& g = *GImGui; return g.CurrentWindow->DC.LastItemId; }
    inline ImGuiID          GetActiveID()   { ImGuiContext& g = *GImGui; return g.ActiveId; }
    inline ImGuiID          GetFocusID()    { ImGuiContext& g = *GImGui; return g.NavId; }
    IMGUI_API void          SetActiveID(ImGuiID id, ImGuiWindow* window);
    IMGUI_API void          SetFocusID(ImGuiID id, ImGuiWindow* window);
    IMGUI_API void          ClearActiveID();
    IMGUI_API ImGuiID       GetHoveredID();
    IMGUI_API void          SetHoveredID(ImGuiID id);
    IMGUI_API void          KeepAliveID(ImGuiID id);
    IMGUI_API void          MarkItemEdited(ImGuiID id);

    // Basic Helpers for widget code
    IMGUI_API void          ItemSize(const ImVec2& size, float text_offset_y = 0.0f);
    IMGUI_API void          ItemSize(const ImRect& bb, float text_offset_y = 0.0f);
    IMGUI_API bool          ItemAdd(const ImRect& bb, ImGuiID id, const ImRect* nav_bb = NULL);
    IMGUI_API bool          ItemHoverable(const ImRect& bb, ImGuiID id);
    IMGUI_API bool          IsClippedEx(const ImRect& bb, ImGuiID id, bool clip_even_when_logged);
    IMGUI_API bool          FocusableItemRegister(ImGuiWindow* window, ImGuiID id, bool tab_stop = true);      // Return true if focus is requested
    IMGUI_API void          FocusableItemUnregister(ImGuiWindow* window);
    IMGUI_API ImVec2        CalcItemSize(ImVec2 size, float default_x, float default_y);
    IMGUI_API float         CalcWrapWidthForPos(const ImVec2& pos, float wrap_pos_x);
    IMGUI_API void          PushMultiItemsWidths(int components, float width_full = 0.0f);
    IMGUI_API void          PushItemFlag(ImGuiItemFlags option, bool enabled);
    IMGUI_API void          PopItemFlag();

    // Popups, Modals, Tooltips
    IMGUI_API void          OpenPopupEx(ImGuiID id);
    IMGUI_API void          ClosePopup(ImGuiID id);
    IMGUI_API void          ClosePopupToLevel(int remaining);
    IMGUI_API void          ClosePopupsOverWindow(ImGuiWindow* ref_window);
    IMGUI_API bool          IsPopupOpen(ImGuiID id);
    IMGUI_API bool          BeginPopupEx(ImGuiID id, ImGuiWindowFlags extra_flags);
    IMGUI_API void          BeginTooltipEx(ImGuiWindowFlags extra_flags, bool override_previous_tooltip = true);
    IMGUI_API ImGuiWindow*  GetFrontMostPopupModal();
    IMGUI_API ImVec2        FindBestWindowPosForPopup(ImGuiWindow* window);
    IMGUI_API ImVec2        FindBestWindowPosForPopupEx(const ImVec2& ref_pos, const ImVec2& size, ImGuiDir* last_dir, const ImRect& r_outer, const ImRect& r_avoid, ImGuiPopupPositionPolicy policy = ImGuiPopupPositionPolicy_Default);

    // Navigation
    IMGUI_API void          NavInitWindow(ImGuiWindow* window, bool force_reinit);
    IMGUI_API bool          NavMoveRequestButNoResultYet();
    IMGUI_API void          NavMoveRequestCancel();
    IMGUI_API void          NavMoveRequestForward(ImGuiDir move_dir, ImGuiDir clip_dir, const ImRect& bb_rel, ImGuiNavMoveFlags move_flags);
    IMGUI_API void          NavMoveRequestTryWrapping(ImGuiWindow* window, ImGuiNavMoveFlags move_flags);
    IMGUI_API float         GetNavInputAmount(ImGuiNavInput n, ImGuiInputReadMode mode);
    IMGUI_API ImVec2        GetNavInputAmount2d(ImGuiNavDirSourceFlags dir_sources, ImGuiInputReadMode mode, float slow_factor = 0.0f, float fast_factor = 0.0f);
    IMGUI_API int           CalcTypematicPressedRepeatAmount(float t, float t_prev, float repeat_delay, float repeat_rate);
    IMGUI_API void          ActivateItem(ImGuiID id);   // Remotely activate a button, checkbox, tree node etc. given its unique ID. activation is queued and processed on the next frame when the item is encountered again.
    IMGUI_API void          SetNavID(ImGuiID id, int nav_layer);
    IMGUI_API void          SetNavIDWithRectRel(ImGuiID id, int nav_layer, const ImRect& rect_rel);

    // Inputs
    inline bool             IsKeyPressedMap(ImGuiKey key, bool repeat = true)           { const int key_index = GImGui->IO.KeyMap[key]; return (key_index >= 0) ? IsKeyPressed(key_index, repeat) : false; }
    inline bool             IsNavInputDown(ImGuiNavInput n)                             { return GImGui->IO.NavInputs[n] > 0.0f; }
    inline bool             IsNavInputPressed(ImGuiNavInput n, ImGuiInputReadMode mode) { return GetNavInputAmount(n, mode) > 0.0f; }
    inline bool             IsNavInputPressedAnyOfTwo(ImGuiNavInput n1, ImGuiNavInput n2, ImGuiInputReadMode mode) { return (GetNavInputAmount(n1, mode) + GetNavInputAmount(n2, mode)) > 0.0f; }
    
    // Docking
    // (some functions are only declared in imgui.cpp, see Docking section)
    IMGUI_API void          DockContextInitialize(ImGuiContext* ctx);
    IMGUI_API void          DockContextShutdown(ImGuiContext* ctx);
    IMGUI_API void          DockContextOnLoadSettings(ImGuiContext* ctx);
    IMGUI_API void          DockContextRebuild(ImGuiContext* ctx);
    IMGUI_API void          DockContextNewFrameUpdateUndocking(ImGuiContext* ctx);
    IMGUI_API void          DockContextNewFrameUpdateDocking(ImGuiContext* ctx);
    IMGUI_API void          DockContextEndFrame(ImGuiContext* ctx);
    IMGUI_API void          DockContextQueueUndockWindow(ImGuiContext* ctx, ImGuiWindow* window);
    IMGUI_API void          DockContextQueueUndockNode(ImGuiContext* ctx, ImGuiDockNode* node);
    inline ImGuiDockNode*   DockNodeGetRootNode(ImGuiDockNode* node) { while (node->ParentNode) node = node->ParentNode; return node; }
    IMGUI_API void          BeginDocked(ImGuiWindow* window, bool* p_open);
    IMGUI_API void          BeginAsDockableDragDropSource(ImGuiWindow* window);
    IMGUI_API void          BeginAsDockableDragDropTarget(ImGuiWindow* window);
    IMGUI_API void          SetWindowDock(ImGuiWindow* window, ImGuiID dock_id, ImGuiCond cond);
    IMGUI_API void          ShowDockingDebug();

    // Docking - Builder function needs to be generally called before the DockSpace() node is submitted.
    IMGUI_API void          DockBuilderDockWindow(const char* window_name, ImGuiID node_id);
    IMGUI_API ImGuiDockNode*DockBuilderGetNode(ImGuiID node_id);                    // Warning: DO NOT HOLD ON ImGuiDockNode* pointer, will be invalided by any split/merge/remove operation.
    inline ImGuiDockNode*   DockBuilderGetCentralNode(ImGuiID node_id)              { ImGuiDockNode* node = DockBuilderGetNode(node_id); if (!node) return NULL; return DockNodeGetRootNode(node)->CentralNode; }
    IMGUI_API void          DockBuilderAddNode(ImGuiID node_id, ImVec2 ref_size, ImGuiDockNodeFlags flags = 0);
    IMGUI_API void          DockBuilderRemoveNode(ImGuiID node_id);                 // Remove node and all its child, undock all windows
    IMGUI_API void          DockBuilderRemoveNodeDockedWindows(ImGuiID node_id, bool clear_persistent_docking_references = true);
    IMGUI_API void          DockBuilderRemoveNodeChildNodes(ImGuiID node_id);       // Remove all split/hierarchy. All remaining docked windows will be re-docked to the root.
    IMGUI_API ImGuiID       DockBuilderSplitNode(ImGuiID node_id, ImGuiDir split_dir, float size_ratio_for_node_at_dir, ImGuiID* out_id_dir, ImGuiID* out_id_other);
    IMGUI_API void          DockBuilderCopyDockspace(ImGuiID src_dockspace_id, ImGuiID dst_dockspace_id, ImVector<const char*>* in_window_remap_pairs);
    IMGUI_API void          DockBuilderCopyNode(ImGuiID src_node_id, ImGuiID dst_node_id, ImVector<ImGuiID>* out_node_remap_pairs);
    IMGUI_API void          DockBuilderCopyWindowSettings(const char* src_name, const char* dst_name);
    IMGUI_API void          DockBuilderFinish(ImGuiID node_id);

    // Drag and Drop
    IMGUI_API bool          BeginDragDropTargetCustom(const ImRect& bb, ImGuiID id);
    IMGUI_API void          ClearDragDrop();
    IMGUI_API bool          IsDragDropPayloadBeingAccepted();

    // New Columns API (FIXME-WIP)
    IMGUI_API void          BeginColumns(const char* str_id, int count, ImGuiColumnsFlags flags = 0); // setup number of columns. use an identifier to distinguish multiple column sets. close with EndColumns().
    IMGUI_API void          EndColumns();                                                             // close columns
    IMGUI_API void          PushColumnClipRect(int column_index = -1);

    // Tab Bars
<<<<<<< HEAD
    IMGUI_API bool          BeginTabBarEx(ImGuiTabBar* tab_bar, const ImRect& bb, ImGuiTabBarFlags flags, ImGuiDockNode* dock_node);
    IMGUI_API ImGuiTabItem* TabBarFindTabByID(ImGuiTabBar* tab_bar, ImGuiID tab_id);
    IMGUI_API void          TabBarAddTab(ImGuiTabBar* tab_bar, ImGuiWindow* window, ImGuiTabItemFlags tab_flags = ImGuiTabItemFlags_None);
    IMGUI_API void          TabBarRemoveTab(ImGuiTabBar* tab_bar, ImGuiID tab_id);
    IMGUI_API void          TabBarCloseTab(ImGuiTabBar* tab_bar, ImGuiTabItem* tab);
    IMGUI_API void          TabBarQueueChangeTabOrder(ImGuiTabBar* tab_bar, const ImGuiTabItem* tab, int dir);
    IMGUI_API bool          TabItemEx(ImGuiTabBar* tab_bar, const char* label, bool* p_open, ImGuiTabItemFlags flags, ImGuiWindow* docked_window);
=======
    IMGUI_API bool          BeginTabBarEx(ImGuiTabBar* tab_bar, const ImRect& bb, ImGuiTabBarFlags flags);
    IMGUI_API ImGuiTabItem* TabBarFindTabByID(ImGuiTabBar* tab_bar, ImGuiID tab_id);
    IMGUI_API void          TabBarRemoveTab(ImGuiTabBar* tab_bar, ImGuiID tab_id);
    IMGUI_API void          TabBarCloseTab(ImGuiTabBar* tab_bar, ImGuiTabItem* tab);
    IMGUI_API void          TabBarQueueChangeTabOrder(ImGuiTabBar* tab_bar, const ImGuiTabItem* tab, int dir);
    IMGUI_API bool          TabItemEx(ImGuiTabBar* tab_bar, const char* label, bool* p_open, ImGuiTabItemFlags flags);
>>>>>>> c40feabe
    IMGUI_API ImVec2        TabItemCalcSize(const char* label, bool has_close_button);
    IMGUI_API void          TabItemBackground(ImDrawList* draw_list, const ImRect& bb, ImGuiTabItemFlags flags, ImU32 col);
    IMGUI_API bool          TabItemLabelAndCloseButton(ImDrawList* draw_list, const ImRect& bb, ImGuiTabItemFlags flags, const char* label, ImGuiID tab_id, ImGuiID close_button_id);

    // Render helpers
    // AVOID USING OUTSIDE OF IMGUI.CPP! NOT FOR PUBLIC CONSUMPTION. THOSE FUNCTIONS ARE A MESS. THEIR SIGNATURE AND BEHAVIOR WILL CHANGE, THEY NEED TO BE REFACTORED INTO SOMETHING DECENT.
    // NB: All position are in absolute pixels coordinates (we are never using window coordinates internally)
    IMGUI_API void          RenderText(ImVec2 pos, const char* text, const char* text_end = NULL, bool hide_text_after_hash = true);
    IMGUI_API void          RenderTextWrapped(ImVec2 pos, const char* text, const char* text_end, float wrap_width);
    IMGUI_API void          RenderTextClipped(const ImVec2& pos_min, const ImVec2& pos_max, const char* text, const char* text_end, const ImVec2* text_size_if_known, const ImVec2& align = ImVec2(0,0), const ImRect* clip_rect = NULL);
    IMGUI_API void          RenderTextClippedEx(ImDrawList* draw_list, const ImVec2& pos_min, const ImVec2& pos_max, const char* text, const char* text_end, const ImVec2* text_size_if_known, const ImVec2& align = ImVec2(0, 0), const ImRect* clip_rect = NULL);
    IMGUI_API void          RenderFrame(ImVec2 p_min, ImVec2 p_max, ImU32 fill_col, bool border = true, float rounding = 0.0f);
    IMGUI_API void          RenderFrameBorder(ImVec2 p_min, ImVec2 p_max, float rounding = 0.0f);
    IMGUI_API void          RenderColorRectWithAlphaCheckerboard(ImVec2 p_min, ImVec2 p_max, ImU32 fill_col, float grid_step, ImVec2 grid_off, float rounding = 0.0f, int rounding_corners_flags = ~0);
    IMGUI_API void          RenderArrow(ImVec2 pos, ImGuiDir dir, float scale = 1.0f);
    IMGUI_API void          RenderBullet(ImVec2 pos);
    IMGUI_API void          RenderCheckMark(ImVec2 pos, ImU32 col, float sz);
    IMGUI_API void          RenderNavHighlight(const ImRect& bb, ImGuiID id, ImGuiNavHighlightFlags flags = ImGuiNavHighlightFlags_TypeDefault); // Navigation highlight
    IMGUI_API void          RenderMouseCursor(ImVec2 pos, float scale, ImGuiMouseCursor mouse_cursor = ImGuiMouseCursor_Arrow);
    IMGUI_API const char*   FindRenderedTextEnd(const char* text, const char* text_end = NULL); // Find the optional ## from which we stop displaying text.
    IMGUI_API void          LogRenderedText(const ImVec2* ref_pos, const char* text, const char* text_end = NULL);

    // Render helpers (those functions don't access any ImGui state!)
    IMGUI_API void          RenderArrowPointingAt(ImDrawList* draw_list, ImVec2 pos, ImVec2 half_sz, ImGuiDir direction, ImU32 col);
    IMGUI_API void          RenderArrowDockMenu(ImDrawList* draw_list, ImVec2 p_min, float sz, ImU32 col);
    IMGUI_API void          RenderRectFilledRangeH(ImDrawList* draw_list, const ImRect& rect, ImU32 col, float x_start_norm, float x_end_norm, float rounding);
<<<<<<< HEAD
    IMGUI_API void          RenderRectFilledWithHole(ImDrawList* draw_list, ImRect outer, ImRect inner, ImU32 col, float rounding);
=======
>>>>>>> c40feabe
    IMGUI_API void          RenderPixelEllipsis(ImDrawList* draw_list, ImFont* font, ImVec2 pos, int count, ImU32 col);

    // Widgets
    IMGUI_API bool          ButtonEx(const char* label, const ImVec2& size_arg = ImVec2(0,0), ImGuiButtonFlags flags = 0);
    IMGUI_API bool          CloseButton(ImGuiID id, const ImVec2& pos, float radius);
    IMGUI_API bool          CollapseButton(ImGuiID id, const ImVec2& pos, ImGuiDockNode* dock_node);
    IMGUI_API bool          ArrowButtonEx(const char* str_id, ImGuiDir dir, ImVec2 size_arg, ImGuiButtonFlags flags);
    IMGUI_API void          Scrollbar(ImGuiLayoutType direction);
    IMGUI_API void          VerticalSeparator();        // Vertical separator, for menu bars (use current line height). Not exposed because it is misleading and it doesn't have an effect on regular layout.

    // Widgets low-level behaviors
    IMGUI_API bool          ButtonBehavior(const ImRect& bb, ImGuiID id, bool* out_hovered, bool* out_held, ImGuiButtonFlags flags = 0);
    IMGUI_API bool          DragBehavior(ImGuiID id, ImGuiDataType data_type, void* v, float v_speed, const void* v_min, const void* v_max, const char* format, float power, ImGuiDragFlags flags);
    IMGUI_API bool          SliderBehavior(const ImRect& bb, ImGuiID id, ImGuiDataType data_type, void* v, const void* v_min, const void* v_max, const char* format, float power, ImGuiSliderFlags flags, ImRect* out_grab_bb);
    IMGUI_API bool          SplitterBehavior(const ImRect& bb, ImGuiID id, ImGuiAxis axis, float* size1, float* size2, float min_size1, float min_size2, float hover_extend = 0.0f, float hover_visibility_delay = 0.0f);
    IMGUI_API bool          TreeNodeBehavior(ImGuiID id, ImGuiTreeNodeFlags flags, const char* label, const char* label_end = NULL);
    IMGUI_API bool          TreeNodeBehaviorIsOpen(ImGuiID id, ImGuiTreeNodeFlags flags = 0);                     // Consume previous SetNextTreeNodeOpened() data, if any. May return true when logging
    IMGUI_API void          TreePushRawID(ImGuiID id);

    // Template functions are instantiated in imgui_widgets.cpp for a finite number of types. 
    // To use them externally (for custom widget) you may need an "extern template" statement in your code in order to link to existing instances and silence Clang warnings (see #2036).
    // e.g. " extern template IMGUI_API float RoundScalarWithFormatT<float, float>(const char* format, ImGuiDataType data_type, float v); "
    template<typename T, typename SIGNED_T, typename FLOAT_T>   IMGUI_API bool  DragBehaviorT(ImGuiDataType data_type, T* v, float v_speed, const T v_min, const T v_max, const char* format, float power, ImGuiDragFlags flags);
    template<typename T, typename SIGNED_T, typename FLOAT_T>   IMGUI_API bool  SliderBehaviorT(const ImRect& bb, ImGuiID id, ImGuiDataType data_type, T* v, const T v_min, const T v_max, const char* format, float power, ImGuiSliderFlags flags, ImRect* out_grab_bb);
    template<typename T, typename FLOAT_T>                      IMGUI_API float SliderCalcRatioFromValueT(ImGuiDataType data_type, T v, T v_min, T v_max, float power, float linear_zero_pos);
    template<typename T, typename SIGNED_T>                     IMGUI_API T     RoundScalarWithFormatT(const char* format, ImGuiDataType data_type, T v);

    // InputText
    IMGUI_API bool          InputTextEx(const char* label, char* buf, int buf_size, const ImVec2& size_arg, ImGuiInputTextFlags flags, ImGuiInputTextCallback callback = NULL, void* user_data = NULL);
    IMGUI_API bool          InputScalarAsWidgetReplacement(const ImRect& bb, ImGuiID id, const char* label, ImGuiDataType data_type, void* data_ptr, const char* format);

    // Color
    IMGUI_API void          ColorTooltip(const char* text, const float* col, ImGuiColorEditFlags flags);
    IMGUI_API void          ColorEditOptionsPopup(const float* col, ImGuiColorEditFlags flags);
    IMGUI_API void          ColorPickerOptionsPopup(const float* ref_col, ImGuiColorEditFlags flags);

    // Plot
    IMGUI_API void          PlotEx(ImGuiPlotType plot_type, const char* label, float (*values_getter)(void* data, int idx), void* data, int values_count, int values_offset, const char* overlay_text, float scale_min, float scale_max, ImVec2 graph_size);

    // Shade functions (write over already created vertices)
    IMGUI_API void          ShadeVertsLinearColorGradientKeepAlpha(ImDrawList* draw_list, int vert_start_idx, int vert_end_idx, ImVec2 gradient_p0, ImVec2 gradient_p1, ImU32 col0, ImU32 col1);
    IMGUI_API void          ShadeVertsLinearUV(ImDrawList* draw_list, int vert_start_idx, int vert_end_idx, const ImVec2& a, const ImVec2& b, const ImVec2& uv_a, const ImVec2& uv_b, bool clamp);

} // namespace ImGui

// ImFontAtlas internals
IMGUI_API bool              ImFontAtlasBuildWithStbTruetype(ImFontAtlas* atlas);
IMGUI_API void              ImFontAtlasBuildRegisterDefaultCustomRects(ImFontAtlas* atlas);
IMGUI_API void              ImFontAtlasBuildSetupFont(ImFontAtlas* atlas, ImFont* font, ImFontConfig* font_config, float ascent, float descent);
IMGUI_API void              ImFontAtlasBuildPackCustomRects(ImFontAtlas* atlas, void* spc);
IMGUI_API void              ImFontAtlasBuildFinish(ImFontAtlas* atlas);
IMGUI_API void              ImFontAtlasBuildMultiplyCalcLookupTable(unsigned char out_table[256], float in_multiply_factor);
IMGUI_API void              ImFontAtlasBuildMultiplyRectAlpha8(const unsigned char table[256], unsigned char* pixels, int x, int y, int w, int h, int stride);

// Test engine hooks (imgui-test)
//#define IMGUI_ENABLE_TEST_ENGINE
#ifdef IMGUI_ENABLE_TEST_ENGINE
extern void                 ImGuiTestEngineHook_PreNewFrame();
extern void                 ImGuiTestEngineHook_PostNewFrame();
extern void                 ImGuiTestEngineHook_ItemAdd(ImGuiID id, const ImRect& bb);
extern void                 ImGuiTestEngineHook_ItemInfo(ImGuiID id, const char* label, int flags);
#define IMGUI_TEST_ENGINE_ITEM_INFO(_ID, _LABEL, _FLAGS)  ImGuiTestEngineHook_ItemInfo(_ID, _LABEL, _FLAGS)   // Register status flags
#else
#define IMGUI_TEST_ENGINE_ITEM_INFO(_ID, _LABEL, _FLAGS)  do { } while (0)
#endif

#ifdef __clang__
#pragma clang diagnostic pop
#endif

#ifdef _MSC_VER
#pragma warning (pop)
#endif<|MERGE_RESOLUTION|>--- conflicted
+++ resolved
@@ -755,12 +755,6 @@
         PosCond = SizeCond = ContentSizeCond = CollapsedCond = SizeConstraintCond = FocusCond = BgAlphaCond = ViewportCond = DockCond = 0;
         DockFamily = ImGuiDockFamily();
     }
-};
-
-struct ImGuiTabBarSortItem
-{
-    int         Index;
-    float       Width;
 };
 
 //-----------------------------------------------------------------------------
@@ -1340,52 +1334,32 @@
 
 enum ImGuiTabBarFlagsPrivate_
 {
-<<<<<<< HEAD
-    ImGuiTabBarFlags_DockNode                       = 1 << 20,  // Part of a dock node
-    ImGuiTabBarFlags_DockNodeIsDockSpace            = 1 << 21,  // Part of an explicit dockspace node node
-    ImGuiTabBarFlags_IsFocused                      = 1 << 22,
-    ImGuiTabBarFlags_SaveSettings                   = 1 << 23   // FIXME: Settings are handled by the docking system, this only request the tab bar to mark settings dirty when reordering tabs
-};
-
-enum ImGuiTabItemFlagsPrivate_
-{
-    ImGuiTabItemFlags_DockedWindow                  = 1 << 20,  // [Docking]
-    ImGuiTabItemFlags_Unsorted                      = 1 << 22,  // [Docking] Trailing tabs with the _Unsorted flag will be sorted based on the DockOrder of their Window.
-    ImGuiTabItemFlags_Preview                       = 1 << 21   // [Docking] Display tab shape for docking preview (height is adjusted slightly to compensate for the yet missing tab bar)
-};
-
-// Storage for one active tab item (sizeof() 32~40 bytes)
-=======
-    ImGuiTabBarFlags_DockNode                   = 1 << 20,  // [Docking: Unused in Master Branch] Part of a dock node
-    ImGuiTabBarFlags_DockNodeIsDockSpace        = 1 << 21,  // [Docking: Unused in Master Branch] Part of an explicit dockspace node node
+    ImGuiTabBarFlags_DockNode                   = 1 << 20,  // Part of a dock node
+    ImGuiTabBarFlags_DockNodeIsDockSpace        = 1 << 21,  // Part of an explicit dockspace node node
     ImGuiTabBarFlags_IsFocused                  = 1 << 22,
     ImGuiTabBarFlags_SaveSettings               = 1 << 23   // FIXME: Settings are handled by the docking system, this only request the tab bar to mark settings dirty when reordering tabs
 };
 
-// Storage for one active tab item (sizeof() 26~32 bytes)
->>>>>>> c40feabe
+enum ImGuiTabItemFlagsPrivate_
+{
+    ImGuiTabItemFlags_DockedWindow              = 1 << 20,  // [Docking]
+    ImGuiTabItemFlags_Unsorted                  = 1 << 22,  // [Docking] Trailing tabs with the _Unsorted flag will be sorted based on the DockOrder of their Window.
+    ImGuiTabItemFlags_Preview                   = 1 << 21   // [Docking] Display tab shape for docking preview (height is adjusted slightly to compensate for the yet missing tab bar)
+};
+
+// Storage for one active tab item (sizeof() 32~40 bytes)
 struct ImGuiTabItem
 {
     ImGuiID             ID;
     ImGuiTabItemFlags   Flags;
-<<<<<<< HEAD
-    ImGuiWindow*        Window;             // When TabItem is part of a DockNode's TabBar, we hold on to a window.
-    int                 LastFrameVisible;
-    int                 LastFrameSelected;  // This allows us to infer an ordered list of the last activated tabs with little maintenance
-    float               Offset;             // Position relative to beginning of tab
-    float               Width;              // Width currently displayed
-    float               WidthContents;      // Width of actual contents, stored during BeginTabItem() call
-
-    ImGuiTabItem()      { ID = Flags = 0; Window = NULL; LastFrameVisible = LastFrameSelected = -1; Offset = Width = WidthContents = 0.0f; }
-=======
+    ImGuiWindow*        Window;                 // When TabItem is part of a DockNode's TabBar, we hold on to a window.
     int                 LastFrameVisible;
     int                 LastFrameSelected;      // This allows us to infer an ordered list of the last activated tabs with little maintenance
     float               Offset;                 // Position relative to beginning of tab
     float               Width;                  // Width currently displayed
     float               WidthContents;          // Width of actual contents, stored during BeginTabItem() call
 
-    ImGuiTabItem()      { ID = Flags = 0; LastFrameVisible = LastFrameSelected = -1; Offset = Width = WidthContents = 0.0f; }
->>>>>>> c40feabe
+    ImGuiTabItem()      { ID = Flags = 0; Window = NULL;  LastFrameVisible = LastFrameSelected = -1; Offset = Width = WidthContents = 0.0f; }
 };
 
 // Storage for a tab bar (sizeof() 92~96 bytes)
@@ -1572,22 +1546,13 @@
     IMGUI_API void          PushColumnClipRect(int column_index = -1);
 
     // Tab Bars
-<<<<<<< HEAD
     IMGUI_API bool          BeginTabBarEx(ImGuiTabBar* tab_bar, const ImRect& bb, ImGuiTabBarFlags flags, ImGuiDockNode* dock_node);
     IMGUI_API ImGuiTabItem* TabBarFindTabByID(ImGuiTabBar* tab_bar, ImGuiID tab_id);
-    IMGUI_API void          TabBarAddTab(ImGuiTabBar* tab_bar, ImGuiWindow* window, ImGuiTabItemFlags tab_flags = ImGuiTabItemFlags_None);
+    IMGUI_API void          TabBarAddTab(ImGuiTabBar* tab_bar, ImGuiTabItemFlags tab_flags, ImGuiWindow* window);
     IMGUI_API void          TabBarRemoveTab(ImGuiTabBar* tab_bar, ImGuiID tab_id);
     IMGUI_API void          TabBarCloseTab(ImGuiTabBar* tab_bar, ImGuiTabItem* tab);
     IMGUI_API void          TabBarQueueChangeTabOrder(ImGuiTabBar* tab_bar, const ImGuiTabItem* tab, int dir);
     IMGUI_API bool          TabItemEx(ImGuiTabBar* tab_bar, const char* label, bool* p_open, ImGuiTabItemFlags flags, ImGuiWindow* docked_window);
-=======
-    IMGUI_API bool          BeginTabBarEx(ImGuiTabBar* tab_bar, const ImRect& bb, ImGuiTabBarFlags flags);
-    IMGUI_API ImGuiTabItem* TabBarFindTabByID(ImGuiTabBar* tab_bar, ImGuiID tab_id);
-    IMGUI_API void          TabBarRemoveTab(ImGuiTabBar* tab_bar, ImGuiID tab_id);
-    IMGUI_API void          TabBarCloseTab(ImGuiTabBar* tab_bar, ImGuiTabItem* tab);
-    IMGUI_API void          TabBarQueueChangeTabOrder(ImGuiTabBar* tab_bar, const ImGuiTabItem* tab, int dir);
-    IMGUI_API bool          TabItemEx(ImGuiTabBar* tab_bar, const char* label, bool* p_open, ImGuiTabItemFlags flags);
->>>>>>> c40feabe
     IMGUI_API ImVec2        TabItemCalcSize(const char* label, bool has_close_button);
     IMGUI_API void          TabItemBackground(ImDrawList* draw_list, const ImRect& bb, ImGuiTabItemFlags flags, ImU32 col);
     IMGUI_API bool          TabItemLabelAndCloseButton(ImDrawList* draw_list, const ImRect& bb, ImGuiTabItemFlags flags, const char* label, ImGuiID tab_id, ImGuiID close_button_id);
@@ -1614,10 +1579,7 @@
     IMGUI_API void          RenderArrowPointingAt(ImDrawList* draw_list, ImVec2 pos, ImVec2 half_sz, ImGuiDir direction, ImU32 col);
     IMGUI_API void          RenderArrowDockMenu(ImDrawList* draw_list, ImVec2 p_min, float sz, ImU32 col);
     IMGUI_API void          RenderRectFilledRangeH(ImDrawList* draw_list, const ImRect& rect, ImU32 col, float x_start_norm, float x_end_norm, float rounding);
-<<<<<<< HEAD
     IMGUI_API void          RenderRectFilledWithHole(ImDrawList* draw_list, ImRect outer, ImRect inner, ImU32 col, float rounding);
-=======
->>>>>>> c40feabe
     IMGUI_API void          RenderPixelEllipsis(ImDrawList* draw_list, ImFont* font, ImVec2 pos, int count, ImU32 col);
 
     // Widgets

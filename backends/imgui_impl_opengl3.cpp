// dear imgui: Renderer Backend for modern OpenGL with shaders / programmatic pipeline
// - Desktop GL: 2.x 3.x 4.x
// - Embedded GL: ES 2.0 (WebGL 1.0), ES 3.0 (WebGL 2.0)
// This needs to be used along with a Platform Backend (e.g. GLFW, SDL, Win32, custom..)

// Implemented features:
//  [X] Renderer: User texture binding. Use 'GLuint' OpenGL texture identifier as void*/ImTextureID. Read the FAQ about ImTextureID!
//  [X] Renderer: Multi-viewport support. Enable with 'io.ConfigFlags |= ImGuiConfigFlags_ViewportsEnable'.
//  [x] Renderer: Desktop GL only: Support for large meshes (64k+ vertices) with 16-bit indices.

// You can use unmodified imgui_impl_* files in your project. See examples/ folder for examples of using this.
// Prefer including the entire imgui/ repository into your project (either as a copy or as a submodule), and only build the backends you need.
// If you are new to Dear ImGui, read documentation from the docs/ folder + read the top of imgui.cpp.
// Read online: https://github.com/ocornut/imgui/tree/master/docs

// CHANGELOG
// (minor and older changes stripped away, please see git history for details)
//  2021-XX-XX: Platform: Added support for multiple windows via the ImGuiPlatformIO interface.
//  2021-12-15: OpenGL: Using buffer orphaning + glBufferSubData(), seems to fix leaks with multi-viewports with some Intel HD drivers.
//  2021-08-23: OpenGL: Fixed ES 3.0 shader ("#version 300 es") use normal precision floats to avoid wobbly rendering at HD resolutions.
//  2021-08-19: OpenGL: Embed and use our own minimal GL loader (imgui_impl_opengl3_loader.h), removing requirement and support for third-party loader.
//  2021-06-29: Reorganized backend to pull data from a single structure to facilitate usage with multiple-contexts (all g_XXXX access changed to bd->XXXX).
//  2021-06-25: OpenGL: Use OES_vertex_array extension on Emscripten + backup/restore current state.
//  2021-06-21: OpenGL: Destroy individual vertex/fragment shader objects right after they are linked into the main shader.
//  2021-05-24: OpenGL: Access GL_CLIP_ORIGIN when "GL_ARB_clip_control" extension is detected, inside of just OpenGL 4.5 version.
//  2021-05-19: OpenGL: Replaced direct access to ImDrawCmd::TextureId with a call to ImDrawCmd::GetTexID(). (will become a requirement)
//  2021-04-06: OpenGL: Don't try to read GL_CLIP_ORIGIN unless we're OpenGL 4.5 or greater.
//  2021-02-18: OpenGL: Change blending equation to preserve alpha in output buffer.
//  2021-01-03: OpenGL: Backup, setup and restore GL_STENCIL_TEST state.
//  2020-10-23: OpenGL: Backup, setup and restore GL_PRIMITIVE_RESTART state.
//  2020-10-15: OpenGL: Use glGetString(GL_VERSION) instead of glGetIntegerv(GL_MAJOR_VERSION, ...) when the later returns zero (e.g. Desktop GL 2.x)
//  2020-09-17: OpenGL: Fix to avoid compiling/calling glBindSampler() on ES or pre 3.3 context which have the defines set by a loader.
//  2020-07-10: OpenGL: Added support for glad2 OpenGL loader.
//  2020-05-08: OpenGL: Made default GLSL version 150 (instead of 130) on OSX.
//  2020-04-21: OpenGL: Fixed handling of glClipControl(GL_UPPER_LEFT) by inverting projection matrix.
//  2020-04-12: OpenGL: Fixed context version check mistakenly testing for 4.0+ instead of 3.2+ to enable ImGuiBackendFlags_RendererHasVtxOffset.
//  2020-03-24: OpenGL: Added support for glbinding 2.x OpenGL loader.
//  2020-01-07: OpenGL: Added support for glbinding 3.x OpenGL loader.
//  2019-10-25: OpenGL: Using a combination of GL define and runtime GL version to decide whether to use glDrawElementsBaseVertex(). Fix building with pre-3.2 GL loaders.
//  2019-09-22: OpenGL: Detect default GL loader using __has_include compiler facility.
//  2019-09-16: OpenGL: Tweak initialization code to allow application calling ImGui_ImplOpenGL3_CreateFontsTexture() before the first NewFrame() call.
//  2019-05-29: OpenGL: Desktop GL only: Added support for large mesh (64K+ vertices), enable ImGuiBackendFlags_RendererHasVtxOffset flag.
//  2019-04-30: OpenGL: Added support for special ImDrawCallback_ResetRenderState callback to reset render state.
//  2019-03-29: OpenGL: Not calling glBindBuffer more than necessary in the render loop.
//  2019-03-15: OpenGL: Added a GL call + comments in ImGui_ImplOpenGL3_Init() to detect uninitialized GL function loaders early.
//  2019-03-03: OpenGL: Fix support for ES 2.0 (WebGL 1.0).
//  2019-02-20: OpenGL: Fix for OSX not supporting OpenGL 4.5, we don't try to read GL_CLIP_ORIGIN even if defined by the headers/loader.
//  2019-02-11: OpenGL: Projecting clipping rectangles correctly using draw_data->FramebufferScale to allow multi-viewports for retina display.
//  2019-02-01: OpenGL: Using GLSL 410 shaders for any version over 410 (e.g. 430, 450).
//  2018-11-30: Misc: Setting up io.BackendRendererName so it can be displayed in the About Window.
//  2018-11-13: OpenGL: Support for GL 4.5's glClipControl(GL_UPPER_LEFT) / GL_CLIP_ORIGIN.
//  2018-08-29: OpenGL: Added support for more OpenGL loaders: glew and glad, with comments indicative that any loader can be used.
//  2018-08-09: OpenGL: Default to OpenGL ES 3 on iOS and Android. GLSL version default to "#version 300 ES".
//  2018-07-30: OpenGL: Support for GLSL 300 ES and 410 core. Fixes for Emscripten compilation.
//  2018-07-10: OpenGL: Support for more GLSL versions (based on the GLSL version string). Added error output when shaders fail to compile/link.
//  2018-06-08: Misc: Extracted imgui_impl_opengl3.cpp/.h away from the old combined GLFW/SDL+OpenGL3 examples.
//  2018-06-08: OpenGL: Use draw_data->DisplayPos and draw_data->DisplaySize to setup projection matrix and clipping rectangle.
//  2018-05-25: OpenGL: Removed unnecessary backup/restore of GL_ELEMENT_ARRAY_BUFFER_BINDING since this is part of the VAO state.
//  2018-05-14: OpenGL: Making the call to glBindSampler() optional so 3.2 context won't fail if the function is a NULL pointer.
//  2018-03-06: OpenGL: Added const char* glsl_version parameter to ImGui_ImplOpenGL3_Init() so user can override the GLSL version e.g. "#version 150".
//  2018-02-23: OpenGL: Create the VAO in the render function so the setup can more easily be used with multiple shared GL context.
//  2018-02-16: Misc: Obsoleted the io.RenderDrawListsFn callback and exposed ImGui_ImplSdlGL3_RenderDrawData() in the .h file so you can call it yourself.
//  2018-01-07: OpenGL: Changed GLSL shader version from 330 to 150.
//  2017-09-01: OpenGL: Save and restore current bound sampler. Save and restore current polygon mode.
//  2017-05-01: OpenGL: Fixed save and restore of current blend func state.
//  2017-05-01: OpenGL: Fixed save and restore of current GL_ACTIVE_TEXTURE.
//  2016-09-05: OpenGL: Fixed save and restore of current scissor rectangle.
//  2016-07-29: OpenGL: Explicitly setting GL_UNPACK_ROW_LENGTH to reduce issues because SDL changes it. (#752)

//----------------------------------------
// OpenGL    GLSL      GLSL
// version   version   string
//----------------------------------------
//  2.0       110       "#version 110"
//  2.1       120       "#version 120"
//  3.0       130       "#version 130"
//  3.1       140       "#version 140"
//  3.2       150       "#version 150"
//  3.3       330       "#version 330 core"
//  4.0       400       "#version 400 core"
//  4.1       410       "#version 410 core"
//  4.2       420       "#version 410 core"
//  4.3       430       "#version 430 core"
//  ES 2.0    100       "#version 100"      = WebGL 1.0
//  ES 3.0    300       "#version 300 es"   = WebGL 2.0
//----------------------------------------

#if defined(_MSC_VER) && !defined(_CRT_SECURE_NO_WARNINGS)
#define _CRT_SECURE_NO_WARNINGS
#endif

#include "imgui.h"
#include "imgui_impl_opengl3.h"
#include <stdio.h>
#if defined(_MSC_VER) && _MSC_VER <= 1500 // MSVC 2008 or earlier
#include <stddef.h>     // intptr_t
#else
#include <stdint.h>     // intptr_t
#endif

// Clang warnings with -Weverything
#if defined(__clang__)
#pragma clang diagnostic push
#pragma clang diagnostic ignored "-Wold-style-cast"     // warning: use of old-style cast
#pragma clang diagnostic ignored "-Wsign-conversion"    // warning: implicit conversion changes signedness
#if __has_warning("-Wzero-as-null-pointer-constant")
#pragma clang diagnostic ignored "-Wzero-as-null-pointer-constant"
#endif
#endif

// GL includes
#if defined(IMGUI_IMPL_OPENGL_ES2)
#include <GLES2/gl2.h>
#if defined(__EMSCRIPTEN__)
#ifndef GL_GLEXT_PROTOTYPES
#define GL_GLEXT_PROTOTYPES
#endif
#include <GLES2/gl2ext.h>
#endif
#elif defined(IMGUI_IMPL_OPENGL_ES3)
#if defined(__APPLE__)
#include <TargetConditionals.h>
#endif
#if (defined(__APPLE__) && (TARGET_OS_IOS || TARGET_OS_TV))
#include <OpenGLES/ES3/gl.h>    // Use GL ES 3
#else
#include <GLES3/gl3.h>          // Use GL ES 3
#endif
#elif !defined(IMGUI_IMPL_OPENGL_LOADER_CUSTOM)
// Modern desktop OpenGL doesn't have a standard portable header file to load OpenGL function pointers.
// Helper libraries are often used for this purpose! Here we are using our own minimal custom loader based on gl3w.
// In the rest of your app/engine, you can use another loader of your choice (gl3w, glew, glad, glbinding, glext, glLoadGen, etc.).
// If you happen to be developing a new feature for this backend (imgui_impl_opengl3.cpp):
// - You may need to regenerate imgui_impl_opengl3_loader.h to add new symbols. See https://github.com/dearimgui/gl3w_stripped
// - You can temporarily use an unstripped version. See https://github.com/dearimgui/gl3w_stripped/releases
// Changes to this backend using new APIs should be accompanied by a regenerated stripped loader version.
#define IMGL3W_IMPL
#include "imgui_impl_opengl3_loader.h"
#endif

// Vertex arrays are not supported on ES2/WebGL1 unless Emscripten which uses an extension
#ifndef IMGUI_IMPL_OPENGL_ES2
#define IMGUI_IMPL_OPENGL_USE_VERTEX_ARRAY
#elif defined(__EMSCRIPTEN__)
#define IMGUI_IMPL_OPENGL_USE_VERTEX_ARRAY
#define glBindVertexArray       glBindVertexArrayOES
#define glGenVertexArrays       glGenVertexArraysOES
#define glDeleteVertexArrays    glDeleteVertexArraysOES
#define GL_VERTEX_ARRAY_BINDING GL_VERTEX_ARRAY_BINDING_OES
#endif

// Desktop GL 2.0+ has glPolygonMode() which GL ES and WebGL don't have.
#ifdef GL_POLYGON_MODE
#define IMGUI_IMPL_HAS_POLYGON_MODE
#endif

// Desktop GL 3.2+ has glDrawElementsBaseVertex() which GL ES and WebGL don't have.
#if !defined(IMGUI_IMPL_OPENGL_ES2) && !defined(IMGUI_IMPL_OPENGL_ES3) && defined(GL_VERSION_3_2)
#define IMGUI_IMPL_OPENGL_MAY_HAVE_VTX_OFFSET
#endif

// Desktop GL 3.3+ has glBindSampler()
#if !defined(IMGUI_IMPL_OPENGL_ES2) && !defined(IMGUI_IMPL_OPENGL_ES3) && defined(GL_VERSION_3_3)
#define IMGUI_IMPL_OPENGL_MAY_HAVE_BIND_SAMPLER
#endif

// Desktop GL 3.1+ has GL_PRIMITIVE_RESTART state
#if !defined(IMGUI_IMPL_OPENGL_ES2) && !defined(IMGUI_IMPL_OPENGL_ES3) && defined(GL_VERSION_3_1)
#define IMGUI_IMPL_OPENGL_MAY_HAVE_PRIMITIVE_RESTART
#endif

// Desktop GL use extension detection
#if !defined(IMGUI_IMPL_OPENGL_ES2) && !defined(IMGUI_IMPL_OPENGL_ES3)
#define IMGUI_IMPL_OPENGL_MAY_HAVE_EXTENSIONS
#endif

// OpenGL Data
struct ImGui_ImplOpenGL3_Data
{
    GLuint          GlVersion;               // Extracted at runtime using GL_MAJOR_VERSION, GL_MINOR_VERSION queries (e.g. 320 for GL 3.2)
    char            GlslVersionString[32];   // Specified by user or detected based on compile time GL settings.
    GLuint          FontTexture;
    GLuint          ShaderHandle;
    GLint           AttribLocationTex;       // Uniforms location
    GLint           AttribLocationProjMtx;
    GLuint          AttribLocationVtxPos;    // Vertex attributes location
    GLuint          AttribLocationVtxUV;
    GLuint          AttribLocationVtxColor;
    unsigned int    VboHandle, ElementsHandle;
    GLsizeiptr      VertexBufferSize;
    GLsizeiptr      IndexBufferSize;
    bool            HasClipOrigin;

    ImGui_ImplOpenGL3_Data() { memset(this, 0, sizeof(*this)); }
};

// Backend data stored in io.BackendRendererUserData to allow support for multiple Dear ImGui contexts
// It is STRONGLY preferred that you use docking branch with multi-viewports (== single Dear ImGui context + multiple windows) instead of multiple Dear ImGui contexts.
static ImGui_ImplOpenGL3_Data* ImGui_ImplOpenGL3_GetBackendData()
{
    return ImGui::GetCurrentContext() ? (ImGui_ImplOpenGL3_Data*)ImGui::GetIO().BackendRendererUserData : NULL;
}

// Forward Declarations
static void ImGui_ImplOpenGL3_InitPlatformInterface();
static void ImGui_ImplOpenGL3_ShutdownPlatformInterface();

// Functions
bool    ImGui_ImplOpenGL3_Init(const char* glsl_version)
{
    ImGuiIO& io = ImGui::GetIO();
    IM_ASSERT(io.BackendRendererUserData == NULL && "Already initialized a renderer backend!");

    // Initialize our loader
#if !defined(IMGUI_IMPL_OPENGL_ES2) && !defined(IMGUI_IMPL_OPENGL_ES3) && !defined(IMGUI_IMPL_OPENGL_LOADER_CUSTOM)
    if (imgl3wInit() != 0)
    {
        fprintf(stderr, "Failed to initialize OpenGL loader!\n");
        return false;
    }
#endif

    // Setup backend capabilities flags
    ImGui_ImplOpenGL3_Data* bd = IM_NEW(ImGui_ImplOpenGL3_Data)();
    io.BackendRendererUserData = (void*)bd;
    io.BackendRendererName = "imgui_impl_opengl3";

    // Query for GL version (e.g. 320 for GL 3.2)
#if !defined(IMGUI_IMPL_OPENGL_ES2)
    GLint major = 0;
    GLint minor = 0;
    glGetIntegerv(GL_MAJOR_VERSION, &major);
    glGetIntegerv(GL_MINOR_VERSION, &minor);
    if (major == 0 && minor == 0)
    {
        // Query GL_VERSION in desktop GL 2.x, the string will start with "<major>.<minor>"
        const char* gl_version = (const char*)glGetString(GL_VERSION);
        sscanf(gl_version, "%d.%d", &major, &minor);
    }
    bd->GlVersion = (GLuint)(major * 100 + minor * 10);
#else
    bd->GlVersion = 200; // GLES 2
#endif

#ifdef IMGUI_IMPL_OPENGL_MAY_HAVE_VTX_OFFSET
    if (bd->GlVersion >= 320)
        io.BackendFlags |= ImGuiBackendFlags_RendererHasVtxOffset;  // We can honor the ImDrawCmd::VtxOffset field, allowing for large meshes.
#endif
    io.BackendFlags |= ImGuiBackendFlags_RendererHasViewports;  // We can create multi-viewports on the Renderer side (optional)

    // Store GLSL version string so we can refer to it later in case we recreate shaders.
    // Note: GLSL version is NOT the same as GL version. Leave this to NULL if unsure.
    if (glsl_version == NULL)
    {
#if defined(IMGUI_IMPL_OPENGL_ES2)
        glsl_version = "#version 100";
#elif defined(IMGUI_IMPL_OPENGL_ES3)
        glsl_version = "#version 300 es";
#elif defined(__APPLE__)
        glsl_version = "#version 150";
#else
        glsl_version = "#version 130";
#endif
    }
    IM_ASSERT((int)strlen(glsl_version) + 2 < IM_ARRAYSIZE(bd->GlslVersionString));
    strcpy(bd->GlslVersionString, glsl_version);
    strcat(bd->GlslVersionString, "\n");

    // Make an arbitrary GL call (we don't actually need the result)
    // IF YOU GET A CRASH HERE: it probably means the OpenGL function loader didn't do its job. Let us know!
    GLint current_texture;
    glGetIntegerv(GL_TEXTURE_BINDING_2D, &current_texture);

    // Detect extensions we support
    bd->HasClipOrigin = (bd->GlVersion >= 450);
#ifdef IMGUI_IMPL_OPENGL_MAY_HAVE_EXTENSIONS
    GLint num_extensions = 0;
    glGetIntegerv(GL_NUM_EXTENSIONS, &num_extensions);
    for (GLint i = 0; i < num_extensions; i++)
    {
        const char* extension = (const char*)glGetStringi(GL_EXTENSIONS, i);
        if (extension != NULL && strcmp(extension, "GL_ARB_clip_control") == 0)
            bd->HasClipOrigin = true;
    }
#endif

    if (io.ConfigFlags & ImGuiConfigFlags_ViewportsEnable)
        ImGui_ImplOpenGL3_InitPlatformInterface();

    return true;
}

void    ImGui_ImplOpenGL3_Shutdown()
{
    ImGui_ImplOpenGL3_Data* bd = ImGui_ImplOpenGL3_GetBackendData();
    IM_ASSERT(bd != NULL && "No renderer backend to shutdown, or already shutdown?");
    ImGuiIO& io = ImGui::GetIO();

    ImGui_ImplOpenGL3_ShutdownPlatformInterface();
    ImGui_ImplOpenGL3_DestroyDeviceObjects();
    io.BackendRendererName = NULL;
    io.BackendRendererUserData = NULL;
    IM_DELETE(bd);
}

void    ImGui_ImplOpenGL3_NewFrame()
{
    ImGui_ImplOpenGL3_Data* bd = ImGui_ImplOpenGL3_GetBackendData();
    IM_ASSERT(bd != NULL && "Did you call ImGui_ImplOpenGL3_Init()?");

    if (!bd->ShaderHandle)
        ImGui_ImplOpenGL3_CreateDeviceObjects();
}

static void ImGui_ImplOpenGL3_SetupRenderState(ImDrawData* draw_data, int fb_width, int fb_height, GLuint vertex_array_object)
{
    ImGui_ImplOpenGL3_Data* bd = ImGui_ImplOpenGL3_GetBackendData();

    // Setup render state: alpha-blending enabled, no face culling, no depth testing, scissor enabled, polygon fill
    glEnable(GL_BLEND);
    glBlendEquation(GL_FUNC_ADD);
    glBlendFuncSeparate(GL_SRC_ALPHA, GL_ONE_MINUS_SRC_ALPHA, GL_ONE, GL_ONE_MINUS_SRC_ALPHA);
    glDisable(GL_CULL_FACE);
    glDisable(GL_DEPTH_TEST);
    glDisable(GL_STENCIL_TEST);
    glEnable(GL_SCISSOR_TEST);
#ifdef IMGUI_IMPL_OPENGL_MAY_HAVE_PRIMITIVE_RESTART
    if (bd->GlVersion >= 310)
        glDisable(GL_PRIMITIVE_RESTART);
#endif
#ifdef IMGUI_IMPL_HAS_POLYGON_MODE
    glPolygonMode(GL_FRONT_AND_BACK, GL_FILL);
#endif

    // Support for GL 4.5 rarely used glClipControl(GL_UPPER_LEFT)
#if defined(GL_CLIP_ORIGIN)
    bool clip_origin_lower_left = true;
    if (bd->HasClipOrigin)
    {
        GLenum current_clip_origin = 0; glGetIntegerv(GL_CLIP_ORIGIN, (GLint*)&current_clip_origin);
        if (current_clip_origin == GL_UPPER_LEFT)
            clip_origin_lower_left = false;
    }
#endif

    // Setup viewport, orthographic projection matrix
    // Our visible imgui space lies from draw_data->DisplayPos (top left) to draw_data->DisplayPos+data_data->DisplaySize (bottom right). DisplayPos is (0,0) for single viewport apps.
    glViewport(0, 0, (GLsizei)fb_width, (GLsizei)fb_height);
    float L = draw_data->DisplayPos.x;
    float R = draw_data->DisplayPos.x + draw_data->DisplaySize.x;
    float T = draw_data->DisplayPos.y;
    float B = draw_data->DisplayPos.y + draw_data->DisplaySize.y;
#if defined(GL_CLIP_ORIGIN)
    if (!clip_origin_lower_left) { float tmp = T; T = B; B = tmp; } // Swap top and bottom if origin is upper left
#endif
    const float ortho_projection[4][4] =
    {
        { 2.0f/(R-L),   0.0f,         0.0f,   0.0f },
        { 0.0f,         2.0f/(T-B),   0.0f,   0.0f },
        { 0.0f,         0.0f,        -1.0f,   0.0f },
        { (R+L)/(L-R),  (T+B)/(B-T),  0.0f,   1.0f },
    };
    glUseProgram(bd->ShaderHandle);
    glUniform1i(bd->AttribLocationTex, 0);
    glUniformMatrix4fv(bd->AttribLocationProjMtx, 1, GL_FALSE, &ortho_projection[0][0]);

#ifdef IMGUI_IMPL_OPENGL_MAY_HAVE_BIND_SAMPLER
    if (bd->GlVersion >= 330)
        glBindSampler(0, 0); // We use combined texture/sampler state. Applications using GL 3.3 may set that otherwise.
#endif

    (void)vertex_array_object;
#ifdef IMGUI_IMPL_OPENGL_USE_VERTEX_ARRAY
    glBindVertexArray(vertex_array_object);
#endif

    // Bind vertex/index buffers and setup attributes for ImDrawVert
    glBindBuffer(GL_ARRAY_BUFFER, bd->VboHandle);
    glBindBuffer(GL_ELEMENT_ARRAY_BUFFER, bd->ElementsHandle);
    glEnableVertexAttribArray(bd->AttribLocationVtxPos);
    glEnableVertexAttribArray(bd->AttribLocationVtxUV);
    glEnableVertexAttribArray(bd->AttribLocationVtxColor);
    glVertexAttribPointer(bd->AttribLocationVtxPos,   2, GL_FLOAT,         GL_FALSE, sizeof(ImDrawVert), (GLvoid*)IM_OFFSETOF(ImDrawVert, pos));
    glVertexAttribPointer(bd->AttribLocationVtxUV,    2, GL_FLOAT,         GL_FALSE, sizeof(ImDrawVert), (GLvoid*)IM_OFFSETOF(ImDrawVert, uv));
    glVertexAttribPointer(bd->AttribLocationVtxColor, 4, GL_UNSIGNED_BYTE, GL_TRUE,  sizeof(ImDrawVert), (GLvoid*)IM_OFFSETOF(ImDrawVert, col));
}

// OpenGL3 Render function.
// Note that this implementation is little overcomplicated because we are saving/setting up/restoring every OpenGL state explicitly.
// This is in order to be able to run within an OpenGL engine that doesn't do so.
void    ImGui_ImplOpenGL3_RenderDrawData(ImDrawData* draw_data)
{
    // Avoid rendering when minimized, scale coordinates for retina displays (screen coordinates != framebuffer coordinates)
    int fb_width = (int)(draw_data->DisplaySize.x * draw_data->FramebufferScale.x);
    int fb_height = (int)(draw_data->DisplaySize.y * draw_data->FramebufferScale.y);
    if (fb_width <= 0 || fb_height <= 0)
        return;

    ImGui_ImplOpenGL3_Data* bd = ImGui_ImplOpenGL3_GetBackendData();

    // Backup GL state
    GLenum last_active_texture; glGetIntegerv(GL_ACTIVE_TEXTURE, (GLint*)&last_active_texture);
    glActiveTexture(GL_TEXTURE0);
    GLuint last_program; glGetIntegerv(GL_CURRENT_PROGRAM, (GLint*)&last_program);
    GLuint last_texture; glGetIntegerv(GL_TEXTURE_BINDING_2D, (GLint*)&last_texture);
#ifdef IMGUI_IMPL_OPENGL_MAY_HAVE_BIND_SAMPLER
    GLuint last_sampler; if (bd->GlVersion >= 330) { glGetIntegerv(GL_SAMPLER_BINDING, (GLint*)&last_sampler); } else { last_sampler = 0; }
#endif
    GLuint last_array_buffer; glGetIntegerv(GL_ARRAY_BUFFER_BINDING, (GLint*)&last_array_buffer);
#ifdef IMGUI_IMPL_OPENGL_USE_VERTEX_ARRAY
    GLuint last_vertex_array_object; glGetIntegerv(GL_VERTEX_ARRAY_BINDING, (GLint*)&last_vertex_array_object);
#endif
#ifdef IMGUI_IMPL_HAS_POLYGON_MODE
    GLint last_polygon_mode[2]; glGetIntegerv(GL_POLYGON_MODE, last_polygon_mode);
#endif
    GLint last_viewport[4]; glGetIntegerv(GL_VIEWPORT, last_viewport);
    GLint last_scissor_box[4]; glGetIntegerv(GL_SCISSOR_BOX, last_scissor_box);
    GLenum last_blend_src_rgb; glGetIntegerv(GL_BLEND_SRC_RGB, (GLint*)&last_blend_src_rgb);
    GLenum last_blend_dst_rgb; glGetIntegerv(GL_BLEND_DST_RGB, (GLint*)&last_blend_dst_rgb);
    GLenum last_blend_src_alpha; glGetIntegerv(GL_BLEND_SRC_ALPHA, (GLint*)&last_blend_src_alpha);
    GLenum last_blend_dst_alpha; glGetIntegerv(GL_BLEND_DST_ALPHA, (GLint*)&last_blend_dst_alpha);
    GLenum last_blend_equation_rgb; glGetIntegerv(GL_BLEND_EQUATION_RGB, (GLint*)&last_blend_equation_rgb);
    GLenum last_blend_equation_alpha; glGetIntegerv(GL_BLEND_EQUATION_ALPHA, (GLint*)&last_blend_equation_alpha);
    GLboolean last_enable_blend = glIsEnabled(GL_BLEND);
    GLboolean last_enable_cull_face = glIsEnabled(GL_CULL_FACE);
    GLboolean last_enable_depth_test = glIsEnabled(GL_DEPTH_TEST);
    GLboolean last_enable_stencil_test = glIsEnabled(GL_STENCIL_TEST);
    GLboolean last_enable_scissor_test = glIsEnabled(GL_SCISSOR_TEST);
#ifdef IMGUI_IMPL_OPENGL_MAY_HAVE_PRIMITIVE_RESTART
    GLboolean last_enable_primitive_restart = (bd->GlVersion >= 310) ? glIsEnabled(GL_PRIMITIVE_RESTART) : GL_FALSE;
#endif

    // Setup desired GL state
    // Recreate the VAO every time (this is to easily allow multiple GL contexts to be rendered to. VAO are not shared among GL contexts)
    // The renderer would actually work without any VAO bound, but then our VertexAttrib calls would overwrite the default one currently bound.
    GLuint vertex_array_object = 0;
#ifdef IMGUI_IMPL_OPENGL_USE_VERTEX_ARRAY
    glGenVertexArrays(1, &vertex_array_object);
#endif
    ImGui_ImplOpenGL3_SetupRenderState(draw_data, fb_width, fb_height, vertex_array_object);

    // Will project scissor/clipping rectangles into framebuffer space
    ImVec2 clip_off = draw_data->DisplayPos;         // (0,0) unless using multi-viewports
    ImVec2 clip_scale = draw_data->FramebufferScale; // (1,1) unless using retina display which are often (2,2)

    // Render command lists
    for (int n = 0; n < draw_data->CmdListsCount; n++)
    {
        const ImDrawList* cmd_list = draw_data->CmdLists[n];

        // Upload vertex/index buffers
        GLsizeiptr vtx_buffer_size = (GLsizeiptr)cmd_list->VtxBuffer.Size * (int)sizeof(ImDrawVert);
        GLsizeiptr idx_buffer_size = (GLsizeiptr)cmd_list->IdxBuffer.Size * (int)sizeof(ImDrawIdx);
        if (bd->VertexBufferSize < vtx_buffer_size)
        {
            bd->VertexBufferSize = vtx_buffer_size;
            glBufferData(GL_ARRAY_BUFFER, bd->VertexBufferSize, NULL, GL_STREAM_DRAW);
        }
        if (bd->IndexBufferSize < idx_buffer_size)
        {
            bd->IndexBufferSize = idx_buffer_size;
            glBufferData(GL_ELEMENT_ARRAY_BUFFER, bd->IndexBufferSize, NULL, GL_STREAM_DRAW);
        }
        glBufferSubData(GL_ARRAY_BUFFER, 0, vtx_buffer_size, (const GLvoid*)cmd_list->VtxBuffer.Data);
        glBufferSubData(GL_ELEMENT_ARRAY_BUFFER, 0, idx_buffer_size, (const GLvoid*)cmd_list->IdxBuffer.Data);

        for (int cmd_i = 0; cmd_i < cmd_list->CmdBuffer.Size; cmd_i++)
        {
            const ImDrawCmd* pcmd = &cmd_list->CmdBuffer[cmd_i];
            if (pcmd->UserCallback != NULL)
            {
                // User callback, registered via ImDrawList::AddCallback()
                // (ImDrawCallback_ResetRenderState is a special callback value used by the user to request the renderer to reset render state.)
                if (pcmd->UserCallback == ImDrawCallback_ResetRenderState)
                    ImGui_ImplOpenGL3_SetupRenderState(draw_data, fb_width, fb_height, vertex_array_object);
                else
                    pcmd->UserCallback(cmd_list, pcmd);
            }
            else
            {
                // Project scissor/clipping rectangles into framebuffer space
                ImVec2 clip_min((pcmd->ClipRect.x - clip_off.x) * clip_scale.x, (pcmd->ClipRect.y - clip_off.y) * clip_scale.y);
                ImVec2 clip_max((pcmd->ClipRect.z - clip_off.x) * clip_scale.x, (pcmd->ClipRect.w - clip_off.y) * clip_scale.y);
                if (clip_max.x <= clip_min.x || clip_max.y <= clip_min.y)
                    continue;

                // Apply scissor/clipping rectangle (Y is inverted in OpenGL)
                glScissor((int)clip_min.x, (int)((float)fb_height - clip_max.y), (int)(clip_max.x - clip_min.x), (int)(clip_max.y - clip_min.y));

                // Bind texture, Draw
                glBindTexture(GL_TEXTURE_2D, (GLuint)(intptr_t)pcmd->GetTexID());
#ifdef IMGUI_IMPL_OPENGL_MAY_HAVE_VTX_OFFSET
                if (bd->GlVersion >= 320)
                    glDrawElementsBaseVertex(GL_TRIANGLES, (GLsizei)pcmd->ElemCount, sizeof(ImDrawIdx) == 2 ? GL_UNSIGNED_SHORT : GL_UNSIGNED_INT, (void*)(intptr_t)(pcmd->IdxOffset * sizeof(ImDrawIdx)), (GLint)pcmd->VtxOffset);
                else
#endif
                glDrawElements(GL_TRIANGLES, (GLsizei)pcmd->ElemCount, sizeof(ImDrawIdx) == 2 ? GL_UNSIGNED_SHORT : GL_UNSIGNED_INT, (void*)(intptr_t)(pcmd->IdxOffset * sizeof(ImDrawIdx)));
            }
        }
    }

    // Destroy the temporary VAO
#ifdef IMGUI_IMPL_OPENGL_USE_VERTEX_ARRAY
    glDeleteVertexArrays(1, &vertex_array_object);
#endif

    // Restore modified GL state
    glUseProgram(last_program);
    glBindTexture(GL_TEXTURE_2D, last_texture);
#ifdef IMGUI_IMPL_OPENGL_MAY_HAVE_BIND_SAMPLER
    if (bd->GlVersion >= 330)
        glBindSampler(0, last_sampler);
#endif
    glActiveTexture(last_active_texture);
#ifdef IMGUI_IMPL_OPENGL_USE_VERTEX_ARRAY
    glBindVertexArray(last_vertex_array_object);
#endif
    glBindBuffer(GL_ARRAY_BUFFER, last_array_buffer);
    glBlendEquationSeparate(last_blend_equation_rgb, last_blend_equation_alpha);
    glBlendFuncSeparate(last_blend_src_rgb, last_blend_dst_rgb, last_blend_src_alpha, last_blend_dst_alpha);
    if (last_enable_blend) glEnable(GL_BLEND); else glDisable(GL_BLEND);
    if (last_enable_cull_face) glEnable(GL_CULL_FACE); else glDisable(GL_CULL_FACE);
    if (last_enable_depth_test) glEnable(GL_DEPTH_TEST); else glDisable(GL_DEPTH_TEST);
    if (last_enable_stencil_test) glEnable(GL_STENCIL_TEST); else glDisable(GL_STENCIL_TEST);
    if (last_enable_scissor_test) glEnable(GL_SCISSOR_TEST); else glDisable(GL_SCISSOR_TEST);
#ifdef IMGUI_IMPL_OPENGL_MAY_HAVE_PRIMITIVE_RESTART
    if (bd->GlVersion >= 310) { if (last_enable_primitive_restart) glEnable(GL_PRIMITIVE_RESTART); else glDisable(GL_PRIMITIVE_RESTART); }
#endif

#ifdef IMGUI_IMPL_HAS_POLYGON_MODE
    glPolygonMode(GL_FRONT_AND_BACK, (GLenum)last_polygon_mode[0]);
#endif
    glViewport(last_viewport[0], last_viewport[1], (GLsizei)last_viewport[2], (GLsizei)last_viewport[3]);
    glScissor(last_scissor_box[0], last_scissor_box[1], (GLsizei)last_scissor_box[2], (GLsizei)last_scissor_box[3]);
    (void)bd; // Not all compilation paths use this
}

bool ImGui_ImplOpenGL3_CreateFontsTexture()
{
    ImGuiIO& io = ImGui::GetIO();
    ImGui_ImplOpenGL3_Data* bd = ImGui_ImplOpenGL3_GetBackendData();

    // Build texture atlas
    unsigned char* pixels;
    int width, height;
    io.Fonts->GetTexDataAsRGBA32(&pixels, &width, &height);   // Load as RGBA 32-bit (75% of the memory is wasted, but default font is so small) because it is more likely to be compatible with user's existing shaders. If your ImTextureId represent a higher-level concept than just a GL texture id, consider calling GetTexDataAsAlpha8() instead to save on GPU memory.

    // Upload texture to graphics system
    GLint last_texture;
    glGetIntegerv(GL_TEXTURE_BINDING_2D, &last_texture);
    glGenTextures(1, &bd->FontTexture);
    glBindTexture(GL_TEXTURE_2D, bd->FontTexture);
    glTexParameteri(GL_TEXTURE_2D, GL_TEXTURE_MIN_FILTER, GL_LINEAR);
    glTexParameteri(GL_TEXTURE_2D, GL_TEXTURE_MAG_FILTER, GL_LINEAR);
#ifdef GL_UNPACK_ROW_LENGTH // Not on WebGL/ES
    glPixelStorei(GL_UNPACK_ROW_LENGTH, 0);
#endif
    glTexImage2D(GL_TEXTURE_2D, 0, GL_RGBA, width, height, 0, GL_RGBA, GL_UNSIGNED_BYTE, pixels);

    // Store our identifier
    io.Fonts->SetTexID((ImTextureID)(intptr_t)bd->FontTexture);

    // Restore state
    glBindTexture(GL_TEXTURE_2D, last_texture);

    return true;
}

void ImGui_ImplOpenGL3_DestroyFontsTexture()
{
    ImGuiIO& io = ImGui::GetIO();
    ImGui_ImplOpenGL3_Data* bd = ImGui_ImplOpenGL3_GetBackendData();
    if (bd->FontTexture)
    {
        glDeleteTextures(1, &bd->FontTexture);
        io.Fonts->SetTexID(0);
        bd->FontTexture = 0;
    }
}

// If you get an error please report on github. You may try different GL context version or GLSL version. See GL<>GLSL version table at the top of this file.
static bool CheckShader(GLuint handle, const char* desc)
{
    ImGui_ImplOpenGL3_Data* bd = ImGui_ImplOpenGL3_GetBackendData();
    GLint status = 0, log_length = 0;
    glGetShaderiv(handle, GL_COMPILE_STATUS, &status);
    glGetShaderiv(handle, GL_INFO_LOG_LENGTH, &log_length);
    if ((GLboolean)status == GL_FALSE)
        fprintf(stderr, "ERROR: ImGui_ImplOpenGL3_CreateDeviceObjects: failed to compile %s! With GLSL: %s\n", desc, bd->GlslVersionString);
    if (log_length > 1)
    {
        ImVector<char> buf;
        buf.resize((int)(log_length + 1));
        glGetShaderInfoLog(handle, log_length, NULL, (GLchar*)buf.begin());
        fprintf(stderr, "%s\n", buf.begin());
    }
    return (GLboolean)status == GL_TRUE;
}

// If you get an error please report on GitHub. You may try different GL context version or GLSL version.
static bool CheckProgram(GLuint handle, const char* desc)
{
    ImGui_ImplOpenGL3_Data* bd = ImGui_ImplOpenGL3_GetBackendData();
    GLint status = 0, log_length = 0;
    glGetProgramiv(handle, GL_LINK_STATUS, &status);
    glGetProgramiv(handle, GL_INFO_LOG_LENGTH, &log_length);
    if ((GLboolean)status == GL_FALSE)
        fprintf(stderr, "ERROR: ImGui_ImplOpenGL3_CreateDeviceObjects: failed to link %s! With GLSL %s\n", desc, bd->GlslVersionString);
    if (log_length > 1)
    {
        ImVector<char> buf;
        buf.resize((int)(log_length + 1));
        glGetProgramInfoLog(handle, log_length, NULL, (GLchar*)buf.begin());
        fprintf(stderr, "%s\n", buf.begin());
    }
    return (GLboolean)status == GL_TRUE;
}

bool    ImGui_ImplOpenGL3_CreateDeviceObjects()
{
    ImGui_ImplOpenGL3_Data* bd = ImGui_ImplOpenGL3_GetBackendData();

    // Backup GL state
    GLint last_texture, last_array_buffer;
    glGetIntegerv(GL_TEXTURE_BINDING_2D, &last_texture);
    glGetIntegerv(GL_ARRAY_BUFFER_BINDING, &last_array_buffer);
#ifdef IMGUI_IMPL_OPENGL_USE_VERTEX_ARRAY
    GLint last_vertex_array;
    glGetIntegerv(GL_VERTEX_ARRAY_BINDING, &last_vertex_array);
#endif

    // Parse GLSL version string
    int glsl_version = 130;
    sscanf(bd->GlslVersionString, "#version %d", &glsl_version);

    const GLchar* vertex_shader_glsl_120 =
        "uniform mat4 ProjMtx;\n"
        "attribute vec2 Position;\n"
        "attribute vec2 UV;\n"
        "attribute vec4 Color;\n"
        "varying vec2 Frag_UV;\n"
        "varying vec4 Frag_Color;\n"
        "void main()\n"
        "{\n"
        "    Frag_UV = UV;\n"
        "    Frag_Color = Color;\n"
        "    gl_Position = ProjMtx * vec4(Position.xy,0,1);\n"
        "}\n";

    const GLchar* vertex_shader_glsl_130 =
        "uniform mat4 ProjMtx;\n"
        "in vec2 Position;\n"
        "in vec2 UV;\n"
        "in vec4 Color;\n"
        "out vec2 Frag_UV;\n"
        "out vec4 Frag_Color;\n"
        "void main()\n"
        "{\n"
        "    Frag_UV = UV;\n"
        "    Frag_Color = Color;\n"
        "    gl_Position = ProjMtx * vec4(Position.xy,0,1);\n"
        "}\n";

    const GLchar* vertex_shader_glsl_300_es =
        "precision highp float;\n"
        "layout (location = 0) in vec2 Position;\n"
        "layout (location = 1) in vec2 UV;\n"
        "layout (location = 2) in vec4 Color;\n"
        "uniform mat4 ProjMtx;\n"
        "out vec2 Frag_UV;\n"
        "out vec4 Frag_Color;\n"
        "void main()\n"
        "{\n"
        "    Frag_UV = UV;\n"
        "    Frag_Color = Color;\n"
        "    gl_Position = ProjMtx * vec4(Position.xy,0,1);\n"
        "}\n";

    const GLchar* vertex_shader_glsl_410_core =
        "layout (location = 0) in vec2 Position;\n"
        "layout (location = 1) in vec2 UV;\n"
        "layout (location = 2) in vec4 Color;\n"
        "uniform mat4 ProjMtx;\n"
        "out vec2 Frag_UV;\n"
        "out vec4 Frag_Color;\n"
        "void main()\n"
        "{\n"
        "    Frag_UV = UV;\n"
        "    Frag_Color = Color;\n"
        "    gl_Position = ProjMtx * vec4(Position.xy,0,1);\n"
        "}\n";

    const GLchar* fragment_shader_glsl_120 =
        "#ifdef GL_ES\n"
        "    precision mediump float;\n"
        "#endif\n"
        "uniform sampler2D Texture;\n"
        "varying vec2 Frag_UV;\n"
        "varying vec4 Frag_Color;\n"
        "void main()\n"
        "{\n"
        "    gl_FragColor = Frag_Color * texture2D(Texture, Frag_UV.st);\n"
        "}\n";

    const GLchar* fragment_shader_glsl_130 =
        "uniform sampler2D Texture;\n"
        "in vec2 Frag_UV;\n"
        "in vec4 Frag_Color;\n"
        "out vec4 Out_Color;\n"
        "void main()\n"
        "{\n"
        "    Out_Color = Frag_Color * texture(Texture, Frag_UV.st);\n"
        "}\n";

    const GLchar* fragment_shader_glsl_300_es =
        "precision mediump float;\n"
        "uniform sampler2D Texture;\n"
        "in vec2 Frag_UV;\n"
        "in vec4 Frag_Color;\n"
        "layout (location = 0) out vec4 Out_Color;\n"
        "void main()\n"
        "{\n"
        "    Out_Color = Frag_Color * texture(Texture, Frag_UV.st);\n"
        "}\n";

    const GLchar* fragment_shader_glsl_410_core =
        "in vec2 Frag_UV;\n"
        "in vec4 Frag_Color;\n"
        "uniform sampler2D Texture;\n"
        "layout (location = 0) out vec4 Out_Color;\n"
        "void main()\n"
        "{\n"
        "    Out_Color = Frag_Color * texture(Texture, Frag_UV.st);\n"
        "}\n";

    // Select shaders matching our GLSL versions
    const GLchar* vertex_shader = NULL;
    const GLchar* fragment_shader = NULL;
    if (glsl_version < 130)
    {
        vertex_shader = vertex_shader_glsl_120;
        fragment_shader = fragment_shader_glsl_120;
    }
    else if (glsl_version >= 410)
    {
        vertex_shader = vertex_shader_glsl_410_core;
        fragment_shader = fragment_shader_glsl_410_core;
    }
    else if (glsl_version == 300)
    {
        vertex_shader = vertex_shader_glsl_300_es;
        fragment_shader = fragment_shader_glsl_300_es;
    }
    else
    {
        vertex_shader = vertex_shader_glsl_130;
        fragment_shader = fragment_shader_glsl_130;
    }

    // Create shaders
    const GLchar* vertex_shader_with_version[2] = { bd->GlslVersionString, vertex_shader };
    GLuint vert_handle = glCreateShader(GL_VERTEX_SHADER);
    glShaderSource(vert_handle, 2, vertex_shader_with_version, NULL);
    glCompileShader(vert_handle);
    CheckShader(vert_handle, "vertex shader");

    const GLchar* fragment_shader_with_version[2] = { bd->GlslVersionString, fragment_shader };
    GLuint frag_handle = glCreateShader(GL_FRAGMENT_SHADER);
    glShaderSource(frag_handle, 2, fragment_shader_with_version, NULL);
    glCompileShader(frag_handle);
    CheckShader(frag_handle, "fragment shader");

    // Link
    bd->ShaderHandle = glCreateProgram();
    glAttachShader(bd->ShaderHandle, vert_handle);
    glAttachShader(bd->ShaderHandle, frag_handle);
    glLinkProgram(bd->ShaderHandle);
    CheckProgram(bd->ShaderHandle, "shader program");

    glDetachShader(bd->ShaderHandle, vert_handle);
    glDetachShader(bd->ShaderHandle, frag_handle);
    glDeleteShader(vert_handle);
    glDeleteShader(frag_handle);

    bd->AttribLocationTex = glGetUniformLocation(bd->ShaderHandle, "Texture");
    bd->AttribLocationProjMtx = glGetUniformLocation(bd->ShaderHandle, "ProjMtx");
    bd->AttribLocationVtxPos = (GLuint)glGetAttribLocation(bd->ShaderHandle, "Position");
    bd->AttribLocationVtxUV = (GLuint)glGetAttribLocation(bd->ShaderHandle, "UV");
    bd->AttribLocationVtxColor = (GLuint)glGetAttribLocation(bd->ShaderHandle, "Color");

    // Create buffers
    glGenBuffers(1, &bd->VboHandle);
    glGenBuffers(1, &bd->ElementsHandle);

    ImGui_ImplOpenGL3_CreateFontsTexture();

    // Restore modified GL state
    glBindTexture(GL_TEXTURE_2D, last_texture);
    glBindBuffer(GL_ARRAY_BUFFER, last_array_buffer);
#ifdef IMGUI_IMPL_OPENGL_USE_VERTEX_ARRAY
    glBindVertexArray(last_vertex_array);
#endif

    return true;
}

void    ImGui_ImplOpenGL3_DestroyDeviceObjects()
{
    ImGui_ImplOpenGL3_Data* bd = ImGui_ImplOpenGL3_GetBackendData();
    if (bd->VboHandle)      { glDeleteBuffers(1, &bd->VboHandle); bd->VboHandle = 0; }
    if (bd->ElementsHandle) { glDeleteBuffers(1, &bd->ElementsHandle); bd->ElementsHandle = 0; }
    if (bd->ShaderHandle)   { glDeleteProgram(bd->ShaderHandle); bd->ShaderHandle = 0; }
    ImGui_ImplOpenGL3_DestroyFontsTexture();
}

<<<<<<< HEAD
//--------------------------------------------------------------------------------------------------------
// MULTI-VIEWPORT / PLATFORM INTERFACE SUPPORT
// This is an _advanced_ and _optional_ feature, allowing the backend to create and handle multiple viewports simultaneously.
// If you are new to dear imgui or creating a new binding for dear imgui, it is recommended that you completely ignore this section first..
//--------------------------------------------------------------------------------------------------------

static void ImGui_ImplOpenGL3_RenderWindow(ImGuiViewport* viewport, void*)
{
    if (!(viewport->Flags & ImGuiViewportFlags_NoRendererClear))
    {
        ImVec4 clear_color = ImVec4(0.0f, 0.0f, 0.0f, 1.0f);
        glClearColor(clear_color.x, clear_color.y, clear_color.z, clear_color.w);
        glClear(GL_COLOR_BUFFER_BIT);
    }
    ImGui_ImplOpenGL3_RenderDrawData(viewport->DrawData);
}

static void ImGui_ImplOpenGL3_InitPlatformInterface()
{
    ImGuiPlatformIO& platform_io = ImGui::GetPlatformIO();
    platform_io.Renderer_RenderWindow = ImGui_ImplOpenGL3_RenderWindow;
}

static void ImGui_ImplOpenGL3_ShutdownPlatformInterface()
{
    ImGui::DestroyPlatformWindows();
}
=======
#if defined(__clang__)
#pragma clang diagnostic pop
#endif
>>>>>>> 41e39ea6
<|MERGE_RESOLUTION|>--- conflicted
+++ resolved
@@ -813,7 +813,6 @@
     ImGui_ImplOpenGL3_DestroyFontsTexture();
 }
 
-<<<<<<< HEAD
 //--------------------------------------------------------------------------------------------------------
 // MULTI-VIEWPORT / PLATFORM INTERFACE SUPPORT
 // This is an _advanced_ and _optional_ feature, allowing the backend to create and handle multiple viewports simultaneously.
@@ -841,8 +840,7 @@
 {
     ImGui::DestroyPlatformWindows();
 }
-=======
+
 #if defined(__clang__)
 #pragma clang diagnostic pop
-#endif
->>>>>>> 41e39ea6
+#endif
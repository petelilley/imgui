--- conflicted
+++ resolved
@@ -1185,7 +1185,6 @@
     ImVector<ImGuiPopupData>OpenPopupStack;                     // Which popups are open (persistent)
     ImVector<ImGuiPopupData>BeginPopupStack;                    // Which level of BeginPopup() we are in (reset every frame)
 
-<<<<<<< HEAD
     // Viewports
     ImVector<ImGuiViewportP*> Viewports;                        // Active viewports (always 1+, and generally 1 unless multi-viewports are enabled). Each viewports hold their copy of ImDrawData.
     float                   CurrentDpiScale;                    // == CurrentViewport->DpiScale
@@ -1195,10 +1194,7 @@
     ImGuiID                 PlatformLastFocusedViewport;        // Record of last focused platform window/viewport, when this changes we stamp the viewport as front-most
     int                     ViewportFrontMostStampCount;        // Every time the front-most window changes, we stamp its viewport with an incrementing counter
 
-    // Navigation data (for gamepad/keyboard)
-=======
     // Gamepad/keyboard Navigation
->>>>>>> 2ebe08be
     ImGuiWindow*            NavWindow;                          // Focused window for navigation. Could be called 'FocusWindow'
     ImGuiID                 NavId;                              // Focused item for navigation
     ImGuiID                 NavFocusScopeId;

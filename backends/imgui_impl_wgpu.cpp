// dear imgui: Renderer for WebGPU
// This needs to be used along with a Platform Binding (e.g. GLFW)
// (Please note that WebGPU is currently experimental, will not run on non-beta browsers, and may break.)

// Implemented features:
//  [X] Renderer: User texture binding. Use 'WGPUTextureView' as ImTextureID. Read the FAQ about ImTextureID/ImTextureRef!
//  [X] Renderer: Large meshes support (64k+ vertices) even with 16-bit indices (ImGuiBackendFlags_RendererHasVtxOffset).
//  [X] Renderer: Expose selected render state for draw callbacks to use. Access in '(ImGui_ImplXXXX_RenderState*)GetPlatformIO().Renderer_RenderState'.
<<<<<<< HEAD
// Missing features or Issues:
//  [ ] Renderer: Texture updates support for dynamic font atlas (ImGuiBackendFlags_RendererHasTextures).
//  [ ] Renderer: Multi-viewport support (multiple windows), useful for desktop.
=======
//  [X] Renderer: Texture updates support for dynamic font system (ImGuiBackendFlags_RendererHasTextures).
>>>>>>> cfa43e72

// You can use unmodified imgui_impl_* files in your project. See examples/ folder for examples of using this.
// Prefer including the entire imgui/ repository into your project (either as a copy or as a submodule), and only build the backends you need.
// Learn about Dear ImGui:
// - FAQ                  https://dearimgui.com/faq
// - Getting Started      https://dearimgui.com/getting-started
// - Documentation        https://dearimgui.com/docs (same as your local docs/ folder).
// - Introduction, links and more at the top of imgui.cpp

// CHANGELOG
// (minor and older changes stripped away, please see git history for details)
//  2025-06-12: Added support for ImGuiBackendFlags_RendererHasTextures, for dynamic font atlas. (#8465)
//  2025-02-26: Recreate image bind groups during render. (#8426, #8046, #7765, #8027) + Update for latest webgpu-native changes.
//  2024-10-14: Update Dawn support for change of string usages. (#8082, #8083)
//  2024-10-07: Expose selected render state in ImGui_ImplWGPU_RenderState, which you can access in 'void* platform_io.Renderer_RenderState' during draw callbacks.
//  2024-10-07: Changed default texture sampler to Clamp instead of Repeat/Wrap.
//  2024-09-16: Added support for optional IMGUI_IMPL_WEBGPU_BACKEND_DAWN / IMGUI_IMPL_WEBGPU_BACKEND_WGPU define to handle ever-changing native implementations. (#7977)
//  2024-01-22: Added configurable PipelineMultisampleState struct. (#7240)
//  2024-01-22: (Breaking) ImGui_ImplWGPU_Init() now takes a ImGui_ImplWGPU_InitInfo structure instead of variety of parameters, allowing for easier further changes.
//  2024-01-22: Fixed pipeline layout leak. (#7245)
//  2024-01-17: Explicitly fill all of WGPUDepthStencilState since standard removed defaults.
//  2023-07-13: Use WGPUShaderModuleWGSLDescriptor's code instead of source. use WGPUMipmapFilterMode_Linear instead of WGPUFilterMode_Linear. (#6602)
//  2023-04-11: Align buffer sizes. Use WGSL shaders instead of precompiled SPIR-V.
//  2023-04-11: Reorganized backend to pull data from a single structure to facilitate usage with multiple-contexts (all g_XXXX access changed to bd->XXXX).
//  2023-01-25: Revert automatic pipeline layout generation (see https://github.com/gpuweb/gpuweb/issues/2470)
//  2022-11-24: Fixed validation error with default depth buffer settings.
//  2022-11-10: Fixed rendering when a depth buffer is enabled. Added 'WGPUTextureFormat depth_format' parameter to ImGui_ImplWGPU_Init().
//  2022-10-11: Using 'nullptr' instead of 'NULL' as per our switch to C++11.
//  2021-11-29: Passing explicit buffer sizes to wgpuRenderPassEncoderSetVertexBuffer()/wgpuRenderPassEncoderSetIndexBuffer().
//  2021-08-24: Fixed for latest specs.
//  2021-05-24: Add support for draw_data->FramebufferScale.
//  2021-05-19: Replaced direct access to ImDrawCmd::TextureId with a call to ImDrawCmd::GetTexID(). (will become a requirement)
//  2021-05-16: Update to latest WebGPU specs (compatible with Emscripten 2.0.20 and Chrome Canary 92).
//  2021-02-18: Change blending equation to preserve alpha in output buffer.
//  2021-01-28: Initial version.

#include "imgui.h"

// When targeting native platforms (i.e. NOT emscripten), one of IMGUI_IMPL_WEBGPU_BACKEND_DAWN
// or IMGUI_IMPL_WEBGPU_BACKEND_WGPU must be provided. See imgui_impl_wgpu.h for more details.
#ifndef __EMSCRIPTEN__
    #if defined(IMGUI_IMPL_WEBGPU_BACKEND_DAWN) == defined(IMGUI_IMPL_WEBGPU_BACKEND_WGPU)
    #error exactly one of IMGUI_IMPL_WEBGPU_BACKEND_DAWN or IMGUI_IMPL_WEBGPU_BACKEND_WGPU must be defined!
    #endif
#else
    #if defined(IMGUI_IMPL_WEBGPU_BACKEND_DAWN) || defined(IMGUI_IMPL_WEBGPU_BACKEND_WGPU)
    #error neither IMGUI_IMPL_WEBGPU_BACKEND_DAWN nor IMGUI_IMPL_WEBGPU_BACKEND_WGPU may be defined if targeting emscripten!
    #endif
#endif

#ifndef IMGUI_DISABLE
#include "imgui_impl_wgpu.h"
#include <limits.h>
#include <webgpu/webgpu.h>

#ifdef IMGUI_IMPL_WEBGPU_BACKEND_DAWN
// Dawn renamed WGPUProgrammableStageDescriptor to WGPUComputeState (see: https://github.com/webgpu-native/webgpu-headers/pull/413)
// Using type alias until WGPU adopts the same naming convention (#8369)
using WGPUProgrammableStageDescriptor = WGPUComputeState;
#endif

// Dear ImGui prototypes from imgui_internal.h
extern ImGuiID ImHashData(const void* data_p, size_t data_size, ImU32 seed);
#define MEMALIGN(_SIZE,_ALIGN)        (((_SIZE) + ((_ALIGN) - 1)) & ~((_ALIGN) - 1))    // Memory align (copied from IM_ALIGN() macro).

// WebGPU data
struct ImGui_ImplWGPU_Texture
{
    WGPUTexture         Texture = nullptr;
    WGPUTextureView     TextureView = nullptr;
};

struct RenderResources
{
    WGPUSampler         Sampler = nullptr;              // Sampler for textures
    WGPUBuffer          Uniforms = nullptr;             // Shader uniforms
    WGPUBindGroup       CommonBindGroup = nullptr;      // Resources bind-group to bind the common resources to pipeline
    ImGuiStorage        ImageBindGroups;                // Resources bind-group to bind the font/image resources to pipeline (this is a key->value map)
    WGPUBindGroupLayout ImageBindGroupLayout = nullptr; // Cache layout used for the image bind group. Avoids allocating unnecessary JS objects when working with WebASM
};

struct FrameResources
{
    WGPUBuffer  IndexBuffer;
    WGPUBuffer  VertexBuffer;
    ImDrawIdx*  IndexBufferHost;
    ImDrawVert* VertexBufferHost;
    int         IndexBufferSize;
    int         VertexBufferSize;
};

struct Uniforms
{
    float MVP[4][4];
    float Gamma;
};

struct ImGui_ImplWGPU_Data
{
    ImGui_ImplWGPU_InitInfo initInfo;
    WGPUDevice              wgpuDevice = nullptr;
    WGPUQueue               defaultQueue = nullptr;
    WGPUTextureFormat       renderTargetFormat = WGPUTextureFormat_Undefined;
    WGPUTextureFormat       depthStencilFormat = WGPUTextureFormat_Undefined;
    WGPURenderPipeline      pipelineState = nullptr;

    RenderResources         renderResources;
    FrameResources*         pFrameResources = nullptr;
    unsigned int            numFramesInFlight = 0;
    unsigned int            frameIndex = UINT_MAX;
};

// Backend data stored in io.BackendRendererUserData to allow support for multiple Dear ImGui contexts
// It is STRONGLY preferred that you use docking branch with multi-viewports (== single Dear ImGui context + multiple windows) instead of multiple Dear ImGui contexts.
static ImGui_ImplWGPU_Data* ImGui_ImplWGPU_GetBackendData()
{
    return ImGui::GetCurrentContext() ? (ImGui_ImplWGPU_Data*)ImGui::GetIO().BackendRendererUserData : nullptr;
}

//-----------------------------------------------------------------------------
// SHADERS
//-----------------------------------------------------------------------------

static const char __shader_vert_wgsl[] = R"(
struct VertexInput {
    @location(0) position: vec2<f32>,
    @location(1) uv: vec2<f32>,
    @location(2) color: vec4<f32>,
};

struct VertexOutput {
    @builtin(position) position: vec4<f32>,
    @location(0) color: vec4<f32>,
    @location(1) uv: vec2<f32>,
};

struct Uniforms {
    mvp: mat4x4<f32>,
    gamma: f32,
};

@group(0) @binding(0) var<uniform> uniforms: Uniforms;

@vertex
fn main(in: VertexInput) -> VertexOutput {
    var out: VertexOutput;
    out.position = uniforms.mvp * vec4<f32>(in.position, 0.0, 1.0);
    out.color = in.color;
    out.uv = in.uv;
    return out;
}
)";

static const char __shader_frag_wgsl[] = R"(
struct VertexOutput {
    @builtin(position) position: vec4<f32>,
    @location(0) color: vec4<f32>,
    @location(1) uv: vec2<f32>,
};

struct Uniforms {
    mvp: mat4x4<f32>,
    gamma: f32,
};

@group(0) @binding(0) var<uniform> uniforms: Uniforms;
@group(0) @binding(1) var s: sampler;
@group(1) @binding(0) var t: texture_2d<f32>;

@fragment
fn main(in: VertexOutput) -> @location(0) vec4<f32> {
    let color = in.color * textureSample(t, s, in.uv);
    let corrected_color = pow(color.rgb, vec3<f32>(uniforms.gamma));
    return vec4<f32>(corrected_color, color.a);
}
)";

static void SafeRelease(ImDrawIdx*& res)
{
    if (res)
        delete[] res;
    res = nullptr;
}
static void SafeRelease(ImDrawVert*& res)
{
    if (res)
        delete[] res;
    res = nullptr;
}
static void SafeRelease(WGPUBindGroupLayout& res)
{
    if (res)
        wgpuBindGroupLayoutRelease(res);
    res = nullptr;
}
static void SafeRelease(WGPUBindGroup& res)
{
    if (res)
        wgpuBindGroupRelease(res);
    res = nullptr;
}
static void SafeRelease(WGPUBuffer& res)
{
    if (res)
        wgpuBufferRelease(res);
    res = nullptr;
}
static void SafeRelease(WGPUPipelineLayout& res)
{
    if (res)
        wgpuPipelineLayoutRelease(res);
    res = nullptr;
}
static void SafeRelease(WGPURenderPipeline& res)
{
    if (res)
        wgpuRenderPipelineRelease(res);
    res = nullptr;
}
static void SafeRelease(WGPUSampler& res)
{
    if (res)
        wgpuSamplerRelease(res);
    res = nullptr;
}
static void SafeRelease(WGPUShaderModule& res)
{
    if (res)
        wgpuShaderModuleRelease(res);
    res = nullptr;
}
static void SafeRelease(RenderResources& res)
{
    SafeRelease(res.Sampler);
    SafeRelease(res.Uniforms);
    SafeRelease(res.CommonBindGroup);
    SafeRelease(res.ImageBindGroupLayout);
};

static void SafeRelease(FrameResources& res)
{
    SafeRelease(res.IndexBuffer);
    SafeRelease(res.VertexBuffer);
    SafeRelease(res.IndexBufferHost);
    SafeRelease(res.VertexBufferHost);
}

static WGPUProgrammableStageDescriptor ImGui_ImplWGPU_CreateShaderModule(const char* wgsl_source)
{
    ImGui_ImplWGPU_Data* bd = ImGui_ImplWGPU_GetBackendData();

#if defined(IMGUI_IMPL_WEBGPU_BACKEND_DAWN) || defined(IMGUI_IMPL_WEBGPU_BACKEND_WGPU)
    WGPUShaderSourceWGSL wgsl_desc = {};
    wgsl_desc.chain.sType = WGPUSType_ShaderSourceWGSL;
    wgsl_desc.code = { wgsl_source, WGPU_STRLEN };
#else
    WGPUShaderModuleWGSLDescriptor wgsl_desc = {};
    wgsl_desc.chain.sType = WGPUSType_ShaderModuleWGSLDescriptor;
    wgsl_desc.code = wgsl_source;
#endif

    WGPUShaderModuleDescriptor desc = {};
    desc.nextInChain = reinterpret_cast<WGPUChainedStruct*>(&wgsl_desc);

    WGPUProgrammableStageDescriptor stage_desc = {};
    stage_desc.module = wgpuDeviceCreateShaderModule(bd->wgpuDevice, &desc);

#if defined(IMGUI_IMPL_WEBGPU_BACKEND_DAWN) || defined(IMGUI_IMPL_WEBGPU_BACKEND_WGPU)
    stage_desc.entryPoint = { "main", WGPU_STRLEN };
#else
    stage_desc.entryPoint = "main";
#endif
    return stage_desc;
}

static WGPUBindGroup ImGui_ImplWGPU_CreateImageBindGroup(WGPUBindGroupLayout layout, WGPUTextureView texture)
{
    ImGui_ImplWGPU_Data* bd = ImGui_ImplWGPU_GetBackendData();
    WGPUBindGroupEntry image_bg_entries[] = { { nullptr, 0, 0, 0, 0, 0, texture } };

    WGPUBindGroupDescriptor image_bg_descriptor = {};
    image_bg_descriptor.layout = layout;
    image_bg_descriptor.entryCount = sizeof(image_bg_entries) / sizeof(WGPUBindGroupEntry);
    image_bg_descriptor.entries = image_bg_entries;
    return wgpuDeviceCreateBindGroup(bd->wgpuDevice, &image_bg_descriptor);
}

static void ImGui_ImplWGPU_SetupRenderState(ImDrawData* draw_data, WGPURenderPassEncoder ctx, FrameResources* fr)
{
    ImGui_ImplWGPU_Data* bd = ImGui_ImplWGPU_GetBackendData();

    // Setup orthographic projection matrix into our constant buffer
    // Our visible imgui space lies from draw_data->DisplayPos (top left) to draw_data->DisplayPos+data_data->DisplaySize (bottom right).
    {
        float L = draw_data->DisplayPos.x;
        float R = draw_data->DisplayPos.x + draw_data->DisplaySize.x;
        float T = draw_data->DisplayPos.y;
        float B = draw_data->DisplayPos.y + draw_data->DisplaySize.y;
        float mvp[4][4] =
        {
            { 2.0f/(R-L),   0.0f,           0.0f,       0.0f },
            { 0.0f,         2.0f/(T-B),     0.0f,       0.0f },
            { 0.0f,         0.0f,           0.5f,       0.0f },
            { (R+L)/(L-R),  (T+B)/(B-T),    0.5f,       1.0f },
        };
        wgpuQueueWriteBuffer(bd->defaultQueue, bd->renderResources.Uniforms, offsetof(Uniforms, MVP), mvp, sizeof(Uniforms::MVP));
        float gamma;
        switch (bd->renderTargetFormat)
        {
        case WGPUTextureFormat_ASTC10x10UnormSrgb:
        case WGPUTextureFormat_ASTC10x5UnormSrgb:
        case WGPUTextureFormat_ASTC10x6UnormSrgb:
        case WGPUTextureFormat_ASTC10x8UnormSrgb:
        case WGPUTextureFormat_ASTC12x10UnormSrgb:
        case WGPUTextureFormat_ASTC12x12UnormSrgb:
        case WGPUTextureFormat_ASTC4x4UnormSrgb:
        case WGPUTextureFormat_ASTC5x5UnormSrgb:
        case WGPUTextureFormat_ASTC6x5UnormSrgb:
        case WGPUTextureFormat_ASTC6x6UnormSrgb:
        case WGPUTextureFormat_ASTC8x5UnormSrgb:
        case WGPUTextureFormat_ASTC8x6UnormSrgb:
        case WGPUTextureFormat_ASTC8x8UnormSrgb:
        case WGPUTextureFormat_BC1RGBAUnormSrgb:
        case WGPUTextureFormat_BC2RGBAUnormSrgb:
        case WGPUTextureFormat_BC3RGBAUnormSrgb:
        case WGPUTextureFormat_BC7RGBAUnormSrgb:
        case WGPUTextureFormat_BGRA8UnormSrgb:
        case WGPUTextureFormat_ETC2RGB8A1UnormSrgb:
        case WGPUTextureFormat_ETC2RGB8UnormSrgb:
        case WGPUTextureFormat_ETC2RGBA8UnormSrgb:
        case WGPUTextureFormat_RGBA8UnormSrgb:
            gamma = 2.2f;
            break;
        default:
            gamma = 1.0f;
        }
        wgpuQueueWriteBuffer(bd->defaultQueue, bd->renderResources.Uniforms, offsetof(Uniforms, Gamma), &gamma, sizeof(Uniforms::Gamma));
    }

    // Setup viewport
    wgpuRenderPassEncoderSetViewport(ctx, 0, 0, draw_data->FramebufferScale.x * draw_data->DisplaySize.x, draw_data->FramebufferScale.y * draw_data->DisplaySize.y, 0, 1);

    // Bind shader and vertex buffers
    wgpuRenderPassEncoderSetVertexBuffer(ctx, 0, fr->VertexBuffer, 0, fr->VertexBufferSize * sizeof(ImDrawVert));
    wgpuRenderPassEncoderSetIndexBuffer(ctx, fr->IndexBuffer, sizeof(ImDrawIdx) == 2 ? WGPUIndexFormat_Uint16 : WGPUIndexFormat_Uint32, 0, fr->IndexBufferSize * sizeof(ImDrawIdx));
    wgpuRenderPassEncoderSetPipeline(ctx, bd->pipelineState);
    wgpuRenderPassEncoderSetBindGroup(ctx, 0, bd->renderResources.CommonBindGroup, 0, nullptr);

    // Setup blend factor
    WGPUColor blend_color = { 0.f, 0.f, 0.f, 0.f };
    wgpuRenderPassEncoderSetBlendConstant(ctx, &blend_color);
}

// Render function
// (this used to be set in io.RenderDrawListsFn and called by ImGui::Render(), but you can now call this directly from your main loop)
void ImGui_ImplWGPU_RenderDrawData(ImDrawData* draw_data, WGPURenderPassEncoder pass_encoder)
{
    // Avoid rendering when minimized
    int fb_width = (int)(draw_data->DisplaySize.x * draw_data->FramebufferScale.x);
    int fb_height = (int)(draw_data->DisplaySize.y * draw_data->FramebufferScale.y);
    if (fb_width <= 0 || fb_height <= 0 || draw_data->CmdListsCount == 0)
        return;

    // Catch up with texture updates. Most of the times, the list will have 1 element with an OK status, aka nothing to do.
    // (This almost always points to ImGui::GetPlatformIO().Textures[] but is part of ImDrawData to allow overriding or disabling texture updates).
    if (draw_data->Textures != nullptr)
        for (ImTextureData* tex : *draw_data->Textures)
            if (tex->Status != ImTextureStatus_OK)
                ImGui_ImplWGPU_UpdateTexture(tex);

    // FIXME: Assuming that this only gets called once per frame!
    // If not, we can't just re-allocate the IB or VB, we'll have to do a proper allocator.
    ImGui_ImplWGPU_Data* bd = ImGui_ImplWGPU_GetBackendData();
    bd->frameIndex = bd->frameIndex + 1;
    FrameResources* fr = &bd->pFrameResources[bd->frameIndex % bd->numFramesInFlight];

    // Create and grow vertex/index buffers if needed
    if (fr->VertexBuffer == nullptr || fr->VertexBufferSize < draw_data->TotalVtxCount)
    {
        if (fr->VertexBuffer)
        {
            wgpuBufferDestroy(fr->VertexBuffer);
            wgpuBufferRelease(fr->VertexBuffer);
        }
        SafeRelease(fr->VertexBufferHost);
        fr->VertexBufferSize = draw_data->TotalVtxCount + 5000;

        WGPUBufferDescriptor vb_desc =
        {
            nullptr,
            "Dear ImGui Vertex buffer",
#if defined(IMGUI_IMPL_WEBGPU_BACKEND_DAWN) || defined(IMGUI_IMPL_WEBGPU_BACKEND_WGPU)
            WGPU_STRLEN,
#endif
            WGPUBufferUsage_CopyDst | WGPUBufferUsage_Vertex,
            MEMALIGN(fr->VertexBufferSize * sizeof(ImDrawVert), 4),
            false
        };
        fr->VertexBuffer = wgpuDeviceCreateBuffer(bd->wgpuDevice, &vb_desc);
        if (!fr->VertexBuffer)
            return;

        fr->VertexBufferHost = new ImDrawVert[fr->VertexBufferSize];
    }
    if (fr->IndexBuffer == nullptr || fr->IndexBufferSize < draw_data->TotalIdxCount)
    {
        if (fr->IndexBuffer)
        {
            wgpuBufferDestroy(fr->IndexBuffer);
            wgpuBufferRelease(fr->IndexBuffer);
        }
        SafeRelease(fr->IndexBufferHost);
        fr->IndexBufferSize = draw_data->TotalIdxCount + 10000;

        WGPUBufferDescriptor ib_desc =
        {
            nullptr,
            "Dear ImGui Index buffer",
#if defined(IMGUI_IMPL_WEBGPU_BACKEND_DAWN) || defined(IMGUI_IMPL_WEBGPU_BACKEND_WGPU)
            WGPU_STRLEN,
#endif
            WGPUBufferUsage_CopyDst | WGPUBufferUsage_Index,
            MEMALIGN(fr->IndexBufferSize * sizeof(ImDrawIdx), 4),
            false
        };
        fr->IndexBuffer = wgpuDeviceCreateBuffer(bd->wgpuDevice, &ib_desc);
        if (!fr->IndexBuffer)
            return;

        fr->IndexBufferHost = new ImDrawIdx[fr->IndexBufferSize];
    }

    // Upload vertex/index data into a single contiguous GPU buffer
    ImDrawVert* vtx_dst = (ImDrawVert*)fr->VertexBufferHost;
    ImDrawIdx* idx_dst = (ImDrawIdx*)fr->IndexBufferHost;
    for (int n = 0; n < draw_data->CmdListsCount; n++)
    {
        const ImDrawList* draw_list = draw_data->CmdLists[n];
        memcpy(vtx_dst, draw_list->VtxBuffer.Data, draw_list->VtxBuffer.Size * sizeof(ImDrawVert));
        memcpy(idx_dst, draw_list->IdxBuffer.Data, draw_list->IdxBuffer.Size * sizeof(ImDrawIdx));
        vtx_dst += draw_list->VtxBuffer.Size;
        idx_dst += draw_list->IdxBuffer.Size;
    }
    int64_t vb_write_size = MEMALIGN((char*)vtx_dst - (char*)fr->VertexBufferHost, 4);
    int64_t ib_write_size = MEMALIGN((char*)idx_dst - (char*)fr->IndexBufferHost, 4);
    wgpuQueueWriteBuffer(bd->defaultQueue, fr->VertexBuffer, 0, fr->VertexBufferHost, vb_write_size);
    wgpuQueueWriteBuffer(bd->defaultQueue, fr->IndexBuffer,  0, fr->IndexBufferHost,  ib_write_size);

    // Setup desired render state
    ImGui_ImplWGPU_SetupRenderState(draw_data, pass_encoder, fr);

    // Setup render state structure (for callbacks and custom texture bindings)
    ImGuiPlatformIO& platform_io = ImGui::GetPlatformIO();
    ImGui_ImplWGPU_RenderState render_state;
    render_state.Device = bd->wgpuDevice;
    render_state.RenderPassEncoder = pass_encoder;
    platform_io.Renderer_RenderState = &render_state;

    // Render command lists
    // (Because we merged all buffers into a single one, we maintain our own offset into them)
    int global_vtx_offset = 0;
    int global_idx_offset = 0;
    ImVec2 clip_scale = draw_data->FramebufferScale;
    ImVec2 clip_off = draw_data->DisplayPos;
    for (int n = 0; n < draw_data->CmdListsCount; n++)
    {
        const ImDrawList* draw_list = draw_data->CmdLists[n];
        for (int cmd_i = 0; cmd_i < draw_list->CmdBuffer.Size; cmd_i++)
        {
            const ImDrawCmd* pcmd = &draw_list->CmdBuffer[cmd_i];
            if (pcmd->UserCallback != nullptr)
            {
                // User callback, registered via ImDrawList::AddCallback()
                // (ImDrawCallback_ResetRenderState is a special callback value used by the user to request the renderer to reset render state.)
                if (pcmd->UserCallback == ImDrawCallback_ResetRenderState)
                    ImGui_ImplWGPU_SetupRenderState(draw_data, pass_encoder, fr);
                else
                    pcmd->UserCallback(draw_list, pcmd);
            }
            else
            {
                // Bind custom texture
                ImTextureID tex_id = pcmd->GetTexID();
                ImGuiID tex_id_hash = ImHashData(&tex_id, sizeof(tex_id), 0);
                WGPUBindGroup bind_group = (WGPUBindGroup)bd->renderResources.ImageBindGroups.GetVoidPtr(tex_id_hash);
                if (!bind_group)
                {
                    bind_group = ImGui_ImplWGPU_CreateImageBindGroup(bd->renderResources.ImageBindGroupLayout, (WGPUTextureView)tex_id);
                    bd->renderResources.ImageBindGroups.SetVoidPtr(tex_id_hash, bind_group);
                }
                wgpuRenderPassEncoderSetBindGroup(pass_encoder, 1, (WGPUBindGroup)bind_group, 0, nullptr);

                // Project scissor/clipping rectangles into framebuffer space
                ImVec2 clip_min((pcmd->ClipRect.x - clip_off.x) * clip_scale.x, (pcmd->ClipRect.y - clip_off.y) * clip_scale.y);
                ImVec2 clip_max((pcmd->ClipRect.z - clip_off.x) * clip_scale.x, (pcmd->ClipRect.w - clip_off.y) * clip_scale.y);

                // Clamp to viewport as wgpuRenderPassEncoderSetScissorRect() won't accept values that are off bounds
                if (clip_min.x < 0.0f) { clip_min.x = 0.0f; }
                if (clip_min.y < 0.0f) { clip_min.y = 0.0f; }
                if (clip_max.x > fb_width) { clip_max.x = (float)fb_width; }
                if (clip_max.y > fb_height) { clip_max.y = (float)fb_height; }
                if (clip_max.x <= clip_min.x || clip_max.y <= clip_min.y)
                    continue;

                // Apply scissor/clipping rectangle, Draw
                wgpuRenderPassEncoderSetScissorRect(pass_encoder, (uint32_t)clip_min.x, (uint32_t)clip_min.y, (uint32_t)(clip_max.x - clip_min.x), (uint32_t)(clip_max.y - clip_min.y));
                wgpuRenderPassEncoderDrawIndexed(pass_encoder, pcmd->ElemCount, 1, pcmd->IdxOffset + global_idx_offset, pcmd->VtxOffset + global_vtx_offset, 0);
            }
        }
        global_idx_offset += draw_list->IdxBuffer.Size;
        global_vtx_offset += draw_list->VtxBuffer.Size;
    }

    // Remove all ImageBindGroups
    ImGuiStorage& image_bind_groups = bd->renderResources.ImageBindGroups;
    for (int i = 0; i < image_bind_groups.Data.Size; i++)
    {
        WGPUBindGroup bind_group = (WGPUBindGroup)image_bind_groups.Data[i].val_p;
        SafeRelease(bind_group);
    }
    image_bind_groups.Data.resize(0);

    platform_io.Renderer_RenderState = nullptr;
}

static void ImGui_ImplWGPU_DestroyTexture(ImTextureData* tex)
{
    ImGui_ImplWGPU_Texture* backend_tex = (ImGui_ImplWGPU_Texture*)tex->BackendUserData;
    if (backend_tex == nullptr)
        return;

    IM_ASSERT(backend_tex->TextureView == (WGPUTextureView)(intptr_t)tex->TexID);
    wgpuTextureViewRelease(backend_tex->TextureView);
    wgpuTextureRelease(backend_tex->Texture);
    IM_DELETE(backend_tex);

    // Clear identifiers and mark as destroyed (in order to allow e.g. calling InvalidateDeviceObjects while running)
    tex->SetTexID(ImTextureID_Invalid);
    tex->SetStatus(ImTextureStatus_Destroyed);
    tex->BackendUserData = nullptr;
}

void ImGui_ImplWGPU_UpdateTexture(ImTextureData* tex)
{
    ImGui_ImplWGPU_Data* bd = ImGui_ImplWGPU_GetBackendData();
    if (tex->Status == ImTextureStatus_WantCreate)
    {
        // Create and upload new texture to graphics system
        //IMGUI_DEBUG_LOG("UpdateTexture #%03d: WantCreate %dx%d\n", tex->UniqueID, tex->Width, tex->Height);
        IM_ASSERT(tex->TexID == ImTextureID_Invalid && tex->BackendUserData == nullptr);
        IM_ASSERT(tex->Format == ImTextureFormat_RGBA32);
        ImGui_ImplWGPU_Texture* backend_tex = IM_NEW(ImGui_ImplWGPU_Texture)();

        // Create texture
        WGPUTextureDescriptor tex_desc = {};
#if defined(IMGUI_IMPL_WEBGPU_BACKEND_DAWN) || defined(IMGUI_IMPL_WEBGPU_BACKEND_WGPU)
        tex_desc.label = { "Dear ImGui Texture", WGPU_STRLEN };
#else
        tex_desc.label = "Dear ImGui Texture";
#endif
        tex_desc.dimension = WGPUTextureDimension_2D;
        tex_desc.size.width = tex->Width;
        tex_desc.size.height = tex->Height;
        tex_desc.size.depthOrArrayLayers = 1;
        tex_desc.sampleCount = 1;
        tex_desc.format = WGPUTextureFormat_RGBA8Unorm;
        tex_desc.mipLevelCount = 1;
        tex_desc.usage = WGPUTextureUsage_CopyDst | WGPUTextureUsage_TextureBinding;
        backend_tex->Texture = wgpuDeviceCreateTexture(bd->wgpuDevice, &tex_desc);

        // Create texture view
        WGPUTextureViewDescriptor tex_view_desc = {};
        tex_view_desc.format = WGPUTextureFormat_RGBA8Unorm;
        tex_view_desc.dimension = WGPUTextureViewDimension_2D;
        tex_view_desc.baseMipLevel = 0;
        tex_view_desc.mipLevelCount = 1;
        tex_view_desc.baseArrayLayer = 0;
        tex_view_desc.arrayLayerCount = 1;
        tex_view_desc.aspect = WGPUTextureAspect_All;
        backend_tex->TextureView = wgpuTextureCreateView(backend_tex->Texture, &tex_view_desc);

        // Store identifiers
        tex->SetTexID((ImTextureID)(intptr_t)backend_tex->TextureView);
        tex->BackendUserData = backend_tex;
        // We don't set tex->Status to ImTextureStatus_OK to let the code fallthrough below.
    }

    if (tex->Status == ImTextureStatus_WantCreate || tex->Status == ImTextureStatus_WantUpdates)
    {
        ImGui_ImplWGPU_Texture* backend_tex = (ImGui_ImplWGPU_Texture*)tex->BackendUserData;
        IM_ASSERT(tex->Format == ImTextureFormat_RGBA32);

        // We could use the smaller rect on _WantCreate but using the full rect allows us to clear the texture.
        const int upload_x = (tex->Status == ImTextureStatus_WantCreate) ? 0 : tex->UpdateRect.x;
        const int upload_y = (tex->Status == ImTextureStatus_WantCreate) ? 0 : tex->UpdateRect.y;
        const int upload_w = (tex->Status == ImTextureStatus_WantCreate) ? tex->Width : tex->UpdateRect.w;
        const int upload_h = (tex->Status == ImTextureStatus_WantCreate) ? tex->Height : tex->UpdateRect.h;

        // Update full texture or selected blocks. We only ever write to textures regions which have never been used before!
        // This backend choose to use tex->UpdateRect but you can use tex->Updates[] to upload individual regions.
#if defined(IMGUI_IMPL_WEBGPU_BACKEND_DAWN) || defined(IMGUI_IMPL_WEBGPU_BACKEND_WGPU)
        WGPUTexelCopyTextureInfo dst_view = {};
#else
        WGPUImageCopyTexture dst_view = {};
#endif
        dst_view.texture = backend_tex->Texture;
        dst_view.mipLevel = 0;
        dst_view.origin = { (uint32_t)upload_x, (uint32_t)upload_y, 0 };
        dst_view.aspect = WGPUTextureAspect_All;
#if defined(IMGUI_IMPL_WEBGPU_BACKEND_DAWN) || defined(IMGUI_IMPL_WEBGPU_BACKEND_WGPU)
        WGPUTexelCopyBufferLayout layout = {};
#else
        WGPUTextureDataLayout layout = {};
#endif
        layout.offset = 0;
        layout.bytesPerRow = tex->Width * tex->BytesPerPixel;
        layout.rowsPerImage = upload_h;
        WGPUExtent3D write_size = { (uint32_t)upload_w, (uint32_t)upload_h, 1 };
        wgpuQueueWriteTexture(bd->defaultQueue, &dst_view, tex->GetPixelsAt(upload_x, upload_y), (uint32_t)(tex->Width * upload_h * tex->BytesPerPixel), &layout, &write_size);
        tex->SetStatus(ImTextureStatus_OK);
    }
    if (tex->Status == ImTextureStatus_WantDestroy && tex->UnusedFrames > 0)
        ImGui_ImplWGPU_DestroyTexture(tex);
}

static void ImGui_ImplWGPU_CreateUniformBuffer()
{
    ImGui_ImplWGPU_Data* bd = ImGui_ImplWGPU_GetBackendData();
    WGPUBufferDescriptor ub_desc =
    {
        nullptr,
        "Dear ImGui Uniform buffer",
#if defined(IMGUI_IMPL_WEBGPU_BACKEND_DAWN) || defined(IMGUI_IMPL_WEBGPU_BACKEND_WGPU)
        WGPU_STRLEN,
#endif
        WGPUBufferUsage_CopyDst | WGPUBufferUsage_Uniform,
        MEMALIGN(sizeof(Uniforms), 16),
        false
    };
    bd->renderResources.Uniforms = wgpuDeviceCreateBuffer(bd->wgpuDevice, &ub_desc);
}

bool ImGui_ImplWGPU_CreateDeviceObjects()
{
    ImGui_ImplWGPU_Data* bd = ImGui_ImplWGPU_GetBackendData();
    if (!bd->wgpuDevice)
        return false;
    if (bd->pipelineState)
        ImGui_ImplWGPU_InvalidateDeviceObjects();

    // Create render pipeline
    WGPURenderPipelineDescriptor graphics_pipeline_desc = {};
    graphics_pipeline_desc.primitive.topology = WGPUPrimitiveTopology_TriangleList;
    graphics_pipeline_desc.primitive.stripIndexFormat = WGPUIndexFormat_Undefined;
    graphics_pipeline_desc.primitive.frontFace = WGPUFrontFace_CW;
    graphics_pipeline_desc.primitive.cullMode = WGPUCullMode_None;
    graphics_pipeline_desc.multisample = bd->initInfo.PipelineMultisampleState;

    // Bind group layouts
    WGPUBindGroupLayoutEntry common_bg_layout_entries[2] = {};
    common_bg_layout_entries[0].binding = 0;
    common_bg_layout_entries[0].visibility = WGPUShaderStage_Vertex | WGPUShaderStage_Fragment;
    common_bg_layout_entries[0].buffer.type = WGPUBufferBindingType_Uniform;
    common_bg_layout_entries[1].binding = 1;
    common_bg_layout_entries[1].visibility = WGPUShaderStage_Fragment;
    common_bg_layout_entries[1].sampler.type = WGPUSamplerBindingType_Filtering;

    WGPUBindGroupLayoutEntry image_bg_layout_entries[1] = {};
    image_bg_layout_entries[0].binding = 0;
    image_bg_layout_entries[0].visibility = WGPUShaderStage_Fragment;
    image_bg_layout_entries[0].texture.sampleType = WGPUTextureSampleType_Float;
    image_bg_layout_entries[0].texture.viewDimension = WGPUTextureViewDimension_2D;

    WGPUBindGroupLayoutDescriptor common_bg_layout_desc = {};
    common_bg_layout_desc.entryCount = 2;
    common_bg_layout_desc.entries = common_bg_layout_entries;

    WGPUBindGroupLayoutDescriptor image_bg_layout_desc = {};
    image_bg_layout_desc.entryCount = 1;
    image_bg_layout_desc.entries = image_bg_layout_entries;

    WGPUBindGroupLayout bg_layouts[2];
    bg_layouts[0] = wgpuDeviceCreateBindGroupLayout(bd->wgpuDevice, &common_bg_layout_desc);
    bg_layouts[1] = wgpuDeviceCreateBindGroupLayout(bd->wgpuDevice, &image_bg_layout_desc);

    WGPUPipelineLayoutDescriptor layout_desc = {};
    layout_desc.bindGroupLayoutCount = 2;
    layout_desc.bindGroupLayouts = bg_layouts;
    graphics_pipeline_desc.layout = wgpuDeviceCreatePipelineLayout(bd->wgpuDevice, &layout_desc);

    // Create the vertex shader
    WGPUProgrammableStageDescriptor vertex_shader_desc = ImGui_ImplWGPU_CreateShaderModule(__shader_vert_wgsl);
    graphics_pipeline_desc.vertex.module = vertex_shader_desc.module;
    graphics_pipeline_desc.vertex.entryPoint = vertex_shader_desc.entryPoint;

    // Vertex input configuration
    WGPUVertexAttribute attribute_desc[] =
    {
#ifdef IMGUI_IMPL_WEBGPU_BACKEND_DAWN
        { nullptr, WGPUVertexFormat_Float32x2, (uint64_t)offsetof(ImDrawVert, pos), 0 },
        { nullptr, WGPUVertexFormat_Float32x2, (uint64_t)offsetof(ImDrawVert, uv),  1 },
        { nullptr, WGPUVertexFormat_Unorm8x4,  (uint64_t)offsetof(ImDrawVert, col), 2 },
#else
        { WGPUVertexFormat_Float32x2, (uint64_t)offsetof(ImDrawVert, pos), 0 },
        { WGPUVertexFormat_Float32x2, (uint64_t)offsetof(ImDrawVert, uv),  1 },
        { WGPUVertexFormat_Unorm8x4,  (uint64_t)offsetof(ImDrawVert, col), 2 },
#endif
    };

    WGPUVertexBufferLayout buffer_layouts[1];
    buffer_layouts[0].arrayStride = sizeof(ImDrawVert);
    buffer_layouts[0].stepMode = WGPUVertexStepMode_Vertex;
    buffer_layouts[0].attributeCount = 3;
    buffer_layouts[0].attributes = attribute_desc;

    graphics_pipeline_desc.vertex.bufferCount = 1;
    graphics_pipeline_desc.vertex.buffers = buffer_layouts;

    // Create the pixel shader
    WGPUProgrammableStageDescriptor pixel_shader_desc = ImGui_ImplWGPU_CreateShaderModule(__shader_frag_wgsl);

    // Create the blending setup
    WGPUBlendState blend_state = {};
    blend_state.alpha.operation = WGPUBlendOperation_Add;
    blend_state.alpha.srcFactor = WGPUBlendFactor_One;
    blend_state.alpha.dstFactor = WGPUBlendFactor_OneMinusSrcAlpha;
    blend_state.color.operation = WGPUBlendOperation_Add;
    blend_state.color.srcFactor = WGPUBlendFactor_SrcAlpha;
    blend_state.color.dstFactor = WGPUBlendFactor_OneMinusSrcAlpha;

    WGPUColorTargetState color_state = {};
    color_state.format = bd->renderTargetFormat;
    color_state.blend = &blend_state;
    color_state.writeMask = WGPUColorWriteMask_All;

    WGPUFragmentState fragment_state = {};
    fragment_state.module = pixel_shader_desc.module;
    fragment_state.entryPoint = pixel_shader_desc.entryPoint;
    fragment_state.targetCount = 1;
    fragment_state.targets = &color_state;

    graphics_pipeline_desc.fragment = &fragment_state;

    // Create depth-stencil State
    WGPUDepthStencilState depth_stencil_state = {};
    depth_stencil_state.format = bd->depthStencilFormat;
#if defined(IMGUI_IMPL_WEBGPU_BACKEND_DAWN) || defined(IMGUI_IMPL_WEBGPU_BACKEND_WGPU)
    depth_stencil_state.depthWriteEnabled = WGPUOptionalBool_False;
#else
    depth_stencil_state.depthWriteEnabled = false;
#endif
    depth_stencil_state.depthCompare = WGPUCompareFunction_Always;
    depth_stencil_state.stencilFront.compare = WGPUCompareFunction_Always;
    depth_stencil_state.stencilFront.failOp = WGPUStencilOperation_Keep;
    depth_stencil_state.stencilFront.depthFailOp = WGPUStencilOperation_Keep;
    depth_stencil_state.stencilFront.passOp = WGPUStencilOperation_Keep;
    depth_stencil_state.stencilBack.compare = WGPUCompareFunction_Always;
    depth_stencil_state.stencilBack.failOp = WGPUStencilOperation_Keep;
    depth_stencil_state.stencilBack.depthFailOp = WGPUStencilOperation_Keep;
    depth_stencil_state.stencilBack.passOp = WGPUStencilOperation_Keep;

    // Configure disabled depth-stencil state
    graphics_pipeline_desc.depthStencil = (bd->depthStencilFormat == WGPUTextureFormat_Undefined) ? nullptr :  &depth_stencil_state;

    bd->pipelineState = wgpuDeviceCreateRenderPipeline(bd->wgpuDevice, &graphics_pipeline_desc);

    ImGui_ImplWGPU_CreateUniformBuffer();

    // Create sampler
    // (Bilinear sampling is required by default. Set 'io.Fonts->Flags |= ImFontAtlasFlags_NoBakedLines' or 'style.AntiAliasedLinesUseTex = false' to allow point/nearest sampling)
    WGPUSamplerDescriptor sampler_desc = {};
    sampler_desc.minFilter = WGPUFilterMode_Linear;
    sampler_desc.magFilter = WGPUFilterMode_Linear;
    sampler_desc.mipmapFilter = WGPUMipmapFilterMode_Linear;
    sampler_desc.addressModeU = WGPUAddressMode_ClampToEdge;
    sampler_desc.addressModeV = WGPUAddressMode_ClampToEdge;
    sampler_desc.addressModeW = WGPUAddressMode_ClampToEdge;
    sampler_desc.maxAnisotropy = 1;
    bd->renderResources.Sampler = wgpuDeviceCreateSampler(bd->wgpuDevice, &sampler_desc);

    // Create resource bind group
    WGPUBindGroupEntry common_bg_entries[] =
    {
        { nullptr, 0, bd->renderResources.Uniforms, 0, MEMALIGN(sizeof(Uniforms), 16), 0, 0 },
        { nullptr, 1, 0, 0, 0, bd->renderResources.Sampler, 0 },
    };
    WGPUBindGroupDescriptor common_bg_descriptor = {};
    common_bg_descriptor.layout = bg_layouts[0];
    common_bg_descriptor.entryCount = sizeof(common_bg_entries) / sizeof(WGPUBindGroupEntry);
    common_bg_descriptor.entries = common_bg_entries;
    bd->renderResources.CommonBindGroup = wgpuDeviceCreateBindGroup(bd->wgpuDevice, &common_bg_descriptor);
    bd->renderResources.ImageBindGroupLayout = bg_layouts[1];

    SafeRelease(vertex_shader_desc.module);
    SafeRelease(pixel_shader_desc.module);
    SafeRelease(graphics_pipeline_desc.layout);
    SafeRelease(bg_layouts[0]);

    return true;
}

void ImGui_ImplWGPU_InvalidateDeviceObjects()
{
    ImGui_ImplWGPU_Data* bd = ImGui_ImplWGPU_GetBackendData();
    if (!bd->wgpuDevice)
        return;

    SafeRelease(bd->pipelineState);
    SafeRelease(bd->renderResources);

    // Destroy all textures
    for (ImTextureData* tex : ImGui::GetPlatformIO().Textures)
        if (tex->RefCount == 1)
            ImGui_ImplWGPU_DestroyTexture(tex);

    for (unsigned int i = 0; i < bd->numFramesInFlight; i++)
        SafeRelease(bd->pFrameResources[i]);
}

bool ImGui_ImplWGPU_Init(ImGui_ImplWGPU_InitInfo* init_info)
{
    ImGuiIO& io = ImGui::GetIO();
    IMGUI_CHECKVERSION();
    IM_ASSERT(io.BackendRendererUserData == nullptr && "Already initialized a renderer backend!");

    // Setup backend capabilities flags
    ImGui_ImplWGPU_Data* bd = IM_NEW(ImGui_ImplWGPU_Data)();
    io.BackendRendererUserData = (void*)bd;
#if defined(__EMSCRIPTEN__)
    io.BackendRendererName = "imgui_impl_webgpu_emscripten";
#elif defined(IMGUI_IMPL_WEBGPU_BACKEND_DAWN)
    io.BackendRendererName = "imgui_impl_webgpu_dawn";
#elif defined(IMGUI_IMPL_WEBGPU_BACKEND_WGPU)
    io.BackendRendererName = "imgui_impl_webgpu_wgpu";
#else
    io.BackendRendererName = "imgui_impl_webgpu";
#endif
    io.BackendFlags |= ImGuiBackendFlags_RendererHasVtxOffset;  // We can honor the ImDrawCmd::VtxOffset field, allowing for large meshes.
    io.BackendFlags |= ImGuiBackendFlags_RendererHasTextures;   // We can honor ImGuiPlatformIO::Textures[] requests during render.

    bd->initInfo = *init_info;
    bd->wgpuDevice = init_info->Device;
    bd->defaultQueue = wgpuDeviceGetQueue(bd->wgpuDevice);
    bd->renderTargetFormat = init_info->RenderTargetFormat;
    bd->depthStencilFormat = init_info->DepthStencilFormat;
    bd->numFramesInFlight = init_info->NumFramesInFlight;
    bd->frameIndex = UINT_MAX;

    bd->renderResources.Sampler = nullptr;
    bd->renderResources.Uniforms = nullptr;
    bd->renderResources.CommonBindGroup = nullptr;
    bd->renderResources.ImageBindGroups.Data.reserve(100);
    bd->renderResources.ImageBindGroupLayout = nullptr;

    // Create buffers with a default size (they will later be grown as needed)
    bd->pFrameResources = new FrameResources[bd->numFramesInFlight];
    for (unsigned int i = 0; i < bd->numFramesInFlight; i++)
    {
        FrameResources* fr = &bd->pFrameResources[i];
        fr->IndexBuffer = nullptr;
        fr->VertexBuffer = nullptr;
        fr->IndexBufferHost = nullptr;
        fr->VertexBufferHost = nullptr;
        fr->IndexBufferSize = 10000;
        fr->VertexBufferSize = 5000;
    }

    return true;
}

void ImGui_ImplWGPU_Shutdown()
{
    ImGui_ImplWGPU_Data* bd = ImGui_ImplWGPU_GetBackendData();
    IM_ASSERT(bd != nullptr && "No renderer backend to shutdown, or already shutdown?");
    ImGuiIO& io = ImGui::GetIO();

    ImGui_ImplWGPU_InvalidateDeviceObjects();
    delete[] bd->pFrameResources;
    bd->pFrameResources = nullptr;
    wgpuQueueRelease(bd->defaultQueue);
    bd->wgpuDevice = nullptr;
    bd->numFramesInFlight = 0;
    bd->frameIndex = UINT_MAX;

    io.BackendRendererName = nullptr;
    io.BackendRendererUserData = nullptr;
    io.BackendFlags &= ~(ImGuiBackendFlags_RendererHasVtxOffset | ImGuiBackendFlags_RendererHasTextures);
    IM_DELETE(bd);
}

void ImGui_ImplWGPU_NewFrame()
{
    ImGui_ImplWGPU_Data* bd = ImGui_ImplWGPU_GetBackendData();
    if (!bd->pipelineState)
        ImGui_ImplWGPU_CreateDeviceObjects();
}

//-----------------------------------------------------------------------------

#endif // #ifndef IMGUI_DISABLE<|MERGE_RESOLUTION|>--- conflicted
+++ resolved
@@ -6,13 +6,9 @@
 //  [X] Renderer: User texture binding. Use 'WGPUTextureView' as ImTextureID. Read the FAQ about ImTextureID/ImTextureRef!
 //  [X] Renderer: Large meshes support (64k+ vertices) even with 16-bit indices (ImGuiBackendFlags_RendererHasVtxOffset).
 //  [X] Renderer: Expose selected render state for draw callbacks to use. Access in '(ImGui_ImplXXXX_RenderState*)GetPlatformIO().Renderer_RenderState'.
-<<<<<<< HEAD
+//  [X] Renderer: Texture updates support for dynamic font system (ImGuiBackendFlags_RendererHasTextures).
 // Missing features or Issues:
-//  [ ] Renderer: Texture updates support for dynamic font atlas (ImGuiBackendFlags_RendererHasTextures).
 //  [ ] Renderer: Multi-viewport support (multiple windows), useful for desktop.
-=======
-//  [X] Renderer: Texture updates support for dynamic font system (ImGuiBackendFlags_RendererHasTextures).
->>>>>>> cfa43e72
 
 // You can use unmodified imgui_impl_* files in your project. See examples/ folder for examples of using this.
 // Prefer including the entire imgui/ repository into your project (either as a copy or as a submodule), and only build the backends you need.

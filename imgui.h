// dear imgui, v1.89 WIP
// (headers)

// Help:
// - Read FAQ at http://dearimgui.org/faq
// - Newcomers, read 'Programmer guide' in imgui.cpp for notes on how to setup Dear ImGui in your codebase.
// - Call and read ImGui::ShowDemoWindow() in imgui_demo.cpp. All applications in examples/ are doing that.
// Read imgui.cpp for details, links and comments.

// Resources:
// - FAQ                   http://dearimgui.org/faq
// - Homepage & latest     https://github.com/ocornut/imgui
// - Releases & changelog  https://github.com/ocornut/imgui/releases
// - Gallery               https://github.com/ocornut/imgui/issues/5243 (please post your screenshots/video there!)
// - Wiki                  https://github.com/ocornut/imgui/wiki (lots of good stuff there)
// - Glossary              https://github.com/ocornut/imgui/wiki/Glossary
// - Issues & support      https://github.com/ocornut/imgui/issues

// Getting Started?
// - For first-time users having issues compiling/linking/running or issues loading fonts:
//   please post in https://github.com/ocornut/imgui/discussions if you cannot find a solution in resources above.

// Library Version
// (Integer encoded as XYYZZ for use in #if preprocessor conditionals, e.g. '#if IMGUI_VERSION_NUM > 12345')
#define IMGUI_VERSION               "1.89 WIP"
#define IMGUI_VERSION_NUM           18821
#define IMGUI_HAS_TABLE

/*

Index of this file:
// [SECTION] Header mess
// [SECTION] Forward declarations and basic types
// [SECTION] Dear ImGui end-user API functions
// [SECTION] Flags & Enumerations
// [SECTION] Helpers: Memory allocations macros, ImVector<>
// [SECTION] ImGuiStyle
// [SECTION] ImGuiIO
// [SECTION] Misc data structures (ImGuiInputTextCallbackData, ImGuiSizeCallbackData, ImGuiWindowClass, ImGuiPayload, ImGuiTableSortSpecs, ImGuiTableColumnSortSpecs)
// [SECTION] Helpers (ImGuiOnceUponAFrame, ImGuiTextFilter, ImGuiTextBuffer, ImGuiStorage, ImGuiListClipper, ImColor)
// [SECTION] Drawing API (ImDrawCallback, ImDrawCmd, ImDrawIdx, ImDrawVert, ImDrawChannel, ImDrawListSplitter, ImDrawFlags, ImDrawListFlags, ImDrawList, ImDrawData)
// [SECTION] Font API (ImFontConfig, ImFontGlyph, ImFontGlyphRangesBuilder, ImFontAtlasFlags, ImFontAtlas, ImFont)
// [SECTION] Viewports (ImGuiViewportFlags, ImGuiViewport)
// [SECTION] Platform Dependent Interfaces (ImGuiPlatformIO, ImGuiPlatformMonitor, ImGuiPlatformImeData)
// [SECTION] Obsolete functions and types

*/

#pragma once

// Configuration file with compile-time options (edit imconfig.h or '#define IMGUI_USER_CONFIG "myfilename.h" from your build system')
#ifdef IMGUI_USER_CONFIG
#include IMGUI_USER_CONFIG
#endif
#if !defined(IMGUI_DISABLE_INCLUDE_IMCONFIG_H) || defined(IMGUI_INCLUDE_IMCONFIG_H)
#include "imconfig.h"
#endif

#ifndef IMGUI_DISABLE

//-----------------------------------------------------------------------------
// [SECTION] Header mess
//-----------------------------------------------------------------------------

// Includes
#include <float.h>                  // FLT_MIN, FLT_MAX
#include <stdarg.h>                 // va_list, va_start, va_end
#include <stddef.h>                 // ptrdiff_t, NULL
#include <string.h>                 // memset, memmove, memcpy, strlen, strchr, strcpy, strcmp

<<<<<<< HEAD
// Version
// (Integer encoded as XYYZZ for use in #if preprocessor conditionals. Work in progress versions typically starts at XYY99 then bounce up to XYY00, XYY01 etc. when release tagging happens)
#define IMGUI_VERSION               "1.89 WIP"
#define IMGUI_VERSION_NUM           18818
#define IMGUI_CHECKVERSION()        ImGui::DebugCheckVersionAndDataLayout(IMGUI_VERSION, sizeof(ImGuiIO), sizeof(ImGuiStyle), sizeof(ImVec2), sizeof(ImVec4), sizeof(ImDrawVert), sizeof(ImDrawIdx))
#define IMGUI_HAS_TABLE
#define IMGUI_HAS_VIEWPORT          // Viewport WIP branch
#define IMGUI_HAS_DOCK              // Docking WIP branch

=======
>>>>>>> 1dd964f8
// Define attributes of all API symbols declarations (e.g. for DLL under Windows)
// IMGUI_API is used for core imgui functions, IMGUI_IMPL_API is used for the default backends files (imgui_impl_xxx.h)
// Using dear imgui via a shared library is not recommended, because we don't guarantee backward nor forward ABI compatibility (also function call overhead, as dear imgui is a call-heavy API)
#ifndef IMGUI_API
#define IMGUI_API
#endif
#ifndef IMGUI_IMPL_API
#define IMGUI_IMPL_API              IMGUI_API
#endif

// Helper Macros
#ifndef IM_ASSERT
#include <assert.h>
#define IM_ASSERT(_EXPR)            assert(_EXPR)                               // You can override the default assert handler by editing imconfig.h
#endif
#define IM_ARRAYSIZE(_ARR)          ((int)(sizeof(_ARR) / sizeof(*(_ARR))))     // Size of a static C-style array. Don't use on pointers!
#define IM_UNUSED(_VAR)             ((void)(_VAR))                              // Used to silence "unused variable warnings". Often useful as asserts may be stripped out from final builds.
#define IM_OFFSETOF(_TYPE,_MEMBER)  offsetof(_TYPE, _MEMBER)                    // Offset of _MEMBER within _TYPE. Standardized as offsetof() in C++11
#define IMGUI_CHECKVERSION()        ImGui::DebugCheckVersionAndDataLayout(IMGUI_VERSION, sizeof(ImGuiIO), sizeof(ImGuiStyle), sizeof(ImVec2), sizeof(ImVec4), sizeof(ImDrawVert), sizeof(ImDrawIdx))

// Helper Macros - IM_FMTARGS, IM_FMTLIST: Apply printf-style warnings to our formatting functions.
#if !defined(IMGUI_USE_STB_SPRINTF) && defined(__MINGW32__) && !defined(__clang__)
#define IM_FMTARGS(FMT)             __attribute__((format(gnu_printf, FMT, FMT+1)))
#define IM_FMTLIST(FMT)             __attribute__((format(gnu_printf, FMT, 0)))
#elif !defined(IMGUI_USE_STB_SPRINTF) && (defined(__clang__) || defined(__GNUC__))
#define IM_FMTARGS(FMT)             __attribute__((format(printf, FMT, FMT+1)))
#define IM_FMTLIST(FMT)             __attribute__((format(printf, FMT, 0)))
#else
#define IM_FMTARGS(FMT)
#define IM_FMTLIST(FMT)
#endif

// Disable some of MSVC most aggressive Debug runtime checks in function header/footer (used in some simple/low-level functions)
#if defined(_MSC_VER) && !defined(__clang__)  && !defined(__INTEL_COMPILER) && !defined(IMGUI_DEBUG_PARANOID)
#define IM_MSVC_RUNTIME_CHECKS_OFF      __pragma(runtime_checks("",off))     __pragma(check_stack(off)) __pragma(strict_gs_check(push,off))
#define IM_MSVC_RUNTIME_CHECKS_RESTORE  __pragma(runtime_checks("",restore)) __pragma(check_stack())    __pragma(strict_gs_check(pop))
#else
#define IM_MSVC_RUNTIME_CHECKS_OFF
#define IM_MSVC_RUNTIME_CHECKS_RESTORE
#endif

// Warnings
#ifdef _MSC_VER
#pragma warning (push)
#pragma warning (disable: 26495)    // [Static Analyzer] Variable 'XXX' is uninitialized. Always initialize a member variable (type.6).
#endif
#if defined(__clang__)
#pragma clang diagnostic push
#pragma clang diagnostic ignored "-Wold-style-cast"
#if __has_warning("-Wzero-as-null-pointer-constant")
#pragma clang diagnostic ignored "-Wzero-as-null-pointer-constant"
#endif
#elif defined(__GNUC__)
#pragma GCC diagnostic push
#pragma GCC diagnostic ignored "-Wpragmas"          // warning: unknown option after '#pragma GCC diagnostic' kind
#pragma GCC diagnostic ignored "-Wclass-memaccess"  // [__GNUC__ >= 8] warning: 'memset/memcpy' clearing/writing an object of type 'xxxx' with no trivial copy-assignment; use assignment or value-initialization instead
#endif

//-----------------------------------------------------------------------------
// [SECTION] Forward declarations and basic types
//-----------------------------------------------------------------------------

// Forward declarations
struct ImDrawChannel;               // Temporary storage to output draw commands out of order, used by ImDrawListSplitter and ImDrawList::ChannelsSplit()
struct ImDrawCmd;                   // A single draw command within a parent ImDrawList (generally maps to 1 GPU draw call, unless it is a callback)
struct ImDrawData;                  // All draw command lists required to render the frame + pos/size coordinates to use for the projection matrix.
struct ImDrawList;                  // A single draw command list (generally one per window, conceptually you may see this as a dynamic "mesh" builder)
struct ImDrawListSharedData;        // Data shared among multiple draw lists (typically owned by parent ImGui context, but you may create one yourself)
struct ImDrawListSplitter;          // Helper to split a draw list into different layers which can be drawn into out of order, then flattened back.
struct ImDrawVert;                  // A single vertex (pos + uv + col = 20 bytes by default. Override layout with IMGUI_OVERRIDE_DRAWVERT_STRUCT_LAYOUT)
struct ImFont;                      // Runtime data for a single font within a parent ImFontAtlas
struct ImFontAtlas;                 // Runtime data for multiple fonts, bake multiple fonts into a single texture, TTF/OTF font loader
struct ImFontBuilderIO;             // Opaque interface to a font builder (stb_truetype or FreeType).
struct ImFontConfig;                // Configuration data when adding a font or merging fonts
struct ImFontGlyph;                 // A single font glyph (code point + coordinates within in ImFontAtlas + offset)
struct ImFontGlyphRangesBuilder;    // Helper to build glyph ranges from text/string data
struct ImColor;                     // Helper functions to create a color that can be converted to either u32 or float4 (*OBSOLETE* please avoid using)
struct ImGuiContext;                // Dear ImGui context (opaque structure, unless including imgui_internal.h)
struct ImGuiIO;                     // Main configuration and I/O between your application and ImGui
struct ImGuiInputTextCallbackData;  // Shared state of InputText() when using custom ImGuiInputTextCallback (rare/advanced use)
struct ImGuiKeyData;                // Storage for ImGuiIO and IsKeyDown(), IsKeyPressed() etc functions.
struct ImGuiListClipper;            // Helper to manually clip large list of items
struct ImGuiOnceUponAFrame;         // Helper for running a block of code not more than once a frame
struct ImGuiPayload;                // User data payload for drag and drop operations
struct ImGuiPlatformIO;             // Multi-viewport support: interface for Platform/Renderer backends + viewports to render
struct ImGuiPlatformMonitor;        // Multi-viewport support: user-provided bounds for each connected monitor/display. Used when positioning popups and tooltips to avoid them straddling monitors
struct ImGuiPlatformImeData;        // Platform IME data for io.SetPlatformImeDataFn() function.
struct ImGuiSizeCallbackData;       // Callback data when using SetNextWindowSizeConstraints() (rare/advanced use)
struct ImGuiStorage;                // Helper for key->value storage
struct ImGuiStyle;                  // Runtime data for styling/colors
struct ImGuiTableSortSpecs;         // Sorting specifications for a table (often handling sort specs for a single column, occasionally more)
struct ImGuiTableColumnSortSpecs;   // Sorting specification for one column of a table
struct ImGuiTextBuffer;             // Helper to hold and append into a text buffer (~string builder)
struct ImGuiTextFilter;             // Helper to parse and apply text filters (e.g. "aaaaa[,bbbbb][,ccccc]")
struct ImGuiViewport;               // A Platform Window (always 1 unless multi-viewport are enabled. One per platform window to output to). In the future may represent Platform Monitor
struct ImGuiWindowClass;            // Window class (rare/advanced uses: provide hints to the platform backend via altered viewport flags and parent/child info)

// Enums/Flags (declared as int for compatibility with old C++, to allow using as flags without overhead, and to not pollute the top of this file)
// - Tip: Use your programming IDE navigation facilities on the names in the _central column_ below to find the actual flags/enum lists!
//   In Visual Studio IDE: CTRL+comma ("Edit.GoToAll") can follow symbols in comments, whereas CTRL+F12 ("Edit.GoToImplementation") cannot.
//   With Visual Assist installed: ALT+G ("VAssistX.GoToImplementation") can also follow symbols in comments.
typedef int ImGuiCol;               // -> enum ImGuiCol_             // Enum: A color identifier for styling
typedef int ImGuiCond;              // -> enum ImGuiCond_            // Enum: A condition for many Set*() functions
typedef int ImGuiDataType;          // -> enum ImGuiDataType_        // Enum: A primary data type
typedef int ImGuiDir;               // -> enum ImGuiDir_             // Enum: A cardinal direction
typedef int ImGuiKey;               // -> enum ImGuiKey_             // Enum: A key identifier
typedef int ImGuiMouseButton;       // -> enum ImGuiMouseButton_     // Enum: A mouse button identifier (0=left, 1=right, 2=middle)
typedef int ImGuiMouseCursor;       // -> enum ImGuiMouseCursor_     // Enum: A mouse cursor identifier
typedef int ImGuiSortDirection;     // -> enum ImGuiSortDirection_   // Enum: A sorting direction (ascending or descending)
typedef int ImGuiStyleVar;          // -> enum ImGuiStyleVar_        // Enum: A variable identifier for styling
typedef int ImGuiTableBgTarget;     // -> enum ImGuiTableBgTarget_   // Enum: A color target for TableSetBgColor()
typedef int ImDrawFlags;            // -> enum ImDrawFlags_          // Flags: for ImDrawList functions
typedef int ImDrawListFlags;        // -> enum ImDrawListFlags_      // Flags: for ImDrawList instance
typedef int ImFontAtlasFlags;       // -> enum ImFontAtlasFlags_     // Flags: for ImFontAtlas build
typedef int ImGuiBackendFlags;      // -> enum ImGuiBackendFlags_    // Flags: for io.BackendFlags
typedef int ImGuiButtonFlags;       // -> enum ImGuiButtonFlags_     // Flags: for InvisibleButton()
typedef int ImGuiColorEditFlags;    // -> enum ImGuiColorEditFlags_  // Flags: for ColorEdit4(), ColorPicker4() etc.
typedef int ImGuiConfigFlags;       // -> enum ImGuiConfigFlags_     // Flags: for io.ConfigFlags
typedef int ImGuiComboFlags;        // -> enum ImGuiComboFlags_      // Flags: for BeginCombo()
typedef int ImGuiDockNodeFlags;     // -> enum ImGuiDockNodeFlags_   // Flags: for DockSpace()
typedef int ImGuiDragDropFlags;     // -> enum ImGuiDragDropFlags_   // Flags: for BeginDragDropSource(), AcceptDragDropPayload()
typedef int ImGuiFocusedFlags;      // -> enum ImGuiFocusedFlags_    // Flags: for IsWindowFocused()
typedef int ImGuiHoveredFlags;      // -> enum ImGuiHoveredFlags_    // Flags: for IsItemHovered(), IsWindowHovered() etc.
typedef int ImGuiInputTextFlags;    // -> enum ImGuiInputTextFlags_  // Flags: for InputText(), InputTextMultiline()
typedef int ImGuiModFlags;          // -> enum ImGuiModFlags_        // Flags: for io.KeyMods (Ctrl/Shift/Alt/Super)
typedef int ImGuiPopupFlags;        // -> enum ImGuiPopupFlags_      // Flags: for OpenPopup*(), BeginPopupContext*(), IsPopupOpen()
typedef int ImGuiSelectableFlags;   // -> enum ImGuiSelectableFlags_ // Flags: for Selectable()
typedef int ImGuiSliderFlags;       // -> enum ImGuiSliderFlags_     // Flags: for DragFloat(), DragInt(), SliderFloat(), SliderInt() etc.
typedef int ImGuiTabBarFlags;       // -> enum ImGuiTabBarFlags_     // Flags: for BeginTabBar()
typedef int ImGuiTabItemFlags;      // -> enum ImGuiTabItemFlags_    // Flags: for BeginTabItem()
typedef int ImGuiTableFlags;        // -> enum ImGuiTableFlags_      // Flags: For BeginTable()
typedef int ImGuiTableColumnFlags;  // -> enum ImGuiTableColumnFlags_// Flags: For TableSetupColumn()
typedef int ImGuiTableRowFlags;     // -> enum ImGuiTableRowFlags_   // Flags: For TableNextRow()
typedef int ImGuiTreeNodeFlags;     // -> enum ImGuiTreeNodeFlags_   // Flags: for TreeNode(), TreeNodeEx(), CollapsingHeader()
typedef int ImGuiViewportFlags;     // -> enum ImGuiViewportFlags_   // Flags: for ImGuiViewport
typedef int ImGuiWindowFlags;       // -> enum ImGuiWindowFlags_     // Flags: for Begin(), BeginChild()

// ImTexture: user data for renderer backend to identify a texture [Compile-time configurable type]
// - To use something else than an opaque void* pointer: override with e.g. '#define ImTextureID MyTextureType*' in your imconfig.h file.
// - This can be whatever to you want it to be! read the FAQ about ImTextureID for details.
#ifndef ImTextureID
typedef void* ImTextureID;          // Default: store a pointer or an integer fitting in a pointer (most renderer backends are ok with that)
#endif

// ImDrawIdx: vertex index. [Compile-time configurable type]
// - To use 16-bit indices + allow large meshes: backend need to set 'io.BackendFlags |= ImGuiBackendFlags_RendererHasVtxOffset' and handle ImDrawCmd::VtxOffset (recommended).
// - To use 32-bit indices: override with '#define ImDrawIdx unsigned int' in your imconfig.h file.
#ifndef ImDrawIdx
typedef unsigned short ImDrawIdx;   // Default: 16-bit (for maximum compatibility with renderer backends)
#endif

// Scalar data types
typedef unsigned int        ImGuiID;// A unique ID used by widgets (typically the result of hashing a stack of string)
typedef signed char         ImS8;   // 8-bit signed integer
typedef unsigned char       ImU8;   // 8-bit unsigned integer
typedef signed short        ImS16;  // 16-bit signed integer
typedef unsigned short      ImU16;  // 16-bit unsigned integer
typedef signed int          ImS32;  // 32-bit signed integer == int
typedef unsigned int        ImU32;  // 32-bit unsigned integer (often used to store packed colors)
typedef signed   long long  ImS64;  // 64-bit signed integer
typedef unsigned long long  ImU64;  // 64-bit unsigned integer

// Character types
// (we generally use UTF-8 encoded string in the API. This is storage specifically for a decoded character used for keyboard input and display)
typedef unsigned short ImWchar16;   // A single decoded U16 character/code point. We encode them as multi bytes UTF-8 when used in strings.
typedef unsigned int ImWchar32;     // A single decoded U32 character/code point. We encode them as multi bytes UTF-8 when used in strings.
#ifdef IMGUI_USE_WCHAR32            // ImWchar [configurable type: override in imconfig.h with '#define IMGUI_USE_WCHAR32' to support Unicode planes 1-16]
typedef ImWchar32 ImWchar;
#else
typedef ImWchar16 ImWchar;
#endif

// Callback and functions types
typedef int     (*ImGuiInputTextCallback)(ImGuiInputTextCallbackData* data);    // Callback function for ImGui::InputText()
typedef void    (*ImGuiSizeCallback)(ImGuiSizeCallbackData* data);              // Callback function for ImGui::SetNextWindowSizeConstraints()
typedef void*   (*ImGuiMemAllocFunc)(size_t sz, void* user_data);               // Function signature for ImGui::SetAllocatorFunctions()
typedef void    (*ImGuiMemFreeFunc)(void* ptr, void* user_data);                // Function signature for ImGui::SetAllocatorFunctions()

// ImVec2: 2D vector used to store positions, sizes etc. [Compile-time configurable type]
// This is a frequently used type in the API. Consider using IM_VEC2_CLASS_EXTRA to create implicit cast from/to our preferred type.
IM_MSVC_RUNTIME_CHECKS_OFF
struct ImVec2
{
    float                                   x, y;
    constexpr ImVec2()                      : x(0.0f), y(0.0f) { }
    constexpr ImVec2(float _x, float _y)    : x(_x), y(_y) { }
    float  operator[] (size_t idx) const    { IM_ASSERT(idx <= 1); return (&x)[idx]; }    // We very rarely use this [] operator, the assert overhead is fine.
    float& operator[] (size_t idx)          { IM_ASSERT(idx <= 1); return (&x)[idx]; }    // We very rarely use this [] operator, the assert overhead is fine.
#ifdef IM_VEC2_CLASS_EXTRA
    IM_VEC2_CLASS_EXTRA     // Define additional constructors and implicit cast operators in imconfig.h to convert back and forth between your math types and ImVec2.
#endif
};

// ImVec4: 4D vector used to store clipping rectangles, colors etc. [Compile-time configurable type]
struct ImVec4
{
    float                                                     x, y, z, w;
    constexpr ImVec4()                                        : x(0.0f), y(0.0f), z(0.0f), w(0.0f) { }
    constexpr ImVec4(float _x, float _y, float _z, float _w)  : x(_x), y(_y), z(_z), w(_w) { }
#ifdef IM_VEC4_CLASS_EXTRA
    IM_VEC4_CLASS_EXTRA     // Define additional constructors and implicit cast operators in imconfig.h to convert back and forth between your math types and ImVec4.
#endif
};
IM_MSVC_RUNTIME_CHECKS_RESTORE

//-----------------------------------------------------------------------------
// [SECTION] Dear ImGui end-user API functions
// (Note that ImGui:: being a namespace, you can add extra ImGui:: functions in your own separate file. Please don't modify imgui source files!)
//-----------------------------------------------------------------------------

namespace ImGui
{
    // Context creation and access
    // - Each context create its own ImFontAtlas by default. You may instance one yourself and pass it to CreateContext() to share a font atlas between contexts.
    // - DLL users: heaps and globals are not shared across DLL boundaries! You will need to call SetCurrentContext() + SetAllocatorFunctions()
    //   for each static/DLL boundary you are calling from. Read "Context and Memory Allocators" section of imgui.cpp for details.
    IMGUI_API ImGuiContext* CreateContext(ImFontAtlas* shared_font_atlas = NULL);
    IMGUI_API void          DestroyContext(ImGuiContext* ctx = NULL);   // NULL = destroy current context
    IMGUI_API ImGuiContext* GetCurrentContext();
    IMGUI_API void          SetCurrentContext(ImGuiContext* ctx);

    // Main
    IMGUI_API ImGuiIO&      GetIO();                                    // access the IO structure (mouse/keyboard/gamepad inputs, time, various configuration options/flags)
    IMGUI_API ImGuiStyle&   GetStyle();                                 // access the Style structure (colors, sizes). Always use PushStyleCol(), PushStyleVar() to modify style mid-frame!
    IMGUI_API void          NewFrame();                                 // start a new Dear ImGui frame, you can submit any command from this point until Render()/EndFrame().
    IMGUI_API void          EndFrame();                                 // ends the Dear ImGui frame. automatically called by Render(). If you don't need to render data (skipping rendering) you may call EndFrame() without Render()... but you'll have wasted CPU already! If you don't need to render, better to not create any windows and not call NewFrame() at all!
    IMGUI_API void          Render();                                   // ends the Dear ImGui frame, finalize the draw data. You can then get call GetDrawData().
    IMGUI_API ImDrawData*   GetDrawData();                              // valid after Render() and until the next call to NewFrame(). this is what you have to render.

    // Demo, Debug, Information
    IMGUI_API void          ShowDemoWindow(bool* p_open = NULL);        // create Demo window. demonstrate most ImGui features. call this to learn about the library! try to make it always available in your application!
    IMGUI_API void          ShowMetricsWindow(bool* p_open = NULL);     // create Metrics/Debugger window. display Dear ImGui internals: windows, draw commands, various internal state, etc.
    IMGUI_API void          ShowDebugLogWindow(bool* p_open = NULL);    // create Debug Log window. display a simplified log of important dear imgui events.
    IMGUI_API void          ShowStackToolWindow(bool* p_open = NULL);   // create Stack Tool window. hover items with mouse to query information about the source of their unique ID.
    IMGUI_API void          ShowAboutWindow(bool* p_open = NULL);       // create About window. display Dear ImGui version, credits and build/system information.
    IMGUI_API void          ShowStyleEditor(ImGuiStyle* ref = NULL);    // add style editor block (not a window). you can pass in a reference ImGuiStyle structure to compare to, revert to and save to (else it uses the default style)
    IMGUI_API bool          ShowStyleSelector(const char* label);       // add style selector block (not a window), essentially a combo listing the default styles.
    IMGUI_API void          ShowFontSelector(const char* label);        // add font selector block (not a window), essentially a combo listing the loaded fonts.
    IMGUI_API void          ShowUserGuide();                            // add basic help/info block (not a window): how to manipulate ImGui as an end-user (mouse/keyboard controls).
    IMGUI_API const char*   GetVersion();                               // get the compiled version string e.g. "1.80 WIP" (essentially the value for IMGUI_VERSION from the compiled version of imgui.cpp)

    // Styles
    IMGUI_API void          StyleColorsDark(ImGuiStyle* dst = NULL);    // new, recommended style (default)
    IMGUI_API void          StyleColorsLight(ImGuiStyle* dst = NULL);   // best used with borders and a custom, thicker font
    IMGUI_API void          StyleColorsClassic(ImGuiStyle* dst = NULL); // classic imgui style

    // Windows
    // - Begin() = push window to the stack and start appending to it. End() = pop window from the stack.
    // - Passing 'bool* p_open != NULL' shows a window-closing widget in the upper-right corner of the window,
    //   which clicking will set the boolean to false when clicked.
    // - You may append multiple times to the same window during the same frame by calling Begin()/End() pairs multiple times.
    //   Some information such as 'flags' or 'p_open' will only be considered by the first call to Begin().
    // - Begin() return false to indicate the window is collapsed or fully clipped, so you may early out and omit submitting
    //   anything to the window. Always call a matching End() for each Begin() call, regardless of its return value!
    //   [Important: due to legacy reason, this is inconsistent with most other functions such as BeginMenu/EndMenu,
    //    BeginPopup/EndPopup, etc. where the EndXXX call should only be called if the corresponding BeginXXX function
    //    returned true. Begin and BeginChild are the only odd ones out. Will be fixed in a future update.]
    // - Note that the bottom of window stack always contains a window called "Debug".
    IMGUI_API bool          Begin(const char* name, bool* p_open = NULL, ImGuiWindowFlags flags = 0);
    IMGUI_API void          End();

    // Child Windows
    // - Use child windows to begin into a self-contained independent scrolling/clipping regions within a host window. Child windows can embed their own child.
    // - For each independent axis of 'size': ==0.0f: use remaining host window size / >0.0f: fixed size / <0.0f: use remaining window size minus abs(size) / Each axis can use a different mode, e.g. ImVec2(0,400).
    // - BeginChild() returns false to indicate the window is collapsed or fully clipped, so you may early out and omit submitting anything to the window.
    //   Always call a matching EndChild() for each BeginChild() call, regardless of its return value.
    //   [Important: due to legacy reason, this is inconsistent with most other functions such as BeginMenu/EndMenu,
    //    BeginPopup/EndPopup, etc. where the EndXXX call should only be called if the corresponding BeginXXX function
    //    returned true. Begin and BeginChild are the only odd ones out. Will be fixed in a future update.]
    IMGUI_API bool          BeginChild(const char* str_id, const ImVec2& size = ImVec2(0, 0), bool border = false, ImGuiWindowFlags flags = 0);
    IMGUI_API bool          BeginChild(ImGuiID id, const ImVec2& size = ImVec2(0, 0), bool border = false, ImGuiWindowFlags flags = 0);
    IMGUI_API void          EndChild();

    // Windows Utilities
    // - 'current window' = the window we are appending into while inside a Begin()/End() block. 'next window' = next window we will Begin() into.
    IMGUI_API bool          IsWindowAppearing();
    IMGUI_API bool          IsWindowCollapsed();
    IMGUI_API bool          IsWindowFocused(ImGuiFocusedFlags flags=0); // is current window focused? or its root/child, depending on flags. see flags for options.
    IMGUI_API bool          IsWindowHovered(ImGuiHoveredFlags flags=0); // is current window hovered (and typically: not blocked by a popup/modal)? see flags for options. NB: If you are trying to check whether your mouse should be dispatched to imgui or to your app, you should use the 'io.WantCaptureMouse' boolean for that! Please read the FAQ!
    IMGUI_API ImDrawList*   GetWindowDrawList();                        // get draw list associated to the current window, to append your own drawing primitives
    IMGUI_API float         GetWindowDpiScale();                        // get DPI scale currently associated to the current window's viewport.
    IMGUI_API ImVec2        GetWindowPos();                             // get current window position in screen space (useful if you want to do your own drawing via the DrawList API)
    IMGUI_API ImVec2        GetWindowSize();                            // get current window size
    IMGUI_API float         GetWindowWidth();                           // get current window width (shortcut for GetWindowSize().x)
    IMGUI_API float         GetWindowHeight();                          // get current window height (shortcut for GetWindowSize().y)
    IMGUI_API ImGuiViewport*GetWindowViewport();                        // get viewport currently associated to the current window.

    // Window manipulation
    // - Prefer using SetNextXXX functions (before Begin) rather that SetXXX functions (after Begin).
    IMGUI_API void          SetNextWindowPos(const ImVec2& pos, ImGuiCond cond = 0, const ImVec2& pivot = ImVec2(0, 0)); // set next window position. call before Begin(). use pivot=(0.5f,0.5f) to center on given point, etc.
    IMGUI_API void          SetNextWindowSize(const ImVec2& size, ImGuiCond cond = 0);                  // set next window size. set axis to 0.0f to force an auto-fit on this axis. call before Begin()
    IMGUI_API void          SetNextWindowSizeConstraints(const ImVec2& size_min, const ImVec2& size_max, ImGuiSizeCallback custom_callback = NULL, void* custom_callback_data = NULL); // set next window size limits. use -1,-1 on either X/Y axis to preserve the current size. Sizes will be rounded down. Use callback to apply non-trivial programmatic constraints.
    IMGUI_API void          SetNextWindowContentSize(const ImVec2& size);                               // set next window content size (~ scrollable client area, which enforce the range of scrollbars). Not including window decorations (title bar, menu bar, etc.) nor WindowPadding. set an axis to 0.0f to leave it automatic. call before Begin()
    IMGUI_API void          SetNextWindowCollapsed(bool collapsed, ImGuiCond cond = 0);                 // set next window collapsed state. call before Begin()
    IMGUI_API void          SetNextWindowFocus();                                                       // set next window to be focused / top-most. call before Begin()
    IMGUI_API void          SetNextWindowBgAlpha(float alpha);                                          // set next window background color alpha. helper to easily override the Alpha component of ImGuiCol_WindowBg/ChildBg/PopupBg. you may also use ImGuiWindowFlags_NoBackground.
    IMGUI_API void          SetNextWindowViewport(ImGuiID viewport_id);                                 // set next window viewport
    IMGUI_API void          SetWindowPos(const ImVec2& pos, ImGuiCond cond = 0);                        // (not recommended) set current window position - call within Begin()/End(). prefer using SetNextWindowPos(), as this may incur tearing and side-effects.
    IMGUI_API void          SetWindowSize(const ImVec2& size, ImGuiCond cond = 0);                      // (not recommended) set current window size - call within Begin()/End(). set to ImVec2(0, 0) to force an auto-fit. prefer using SetNextWindowSize(), as this may incur tearing and minor side-effects.
    IMGUI_API void          SetWindowCollapsed(bool collapsed, ImGuiCond cond = 0);                     // (not recommended) set current window collapsed state. prefer using SetNextWindowCollapsed().
    IMGUI_API void          SetWindowFocus();                                                           // (not recommended) set current window to be focused / top-most. prefer using SetNextWindowFocus().
    IMGUI_API void          SetWindowFontScale(float scale);                                            // [OBSOLETE] set font scale. Adjust IO.FontGlobalScale if you want to scale all windows. This is an old API! For correct scaling, prefer to reload font + rebuild ImFontAtlas + call style.ScaleAllSizes().
    IMGUI_API void          SetWindowPos(const char* name, const ImVec2& pos, ImGuiCond cond = 0);      // set named window position.
    IMGUI_API void          SetWindowSize(const char* name, const ImVec2& size, ImGuiCond cond = 0);    // set named window size. set axis to 0.0f to force an auto-fit on this axis.
    IMGUI_API void          SetWindowCollapsed(const char* name, bool collapsed, ImGuiCond cond = 0);   // set named window collapsed state
    IMGUI_API void          SetWindowFocus(const char* name);                                           // set named window to be focused / top-most. use NULL to remove focus.

    // Content region
    // - Retrieve available space from a given point. GetContentRegionAvail() is frequently useful.
    // - Those functions are bound to be redesigned (they are confusing, incomplete and the Min/Max return values are in local window coordinates which increases confusion)
    IMGUI_API ImVec2        GetContentRegionAvail();                                        // == GetContentRegionMax() - GetCursorPos()
    IMGUI_API ImVec2        GetContentRegionMax();                                          // current content boundaries (typically window boundaries including scrolling, or current column boundaries), in windows coordinates
    IMGUI_API ImVec2        GetWindowContentRegionMin();                                    // content boundaries min for the full window (roughly (0,0)-Scroll), in window coordinates
    IMGUI_API ImVec2        GetWindowContentRegionMax();                                    // content boundaries max for the full window (roughly (0,0)+Size-Scroll) where Size can be overridden with SetNextWindowContentSize(), in window coordinates

    // Windows Scrolling
    IMGUI_API float         GetScrollX();                                                   // get scrolling amount [0 .. GetScrollMaxX()]
    IMGUI_API float         GetScrollY();                                                   // get scrolling amount [0 .. GetScrollMaxY()]
    IMGUI_API void          SetScrollX(float scroll_x);                                     // set scrolling amount [0 .. GetScrollMaxX()]
    IMGUI_API void          SetScrollY(float scroll_y);                                     // set scrolling amount [0 .. GetScrollMaxY()]
    IMGUI_API float         GetScrollMaxX();                                                // get maximum scrolling amount ~~ ContentSize.x - WindowSize.x - DecorationsSize.x
    IMGUI_API float         GetScrollMaxY();                                                // get maximum scrolling amount ~~ ContentSize.y - WindowSize.y - DecorationsSize.y
    IMGUI_API void          SetScrollHereX(float center_x_ratio = 0.5f);                    // adjust scrolling amount to make current cursor position visible. center_x_ratio=0.0: left, 0.5: center, 1.0: right. When using to make a "default/current item" visible, consider using SetItemDefaultFocus() instead.
    IMGUI_API void          SetScrollHereY(float center_y_ratio = 0.5f);                    // adjust scrolling amount to make current cursor position visible. center_y_ratio=0.0: top, 0.5: center, 1.0: bottom. When using to make a "default/current item" visible, consider using SetItemDefaultFocus() instead.
    IMGUI_API void          SetScrollFromPosX(float local_x, float center_x_ratio = 0.5f);  // adjust scrolling amount to make given position visible. Generally GetCursorStartPos() + offset to compute a valid position.
    IMGUI_API void          SetScrollFromPosY(float local_y, float center_y_ratio = 0.5f);  // adjust scrolling amount to make given position visible. Generally GetCursorStartPos() + offset to compute a valid position.

    // Parameters stacks (shared)
    IMGUI_API void          PushFont(ImFont* font);                                         // use NULL as a shortcut to push default font
    IMGUI_API void          PopFont();
    IMGUI_API void          PushStyleColor(ImGuiCol idx, ImU32 col);                        // modify a style color. always use this if you modify the style after NewFrame().
    IMGUI_API void          PushStyleColor(ImGuiCol idx, const ImVec4& col);
    IMGUI_API void          PopStyleColor(int count = 1);
    IMGUI_API void          PushStyleVar(ImGuiStyleVar idx, float val);                     // modify a style float variable. always use this if you modify the style after NewFrame().
    IMGUI_API void          PushStyleVar(ImGuiStyleVar idx, const ImVec2& val);             // modify a style ImVec2 variable. always use this if you modify the style after NewFrame().
    IMGUI_API void          PopStyleVar(int count = 1);
    IMGUI_API void          PushAllowKeyboardFocus(bool allow_keyboard_focus);              // == tab stop enable. Allow focusing using TAB/Shift-TAB, enabled by default but you can disable it for certain widgets
    IMGUI_API void          PopAllowKeyboardFocus();
    IMGUI_API void          PushButtonRepeat(bool repeat);                                  // in 'repeat' mode, Button*() functions return repeated true in a typematic manner (using io.KeyRepeatDelay/io.KeyRepeatRate setting). Note that you can call IsItemActive() after any Button() to tell if the button is held in the current frame.
    IMGUI_API void          PopButtonRepeat();

    // Parameters stacks (current window)
    IMGUI_API void          PushItemWidth(float item_width);                                // push width of items for common large "item+label" widgets. >0.0f: width in pixels, <0.0f align xx pixels to the right of window (so -FLT_MIN always align width to the right side).
    IMGUI_API void          PopItemWidth();
    IMGUI_API void          SetNextItemWidth(float item_width);                             // set width of the _next_ common large "item+label" widget. >0.0f: width in pixels, <0.0f align xx pixels to the right of window (so -FLT_MIN always align width to the right side)
    IMGUI_API float         CalcItemWidth();                                                // width of item given pushed settings and current cursor position. NOT necessarily the width of last item unlike most 'Item' functions.
    IMGUI_API void          PushTextWrapPos(float wrap_local_pos_x = 0.0f);                 // push word-wrapping position for Text*() commands. < 0.0f: no wrapping; 0.0f: wrap to end of window (or column); > 0.0f: wrap at 'wrap_pos_x' position in window local space
    IMGUI_API void          PopTextWrapPos();

    // Style read access
    // - Use the style editor (ShowStyleEditor() function) to interactively see what the colors are)
    IMGUI_API ImFont*       GetFont();                                                      // get current font
    IMGUI_API float         GetFontSize();                                                  // get current font size (= height in pixels) of current font with current scale applied
    IMGUI_API ImVec2        GetFontTexUvWhitePixel();                                       // get UV coordinate for a while pixel, useful to draw custom shapes via the ImDrawList API
    IMGUI_API ImU32         GetColorU32(ImGuiCol idx, float alpha_mul = 1.0f);              // retrieve given style color with style alpha applied and optional extra alpha multiplier, packed as a 32-bit value suitable for ImDrawList
    IMGUI_API ImU32         GetColorU32(const ImVec4& col);                                 // retrieve given color with style alpha applied, packed as a 32-bit value suitable for ImDrawList
    IMGUI_API ImU32         GetColorU32(ImU32 col);                                         // retrieve given color with style alpha applied, packed as a 32-bit value suitable for ImDrawList
    IMGUI_API const ImVec4& GetStyleColorVec4(ImGuiCol idx);                                // retrieve style color as stored in ImGuiStyle structure. use to feed back into PushStyleColor(), otherwise use GetColorU32() to get style color with style alpha baked in.

    // Cursor / Layout
    // - By "cursor" we mean the current output position.
    // - The typical widget behavior is to output themselves at the current cursor position, then move the cursor one line down.
    // - You can call SameLine() between widgets to undo the last carriage return and output at the right of the preceding widget.
    // - Attention! We currently have inconsistencies between window-local and absolute positions we will aim to fix with future API:
    //    Window-local coordinates:   SameLine(), GetCursorPos(), SetCursorPos(), GetCursorStartPos(), GetContentRegionMax(), GetWindowContentRegion*(), PushTextWrapPos()
    //    Absolute coordinate:        GetCursorScreenPos(), SetCursorScreenPos(), all ImDrawList:: functions.
    IMGUI_API void          Separator();                                                    // separator, generally horizontal. inside a menu bar or in horizontal layout mode, this becomes a vertical separator.
    IMGUI_API void          SameLine(float offset_from_start_x=0.0f, float spacing=-1.0f);  // call between widgets or groups to layout them horizontally. X position given in window coordinates.
    IMGUI_API void          NewLine();                                                      // undo a SameLine() or force a new line when in a horizontal-layout context.
    IMGUI_API void          Spacing();                                                      // add vertical spacing.
    IMGUI_API void          Dummy(const ImVec2& size);                                      // add a dummy item of given size. unlike InvisibleButton(), Dummy() won't take the mouse click or be navigable into.
    IMGUI_API void          Indent(float indent_w = 0.0f);                                  // move content position toward the right, by indent_w, or style.IndentSpacing if indent_w <= 0
    IMGUI_API void          Unindent(float indent_w = 0.0f);                                // move content position back to the left, by indent_w, or style.IndentSpacing if indent_w <= 0
    IMGUI_API void          BeginGroup();                                                   // lock horizontal starting position
    IMGUI_API void          EndGroup();                                                     // unlock horizontal starting position + capture the whole group bounding box into one "item" (so you can use IsItemHovered() or layout primitives such as SameLine() on whole group, etc.)
    IMGUI_API ImVec2        GetCursorPos();                                                 // cursor position in window coordinates (relative to window position)
    IMGUI_API float         GetCursorPosX();                                                //   (some functions are using window-relative coordinates, such as: GetCursorPos, GetCursorStartPos, GetContentRegionMax, GetWindowContentRegion* etc.
    IMGUI_API float         GetCursorPosY();                                                //    other functions such as GetCursorScreenPos or everything in ImDrawList::
    IMGUI_API void          SetCursorPos(const ImVec2& local_pos);                          //    are using the main, absolute coordinate system.
    IMGUI_API void          SetCursorPosX(float local_x);                                   //    GetWindowPos() + GetCursorPos() == GetCursorScreenPos() etc.)
    IMGUI_API void          SetCursorPosY(float local_y);                                   //
    IMGUI_API ImVec2        GetCursorStartPos();                                            // initial cursor position in window coordinates
    IMGUI_API ImVec2        GetCursorScreenPos();                                           // cursor position in absolute coordinates (useful to work with ImDrawList API). generally top-left == GetMainViewport()->Pos == (0,0) in single viewport mode, and bottom-right == GetMainViewport()->Pos+Size == io.DisplaySize in single-viewport mode.
    IMGUI_API void          SetCursorScreenPos(const ImVec2& pos);                          // cursor position in absolute coordinates
    IMGUI_API void          AlignTextToFramePadding();                                      // vertically align upcoming text baseline to FramePadding.y so that it will align properly to regularly framed items (call if you have text on a line before a framed item)
    IMGUI_API float         GetTextLineHeight();                                            // ~ FontSize
    IMGUI_API float         GetTextLineHeightWithSpacing();                                 // ~ FontSize + style.ItemSpacing.y (distance in pixels between 2 consecutive lines of text)
    IMGUI_API float         GetFrameHeight();                                               // ~ FontSize + style.FramePadding.y * 2
    IMGUI_API float         GetFrameHeightWithSpacing();                                    // ~ FontSize + style.FramePadding.y * 2 + style.ItemSpacing.y (distance in pixels between 2 consecutive lines of framed widgets)

    // ID stack/scopes
    // Read the FAQ (docs/FAQ.md or http://dearimgui.org/faq) for more details about how ID are handled in dear imgui.
    // - Those questions are answered and impacted by understanding of the ID stack system:
    //   - "Q: Why is my widget not reacting when I click on it?"
    //   - "Q: How can I have widgets with an empty label?"
    //   - "Q: How can I have multiple widgets with the same label?"
    // - Short version: ID are hashes of the entire ID stack. If you are creating widgets in a loop you most likely
    //   want to push a unique identifier (e.g. object pointer, loop index) to uniquely differentiate them.
    // - You can also use the "Label##foobar" syntax within widget label to distinguish them from each others.
    // - In this header file we use the "label"/"name" terminology to denote a string that will be displayed + used as an ID,
    //   whereas "str_id" denote a string that is only used as an ID and not normally displayed.
    IMGUI_API void          PushID(const char* str_id);                                     // push string into the ID stack (will hash string).
    IMGUI_API void          PushID(const char* str_id_begin, const char* str_id_end);       // push string into the ID stack (will hash string).
    IMGUI_API void          PushID(const void* ptr_id);                                     // push pointer into the ID stack (will hash pointer).
    IMGUI_API void          PushID(int int_id);                                             // push integer into the ID stack (will hash integer).
    IMGUI_API void          PopID();                                                        // pop from the ID stack.
    IMGUI_API ImGuiID       GetID(const char* str_id);                                      // calculate unique ID (hash of whole ID stack + given parameter). e.g. if you want to query into ImGuiStorage yourself
    IMGUI_API ImGuiID       GetID(const char* str_id_begin, const char* str_id_end);
    IMGUI_API ImGuiID       GetID(const void* ptr_id);

    // Widgets: Text
    IMGUI_API void          TextUnformatted(const char* text, const char* text_end = NULL); // raw text without formatting. Roughly equivalent to Text("%s", text) but: A) doesn't require null terminated string if 'text_end' is specified, B) it's faster, no memory copy is done, no buffer size limits, recommended for long chunks of text.
    IMGUI_API void          Text(const char* fmt, ...)                                      IM_FMTARGS(1); // formatted text
    IMGUI_API void          TextV(const char* fmt, va_list args)                            IM_FMTLIST(1);
    IMGUI_API void          TextColored(const ImVec4& col, const char* fmt, ...)            IM_FMTARGS(2); // shortcut for PushStyleColor(ImGuiCol_Text, col); Text(fmt, ...); PopStyleColor();
    IMGUI_API void          TextColoredV(const ImVec4& col, const char* fmt, va_list args)  IM_FMTLIST(2);
    IMGUI_API void          TextDisabled(const char* fmt, ...)                              IM_FMTARGS(1); // shortcut for PushStyleColor(ImGuiCol_Text, style.Colors[ImGuiCol_TextDisabled]); Text(fmt, ...); PopStyleColor();
    IMGUI_API void          TextDisabledV(const char* fmt, va_list args)                    IM_FMTLIST(1);
    IMGUI_API void          TextWrapped(const char* fmt, ...)                               IM_FMTARGS(1); // shortcut for PushTextWrapPos(0.0f); Text(fmt, ...); PopTextWrapPos();. Note that this won't work on an auto-resizing window if there's no other widgets to extend the window width, yoy may need to set a size using SetNextWindowSize().
    IMGUI_API void          TextWrappedV(const char* fmt, va_list args)                     IM_FMTLIST(1);
    IMGUI_API void          LabelText(const char* label, const char* fmt, ...)              IM_FMTARGS(2); // display text+label aligned the same way as value+label widgets
    IMGUI_API void          LabelTextV(const char* label, const char* fmt, va_list args)    IM_FMTLIST(2);
    IMGUI_API void          BulletText(const char* fmt, ...)                                IM_FMTARGS(1); // shortcut for Bullet()+Text()
    IMGUI_API void          BulletTextV(const char* fmt, va_list args)                      IM_FMTLIST(1);

    // Widgets: Main
    // - Most widgets return true when the value has been changed or when pressed/selected
    // - You may also use one of the many IsItemXXX functions (e.g. IsItemActive, IsItemHovered, etc.) to query widget state.
    IMGUI_API bool          Button(const char* label, const ImVec2& size = ImVec2(0, 0));   // button
    IMGUI_API bool          SmallButton(const char* label);                                 // button with FramePadding=(0,0) to easily embed within text
    IMGUI_API bool          InvisibleButton(const char* str_id, const ImVec2& size, ImGuiButtonFlags flags = 0); // flexible button behavior without the visuals, frequently useful to build custom behaviors using the public api (along with IsItemActive, IsItemHovered, etc.)
    IMGUI_API bool          ArrowButton(const char* str_id, ImGuiDir dir);                  // square button with an arrow shape
    IMGUI_API bool          Checkbox(const char* label, bool* v);
    IMGUI_API bool          CheckboxFlags(const char* label, int* flags, int flags_value);
    IMGUI_API bool          CheckboxFlags(const char* label, unsigned int* flags, unsigned int flags_value);
    IMGUI_API bool          RadioButton(const char* label, bool active);                    // use with e.g. if (RadioButton("one", my_value==1)) { my_value = 1; }
    IMGUI_API bool          RadioButton(const char* label, int* v, int v_button);           // shortcut to handle the above pattern when value is an integer
    IMGUI_API void          ProgressBar(float fraction, const ImVec2& size_arg = ImVec2(-FLT_MIN, 0), const char* overlay = NULL);
    IMGUI_API void          Bullet();                                                       // draw a small circle + keep the cursor on the same line. advance cursor x position by GetTreeNodeToLabelSpacing(), same distance that TreeNode() uses

    // Widgets: Images
    // - Read about ImTextureID here: https://github.com/ocornut/imgui/wiki/Image-Loading-and-Displaying-Examples
    IMGUI_API void          Image(ImTextureID user_texture_id, const ImVec2& size, const ImVec2& uv0 = ImVec2(0, 0), const ImVec2& uv1 = ImVec2(1, 1), const ImVec4& tint_col = ImVec4(1, 1, 1, 1), const ImVec4& border_col = ImVec4(0, 0, 0, 0));
    IMGUI_API bool          ImageButton(const char* str_id, ImTextureID user_texture_id, const ImVec2& size, const ImVec2& uv0 = ImVec2(0, 0), const ImVec2& uv1 = ImVec2(1, 1), const ImVec4& bg_col = ImVec4(0, 0, 0, 0), const ImVec4& tint_col = ImVec4(1, 1, 1, 1));

    // Widgets: Combo Box
    // - The BeginCombo()/EndCombo() api allows you to manage your contents and selection state however you want it, by creating e.g. Selectable() items.
    // - The old Combo() api are helpers over BeginCombo()/EndCombo() which are kept available for convenience purpose. This is analogous to how ListBox are created.
    IMGUI_API bool          BeginCombo(const char* label, const char* preview_value, ImGuiComboFlags flags = 0);
    IMGUI_API void          EndCombo(); // only call EndCombo() if BeginCombo() returns true!
    IMGUI_API bool          Combo(const char* label, int* current_item, const char* const items[], int items_count, int popup_max_height_in_items = -1);
    IMGUI_API bool          Combo(const char* label, int* current_item, const char* items_separated_by_zeros, int popup_max_height_in_items = -1);      // Separate items with \0 within a string, end item-list with \0\0. e.g. "One\0Two\0Three\0"
    IMGUI_API bool          Combo(const char* label, int* current_item, bool(*items_getter)(void* data, int idx, const char** out_text), void* data, int items_count, int popup_max_height_in_items = -1);

    // Widgets: Drag Sliders
    // - CTRL+Click on any drag box to turn them into an input box. Manually input values aren't clamped by default and can go off-bounds. Use ImGuiSliderFlags_AlwaysClamp to always clamp.
    // - For all the Float2/Float3/Float4/Int2/Int3/Int4 versions of every function, note that a 'float v[X]' function argument is the same as 'float* v',
    //   the array syntax is just a way to document the number of elements that are expected to be accessible. You can pass address of your first element out of a contiguous set, e.g. &myvector.x
    // - Adjust format string to decorate the value with a prefix, a suffix, or adapt the editing and display precision e.g. "%.3f" -> 1.234; "%5.2f secs" -> 01.23 secs; "Biscuit: %.0f" -> Biscuit: 1; etc.
    // - Format string may also be set to NULL or use the default format ("%f" or "%d").
    // - Speed are per-pixel of mouse movement (v_speed=0.2f: mouse needs to move by 5 pixels to increase value by 1). For gamepad/keyboard navigation, minimum speed is Max(v_speed, minimum_step_at_given_precision).
    // - Use v_min < v_max to clamp edits to given limits. Note that CTRL+Click manual input can override those limits if ImGuiSliderFlags_AlwaysClamp is not used.
    // - Use v_max = FLT_MAX / INT_MAX etc to avoid clamping to a maximum, same with v_min = -FLT_MAX / INT_MIN to avoid clamping to a minimum.
    // - We use the same sets of flags for DragXXX() and SliderXXX() functions as the features are the same and it makes it easier to swap them.
    // - Legacy: Pre-1.78 there are DragXXX() function signatures that take a final `float power=1.0f' argument instead of the `ImGuiSliderFlags flags=0' argument.
    //   If you get a warning converting a float to ImGuiSliderFlags, read https://github.com/ocornut/imgui/issues/3361
    IMGUI_API bool          DragFloat(const char* label, float* v, float v_speed = 1.0f, float v_min = 0.0f, float v_max = 0.0f, const char* format = "%.3f", ImGuiSliderFlags flags = 0);     // If v_min >= v_max we have no bound
    IMGUI_API bool          DragFloat2(const char* label, float v[2], float v_speed = 1.0f, float v_min = 0.0f, float v_max = 0.0f, const char* format = "%.3f", ImGuiSliderFlags flags = 0);
    IMGUI_API bool          DragFloat3(const char* label, float v[3], float v_speed = 1.0f, float v_min = 0.0f, float v_max = 0.0f, const char* format = "%.3f", ImGuiSliderFlags flags = 0);
    IMGUI_API bool          DragFloat4(const char* label, float v[4], float v_speed = 1.0f, float v_min = 0.0f, float v_max = 0.0f, const char* format = "%.3f", ImGuiSliderFlags flags = 0);
    IMGUI_API bool          DragFloatRange2(const char* label, float* v_current_min, float* v_current_max, float v_speed = 1.0f, float v_min = 0.0f, float v_max = 0.0f, const char* format = "%.3f", const char* format_max = NULL, ImGuiSliderFlags flags = 0);
    IMGUI_API bool          DragInt(const char* label, int* v, float v_speed = 1.0f, int v_min = 0, int v_max = 0, const char* format = "%d", ImGuiSliderFlags flags = 0);  // If v_min >= v_max we have no bound
    IMGUI_API bool          DragInt2(const char* label, int v[2], float v_speed = 1.0f, int v_min = 0, int v_max = 0, const char* format = "%d", ImGuiSliderFlags flags = 0);
    IMGUI_API bool          DragInt3(const char* label, int v[3], float v_speed = 1.0f, int v_min = 0, int v_max = 0, const char* format = "%d", ImGuiSliderFlags flags = 0);
    IMGUI_API bool          DragInt4(const char* label, int v[4], float v_speed = 1.0f, int v_min = 0, int v_max = 0, const char* format = "%d", ImGuiSliderFlags flags = 0);
    IMGUI_API bool          DragIntRange2(const char* label, int* v_current_min, int* v_current_max, float v_speed = 1.0f, int v_min = 0, int v_max = 0, const char* format = "%d", const char* format_max = NULL, ImGuiSliderFlags flags = 0);
    IMGUI_API bool          DragScalar(const char* label, ImGuiDataType data_type, void* p_data, float v_speed = 1.0f, const void* p_min = NULL, const void* p_max = NULL, const char* format = NULL, ImGuiSliderFlags flags = 0);
    IMGUI_API bool          DragScalarN(const char* label, ImGuiDataType data_type, void* p_data, int components, float v_speed = 1.0f, const void* p_min = NULL, const void* p_max = NULL, const char* format = NULL, ImGuiSliderFlags flags = 0);

    // Widgets: Regular Sliders
    // - CTRL+Click on any slider to turn them into an input box. Manually input values aren't clamped by default and can go off-bounds. Use ImGuiSliderFlags_AlwaysClamp to always clamp.
    // - Adjust format string to decorate the value with a prefix, a suffix, or adapt the editing and display precision e.g. "%.3f" -> 1.234; "%5.2f secs" -> 01.23 secs; "Biscuit: %.0f" -> Biscuit: 1; etc.
    // - Format string may also be set to NULL or use the default format ("%f" or "%d").
    // - Legacy: Pre-1.78 there are SliderXXX() function signatures that take a final `float power=1.0f' argument instead of the `ImGuiSliderFlags flags=0' argument.
    //   If you get a warning converting a float to ImGuiSliderFlags, read https://github.com/ocornut/imgui/issues/3361
    IMGUI_API bool          SliderFloat(const char* label, float* v, float v_min, float v_max, const char* format = "%.3f", ImGuiSliderFlags flags = 0);     // adjust format to decorate the value with a prefix or a suffix for in-slider labels or unit display.
    IMGUI_API bool          SliderFloat2(const char* label, float v[2], float v_min, float v_max, const char* format = "%.3f", ImGuiSliderFlags flags = 0);
    IMGUI_API bool          SliderFloat3(const char* label, float v[3], float v_min, float v_max, const char* format = "%.3f", ImGuiSliderFlags flags = 0);
    IMGUI_API bool          SliderFloat4(const char* label, float v[4], float v_min, float v_max, const char* format = "%.3f", ImGuiSliderFlags flags = 0);
    IMGUI_API bool          SliderAngle(const char* label, float* v_rad, float v_degrees_min = -360.0f, float v_degrees_max = +360.0f, const char* format = "%.0f deg", ImGuiSliderFlags flags = 0);
    IMGUI_API bool          SliderInt(const char* label, int* v, int v_min, int v_max, const char* format = "%d", ImGuiSliderFlags flags = 0);
    IMGUI_API bool          SliderInt2(const char* label, int v[2], int v_min, int v_max, const char* format = "%d", ImGuiSliderFlags flags = 0);
    IMGUI_API bool          SliderInt3(const char* label, int v[3], int v_min, int v_max, const char* format = "%d", ImGuiSliderFlags flags = 0);
    IMGUI_API bool          SliderInt4(const char* label, int v[4], int v_min, int v_max, const char* format = "%d", ImGuiSliderFlags flags = 0);
    IMGUI_API bool          SliderScalar(const char* label, ImGuiDataType data_type, void* p_data, const void* p_min, const void* p_max, const char* format = NULL, ImGuiSliderFlags flags = 0);
    IMGUI_API bool          SliderScalarN(const char* label, ImGuiDataType data_type, void* p_data, int components, const void* p_min, const void* p_max, const char* format = NULL, ImGuiSliderFlags flags = 0);
    IMGUI_API bool          VSliderFloat(const char* label, const ImVec2& size, float* v, float v_min, float v_max, const char* format = "%.3f", ImGuiSliderFlags flags = 0);
    IMGUI_API bool          VSliderInt(const char* label, const ImVec2& size, int* v, int v_min, int v_max, const char* format = "%d", ImGuiSliderFlags flags = 0);
    IMGUI_API bool          VSliderScalar(const char* label, const ImVec2& size, ImGuiDataType data_type, void* p_data, const void* p_min, const void* p_max, const char* format = NULL, ImGuiSliderFlags flags = 0);

    // Widgets: Input with Keyboard
    // - If you want to use InputText() with std::string or any custom dynamic string type, see misc/cpp/imgui_stdlib.h and comments in imgui_demo.cpp.
    // - Most of the ImGuiInputTextFlags flags are only useful for InputText() and not for InputFloatX, InputIntX, InputDouble etc.
    IMGUI_API bool          InputText(const char* label, char* buf, size_t buf_size, ImGuiInputTextFlags flags = 0, ImGuiInputTextCallback callback = NULL, void* user_data = NULL);
    IMGUI_API bool          InputTextMultiline(const char* label, char* buf, size_t buf_size, const ImVec2& size = ImVec2(0, 0), ImGuiInputTextFlags flags = 0, ImGuiInputTextCallback callback = NULL, void* user_data = NULL);
    IMGUI_API bool          InputTextWithHint(const char* label, const char* hint, char* buf, size_t buf_size, ImGuiInputTextFlags flags = 0, ImGuiInputTextCallback callback = NULL, void* user_data = NULL);
    IMGUI_API bool          InputFloat(const char* label, float* v, float step = 0.0f, float step_fast = 0.0f, const char* format = "%.3f", ImGuiInputTextFlags flags = 0);
    IMGUI_API bool          InputFloat2(const char* label, float v[2], const char* format = "%.3f", ImGuiInputTextFlags flags = 0);
    IMGUI_API bool          InputFloat3(const char* label, float v[3], const char* format = "%.3f", ImGuiInputTextFlags flags = 0);
    IMGUI_API bool          InputFloat4(const char* label, float v[4], const char* format = "%.3f", ImGuiInputTextFlags flags = 0);
    IMGUI_API bool          InputInt(const char* label, int* v, int step = 1, int step_fast = 100, ImGuiInputTextFlags flags = 0);
    IMGUI_API bool          InputInt2(const char* label, int v[2], ImGuiInputTextFlags flags = 0);
    IMGUI_API bool          InputInt3(const char* label, int v[3], ImGuiInputTextFlags flags = 0);
    IMGUI_API bool          InputInt4(const char* label, int v[4], ImGuiInputTextFlags flags = 0);
    IMGUI_API bool          InputDouble(const char* label, double* v, double step = 0.0, double step_fast = 0.0, const char* format = "%.6f", ImGuiInputTextFlags flags = 0);
    IMGUI_API bool          InputScalar(const char* label, ImGuiDataType data_type, void* p_data, const void* p_step = NULL, const void* p_step_fast = NULL, const char* format = NULL, ImGuiInputTextFlags flags = 0);
    IMGUI_API bool          InputScalarN(const char* label, ImGuiDataType data_type, void* p_data, int components, const void* p_step = NULL, const void* p_step_fast = NULL, const char* format = NULL, ImGuiInputTextFlags flags = 0);

    // Widgets: Color Editor/Picker (tip: the ColorEdit* functions have a little color square that can be left-clicked to open a picker, and right-clicked to open an option menu.)
    // - Note that in C++ a 'float v[X]' function argument is the _same_ as 'float* v', the array syntax is just a way to document the number of elements that are expected to be accessible.
    // - You can pass the address of a first float element out of a contiguous structure, e.g. &myvector.x
    IMGUI_API bool          ColorEdit3(const char* label, float col[3], ImGuiColorEditFlags flags = 0);
    IMGUI_API bool          ColorEdit4(const char* label, float col[4], ImGuiColorEditFlags flags = 0);
    IMGUI_API bool          ColorPicker3(const char* label, float col[3], ImGuiColorEditFlags flags = 0);
    IMGUI_API bool          ColorPicker4(const char* label, float col[4], ImGuiColorEditFlags flags = 0, const float* ref_col = NULL);
    IMGUI_API bool          ColorButton(const char* desc_id, const ImVec4& col, ImGuiColorEditFlags flags = 0, const ImVec2& size = ImVec2(0, 0)); // display a color square/button, hover for details, return true when pressed.
    IMGUI_API void          SetColorEditOptions(ImGuiColorEditFlags flags);                     // initialize current options (generally on application startup) if you want to select a default format, picker type, etc. User will be able to change many settings, unless you pass the _NoOptions flag to your calls.

    // Widgets: Trees
    // - TreeNode functions return true when the node is open, in which case you need to also call TreePop() when you are finished displaying the tree node contents.
    IMGUI_API bool          TreeNode(const char* label);
    IMGUI_API bool          TreeNode(const char* str_id, const char* fmt, ...) IM_FMTARGS(2);   // helper variation to easily decorelate the id from the displayed string. Read the FAQ about why and how to use ID. to align arbitrary text at the same level as a TreeNode() you can use Bullet().
    IMGUI_API bool          TreeNode(const void* ptr_id, const char* fmt, ...) IM_FMTARGS(2);   // "
    IMGUI_API bool          TreeNodeV(const char* str_id, const char* fmt, va_list args) IM_FMTLIST(2);
    IMGUI_API bool          TreeNodeV(const void* ptr_id, const char* fmt, va_list args) IM_FMTLIST(2);
    IMGUI_API bool          TreeNodeEx(const char* label, ImGuiTreeNodeFlags flags = 0);
    IMGUI_API bool          TreeNodeEx(const char* str_id, ImGuiTreeNodeFlags flags, const char* fmt, ...) IM_FMTARGS(3);
    IMGUI_API bool          TreeNodeEx(const void* ptr_id, ImGuiTreeNodeFlags flags, const char* fmt, ...) IM_FMTARGS(3);
    IMGUI_API bool          TreeNodeExV(const char* str_id, ImGuiTreeNodeFlags flags, const char* fmt, va_list args) IM_FMTLIST(3);
    IMGUI_API bool          TreeNodeExV(const void* ptr_id, ImGuiTreeNodeFlags flags, const char* fmt, va_list args) IM_FMTLIST(3);
    IMGUI_API void          TreePush(const char* str_id);                                       // ~ Indent()+PushId(). Already called by TreeNode() when returning true, but you can call TreePush/TreePop yourself if desired.
    IMGUI_API void          TreePush(const void* ptr_id);                                       // "
    IMGUI_API void          TreePop();                                                          // ~ Unindent()+PopId()
    IMGUI_API float         GetTreeNodeToLabelSpacing();                                        // horizontal distance preceding label when using TreeNode*() or Bullet() == (g.FontSize + style.FramePadding.x*2) for a regular unframed TreeNode
    IMGUI_API bool          CollapsingHeader(const char* label, ImGuiTreeNodeFlags flags = 0);  // if returning 'true' the header is open. doesn't indent nor push on ID stack. user doesn't have to call TreePop().
    IMGUI_API bool          CollapsingHeader(const char* label, bool* p_visible, ImGuiTreeNodeFlags flags = 0); // when 'p_visible != NULL': if '*p_visible==true' display an additional small close button on upper right of the header which will set the bool to false when clicked, if '*p_visible==false' don't display the header.
    IMGUI_API void          SetNextItemOpen(bool is_open, ImGuiCond cond = 0);                  // set next TreeNode/CollapsingHeader open state.

    // Widgets: Selectables
    // - A selectable highlights when hovered, and can display another color when selected.
    // - Neighbors selectable extend their highlight bounds in order to leave no gap between them. This is so a series of selected Selectable appear contiguous.
    IMGUI_API bool          Selectable(const char* label, bool selected = false, ImGuiSelectableFlags flags = 0, const ImVec2& size = ImVec2(0, 0)); // "bool selected" carry the selection state (read-only). Selectable() is clicked is returns true so you can modify your selection state. size.x==0.0: use remaining width, size.x>0.0: specify width. size.y==0.0: use label height, size.y>0.0: specify height
    IMGUI_API bool          Selectable(const char* label, bool* p_selected, ImGuiSelectableFlags flags = 0, const ImVec2& size = ImVec2(0, 0));      // "bool* p_selected" point to the selection state (read-write), as a convenient helper.

    // Widgets: List Boxes
    // - This is essentially a thin wrapper to using BeginChild/EndChild with some stylistic changes.
    // - The BeginListBox()/EndListBox() api allows you to manage your contents and selection state however you want it, by creating e.g. Selectable() or any items.
    // - The simplified/old ListBox() api are helpers over BeginListBox()/EndListBox() which are kept available for convenience purpose. This is analoguous to how Combos are created.
    // - Choose frame width:   size.x > 0.0f: custom  /  size.x < 0.0f or -FLT_MIN: right-align   /  size.x = 0.0f (default): use current ItemWidth
    // - Choose frame height:  size.y > 0.0f: custom  /  size.y < 0.0f or -FLT_MIN: bottom-align  /  size.y = 0.0f (default): arbitrary default height which can fit ~7 items
    IMGUI_API bool          BeginListBox(const char* label, const ImVec2& size = ImVec2(0, 0)); // open a framed scrolling region
    IMGUI_API void          EndListBox();                                                       // only call EndListBox() if BeginListBox() returned true!
    IMGUI_API bool          ListBox(const char* label, int* current_item, const char* const items[], int items_count, int height_in_items = -1);
    IMGUI_API bool          ListBox(const char* label, int* current_item, bool (*items_getter)(void* data, int idx, const char** out_text), void* data, int items_count, int height_in_items = -1);

    // Widgets: Data Plotting
    // - Consider using ImPlot (https://github.com/epezent/implot) which is much better!
    IMGUI_API void          PlotLines(const char* label, const float* values, int values_count, int values_offset = 0, const char* overlay_text = NULL, float scale_min = FLT_MAX, float scale_max = FLT_MAX, ImVec2 graph_size = ImVec2(0, 0), int stride = sizeof(float));
    IMGUI_API void          PlotLines(const char* label, float(*values_getter)(void* data, int idx), void* data, int values_count, int values_offset = 0, const char* overlay_text = NULL, float scale_min = FLT_MAX, float scale_max = FLT_MAX, ImVec2 graph_size = ImVec2(0, 0));
    IMGUI_API void          PlotHistogram(const char* label, const float* values, int values_count, int values_offset = 0, const char* overlay_text = NULL, float scale_min = FLT_MAX, float scale_max = FLT_MAX, ImVec2 graph_size = ImVec2(0, 0), int stride = sizeof(float));
    IMGUI_API void          PlotHistogram(const char* label, float(*values_getter)(void* data, int idx), void* data, int values_count, int values_offset = 0, const char* overlay_text = NULL, float scale_min = FLT_MAX, float scale_max = FLT_MAX, ImVec2 graph_size = ImVec2(0, 0));

    // Widgets: Value() Helpers.
    // - Those are merely shortcut to calling Text() with a format string. Output single value in "name: value" format (tip: freely declare more in your code to handle your types. you can add functions to the ImGui namespace)
    IMGUI_API void          Value(const char* prefix, bool b);
    IMGUI_API void          Value(const char* prefix, int v);
    IMGUI_API void          Value(const char* prefix, unsigned int v);
    IMGUI_API void          Value(const char* prefix, float v, const char* float_format = NULL);

    // Widgets: Menus
    // - Use BeginMenuBar() on a window ImGuiWindowFlags_MenuBar to append to its menu bar.
    // - Use BeginMainMenuBar() to create a menu bar at the top of the screen and append to it.
    // - Use BeginMenu() to create a menu. You can call BeginMenu() multiple time with the same identifier to append more items to it.
    // - Not that MenuItem() keyboardshortcuts are displayed as a convenience but _not processed_ by Dear ImGui at the moment.
    IMGUI_API bool          BeginMenuBar();                                                     // append to menu-bar of current window (requires ImGuiWindowFlags_MenuBar flag set on parent window).
    IMGUI_API void          EndMenuBar();                                                       // only call EndMenuBar() if BeginMenuBar() returns true!
    IMGUI_API bool          BeginMainMenuBar();                                                 // create and append to a full screen menu-bar.
    IMGUI_API void          EndMainMenuBar();                                                   // only call EndMainMenuBar() if BeginMainMenuBar() returns true!
    IMGUI_API bool          BeginMenu(const char* label, bool enabled = true);                  // create a sub-menu entry. only call EndMenu() if this returns true!
    IMGUI_API void          EndMenu();                                                          // only call EndMenu() if BeginMenu() returns true!
    IMGUI_API bool          MenuItem(const char* label, const char* shortcut = NULL, bool selected = false, bool enabled = true);  // return true when activated.
    IMGUI_API bool          MenuItem(const char* label, const char* shortcut, bool* p_selected, bool enabled = true);              // return true when activated + toggle (*p_selected) if p_selected != NULL

    // Tooltips
    // - Tooltip are windows following the mouse. They do not take focus away.
    IMGUI_API void          BeginTooltip();                                                     // begin/append a tooltip window. to create full-featured tooltip (with any kind of items).
    IMGUI_API void          EndTooltip();
    IMGUI_API void          SetTooltip(const char* fmt, ...) IM_FMTARGS(1);                     // set a text-only tooltip, typically use with ImGui::IsItemHovered(). override any previous call to SetTooltip().
    IMGUI_API void          SetTooltipV(const char* fmt, va_list args) IM_FMTLIST(1);

    // Popups, Modals
    //  - They block normal mouse hovering detection (and therefore most mouse interactions) behind them.
    //  - If not modal: they can be closed by clicking anywhere outside them, or by pressing ESCAPE.
    //  - Their visibility state (~bool) is held internally instead of being held by the programmer as we are used to with regular Begin*() calls.
    //  - The 3 properties above are related: we need to retain popup visibility state in the library because popups may be closed as any time.
    //  - You can bypass the hovering restriction by using ImGuiHoveredFlags_AllowWhenBlockedByPopup when calling IsItemHovered() or IsWindowHovered().
    //  - IMPORTANT: Popup identifiers are relative to the current ID stack, so OpenPopup and BeginPopup generally needs to be at the same level of the stack.
    //    This is sometimes leading to confusing mistakes. May rework this in the future.

    // Popups: begin/end functions
    //  - BeginPopup(): query popup state, if open start appending into the window. Call EndPopup() afterwards. ImGuiWindowFlags are forwarded to the window.
    //  - BeginPopupModal(): block every interaction behind the window, cannot be closed by user, add a dimming background, has a title bar.
    IMGUI_API bool          BeginPopup(const char* str_id, ImGuiWindowFlags flags = 0);                         // return true if the popup is open, and you can start outputting to it.
    IMGUI_API bool          BeginPopupModal(const char* name, bool* p_open = NULL, ImGuiWindowFlags flags = 0); // return true if the modal is open, and you can start outputting to it.
    IMGUI_API void          EndPopup();                                                                         // only call EndPopup() if BeginPopupXXX() returns true!

    // Popups: open/close functions
    //  - OpenPopup(): set popup state to open. ImGuiPopupFlags are available for opening options.
    //  - If not modal: they can be closed by clicking anywhere outside them, or by pressing ESCAPE.
    //  - CloseCurrentPopup(): use inside the BeginPopup()/EndPopup() scope to close manually.
    //  - CloseCurrentPopup() is called by default by Selectable()/MenuItem() when activated (FIXME: need some options).
    //  - Use ImGuiPopupFlags_NoOpenOverExistingPopup to avoid opening a popup if there's already one at the same level. This is equivalent to e.g. testing for !IsAnyPopupOpen() prior to OpenPopup().
    //  - Use IsWindowAppearing() after BeginPopup() to tell if a window just opened.
    //  - IMPORTANT: Notice that for OpenPopupOnItemClick() we exceptionally default flags to 1 (== ImGuiPopupFlags_MouseButtonRight) for backward compatibility with older API taking 'int mouse_button = 1' parameter
    IMGUI_API void          OpenPopup(const char* str_id, ImGuiPopupFlags popup_flags = 0);                     // call to mark popup as open (don't call every frame!).
    IMGUI_API void          OpenPopup(ImGuiID id, ImGuiPopupFlags popup_flags = 0);                             // id overload to facilitate calling from nested stacks
    IMGUI_API void          OpenPopupOnItemClick(const char* str_id = NULL, ImGuiPopupFlags popup_flags = 1);   // helper to open popup when clicked on last item. Default to ImGuiPopupFlags_MouseButtonRight == 1. (note: actually triggers on the mouse _released_ event to be consistent with popup behaviors)
    IMGUI_API void          CloseCurrentPopup();                                                                // manually close the popup we have begin-ed into.

    // Popups: open+begin combined functions helpers
    //  - Helpers to do OpenPopup+BeginPopup where the Open action is triggered by e.g. hovering an item and right-clicking.
    //  - They are convenient to easily create context menus, hence the name.
    //  - IMPORTANT: Notice that BeginPopupContextXXX takes ImGuiPopupFlags just like OpenPopup() and unlike BeginPopup(). For full consistency, we may add ImGuiWindowFlags to the BeginPopupContextXXX functions in the future.
    //  - IMPORTANT: Notice that we exceptionally default their flags to 1 (== ImGuiPopupFlags_MouseButtonRight) for backward compatibility with older API taking 'int mouse_button = 1' parameter, so if you add other flags remember to re-add the ImGuiPopupFlags_MouseButtonRight.
    IMGUI_API bool          BeginPopupContextItem(const char* str_id = NULL, ImGuiPopupFlags popup_flags = 1);  // open+begin popup when clicked on last item. Use str_id==NULL to associate the popup to previous item. If you want to use that on a non-interactive item such as Text() you need to pass in an explicit ID here. read comments in .cpp!
    IMGUI_API bool          BeginPopupContextWindow(const char* str_id = NULL, ImGuiPopupFlags popup_flags = 1);// open+begin popup when clicked on current window.
    IMGUI_API bool          BeginPopupContextVoid(const char* str_id = NULL, ImGuiPopupFlags popup_flags = 1);  // open+begin popup when clicked in void (where there are no windows).

    // Popups: query functions
    //  - IsPopupOpen(): return true if the popup is open at the current BeginPopup() level of the popup stack.
    //  - IsPopupOpen() with ImGuiPopupFlags_AnyPopupId: return true if any popup is open at the current BeginPopup() level of the popup stack.
    //  - IsPopupOpen() with ImGuiPopupFlags_AnyPopupId + ImGuiPopupFlags_AnyPopupLevel: return true if any popup is open.
    IMGUI_API bool          IsPopupOpen(const char* str_id, ImGuiPopupFlags flags = 0);                         // return true if the popup is open.

    // Tables
    // - Full-featured replacement for old Columns API.
    // - See Demo->Tables for demo code. See top of imgui_tables.cpp for general commentary.
    // - See ImGuiTableFlags_ and ImGuiTableColumnFlags_ enums for a description of available flags.
    // The typical call flow is:
    // - 1. Call BeginTable(), early out if returning false.
    // - 2. Optionally call TableSetupColumn() to submit column name/flags/defaults.
    // - 3. Optionally call TableSetupScrollFreeze() to request scroll freezing of columns/rows.
    // - 4. Optionally call TableHeadersRow() to submit a header row. Names are pulled from TableSetupColumn() data.
    // - 5. Populate contents:
    //    - In most situations you can use TableNextRow() + TableSetColumnIndex(N) to start appending into a column.
    //    - If you are using tables as a sort of grid, where every column is holding the same type of contents,
    //      you may prefer using TableNextColumn() instead of TableNextRow() + TableSetColumnIndex().
    //      TableNextColumn() will automatically wrap-around into the next row if needed.
    //    - IMPORTANT: Comparatively to the old Columns() API, we need to call TableNextColumn() for the first column!
    //    - Summary of possible call flow:
    //        --------------------------------------------------------------------------------------------------------
    //        TableNextRow() -> TableSetColumnIndex(0) -> Text("Hello 0") -> TableSetColumnIndex(1) -> Text("Hello 1")  // OK
    //        TableNextRow() -> TableNextColumn()      -> Text("Hello 0") -> TableNextColumn()      -> Text("Hello 1")  // OK
    //                          TableNextColumn()      -> Text("Hello 0") -> TableNextColumn()      -> Text("Hello 1")  // OK: TableNextColumn() automatically gets to next row!
    //        TableNextRow()                           -> Text("Hello 0")                                               // Not OK! Missing TableSetColumnIndex() or TableNextColumn()! Text will not appear!
    //        --------------------------------------------------------------------------------------------------------
    // - 5. Call EndTable()
    IMGUI_API bool          BeginTable(const char* str_id, int column, ImGuiTableFlags flags = 0, const ImVec2& outer_size = ImVec2(0.0f, 0.0f), float inner_width = 0.0f);
    IMGUI_API void          EndTable();                                         // only call EndTable() if BeginTable() returns true!
    IMGUI_API void          TableNextRow(ImGuiTableRowFlags row_flags = 0, float min_row_height = 0.0f); // append into the first cell of a new row.
    IMGUI_API bool          TableNextColumn();                                  // append into the next column (or first column of next row if currently in last column). Return true when column is visible.
    IMGUI_API bool          TableSetColumnIndex(int column_n);                  // append into the specified column. Return true when column is visible.

    // Tables: Headers & Columns declaration
    // - Use TableSetupColumn() to specify label, resizing policy, default width/weight, id, various other flags etc.
    // - Use TableHeadersRow() to create a header row and automatically submit a TableHeader() for each column.
    //   Headers are required to perform: reordering, sorting, and opening the context menu.
    //   The context menu can also be made available in columns body using ImGuiTableFlags_ContextMenuInBody.
    // - You may manually submit headers using TableNextRow() + TableHeader() calls, but this is only useful in
    //   some advanced use cases (e.g. adding custom widgets in header row).
    // - Use TableSetupScrollFreeze() to lock columns/rows so they stay visible when scrolled.
    IMGUI_API void          TableSetupColumn(const char* label, ImGuiTableColumnFlags flags = 0, float init_width_or_weight = 0.0f, ImGuiID user_id = 0);
    IMGUI_API void          TableSetupScrollFreeze(int cols, int rows);         // lock columns/rows so they stay visible when scrolled.
    IMGUI_API void          TableHeadersRow();                                  // submit all headers cells based on data provided to TableSetupColumn() + submit context menu
    IMGUI_API void          TableHeader(const char* label);                     // submit one header cell manually (rarely used)

    // Tables: Sorting & Miscellaneous functions
    // - Sorting: call TableGetSortSpecs() to retrieve latest sort specs for the table. NULL when not sorting.
    //   When 'sort_specs->SpecsDirty == true' you should sort your data. It will be true when sorting specs have
    //   changed since last call, or the first time. Make sure to set 'SpecsDirty = false' after sorting,
    //   else you may wastefully sort your data every frame!
    // - Functions args 'int column_n' treat the default value of -1 as the same as passing the current column index.
    IMGUI_API ImGuiTableSortSpecs*  TableGetSortSpecs();                        // get latest sort specs for the table (NULL if not sorting).  Lifetime: don't hold on this pointer over multiple frames or past any subsequent call to BeginTable().
    IMGUI_API int                   TableGetColumnCount();                      // return number of columns (value passed to BeginTable)
    IMGUI_API int                   TableGetColumnIndex();                      // return current column index.
    IMGUI_API int                   TableGetRowIndex();                         // return current row index.
    IMGUI_API const char*           TableGetColumnName(int column_n = -1);      // return "" if column didn't have a name declared by TableSetupColumn(). Pass -1 to use current column.
    IMGUI_API ImGuiTableColumnFlags TableGetColumnFlags(int column_n = -1);     // return column flags so you can query their Enabled/Visible/Sorted/Hovered status flags. Pass -1 to use current column.
    IMGUI_API void                  TableSetColumnEnabled(int column_n, bool v);// change user accessible enabled/disabled state of a column. Set to false to hide the column. User can use the context menu to change this themselves (right-click in headers, or right-click in columns body with ImGuiTableFlags_ContextMenuInBody)
    IMGUI_API void                  TableSetBgColor(ImGuiTableBgTarget target, ImU32 color, int column_n = -1);  // change the color of a cell, row, or column. See ImGuiTableBgTarget_ flags for details.

    // Legacy Columns API (prefer using Tables!)
    // - You can also use SameLine(pos_x) to mimic simplified columns.
    IMGUI_API void          Columns(int count = 1, const char* id = NULL, bool border = true);
    IMGUI_API void          NextColumn();                                                       // next column, defaults to current row or next row if the current row is finished
    IMGUI_API int           GetColumnIndex();                                                   // get current column index
    IMGUI_API float         GetColumnWidth(int column_index = -1);                              // get column width (in pixels). pass -1 to use current column
    IMGUI_API void          SetColumnWidth(int column_index, float width);                      // set column width (in pixels). pass -1 to use current column
    IMGUI_API float         GetColumnOffset(int column_index = -1);                             // get position of column line (in pixels, from the left side of the contents region). pass -1 to use current column, otherwise 0..GetColumnsCount() inclusive. column 0 is typically 0.0f
    IMGUI_API void          SetColumnOffset(int column_index, float offset_x);                  // set position of column line (in pixels, from the left side of the contents region). pass -1 to use current column
    IMGUI_API int           GetColumnsCount();

    // Tab Bars, Tabs
    // Note: Tabs are automatically created by the docking system. Use this to create tab bars/tabs yourself without docking being involved.
    IMGUI_API bool          BeginTabBar(const char* str_id, ImGuiTabBarFlags flags = 0);        // create and append into a TabBar
    IMGUI_API void          EndTabBar();                                                        // only call EndTabBar() if BeginTabBar() returns true!
    IMGUI_API bool          BeginTabItem(const char* label, bool* p_open = NULL, ImGuiTabItemFlags flags = 0); // create a Tab. Returns true if the Tab is selected.
    IMGUI_API void          EndTabItem();                                                       // only call EndTabItem() if BeginTabItem() returns true!
    IMGUI_API bool          TabItemButton(const char* label, ImGuiTabItemFlags flags = 0);      // create a Tab behaving like a button. return true when clicked. cannot be selected in the tab bar.
    IMGUI_API void          SetTabItemClosed(const char* tab_or_docked_window_label);           // notify TabBar or Docking system of a closed tab/window ahead (useful to reduce visual flicker on reorderable tab bars). For tab-bar: call after BeginTabBar() and before Tab submissions. Otherwise call with a window name.

    // Docking
    // [BETA API] Enable with io.ConfigFlags |= ImGuiConfigFlags_DockingEnable.
    // Note: You can use most Docking facilities without calling any API. You DO NOT need to call DockSpace() to use Docking!
    // - Drag from window title bar or their tab to dock/undock. Hold SHIFT to disable docking/undocking.
    // - Drag from window menu button (upper-left button) to undock an entire node (all windows).
    // - When io.ConfigDockingWithShift == true, you instead need to hold SHIFT to _enable_ docking/undocking.
    // About dockspaces:
    // - Use DockSpace() to create an explicit dock node _within_ an existing window. See Docking demo for details.
    // - Use DockSpaceOverViewport() to create an explicit dock node covering the screen or a specific viewport.
    //   This is often used with ImGuiDockNodeFlags_PassthruCentralNode.
    // - Important: Dockspaces need to be submitted _before_ any window they can host. Submit it early in your frame!
    // - Important: Dockspaces need to be kept alive if hidden, otherwise windows docked into it will be undocked.
    //   e.g. if you have multiple tabs with a dockspace inside each tab: submit the non-visible dockspaces with ImGuiDockNodeFlags_KeepAliveOnly.
    IMGUI_API ImGuiID       DockSpace(ImGuiID id, const ImVec2& size = ImVec2(0, 0), ImGuiDockNodeFlags flags = 0, const ImGuiWindowClass* window_class = NULL);
    IMGUI_API ImGuiID       DockSpaceOverViewport(const ImGuiViewport* viewport = NULL, ImGuiDockNodeFlags flags = 0, const ImGuiWindowClass* window_class = NULL);
    IMGUI_API void          SetNextWindowDockID(ImGuiID dock_id, ImGuiCond cond = 0);           // set next window dock id
    IMGUI_API void          SetNextWindowClass(const ImGuiWindowClass* window_class);           // set next window class (control docking compatibility + provide hints to platform backend via custom viewport flags and platform parent/child relationship)
    IMGUI_API ImGuiID       GetWindowDockID();
    IMGUI_API bool          IsWindowDocked();                                                   // is current window docked into another window?

    // Logging/Capture
    // - All text output from the interface can be captured into tty/file/clipboard. By default, tree nodes are automatically opened during logging.
    IMGUI_API void          LogToTTY(int auto_open_depth = -1);                                 // start logging to tty (stdout)
    IMGUI_API void          LogToFile(int auto_open_depth = -1, const char* filename = NULL);   // start logging to file
    IMGUI_API void          LogToClipboard(int auto_open_depth = -1);                           // start logging to OS clipboard
    IMGUI_API void          LogFinish();                                                        // stop logging (close file, etc.)
    IMGUI_API void          LogButtons();                                                       // helper to display buttons for logging to tty/file/clipboard
    IMGUI_API void          LogText(const char* fmt, ...) IM_FMTARGS(1);                        // pass text data straight to log (without being displayed)
    IMGUI_API void          LogTextV(const char* fmt, va_list args) IM_FMTLIST(1);

    // Drag and Drop
    // - On source items, call BeginDragDropSource(), if it returns true also call SetDragDropPayload() + EndDragDropSource().
    // - On target candidates, call BeginDragDropTarget(), if it returns true also call AcceptDragDropPayload() + EndDragDropTarget().
    // - If you stop calling BeginDragDropSource() the payload is preserved however it won't have a preview tooltip (we currently display a fallback "..." tooltip, see #1725)
    // - An item can be both drag source and drop target.
    IMGUI_API bool          BeginDragDropSource(ImGuiDragDropFlags flags = 0);                                      // call after submitting an item which may be dragged. when this return true, you can call SetDragDropPayload() + EndDragDropSource()
    IMGUI_API bool          SetDragDropPayload(const char* type, const void* data, size_t sz, ImGuiCond cond = 0);  // type is a user defined string of maximum 32 characters. Strings starting with '_' are reserved for dear imgui internal types. Data is copied and held by imgui. Return true when payload has been accepted.
    IMGUI_API void          EndDragDropSource();                                                                    // only call EndDragDropSource() if BeginDragDropSource() returns true!
    IMGUI_API bool                  BeginDragDropTarget();                                                          // call after submitting an item that may receive a payload. If this returns true, you can call AcceptDragDropPayload() + EndDragDropTarget()
    IMGUI_API const ImGuiPayload*   AcceptDragDropPayload(const char* type, ImGuiDragDropFlags flags = 0);          // accept contents of a given type. If ImGuiDragDropFlags_AcceptBeforeDelivery is set you can peek into the payload before the mouse button is released.
    IMGUI_API void                  EndDragDropTarget();                                                            // only call EndDragDropTarget() if BeginDragDropTarget() returns true!
    IMGUI_API const ImGuiPayload*   GetDragDropPayload();                                                           // peek directly into the current payload from anywhere. may return NULL. use ImGuiPayload::IsDataType() to test for the payload type.

    // Disabling [BETA API]
    // - Disable all user interactions and dim items visuals (applying style.DisabledAlpha over current colors)
    // - Those can be nested but it cannot be used to enable an already disabled section (a single BeginDisabled(true) in the stack is enough to keep everything disabled)
    // - BeginDisabled(false) essentially does nothing useful but is provided to facilitate use of boolean expressions. If you can avoid calling BeginDisabled(False)/EndDisabled() best to avoid it.
    IMGUI_API void          BeginDisabled(bool disabled = true);
    IMGUI_API void          EndDisabled();

    // Clipping
    // - Mouse hovering is affected by ImGui::PushClipRect() calls, unlike direct calls to ImDrawList::PushClipRect() which are render only.
    IMGUI_API void          PushClipRect(const ImVec2& clip_rect_min, const ImVec2& clip_rect_max, bool intersect_with_current_clip_rect);
    IMGUI_API void          PopClipRect();

    // Focus, Activation
    // - Prefer using "SetItemDefaultFocus()" over "if (IsWindowAppearing()) SetScrollHereY()" when applicable to signify "this is the default item"
    IMGUI_API void          SetItemDefaultFocus();                                              // make last item the default focused item of a window.
    IMGUI_API void          SetKeyboardFocusHere(int offset = 0);                               // focus keyboard on the next widget. Use positive 'offset' to access sub components of a multiple component widget. Use -1 to access previous widget.

    // Item/Widgets Utilities and Query Functions
    // - Most of the functions are referring to the previous Item that has been submitted.
    // - See Demo Window under "Widgets->Querying Status" for an interactive visualization of most of those functions.
    IMGUI_API bool          IsItemHovered(ImGuiHoveredFlags flags = 0);                         // is the last item hovered? (and usable, aka not blocked by a popup, etc.). See ImGuiHoveredFlags for more options.
    IMGUI_API bool          IsItemActive();                                                     // is the last item active? (e.g. button being held, text field being edited. This will continuously return true while holding mouse button on an item. Items that don't interact will always return false)
    IMGUI_API bool          IsItemFocused();                                                    // is the last item focused for keyboard/gamepad navigation?
    IMGUI_API bool          IsItemClicked(ImGuiMouseButton mouse_button = 0);                   // is the last item hovered and mouse clicked on? (**)  == IsMouseClicked(mouse_button) && IsItemHovered()Important. (**) this is NOT equivalent to the behavior of e.g. Button(). Read comments in function definition.
    IMGUI_API bool          IsItemVisible();                                                    // is the last item visible? (items may be out of sight because of clipping/scrolling)
    IMGUI_API bool          IsItemEdited();                                                     // did the last item modify its underlying value this frame? or was pressed? This is generally the same as the "bool" return value of many widgets.
    IMGUI_API bool          IsItemActivated();                                                  // was the last item just made active (item was previously inactive).
    IMGUI_API bool          IsItemDeactivated();                                                // was the last item just made inactive (item was previously active). Useful for Undo/Redo patterns with widgets that require continuous editing.
    IMGUI_API bool          IsItemDeactivatedAfterEdit();                                       // was the last item just made inactive and made a value change when it was active? (e.g. Slider/Drag moved). Useful for Undo/Redo patterns with widgets that require continuous editing. Note that you may get false positives (some widgets such as Combo()/ListBox()/Selectable() will return true even when clicking an already selected item).
    IMGUI_API bool          IsItemToggledOpen();                                                // was the last item open state toggled? set by TreeNode().
    IMGUI_API bool          IsAnyItemHovered();                                                 // is any item hovered?
    IMGUI_API bool          IsAnyItemActive();                                                  // is any item active?
    IMGUI_API bool          IsAnyItemFocused();                                                 // is any item focused?
    IMGUI_API ImVec2        GetItemRectMin();                                                   // get upper-left bounding rectangle of the last item (screen space)
    IMGUI_API ImVec2        GetItemRectMax();                                                   // get lower-right bounding rectangle of the last item (screen space)
    IMGUI_API ImVec2        GetItemRectSize();                                                  // get size of last item
    IMGUI_API void          SetItemAllowOverlap();                                              // allow last item to be overlapped by a subsequent item. sometimes useful with invisible buttons, selectables, etc. to catch unused area.

    // Viewports
    // - Currently represents the Platform Window created by the application which is hosting our Dear ImGui windows.
    // - In 'docking' branch with multi-viewport enabled, we extend this concept to have multiple active viewports.
    // - In the future we will extend this concept further to also represent Platform Monitor and support a "no main platform window" operation mode.
    IMGUI_API ImGuiViewport* GetMainViewport();                                                 // return primary/default viewport. This can never be NULL.

    // Background/Foreground Draw Lists
    IMGUI_API ImDrawList*   GetBackgroundDrawList();                                            // get background draw list for the viewport associated to the current window. this draw list will be the first rendering one. Useful to quickly draw shapes/text behind dear imgui contents.
    IMGUI_API ImDrawList*   GetForegroundDrawList();                                            // get foreground draw list for the viewport associated to the current window. this draw list will be the last rendered one. Useful to quickly draw shapes/text over dear imgui contents.
    IMGUI_API ImDrawList*   GetBackgroundDrawList(ImGuiViewport* viewport);                     // get background draw list for the given viewport. this draw list will be the first rendering one. Useful to quickly draw shapes/text behind dear imgui contents.
    IMGUI_API ImDrawList*   GetForegroundDrawList(ImGuiViewport* viewport);                     // get foreground draw list for the given viewport. this draw list will be the last rendered one. Useful to quickly draw shapes/text over dear imgui contents.

    // Miscellaneous Utilities
    IMGUI_API bool          IsRectVisible(const ImVec2& size);                                  // test if rectangle (of given size, starting from cursor position) is visible / not clipped.
    IMGUI_API bool          IsRectVisible(const ImVec2& rect_min, const ImVec2& rect_max);      // test if rectangle (in screen space) is visible / not clipped. to perform coarse clipping on user's side.
    IMGUI_API double        GetTime();                                                          // get global imgui time. incremented by io.DeltaTime every frame.
    IMGUI_API int           GetFrameCount();                                                    // get global imgui frame count. incremented by 1 every frame.
    IMGUI_API ImDrawListSharedData* GetDrawListSharedData();                                    // you may use this when creating your own ImDrawList instances.
    IMGUI_API const char*   GetStyleColorName(ImGuiCol idx);                                    // get a string corresponding to the enum value (for display, saving, etc.).
    IMGUI_API void          SetStateStorage(ImGuiStorage* storage);                             // replace current window storage with our own (if you want to manipulate it yourself, typically clear subsection of it)
    IMGUI_API ImGuiStorage* GetStateStorage();
    IMGUI_API bool          BeginChildFrame(ImGuiID id, const ImVec2& size, ImGuiWindowFlags flags = 0); // helper to create a child window / scrolling region that looks like a normal widget frame
    IMGUI_API void          EndChildFrame();                                                    // always call EndChildFrame() regardless of BeginChildFrame() return values (which indicates a collapsed/clipped window)

    // Text Utilities
    IMGUI_API ImVec2        CalcTextSize(const char* text, const char* text_end = NULL, bool hide_text_after_double_hash = false, float wrap_width = -1.0f);

    // Color Utilities
    IMGUI_API ImVec4        ColorConvertU32ToFloat4(ImU32 in);
    IMGUI_API ImU32         ColorConvertFloat4ToU32(const ImVec4& in);
    IMGUI_API void          ColorConvertRGBtoHSV(float r, float g, float b, float& out_h, float& out_s, float& out_v);
    IMGUI_API void          ColorConvertHSVtoRGB(float h, float s, float v, float& out_r, float& out_g, float& out_b);

    // Inputs Utilities: Keyboard
    // Without IMGUI_DISABLE_OBSOLETE_KEYIO: (legacy support)
    //   - For 'ImGuiKey key' you can still use your legacy native/user indices according to how your backend/engine stored them in io.KeysDown[].
    // With IMGUI_DISABLE_OBSOLETE_KEYIO: (this is the way forward)
    //   - Any use of 'ImGuiKey' will assert when key < 512 will be passed, previously reserved as native/user keys indices
    //   - GetKeyIndex() is pass-through and therefore deprecated (gone if IMGUI_DISABLE_OBSOLETE_KEYIO is defined)
    IMGUI_API bool          IsKeyDown(ImGuiKey key);                                            // is key being held.
    IMGUI_API bool          IsKeyPressed(ImGuiKey key, bool repeat = true);                     // was key pressed (went from !Down to Down)? if repeat=true, uses io.KeyRepeatDelay / KeyRepeatRate
    IMGUI_API bool          IsKeyReleased(ImGuiKey key);                                        // was key released (went from Down to !Down)?
    IMGUI_API int           GetKeyPressedAmount(ImGuiKey key, float repeat_delay, float rate);  // uses provided repeat rate/delay. return a count, most often 0 or 1 but might be >1 if RepeatRate is small enough that DeltaTime > RepeatRate
    IMGUI_API const char*   GetKeyName(ImGuiKey key);                                           // [DEBUG] returns English name of the key. Those names a provided for debugging purpose and are not meant to be saved persistently not compared.
    IMGUI_API void          SetNextFrameWantCaptureKeyboard(bool want_capture_keyboard);        // Override io.WantCaptureKeyboard flag next frame (said flag is left for your application to handle, typically when true it instructs your app to ignore inputs). e.g. force capture keyboard when your widget is being hovered. This is equivalent to setting "io.WantCaptureKeyboard = want_capture_keyboard"; after the next NewFrame() call.

    // Inputs Utilities: Mouse
    // - To refer to a mouse button, you may use named enums in your code e.g. ImGuiMouseButton_Left, ImGuiMouseButton_Right.
    // - You can also use regular integer: it is forever guaranteed that 0=Left, 1=Right, 2=Middle.
    // - Dragging operations are only reported after mouse has moved a certain distance away from the initial clicking position (see 'lock_threshold' and 'io.MouseDraggingThreshold')
    IMGUI_API bool          IsMouseDown(ImGuiMouseButton button);                               // is mouse button held?
    IMGUI_API bool          IsMouseClicked(ImGuiMouseButton button, bool repeat = false);       // did mouse button clicked? (went from !Down to Down). Same as GetMouseClickedCount() == 1.
    IMGUI_API bool          IsMouseReleased(ImGuiMouseButton button);                           // did mouse button released? (went from Down to !Down)
    IMGUI_API bool          IsMouseDoubleClicked(ImGuiMouseButton button);                      // did mouse button double-clicked? Same as GetMouseClickedCount() == 2. (note that a double-click will also report IsMouseClicked() == true)
    IMGUI_API int           GetMouseClickedCount(ImGuiMouseButton button);                      // return the number of successive mouse-clicks at the time where a click happen (otherwise 0).
    IMGUI_API bool          IsMouseHoveringRect(const ImVec2& r_min, const ImVec2& r_max, bool clip = true);// is mouse hovering given bounding rect (in screen space). clipped by current clipping settings, but disregarding of other consideration of focus/window ordering/popup-block.
    IMGUI_API bool          IsMousePosValid(const ImVec2* mouse_pos = NULL);                    // by convention we use (-FLT_MAX,-FLT_MAX) to denote that there is no mouse available
    IMGUI_API bool          IsAnyMouseDown();                                                   // [WILL OBSOLETE] is any mouse button held? This was designed for backends, but prefer having backend maintain a mask of held mouse buttons, because upcoming input queue system will make this invalid.
    IMGUI_API ImVec2        GetMousePos();                                                      // shortcut to ImGui::GetIO().MousePos provided by user, to be consistent with other calls
    IMGUI_API ImVec2        GetMousePosOnOpeningCurrentPopup();                                 // retrieve mouse position at the time of opening popup we have BeginPopup() into (helper to avoid user backing that value themselves)
    IMGUI_API bool          IsMouseDragging(ImGuiMouseButton button, float lock_threshold = -1.0f);         // is mouse dragging? (if lock_threshold < -1.0f, uses io.MouseDraggingThreshold)
    IMGUI_API ImVec2        GetMouseDragDelta(ImGuiMouseButton button = 0, float lock_threshold = -1.0f);   // return the delta from the initial clicking position while the mouse button is pressed or was just released. This is locked and return 0.0f until the mouse moves past a distance threshold at least once (if lock_threshold < -1.0f, uses io.MouseDraggingThreshold)
    IMGUI_API void          ResetMouseDragDelta(ImGuiMouseButton button = 0);                   //
    IMGUI_API ImGuiMouseCursor GetMouseCursor();                                                // get desired cursor type, reset in ImGui::NewFrame(), this is updated during the frame. valid before Render(). If you use software rendering by setting io.MouseDrawCursor ImGui will render those for you
    IMGUI_API void          SetMouseCursor(ImGuiMouseCursor cursor_type);                       // set desired cursor type
    IMGUI_API void          SetNextFrameWantCaptureMouse(bool want_capture_mouse);              // Override io.WantCaptureMouse flag next frame (said flag is left for your application to handle, typical when true it instucts your app to ignore inputs). This is equivalent to setting "io.WantCaptureMouse = want_capture_mouse;" after the next NewFrame() call.

    // Clipboard Utilities
    // - Also see the LogToClipboard() function to capture GUI into clipboard, or easily output text data to the clipboard.
    IMGUI_API const char*   GetClipboardText();
    IMGUI_API void          SetClipboardText(const char* text);

    // Settings/.Ini Utilities
    // - The disk functions are automatically called if io.IniFilename != NULL (default is "imgui.ini").
    // - Set io.IniFilename to NULL to load/save manually. Read io.WantSaveIniSettings description about handling .ini saving manually.
    // - Important: default value "imgui.ini" is relative to current working dir! Most apps will want to lock this to an absolute path (e.g. same path as executables).
    IMGUI_API void          LoadIniSettingsFromDisk(const char* ini_filename);                  // call after CreateContext() and before the first call to NewFrame(). NewFrame() automatically calls LoadIniSettingsFromDisk(io.IniFilename).
    IMGUI_API void          LoadIniSettingsFromMemory(const char* ini_data, size_t ini_size=0); // call after CreateContext() and before the first call to NewFrame() to provide .ini data from your own data source.
    IMGUI_API void          SaveIniSettingsToDisk(const char* ini_filename);                    // this is automatically called (if io.IniFilename is not empty) a few seconds after any modification that should be reflected in the .ini file (and also by DestroyContext).
    IMGUI_API const char*   SaveIniSettingsToMemory(size_t* out_ini_size = NULL);               // return a zero-terminated string with the .ini data which you can save by your own mean. call when io.WantSaveIniSettings is set, then save data by your own mean and clear io.WantSaveIniSettings.

    // Debug Utilities
    IMGUI_API void          DebugTextEncoding(const char* text);
    IMGUI_API bool          DebugCheckVersionAndDataLayout(const char* version_str, size_t sz_io, size_t sz_style, size_t sz_vec2, size_t sz_vec4, size_t sz_drawvert, size_t sz_drawidx); // This is called by IMGUI_CHECKVERSION() macro.

    // Memory Allocators
    // - Those functions are not reliant on the current context.
    // - DLL users: heaps and globals are not shared across DLL boundaries! You will need to call SetCurrentContext() + SetAllocatorFunctions()
    //   for each static/DLL boundary you are calling from. Read "Context and Memory Allocators" section of imgui.cpp for more details.
    IMGUI_API void          SetAllocatorFunctions(ImGuiMemAllocFunc alloc_func, ImGuiMemFreeFunc free_func, void* user_data = NULL);
    IMGUI_API void          GetAllocatorFunctions(ImGuiMemAllocFunc* p_alloc_func, ImGuiMemFreeFunc* p_free_func, void** p_user_data);
    IMGUI_API void*         MemAlloc(size_t size);
    IMGUI_API void          MemFree(void* ptr);

    // (Optional) Platform/OS interface for multi-viewport support
    // Read comments around the ImGuiPlatformIO structure for more details.
    // Note: You may use GetWindowViewport() to get the current viewport of the current window.
    IMGUI_API ImGuiPlatformIO&  GetPlatformIO();                                                // platform/renderer functions, for backend to setup + viewports list.
    IMGUI_API void              UpdatePlatformWindows();                                        // call in main loop. will call CreateWindow/ResizeWindow/etc. platform functions for each secondary viewport, and DestroyWindow for each inactive viewport.
    IMGUI_API void              RenderPlatformWindowsDefault(void* platform_render_arg = NULL, void* renderer_render_arg = NULL); // call in main loop. will call RenderWindow/SwapBuffers platform functions for each secondary viewport which doesn't have the ImGuiViewportFlags_Minimized flag set. May be reimplemented by user for custom rendering needs.
    IMGUI_API void              DestroyPlatformWindows();                                       // call DestroyWindow platform functions for all viewports. call from backend Shutdown() if you need to close platform windows before imgui shutdown. otherwise will be called by DestroyContext().
    IMGUI_API ImGuiViewport*    FindViewportByID(ImGuiID id);                                   // this is a helper for backends.
    IMGUI_API ImGuiViewport*    FindViewportByPlatformHandle(void* platform_handle);            // this is a helper for backends. the type platform_handle is decided by the backend (e.g. HWND, MyWindow*, GLFWwindow* etc.)

} // namespace ImGui

//-----------------------------------------------------------------------------
// [SECTION] Flags & Enumerations
//-----------------------------------------------------------------------------

// Flags for ImGui::Begin()
enum ImGuiWindowFlags_
{
    ImGuiWindowFlags_None                   = 0,
    ImGuiWindowFlags_NoTitleBar             = 1 << 0,   // Disable title-bar
    ImGuiWindowFlags_NoResize               = 1 << 1,   // Disable user resizing with the lower-right grip
    ImGuiWindowFlags_NoMove                 = 1 << 2,   // Disable user moving the window
    ImGuiWindowFlags_NoScrollbar            = 1 << 3,   // Disable scrollbars (window can still scroll with mouse or programmatically)
    ImGuiWindowFlags_NoScrollWithMouse      = 1 << 4,   // Disable user vertically scrolling with mouse wheel. On child window, mouse wheel will be forwarded to the parent unless NoScrollbar is also set.
    ImGuiWindowFlags_NoCollapse             = 1 << 5,   // Disable user collapsing window by double-clicking on it. Also referred to as Window Menu Button (e.g. within a docking node).
    ImGuiWindowFlags_AlwaysAutoResize       = 1 << 6,   // Resize every window to its content every frame
    ImGuiWindowFlags_NoBackground           = 1 << 7,   // Disable drawing background color (WindowBg, etc.) and outside border. Similar as using SetNextWindowBgAlpha(0.0f).
    ImGuiWindowFlags_NoSavedSettings        = 1 << 8,   // Never load/save settings in .ini file
    ImGuiWindowFlags_NoMouseInputs          = 1 << 9,   // Disable catching mouse, hovering test with pass through.
    ImGuiWindowFlags_MenuBar                = 1 << 10,  // Has a menu-bar
    ImGuiWindowFlags_HorizontalScrollbar    = 1 << 11,  // Allow horizontal scrollbar to appear (off by default). You may use SetNextWindowContentSize(ImVec2(width,0.0f)); prior to calling Begin() to specify width. Read code in imgui_demo in the "Horizontal Scrolling" section.
    ImGuiWindowFlags_NoFocusOnAppearing     = 1 << 12,  // Disable taking focus when transitioning from hidden to visible state
    ImGuiWindowFlags_NoBringToFrontOnFocus  = 1 << 13,  // Disable bringing window to front when taking focus (e.g. clicking on it or programmatically giving it focus)
    ImGuiWindowFlags_AlwaysVerticalScrollbar= 1 << 14,  // Always show vertical scrollbar (even if ContentSize.y < Size.y)
    ImGuiWindowFlags_AlwaysHorizontalScrollbar=1<< 15,  // Always show horizontal scrollbar (even if ContentSize.x < Size.x)
    ImGuiWindowFlags_AlwaysUseWindowPadding = 1 << 16,  // Ensure child windows without border uses style.WindowPadding (ignored by default for non-bordered child windows, because more convenient)
    ImGuiWindowFlags_NoNavInputs            = 1 << 18,  // No gamepad/keyboard navigation within the window
    ImGuiWindowFlags_NoNavFocus             = 1 << 19,  // No focusing toward this window with gamepad/keyboard navigation (e.g. skipped by CTRL+TAB)
    ImGuiWindowFlags_UnsavedDocument        = 1 << 20,  // Display a dot next to the title. When used in a tab/docking context, tab is selected when clicking the X + closure is not assumed (will wait for user to stop submitting the tab). Otherwise closure is assumed when pressing the X, so if you keep submitting the tab may reappear at end of tab bar.
    ImGuiWindowFlags_NoDocking              = 1 << 21,  // Disable docking of this window

    ImGuiWindowFlags_NoNav                  = ImGuiWindowFlags_NoNavInputs | ImGuiWindowFlags_NoNavFocus,
    ImGuiWindowFlags_NoDecoration           = ImGuiWindowFlags_NoTitleBar | ImGuiWindowFlags_NoResize | ImGuiWindowFlags_NoScrollbar | ImGuiWindowFlags_NoCollapse,
    ImGuiWindowFlags_NoInputs               = ImGuiWindowFlags_NoMouseInputs | ImGuiWindowFlags_NoNavInputs | ImGuiWindowFlags_NoNavFocus,

    // [Internal]
    ImGuiWindowFlags_NavFlattened           = 1 << 23,  // [BETA] On child window: allow gamepad/keyboard navigation to cross over parent border to this child or between sibling child windows.
    ImGuiWindowFlags_ChildWindow            = 1 << 24,  // Don't use! For internal use by BeginChild()
    ImGuiWindowFlags_Tooltip                = 1 << 25,  // Don't use! For internal use by BeginTooltip()
    ImGuiWindowFlags_Popup                  = 1 << 26,  // Don't use! For internal use by BeginPopup()
    ImGuiWindowFlags_Modal                  = 1 << 27,  // Don't use! For internal use by BeginPopupModal()
    ImGuiWindowFlags_ChildMenu              = 1 << 28,  // Don't use! For internal use by BeginMenu()
    ImGuiWindowFlags_DockNodeHost           = 1 << 29,  // Don't use! For internal use by Begin()/NewFrame()
};

// Flags for ImGui::InputText()
enum ImGuiInputTextFlags_
{
    ImGuiInputTextFlags_None                = 0,
    ImGuiInputTextFlags_CharsDecimal        = 1 << 0,   // Allow 0123456789.+-*/
    ImGuiInputTextFlags_CharsHexadecimal    = 1 << 1,   // Allow 0123456789ABCDEFabcdef
    ImGuiInputTextFlags_CharsUppercase      = 1 << 2,   // Turn a..z into A..Z
    ImGuiInputTextFlags_CharsNoBlank        = 1 << 3,   // Filter out spaces, tabs
    ImGuiInputTextFlags_AutoSelectAll       = 1 << 4,   // Select entire text when first taking mouse focus
    ImGuiInputTextFlags_EnterReturnsTrue    = 1 << 5,   // Return 'true' when Enter is pressed (as opposed to every time the value was modified). Consider looking at the IsItemDeactivatedAfterEdit() function.
    ImGuiInputTextFlags_CallbackCompletion  = 1 << 6,   // Callback on pressing TAB (for completion handling)
    ImGuiInputTextFlags_CallbackHistory     = 1 << 7,   // Callback on pressing Up/Down arrows (for history handling)
    ImGuiInputTextFlags_CallbackAlways      = 1 << 8,   // Callback on each iteration. User code may query cursor position, modify text buffer.
    ImGuiInputTextFlags_CallbackCharFilter  = 1 << 9,   // Callback on character inputs to replace or discard them. Modify 'EventChar' to replace or discard, or return 1 in callback to discard.
    ImGuiInputTextFlags_AllowTabInput       = 1 << 10,  // Pressing TAB input a '\t' character into the text field
    ImGuiInputTextFlags_CtrlEnterForNewLine = 1 << 11,  // In multi-line mode, unfocus with Enter, add new line with Ctrl+Enter (default is opposite: unfocus with Ctrl+Enter, add line with Enter).
    ImGuiInputTextFlags_NoHorizontalScroll  = 1 << 12,  // Disable following the cursor horizontally
    ImGuiInputTextFlags_AlwaysOverwrite     = 1 << 13,  // Overwrite mode
    ImGuiInputTextFlags_ReadOnly            = 1 << 14,  // Read-only mode
    ImGuiInputTextFlags_Password            = 1 << 15,  // Password mode, display all characters as '*'
    ImGuiInputTextFlags_NoUndoRedo          = 1 << 16,  // Disable undo/redo. Note that input text owns the text data while active, if you want to provide your own undo/redo stack you need e.g. to call ClearActiveID().
    ImGuiInputTextFlags_CharsScientific     = 1 << 17,  // Allow 0123456789.+-*/eE (Scientific notation input)
    ImGuiInputTextFlags_CallbackResize      = 1 << 18,  // Callback on buffer capacity changes request (beyond 'buf_size' parameter value), allowing the string to grow. Notify when the string wants to be resized (for string types which hold a cache of their Size). You will be provided a new BufSize in the callback and NEED to honor it. (see misc/cpp/imgui_stdlib.h for an example of using this)
    ImGuiInputTextFlags_CallbackEdit        = 1 << 19,  // Callback on any edit (note that InputText() already returns true on edit, the callback is useful mainly to manipulate the underlying buffer while focus is active)

    // Obsolete names (will be removed soon)
#ifndef IMGUI_DISABLE_OBSOLETE_FUNCTIONS
    ImGuiInputTextFlags_AlwaysInsertMode    = ImGuiInputTextFlags_AlwaysOverwrite   // [renamed in 1.82] name was not matching behavior
#endif
};

// Flags for ImGui::TreeNodeEx(), ImGui::CollapsingHeader*()
enum ImGuiTreeNodeFlags_
{
    ImGuiTreeNodeFlags_None                 = 0,
    ImGuiTreeNodeFlags_Selected             = 1 << 0,   // Draw as selected
    ImGuiTreeNodeFlags_Framed               = 1 << 1,   // Draw frame with background (e.g. for CollapsingHeader)
    ImGuiTreeNodeFlags_AllowItemOverlap     = 1 << 2,   // Hit testing to allow subsequent widgets to overlap this one
    ImGuiTreeNodeFlags_NoTreePushOnOpen     = 1 << 3,   // Don't do a TreePush() when open (e.g. for CollapsingHeader) = no extra indent nor pushing on ID stack
    ImGuiTreeNodeFlags_NoAutoOpenOnLog      = 1 << 4,   // Don't automatically and temporarily open node when Logging is active (by default logging will automatically open tree nodes)
    ImGuiTreeNodeFlags_DefaultOpen          = 1 << 5,   // Default node to be open
    ImGuiTreeNodeFlags_OpenOnDoubleClick    = 1 << 6,   // Need double-click to open node
    ImGuiTreeNodeFlags_OpenOnArrow          = 1 << 7,   // Only open when clicking on the arrow part. If ImGuiTreeNodeFlags_OpenOnDoubleClick is also set, single-click arrow or double-click all box to open.
    ImGuiTreeNodeFlags_Leaf                 = 1 << 8,   // No collapsing, no arrow (use as a convenience for leaf nodes).
    ImGuiTreeNodeFlags_Bullet               = 1 << 9,   // Display a bullet instead of arrow
    ImGuiTreeNodeFlags_FramePadding         = 1 << 10,  // Use FramePadding (even for an unframed text node) to vertically align text baseline to regular widget height. Equivalent to calling AlignTextToFramePadding().
    ImGuiTreeNodeFlags_SpanAvailWidth       = 1 << 11,  // Extend hit box to the right-most edge, even if not framed. This is not the default in order to allow adding other items on the same line. In the future we may refactor the hit system to be front-to-back, allowing natural overlaps and then this can become the default.
    ImGuiTreeNodeFlags_SpanFullWidth        = 1 << 12,  // Extend hit box to the left-most and right-most edges (bypass the indented area).
    ImGuiTreeNodeFlags_NavLeftJumpsBackHere = 1 << 13,  // (WIP) Nav: left direction may move to this TreeNode() from any of its child (items submitted between TreeNode and TreePop)
    //ImGuiTreeNodeFlags_NoScrollOnOpen     = 1 << 14,  // FIXME: TODO: Disable automatic scroll on TreePop() if node got just open and contents is not visible
    ImGuiTreeNodeFlags_CollapsingHeader     = ImGuiTreeNodeFlags_Framed | ImGuiTreeNodeFlags_NoTreePushOnOpen | ImGuiTreeNodeFlags_NoAutoOpenOnLog,
};

// Flags for OpenPopup*(), BeginPopupContext*(), IsPopupOpen() functions.
// - To be backward compatible with older API which took an 'int mouse_button = 1' argument, we need to treat
//   small flags values as a mouse button index, so we encode the mouse button in the first few bits of the flags.
//   It is therefore guaranteed to be legal to pass a mouse button index in ImGuiPopupFlags.
// - For the same reason, we exceptionally default the ImGuiPopupFlags argument of BeginPopupContextXXX functions to 1 instead of 0.
//   IMPORTANT: because the default parameter is 1 (==ImGuiPopupFlags_MouseButtonRight), if you rely on the default parameter
//   and want to use another flag, you need to pass in the ImGuiPopupFlags_MouseButtonRight flag explicitly.
// - Multiple buttons currently cannot be combined/or-ed in those functions (we could allow it later).
enum ImGuiPopupFlags_
{
    ImGuiPopupFlags_None                    = 0,
    ImGuiPopupFlags_MouseButtonLeft         = 0,        // For BeginPopupContext*(): open on Left Mouse release. Guaranteed to always be == 0 (same as ImGuiMouseButton_Left)
    ImGuiPopupFlags_MouseButtonRight        = 1,        // For BeginPopupContext*(): open on Right Mouse release. Guaranteed to always be == 1 (same as ImGuiMouseButton_Right)
    ImGuiPopupFlags_MouseButtonMiddle       = 2,        // For BeginPopupContext*(): open on Middle Mouse release. Guaranteed to always be == 2 (same as ImGuiMouseButton_Middle)
    ImGuiPopupFlags_MouseButtonMask_        = 0x1F,
    ImGuiPopupFlags_MouseButtonDefault_     = 1,
    ImGuiPopupFlags_NoOpenOverExistingPopup = 1 << 5,   // For OpenPopup*(), BeginPopupContext*(): don't open if there's already a popup at the same level of the popup stack
    ImGuiPopupFlags_NoOpenOverItems         = 1 << 6,   // For BeginPopupContextWindow(): don't return true when hovering items, only when hovering empty space
    ImGuiPopupFlags_AnyPopupId              = 1 << 7,   // For IsPopupOpen(): ignore the ImGuiID parameter and test for any popup.
    ImGuiPopupFlags_AnyPopupLevel           = 1 << 8,   // For IsPopupOpen(): search/test at any level of the popup stack (default test in the current level)
    ImGuiPopupFlags_AnyPopup                = ImGuiPopupFlags_AnyPopupId | ImGuiPopupFlags_AnyPopupLevel,
};

// Flags for ImGui::Selectable()
enum ImGuiSelectableFlags_
{
    ImGuiSelectableFlags_None               = 0,
    ImGuiSelectableFlags_DontClosePopups    = 1 << 0,   // Clicking this doesn't close parent popup window
    ImGuiSelectableFlags_SpanAllColumns     = 1 << 1,   // Selectable frame can span all columns (text will still fit in current column)
    ImGuiSelectableFlags_AllowDoubleClick   = 1 << 2,   // Generate press events on double clicks too
    ImGuiSelectableFlags_Disabled           = 1 << 3,   // Cannot be selected, display grayed out text
    ImGuiSelectableFlags_AllowItemOverlap   = 1 << 4,   // (WIP) Hit testing to allow subsequent widgets to overlap this one
};

// Flags for ImGui::BeginCombo()
enum ImGuiComboFlags_
{
    ImGuiComboFlags_None                    = 0,
    ImGuiComboFlags_PopupAlignLeft          = 1 << 0,   // Align the popup toward the left by default
    ImGuiComboFlags_HeightSmall             = 1 << 1,   // Max ~4 items visible. Tip: If you want your combo popup to be a specific size you can use SetNextWindowSizeConstraints() prior to calling BeginCombo()
    ImGuiComboFlags_HeightRegular           = 1 << 2,   // Max ~8 items visible (default)
    ImGuiComboFlags_HeightLarge             = 1 << 3,   // Max ~20 items visible
    ImGuiComboFlags_HeightLargest           = 1 << 4,   // As many fitting items as possible
    ImGuiComboFlags_NoArrowButton           = 1 << 5,   // Display on the preview box without the square arrow button
    ImGuiComboFlags_NoPreview               = 1 << 6,   // Display only a square arrow button
    ImGuiComboFlags_HeightMask_             = ImGuiComboFlags_HeightSmall | ImGuiComboFlags_HeightRegular | ImGuiComboFlags_HeightLarge | ImGuiComboFlags_HeightLargest,
};

// Flags for ImGui::BeginTabBar()
enum ImGuiTabBarFlags_
{
    ImGuiTabBarFlags_None                           = 0,
    ImGuiTabBarFlags_Reorderable                    = 1 << 0,   // Allow manually dragging tabs to re-order them + New tabs are appended at the end of list
    ImGuiTabBarFlags_AutoSelectNewTabs              = 1 << 1,   // Automatically select new tabs when they appear
    ImGuiTabBarFlags_TabListPopupButton             = 1 << 2,   // Disable buttons to open the tab list popup
    ImGuiTabBarFlags_NoCloseWithMiddleMouseButton   = 1 << 3,   // Disable behavior of closing tabs (that are submitted with p_open != NULL) with middle mouse button. You can still repro this behavior on user's side with if (IsItemHovered() && IsMouseClicked(2)) *p_open = false.
    ImGuiTabBarFlags_NoTabListScrollingButtons      = 1 << 4,   // Disable scrolling buttons (apply when fitting policy is ImGuiTabBarFlags_FittingPolicyScroll)
    ImGuiTabBarFlags_NoTooltip                      = 1 << 5,   // Disable tooltips when hovering a tab
    ImGuiTabBarFlags_FittingPolicyResizeDown        = 1 << 6,   // Resize tabs when they don't fit
    ImGuiTabBarFlags_FittingPolicyScroll            = 1 << 7,   // Add scroll buttons when tabs don't fit
    ImGuiTabBarFlags_FittingPolicyMask_             = ImGuiTabBarFlags_FittingPolicyResizeDown | ImGuiTabBarFlags_FittingPolicyScroll,
    ImGuiTabBarFlags_FittingPolicyDefault_          = ImGuiTabBarFlags_FittingPolicyResizeDown,
};

// Flags for ImGui::BeginTabItem()
enum ImGuiTabItemFlags_
{
    ImGuiTabItemFlags_None                          = 0,
    ImGuiTabItemFlags_UnsavedDocument               = 1 << 0,   // Display a dot next to the title + tab is selected when clicking the X + closure is not assumed (will wait for user to stop submitting the tab). Otherwise closure is assumed when pressing the X, so if you keep submitting the tab may reappear at end of tab bar.
    ImGuiTabItemFlags_SetSelected                   = 1 << 1,   // Trigger flag to programmatically make the tab selected when calling BeginTabItem()
    ImGuiTabItemFlags_NoCloseWithMiddleMouseButton  = 1 << 2,   // Disable behavior of closing tabs (that are submitted with p_open != NULL) with middle mouse button. You can still repro this behavior on user's side with if (IsItemHovered() && IsMouseClicked(2)) *p_open = false.
    ImGuiTabItemFlags_NoPushId                      = 1 << 3,   // Don't call PushID(tab->ID)/PopID() on BeginTabItem()/EndTabItem()
    ImGuiTabItemFlags_NoTooltip                     = 1 << 4,   // Disable tooltip for the given tab
    ImGuiTabItemFlags_NoReorder                     = 1 << 5,   // Disable reordering this tab or having another tab cross over this tab
    ImGuiTabItemFlags_Leading                       = 1 << 6,   // Enforce the tab position to the left of the tab bar (after the tab list popup button)
    ImGuiTabItemFlags_Trailing                      = 1 << 7,   // Enforce the tab position to the right of the tab bar (before the scrolling buttons)
};

// Flags for ImGui::BeginTable()
// - Important! Sizing policies have complex and subtle side effects, much more so than you would expect.
//   Read comments/demos carefully + experiment with live demos to get acquainted with them.
// - The DEFAULT sizing policies are:
//    - Default to ImGuiTableFlags_SizingFixedFit    if ScrollX is on, or if host window has ImGuiWindowFlags_AlwaysAutoResize.
//    - Default to ImGuiTableFlags_SizingStretchSame if ScrollX is off.
// - When ScrollX is off:
//    - Table defaults to ImGuiTableFlags_SizingStretchSame -> all Columns defaults to ImGuiTableColumnFlags_WidthStretch with same weight.
//    - Columns sizing policy allowed: Stretch (default), Fixed/Auto.
//    - Fixed Columns (if any) will generally obtain their requested width (unless the table cannot fit them all).
//    - Stretch Columns will share the remaining width according to their respective weight.
//    - Mixed Fixed/Stretch columns is possible but has various side-effects on resizing behaviors.
//      The typical use of mixing sizing policies is: any number of LEADING Fixed columns, followed by one or two TRAILING Stretch columns.
//      (this is because the visible order of columns have subtle but necessary effects on how they react to manual resizing).
// - When ScrollX is on:
//    - Table defaults to ImGuiTableFlags_SizingFixedFit -> all Columns defaults to ImGuiTableColumnFlags_WidthFixed
//    - Columns sizing policy allowed: Fixed/Auto mostly.
//    - Fixed Columns can be enlarged as needed. Table will show a horizontal scrollbar if needed.
//    - When using auto-resizing (non-resizable) fixed columns, querying the content width to use item right-alignment e.g. SetNextItemWidth(-FLT_MIN) doesn't make sense, would create a feedback loop.
//    - Using Stretch columns OFTEN DOES NOT MAKE SENSE if ScrollX is on, UNLESS you have specified a value for 'inner_width' in BeginTable().
//      If you specify a value for 'inner_width' then effectively the scrolling space is known and Stretch or mixed Fixed/Stretch columns become meaningful again.
// - Read on documentation at the top of imgui_tables.cpp for details.
enum ImGuiTableFlags_
{
    // Features
    ImGuiTableFlags_None                       = 0,
    ImGuiTableFlags_Resizable                  = 1 << 0,   // Enable resizing columns.
    ImGuiTableFlags_Reorderable                = 1 << 1,   // Enable reordering columns in header row (need calling TableSetupColumn() + TableHeadersRow() to display headers)
    ImGuiTableFlags_Hideable                   = 1 << 2,   // Enable hiding/disabling columns in context menu.
    ImGuiTableFlags_Sortable                   = 1 << 3,   // Enable sorting. Call TableGetSortSpecs() to obtain sort specs. Also see ImGuiTableFlags_SortMulti and ImGuiTableFlags_SortTristate.
    ImGuiTableFlags_NoSavedSettings            = 1 << 4,   // Disable persisting columns order, width and sort settings in the .ini file.
    ImGuiTableFlags_ContextMenuInBody          = 1 << 5,   // Right-click on columns body/contents will display table context menu. By default it is available in TableHeadersRow().
    // Decorations
    ImGuiTableFlags_RowBg                      = 1 << 6,   // Set each RowBg color with ImGuiCol_TableRowBg or ImGuiCol_TableRowBgAlt (equivalent of calling TableSetBgColor with ImGuiTableBgFlags_RowBg0 on each row manually)
    ImGuiTableFlags_BordersInnerH              = 1 << 7,   // Draw horizontal borders between rows.
    ImGuiTableFlags_BordersOuterH              = 1 << 8,   // Draw horizontal borders at the top and bottom.
    ImGuiTableFlags_BordersInnerV              = 1 << 9,   // Draw vertical borders between columns.
    ImGuiTableFlags_BordersOuterV              = 1 << 10,  // Draw vertical borders on the left and right sides.
    ImGuiTableFlags_BordersH                   = ImGuiTableFlags_BordersInnerH | ImGuiTableFlags_BordersOuterH, // Draw horizontal borders.
    ImGuiTableFlags_BordersV                   = ImGuiTableFlags_BordersInnerV | ImGuiTableFlags_BordersOuterV, // Draw vertical borders.
    ImGuiTableFlags_BordersInner               = ImGuiTableFlags_BordersInnerV | ImGuiTableFlags_BordersInnerH, // Draw inner borders.
    ImGuiTableFlags_BordersOuter               = ImGuiTableFlags_BordersOuterV | ImGuiTableFlags_BordersOuterH, // Draw outer borders.
    ImGuiTableFlags_Borders                    = ImGuiTableFlags_BordersInner | ImGuiTableFlags_BordersOuter,   // Draw all borders.
    ImGuiTableFlags_NoBordersInBody            = 1 << 11,  // [ALPHA] Disable vertical borders in columns Body (borders will always appear in Headers). -> May move to style
    ImGuiTableFlags_NoBordersInBodyUntilResize = 1 << 12,  // [ALPHA] Disable vertical borders in columns Body until hovered for resize (borders will always appear in Headers). -> May move to style
    // Sizing Policy (read above for defaults)
    ImGuiTableFlags_SizingFixedFit             = 1 << 13,  // Columns default to _WidthFixed or _WidthAuto (if resizable or not resizable), matching contents width.
    ImGuiTableFlags_SizingFixedSame            = 2 << 13,  // Columns default to _WidthFixed or _WidthAuto (if resizable or not resizable), matching the maximum contents width of all columns. Implicitly enable ImGuiTableFlags_NoKeepColumnsVisible.
    ImGuiTableFlags_SizingStretchProp          = 3 << 13,  // Columns default to _WidthStretch with default weights proportional to each columns contents widths.
    ImGuiTableFlags_SizingStretchSame          = 4 << 13,  // Columns default to _WidthStretch with default weights all equal, unless overridden by TableSetupColumn().
    // Sizing Extra Options
    ImGuiTableFlags_NoHostExtendX              = 1 << 16,  // Make outer width auto-fit to columns, overriding outer_size.x value. Only available when ScrollX/ScrollY are disabled and Stretch columns are not used.
    ImGuiTableFlags_NoHostExtendY              = 1 << 17,  // Make outer height stop exactly at outer_size.y (prevent auto-extending table past the limit). Only available when ScrollX/ScrollY are disabled. Data below the limit will be clipped and not visible.
    ImGuiTableFlags_NoKeepColumnsVisible       = 1 << 18,  // Disable keeping column always minimally visible when ScrollX is off and table gets too small. Not recommended if columns are resizable.
    ImGuiTableFlags_PreciseWidths              = 1 << 19,  // Disable distributing remainder width to stretched columns (width allocation on a 100-wide table with 3 columns: Without this flag: 33,33,34. With this flag: 33,33,33). With larger number of columns, resizing will appear to be less smooth.
    // Clipping
    ImGuiTableFlags_NoClip                     = 1 << 20,  // Disable clipping rectangle for every individual columns (reduce draw command count, items will be able to overflow into other columns). Generally incompatible with TableSetupScrollFreeze().
    // Padding
    ImGuiTableFlags_PadOuterX                  = 1 << 21,  // Default if BordersOuterV is on. Enable outermost padding. Generally desirable if you have headers.
    ImGuiTableFlags_NoPadOuterX                = 1 << 22,  // Default if BordersOuterV is off. Disable outermost padding.
    ImGuiTableFlags_NoPadInnerX                = 1 << 23,  // Disable inner padding between columns (double inner padding if BordersOuterV is on, single inner padding if BordersOuterV is off).
    // Scrolling
    ImGuiTableFlags_ScrollX                    = 1 << 24,  // Enable horizontal scrolling. Require 'outer_size' parameter of BeginTable() to specify the container size. Changes default sizing policy. Because this creates a child window, ScrollY is currently generally recommended when using ScrollX.
    ImGuiTableFlags_ScrollY                    = 1 << 25,  // Enable vertical scrolling. Require 'outer_size' parameter of BeginTable() to specify the container size.
    // Sorting
    ImGuiTableFlags_SortMulti                  = 1 << 26,  // Hold shift when clicking headers to sort on multiple column. TableGetSortSpecs() may return specs where (SpecsCount > 1).
    ImGuiTableFlags_SortTristate               = 1 << 27,  // Allow no sorting, disable default sorting. TableGetSortSpecs() may return specs where (SpecsCount == 0).

    // [Internal] Combinations and masks
    ImGuiTableFlags_SizingMask_                = ImGuiTableFlags_SizingFixedFit | ImGuiTableFlags_SizingFixedSame | ImGuiTableFlags_SizingStretchProp | ImGuiTableFlags_SizingStretchSame,

    // Obsolete names (will be removed soon)
#ifndef IMGUI_DISABLE_OBSOLETE_FUNCTIONS
    //, ImGuiTableFlags_ColumnsWidthFixed = ImGuiTableFlags_SizingFixedFit, ImGuiTableFlags_ColumnsWidthStretch = ImGuiTableFlags_SizingStretchSame   // WIP Tables 2020/12
    //, ImGuiTableFlags_SizingPolicyFixed = ImGuiTableFlags_SizingFixedFit, ImGuiTableFlags_SizingPolicyStretch = ImGuiTableFlags_SizingStretchSame   // WIP Tables 2021/01
#endif
};

// Flags for ImGui::TableSetupColumn()
enum ImGuiTableColumnFlags_
{
    // Input configuration flags
    ImGuiTableColumnFlags_None                  = 0,
    ImGuiTableColumnFlags_Disabled              = 1 << 0,   // Overriding/master disable flag: hide column, won't show in context menu (unlike calling TableSetColumnEnabled() which manipulates the user accessible state)
    ImGuiTableColumnFlags_DefaultHide           = 1 << 1,   // Default as a hidden/disabled column.
    ImGuiTableColumnFlags_DefaultSort           = 1 << 2,   // Default as a sorting column.
    ImGuiTableColumnFlags_WidthStretch          = 1 << 3,   // Column will stretch. Preferable with horizontal scrolling disabled (default if table sizing policy is _SizingStretchSame or _SizingStretchProp).
    ImGuiTableColumnFlags_WidthFixed            = 1 << 4,   // Column will not stretch. Preferable with horizontal scrolling enabled (default if table sizing policy is _SizingFixedFit and table is resizable).
    ImGuiTableColumnFlags_NoResize              = 1 << 5,   // Disable manual resizing.
    ImGuiTableColumnFlags_NoReorder             = 1 << 6,   // Disable manual reordering this column, this will also prevent other columns from crossing over this column.
    ImGuiTableColumnFlags_NoHide                = 1 << 7,   // Disable ability to hide/disable this column.
    ImGuiTableColumnFlags_NoClip                = 1 << 8,   // Disable clipping for this column (all NoClip columns will render in a same draw command).
    ImGuiTableColumnFlags_NoSort                = 1 << 9,   // Disable ability to sort on this field (even if ImGuiTableFlags_Sortable is set on the table).
    ImGuiTableColumnFlags_NoSortAscending       = 1 << 10,  // Disable ability to sort in the ascending direction.
    ImGuiTableColumnFlags_NoSortDescending      = 1 << 11,  // Disable ability to sort in the descending direction.
    ImGuiTableColumnFlags_NoHeaderLabel         = 1 << 12,  // TableHeadersRow() will not submit label for this column. Convenient for some small columns. Name will still appear in context menu.
    ImGuiTableColumnFlags_NoHeaderWidth         = 1 << 13,  // Disable header text width contribution to automatic column width.
    ImGuiTableColumnFlags_PreferSortAscending   = 1 << 14,  // Make the initial sort direction Ascending when first sorting on this column (default).
    ImGuiTableColumnFlags_PreferSortDescending  = 1 << 15,  // Make the initial sort direction Descending when first sorting on this column.
    ImGuiTableColumnFlags_IndentEnable          = 1 << 16,  // Use current Indent value when entering cell (default for column 0).
    ImGuiTableColumnFlags_IndentDisable         = 1 << 17,  // Ignore current Indent value when entering cell (default for columns > 0). Indentation changes _within_ the cell will still be honored.

    // Output status flags, read-only via TableGetColumnFlags()
    ImGuiTableColumnFlags_IsEnabled             = 1 << 24,  // Status: is enabled == not hidden by user/api (referred to as "Hide" in _DefaultHide and _NoHide) flags.
    ImGuiTableColumnFlags_IsVisible             = 1 << 25,  // Status: is visible == is enabled AND not clipped by scrolling.
    ImGuiTableColumnFlags_IsSorted              = 1 << 26,  // Status: is currently part of the sort specs
    ImGuiTableColumnFlags_IsHovered             = 1 << 27,  // Status: is hovered by mouse

    // [Internal] Combinations and masks
    ImGuiTableColumnFlags_WidthMask_            = ImGuiTableColumnFlags_WidthStretch | ImGuiTableColumnFlags_WidthFixed,
    ImGuiTableColumnFlags_IndentMask_           = ImGuiTableColumnFlags_IndentEnable | ImGuiTableColumnFlags_IndentDisable,
    ImGuiTableColumnFlags_StatusMask_           = ImGuiTableColumnFlags_IsEnabled | ImGuiTableColumnFlags_IsVisible | ImGuiTableColumnFlags_IsSorted | ImGuiTableColumnFlags_IsHovered,
    ImGuiTableColumnFlags_NoDirectResize_       = 1 << 30,  // [Internal] Disable user resizing this column directly (it may however we resized indirectly from its left edge)

    // Obsolete names (will be removed soon)
#ifndef IMGUI_DISABLE_OBSOLETE_FUNCTIONS
    //ImGuiTableColumnFlags_WidthAuto           = ImGuiTableColumnFlags_WidthFixed | ImGuiTableColumnFlags_NoResize, // Column will not stretch and keep resizing based on submitted contents.
#endif
};

// Flags for ImGui::TableNextRow()
enum ImGuiTableRowFlags_
{
    ImGuiTableRowFlags_None                     = 0,
    ImGuiTableRowFlags_Headers                  = 1 << 0,   // Identify header row (set default background color + width of its contents accounted differently for auto column width)
};

// Enum for ImGui::TableSetBgColor()
// Background colors are rendering in 3 layers:
//  - Layer 0: draw with RowBg0 color if set, otherwise draw with ColumnBg0 if set.
//  - Layer 1: draw with RowBg1 color if set, otherwise draw with ColumnBg1 if set.
//  - Layer 2: draw with CellBg color if set.
// The purpose of the two row/columns layers is to let you decide if a background color change should override or blend with the existing color.
// When using ImGuiTableFlags_RowBg on the table, each row has the RowBg0 color automatically set for odd/even rows.
// If you set the color of RowBg0 target, your color will override the existing RowBg0 color.
// If you set the color of RowBg1 or ColumnBg1 target, your color will blend over the RowBg0 color.
enum ImGuiTableBgTarget_
{
    ImGuiTableBgTarget_None                     = 0,
    ImGuiTableBgTarget_RowBg0                   = 1,        // Set row background color 0 (generally used for background, automatically set when ImGuiTableFlags_RowBg is used)
    ImGuiTableBgTarget_RowBg1                   = 2,        // Set row background color 1 (generally used for selection marking)
    ImGuiTableBgTarget_CellBg                   = 3,        // Set cell background color (top-most color)
};

// Flags for ImGui::IsWindowFocused()
enum ImGuiFocusedFlags_
{
    ImGuiFocusedFlags_None                          = 0,
    ImGuiFocusedFlags_ChildWindows                  = 1 << 0,   // Return true if any children of the window is focused
    ImGuiFocusedFlags_RootWindow                    = 1 << 1,   // Test from root window (top most parent of the current hierarchy)
    ImGuiFocusedFlags_AnyWindow                     = 1 << 2,   // Return true if any window is focused. Important: If you are trying to tell how to dispatch your low-level inputs, do NOT use this. Use 'io.WantCaptureMouse' instead! Please read the FAQ!
    ImGuiFocusedFlags_NoPopupHierarchy              = 1 << 3,   // Do not consider popup hierarchy (do not treat popup emitter as parent of popup) (when used with _ChildWindows or _RootWindow)
    ImGuiFocusedFlags_DockHierarchy                 = 1 << 4,   // Consider docking hierarchy (treat dockspace host as parent of docked window) (when used with _ChildWindows or _RootWindow)
    ImGuiFocusedFlags_RootAndChildWindows           = ImGuiFocusedFlags_RootWindow | ImGuiFocusedFlags_ChildWindows,
};

// Flags for ImGui::IsItemHovered(), ImGui::IsWindowHovered()
// Note: if you are trying to check whether your mouse should be dispatched to Dear ImGui or to your app, you should use 'io.WantCaptureMouse' instead! Please read the FAQ!
// Note: windows with the ImGuiWindowFlags_NoInputs flag are ignored by IsWindowHovered() calls.
enum ImGuiHoveredFlags_
{
    ImGuiHoveredFlags_None                          = 0,        // Return true if directly over the item/window, not obstructed by another window, not obstructed by an active popup or modal blocking inputs under them.
    ImGuiHoveredFlags_ChildWindows                  = 1 << 0,   // IsWindowHovered() only: Return true if any children of the window is hovered
    ImGuiHoveredFlags_RootWindow                    = 1 << 1,   // IsWindowHovered() only: Test from root window (top most parent of the current hierarchy)
    ImGuiHoveredFlags_AnyWindow                     = 1 << 2,   // IsWindowHovered() only: Return true if any window is hovered
    ImGuiHoveredFlags_NoPopupHierarchy              = 1 << 3,   // IsWindowHovered() only: Do not consider popup hierarchy (do not treat popup emitter as parent of popup) (when used with _ChildWindows or _RootWindow)
    ImGuiHoveredFlags_DockHierarchy                 = 1 << 4,   // IsWindowHovered() only: Consider docking hierarchy (treat dockspace host as parent of docked window) (when used with _ChildWindows or _RootWindow)
    ImGuiHoveredFlags_AllowWhenBlockedByPopup       = 1 << 5,   // Return true even if a popup window is normally blocking access to this item/window
    //ImGuiHoveredFlags_AllowWhenBlockedByModal     = 1 << 6,   // Return true even if a modal popup window is normally blocking access to this item/window. FIXME-TODO: Unavailable yet.
    ImGuiHoveredFlags_AllowWhenBlockedByActiveItem  = 1 << 7,   // Return true even if an active item is blocking access to this item/window. Useful for Drag and Drop patterns.
    ImGuiHoveredFlags_AllowWhenOverlapped           = 1 << 8,   // IsItemHovered() only: Return true even if the position is obstructed or overlapped by another window
    ImGuiHoveredFlags_AllowWhenDisabled             = 1 << 9,   // IsItemHovered() only: Return true even if the item is disabled
    ImGuiHoveredFlags_NoNavOverride                 = 1 << 10,  // Disable using gamepad/keyboard navigation state when active, always query mouse.
    ImGuiHoveredFlags_RectOnly                      = ImGuiHoveredFlags_AllowWhenBlockedByPopup | ImGuiHoveredFlags_AllowWhenBlockedByActiveItem | ImGuiHoveredFlags_AllowWhenOverlapped,
    ImGuiHoveredFlags_RootAndChildWindows           = ImGuiHoveredFlags_RootWindow | ImGuiHoveredFlags_ChildWindows,

    // Hovering delays (for tooltips)
    ImGuiHoveredFlags_DelayNormal                   = 1 << 11,  // Return true after io.HoverDelayNormal elapsed (~0.30 sec)
    ImGuiHoveredFlags_DelayShort                    = 1 << 12,  // Return true after io.HoverDelayShort elapsed (~0.10 sec)
    ImGuiHoveredFlags_NoSharedDelay                 = 1 << 13,  // Disable shared delay system where moving from one item to the next keeps the previous timer for a short time (standard for tooltips with long delays)
};

// Flags for ImGui::DockSpace(), shared/inherited by child nodes.
// (Some flags can be applied to individual nodes directly)
// FIXME-DOCK: Also see ImGuiDockNodeFlagsPrivate_ which may involve using the WIP and internal DockBuilder api.
enum ImGuiDockNodeFlags_
{
    ImGuiDockNodeFlags_None                         = 0,
    ImGuiDockNodeFlags_KeepAliveOnly                = 1 << 0,   // Shared       // Don't display the dockspace node but keep it alive. Windows docked into this dockspace node won't be undocked.
    //ImGuiDockNodeFlags_NoCentralNode              = 1 << 1,   // Shared       // Disable Central Node (the node which can stay empty)
    ImGuiDockNodeFlags_NoDockingInCentralNode       = 1 << 2,   // Shared       // Disable docking inside the Central Node, which will be always kept empty.
    ImGuiDockNodeFlags_PassthruCentralNode          = 1 << 3,   // Shared       // Enable passthru dockspace: 1) DockSpace() will render a ImGuiCol_WindowBg background covering everything excepted the Central Node when empty. Meaning the host window should probably use SetNextWindowBgAlpha(0.0f) prior to Begin() when using this. 2) When Central Node is empty: let inputs pass-through + won't display a DockingEmptyBg background. See demo for details.
    ImGuiDockNodeFlags_NoSplit                      = 1 << 4,   // Shared/Local // Disable splitting the node into smaller nodes. Useful e.g. when embedding dockspaces into a main root one (the root one may have splitting disabled to reduce confusion). Note: when turned off, existing splits will be preserved.
    ImGuiDockNodeFlags_NoResize                     = 1 << 5,   // Shared/Local // Disable resizing node using the splitter/separators. Useful with programmatically setup dockspaces.
    ImGuiDockNodeFlags_AutoHideTabBar               = 1 << 6,   // Shared/Local // Tab bar will automatically hide when there is a single window in the dock node.
};

// Flags for ImGui::BeginDragDropSource(), ImGui::AcceptDragDropPayload()
enum ImGuiDragDropFlags_
{
    ImGuiDragDropFlags_None                         = 0,
    // BeginDragDropSource() flags
    ImGuiDragDropFlags_SourceNoPreviewTooltip       = 1 << 0,   // By default, a successful call to BeginDragDropSource opens a tooltip so you can display a preview or description of the source contents. This flag disables this behavior.
    ImGuiDragDropFlags_SourceNoDisableHover         = 1 << 1,   // By default, when dragging we clear data so that IsItemHovered() will return false, to avoid subsequent user code submitting tooltips. This flag disables this behavior so you can still call IsItemHovered() on the source item.
    ImGuiDragDropFlags_SourceNoHoldToOpenOthers     = 1 << 2,   // Disable the behavior that allows to open tree nodes and collapsing header by holding over them while dragging a source item.
    ImGuiDragDropFlags_SourceAllowNullID            = 1 << 3,   // Allow items such as Text(), Image() that have no unique identifier to be used as drag source, by manufacturing a temporary identifier based on their window-relative position. This is extremely unusual within the dear imgui ecosystem and so we made it explicit.
    ImGuiDragDropFlags_SourceExtern                 = 1 << 4,   // External source (from outside of dear imgui), won't attempt to read current item/window info. Will always return true. Only one Extern source can be active simultaneously.
    ImGuiDragDropFlags_SourceAutoExpirePayload      = 1 << 5,   // Automatically expire the payload if the source cease to be submitted (otherwise payloads are persisting while being dragged)
    // AcceptDragDropPayload() flags
    ImGuiDragDropFlags_AcceptBeforeDelivery         = 1 << 10,  // AcceptDragDropPayload() will returns true even before the mouse button is released. You can then call IsDelivery() to test if the payload needs to be delivered.
    ImGuiDragDropFlags_AcceptNoDrawDefaultRect      = 1 << 11,  // Do not draw the default highlight rectangle when hovering over target.
    ImGuiDragDropFlags_AcceptNoPreviewTooltip       = 1 << 12,  // Request hiding the BeginDragDropSource tooltip from the BeginDragDropTarget site.
    ImGuiDragDropFlags_AcceptPeekOnly               = ImGuiDragDropFlags_AcceptBeforeDelivery | ImGuiDragDropFlags_AcceptNoDrawDefaultRect, // For peeking ahead and inspecting the payload before delivery.
};

// Standard Drag and Drop payload types. You can define you own payload types using short strings. Types starting with '_' are defined by Dear ImGui.
#define IMGUI_PAYLOAD_TYPE_COLOR_3F     "_COL3F"    // float[3]: Standard type for colors, without alpha. User code may use this type.
#define IMGUI_PAYLOAD_TYPE_COLOR_4F     "_COL4F"    // float[4]: Standard type for colors. User code may use this type.

// A primary data type
enum ImGuiDataType_
{
    ImGuiDataType_S8,       // signed char / char (with sensible compilers)
    ImGuiDataType_U8,       // unsigned char
    ImGuiDataType_S16,      // short
    ImGuiDataType_U16,      // unsigned short
    ImGuiDataType_S32,      // int
    ImGuiDataType_U32,      // unsigned int
    ImGuiDataType_S64,      // long long / __int64
    ImGuiDataType_U64,      // unsigned long long / unsigned __int64
    ImGuiDataType_Float,    // float
    ImGuiDataType_Double,   // double
    ImGuiDataType_COUNT
};

// A cardinal direction
enum ImGuiDir_
{
    ImGuiDir_None    = -1,
    ImGuiDir_Left    = 0,
    ImGuiDir_Right   = 1,
    ImGuiDir_Up      = 2,
    ImGuiDir_Down    = 3,
    ImGuiDir_COUNT
};

// A sorting direction
enum ImGuiSortDirection_
{
    ImGuiSortDirection_None         = 0,
    ImGuiSortDirection_Ascending    = 1,    // Ascending = 0->9, A->Z etc.
    ImGuiSortDirection_Descending   = 2     // Descending = 9->0, Z->A etc.
};

// Keys value 0 to 511 are left unused as legacy native/opaque key values (< 1.87)
// Keys value >= 512 are named keys (>= 1.87)
enum ImGuiKey_
{
    // Keyboard
    ImGuiKey_None = 0,
    ImGuiKey_Tab = 512,             // == ImGuiKey_NamedKey_BEGIN
    ImGuiKey_LeftArrow,
    ImGuiKey_RightArrow,
    ImGuiKey_UpArrow,
    ImGuiKey_DownArrow,
    ImGuiKey_PageUp,
    ImGuiKey_PageDown,
    ImGuiKey_Home,
    ImGuiKey_End,
    ImGuiKey_Insert,
    ImGuiKey_Delete,
    ImGuiKey_Backspace,
    ImGuiKey_Space,
    ImGuiKey_Enter,
    ImGuiKey_Escape,
    ImGuiKey_LeftCtrl, ImGuiKey_LeftShift, ImGuiKey_LeftAlt, ImGuiKey_LeftSuper,
    ImGuiKey_RightCtrl, ImGuiKey_RightShift, ImGuiKey_RightAlt, ImGuiKey_RightSuper,
    ImGuiKey_Menu,
    ImGuiKey_0, ImGuiKey_1, ImGuiKey_2, ImGuiKey_3, ImGuiKey_4, ImGuiKey_5, ImGuiKey_6, ImGuiKey_7, ImGuiKey_8, ImGuiKey_9,
    ImGuiKey_A, ImGuiKey_B, ImGuiKey_C, ImGuiKey_D, ImGuiKey_E, ImGuiKey_F, ImGuiKey_G, ImGuiKey_H, ImGuiKey_I, ImGuiKey_J,
    ImGuiKey_K, ImGuiKey_L, ImGuiKey_M, ImGuiKey_N, ImGuiKey_O, ImGuiKey_P, ImGuiKey_Q, ImGuiKey_R, ImGuiKey_S, ImGuiKey_T,
    ImGuiKey_U, ImGuiKey_V, ImGuiKey_W, ImGuiKey_X, ImGuiKey_Y, ImGuiKey_Z,
    ImGuiKey_F1, ImGuiKey_F2, ImGuiKey_F3, ImGuiKey_F4, ImGuiKey_F5, ImGuiKey_F6,
    ImGuiKey_F7, ImGuiKey_F8, ImGuiKey_F9, ImGuiKey_F10, ImGuiKey_F11, ImGuiKey_F12,
    ImGuiKey_Apostrophe,        // '
    ImGuiKey_Comma,             // ,
    ImGuiKey_Minus,             // -
    ImGuiKey_Period,            // .
    ImGuiKey_Slash,             // /
    ImGuiKey_Semicolon,         // ;
    ImGuiKey_Equal,             // =
    ImGuiKey_LeftBracket,       // [
    ImGuiKey_Backslash,         // \ (this text inhibit multiline comment caused by backslash)
    ImGuiKey_RightBracket,      // ]
    ImGuiKey_GraveAccent,       // `
    ImGuiKey_CapsLock,
    ImGuiKey_ScrollLock,
    ImGuiKey_NumLock,
    ImGuiKey_PrintScreen,
    ImGuiKey_Pause,
    ImGuiKey_Keypad0, ImGuiKey_Keypad1, ImGuiKey_Keypad2, ImGuiKey_Keypad3, ImGuiKey_Keypad4,
    ImGuiKey_Keypad5, ImGuiKey_Keypad6, ImGuiKey_Keypad7, ImGuiKey_Keypad8, ImGuiKey_Keypad9,
    ImGuiKey_KeypadDecimal,
    ImGuiKey_KeypadDivide,
    ImGuiKey_KeypadMultiply,
    ImGuiKey_KeypadSubtract,
    ImGuiKey_KeypadAdd,
    ImGuiKey_KeypadEnter,
    ImGuiKey_KeypadEqual,

    // Gamepad (some of those are analog values, 0.0f to 1.0f)                          // GAME NAVIGATION ACTION
    // (download controller mapping PNG/PSD at http://dearimgui.org/controls_sheets)
    ImGuiKey_GamepadStart,          // Menu (Xbox)      + (Switch)   Start/Options (PS)
    ImGuiKey_GamepadBack,           // View (Xbox)      - (Switch)   Share (PS)
    ImGuiKey_GamepadFaceLeft,       // X (Xbox)         Y (Switch)   Square (PS)        // Tap: Toggle Menu. Hold: Windowing mode (Focus/Move/Resize windows)
    ImGuiKey_GamepadFaceRight,      // B (Xbox)         A (Switch)   Circle (PS)        // Cancel / Close / Exit
    ImGuiKey_GamepadFaceUp,         // Y (Xbox)         X (Switch)   Triangle (PS)      // Text Input / On-screen Keyboard
    ImGuiKey_GamepadFaceDown,       // A (Xbox)         B (Switch)   Cross (PS)         // Activate / Open / Toggle / Tweak
    ImGuiKey_GamepadDpadLeft,       // D-pad Left                                       // Move / Tweak / Resize Window (in Windowing mode)
    ImGuiKey_GamepadDpadRight,      // D-pad Right                                      // Move / Tweak / Resize Window (in Windowing mode)
    ImGuiKey_GamepadDpadUp,         // D-pad Up                                         // Move / Tweak / Resize Window (in Windowing mode)
    ImGuiKey_GamepadDpadDown,       // D-pad Down                                       // Move / Tweak / Resize Window (in Windowing mode)
    ImGuiKey_GamepadL1,             // L Bumper (Xbox)  L (Switch)   L1 (PS)            // Tweak Slower / Focus Previous (in Windowing mode)
    ImGuiKey_GamepadR1,             // R Bumper (Xbox)  R (Switch)   R1 (PS)            // Tweak Faster / Focus Next (in Windowing mode)
    ImGuiKey_GamepadL2,             // L Trig. (Xbox)   ZL (Switch)  L2 (PS) [Analog]
    ImGuiKey_GamepadR2,             // R Trig. (Xbox)   ZR (Switch)  R2 (PS) [Analog]
    ImGuiKey_GamepadL3,             // L Stick (Xbox)   L3 (Switch)  L3 (PS)
    ImGuiKey_GamepadR3,             // R Stick (Xbox)   R3 (Switch)  R3 (PS)
    ImGuiKey_GamepadLStickLeft,     // [Analog]                                         // Move Window (in Windowing mode)
    ImGuiKey_GamepadLStickRight,    // [Analog]                                         // Move Window (in Windowing mode)
    ImGuiKey_GamepadLStickUp,       // [Analog]                                         // Move Window (in Windowing mode)
    ImGuiKey_GamepadLStickDown,     // [Analog]                                         // Move Window (in Windowing mode)
    ImGuiKey_GamepadRStickLeft,     // [Analog]
    ImGuiKey_GamepadRStickRight,    // [Analog]
    ImGuiKey_GamepadRStickUp,       // [Analog]
    ImGuiKey_GamepadRStickDown,     // [Analog]

    // Keyboard Modifiers (explicitly submitted by backend via AddKeyEvent() calls)
    // - This is mirroring the data also written to io.KeyCtrl, io.KeyShift, io.KeyAlt, io.KeySuper, in a format allowing
    //   them to be accessed via standard key API, allowing calls such as IsKeyPressed(), IsKeyReleased(), querying duration etc.
    // - Code polling every key (e.g. an interface to detect a key press for input mapping) might want to ignore those
    //   and prefer using the real keys (e.g. ImGuiKey_LeftCtrl, ImGuiKey_RightCtrl instead of ImGuiKey_ModCtrl).
    // - In theory the value of keyboard modifiers should be roughly equivalent to a logical or of the equivalent left/right keys.
    //   In practice: it's complicated; mods are often provided from different sources. Keyboard layout, IME, sticky keys and
    //   backends tend to interfere and break that equivalence. The safer decision is to relay that ambiguity down to the end-user...
    ImGuiKey_ModCtrl, ImGuiKey_ModShift, ImGuiKey_ModAlt, ImGuiKey_ModSuper,

    // Mouse Buttons (auto-submitted from AddMouseButtonEvent() calls)
    // - This is mirroring the data also written to io.MouseDown[], io.MouseWheel, in a format allowing them to be accessed via standard key API.
    ImGuiKey_MouseLeft, ImGuiKey_MouseRight, ImGuiKey_MouseMiddle, ImGuiKey_MouseX1, ImGuiKey_MouseX2, ImGuiKey_MouseWheelX, ImGuiKey_MouseWheelY,

    // End of list
    ImGuiKey_COUNT,                 // No valid ImGuiKey is ever greater than this value

    // [Internal] Prior to 1.87 we required user to fill io.KeysDown[512] using their own native index + the io.KeyMap[] array.
    // We are ditching this method but keeping a legacy path for user code doing e.g. IsKeyPressed(MY_NATIVE_KEY_CODE)
    ImGuiKey_NamedKey_BEGIN         = 512,
    ImGuiKey_NamedKey_END           = ImGuiKey_COUNT,
    ImGuiKey_NamedKey_COUNT         = ImGuiKey_NamedKey_END - ImGuiKey_NamedKey_BEGIN,
#ifdef IMGUI_DISABLE_OBSOLETE_KEYIO
    ImGuiKey_KeysData_SIZE          = ImGuiKey_NamedKey_COUNT,          // Size of KeysData[]: only hold named keys
    ImGuiKey_KeysData_OFFSET        = ImGuiKey_NamedKey_BEGIN,          // First key stored in io.KeysData[0]. Accesses to io.KeysData[] must use (key - ImGuiKey_KeysData_OFFSET).
#else
    ImGuiKey_KeysData_SIZE          = ImGuiKey_COUNT,                   // Size of KeysData[]: hold legacy 0..512 keycodes + named keys
    ImGuiKey_KeysData_OFFSET        = 0,                                // First key stored in io.KeysData[0]. Accesses to io.KeysData[] must use (key - ImGuiKey_KeysData_OFFSET).
#endif

#ifndef IMGUI_DISABLE_OBSOLETE_FUNCTIONS
    ImGuiKey_KeyPadEnter = ImGuiKey_KeypadEnter,    // Renamed in 1.87
#endif
};

// Helper "flags" version of key-mods to store and compare multiple key-mods easily. Sometimes used for storage (e.g. io.KeyMods) but otherwise not much used in public API.
enum ImGuiModFlags_
{
    ImGuiModFlags_None              = 0,
    ImGuiModFlags_Ctrl              = 1 << 0,
    ImGuiModFlags_Shift             = 1 << 1,
    ImGuiModFlags_Alt               = 1 << 2,   // Option/Menu key
    ImGuiModFlags_Super             = 1 << 3,   // Cmd/Super/Windows key
    ImGuiModFlags_All               = 0x0F
};

#ifndef IMGUI_DISABLE_OBSOLETE_KEYIO
// OBSOLETED in 1.88 (from July 2022): ImGuiNavInput and io.NavInputs[].
// Official backends between 1.60 and 1.86: will keep working and feed gamepad inputs as long as IMGUI_DISABLE_OBSOLETE_KEYIO is not set.
// Custom backends: feed gamepad inputs via io.AddKeyEvent() and ImGuiKey_GamepadXXX enums.
enum ImGuiNavInput
{
    ImGuiNavInput_Activate, ImGuiNavInput_Cancel, ImGuiNavInput_Input, ImGuiNavInput_Menu, ImGuiNavInput_DpadLeft, ImGuiNavInput_DpadRight, ImGuiNavInput_DpadUp, ImGuiNavInput_DpadDown,
    ImGuiNavInput_LStickLeft, ImGuiNavInput_LStickRight, ImGuiNavInput_LStickUp, ImGuiNavInput_LStickDown, ImGuiNavInput_FocusPrev, ImGuiNavInput_FocusNext, ImGuiNavInput_TweakSlow, ImGuiNavInput_TweakFast,
    ImGuiNavInput_COUNT,
};
#endif

// Configuration flags stored in io.ConfigFlags. Set by user/application.
enum ImGuiConfigFlags_
{
    ImGuiConfigFlags_None                   = 0,
    ImGuiConfigFlags_NavEnableKeyboard      = 1 << 0,   // Master keyboard navigation enable flag.
    ImGuiConfigFlags_NavEnableGamepad       = 1 << 1,   // Master gamepad navigation enable flag. Backend also needs to set ImGuiBackendFlags_HasGamepad.
    ImGuiConfigFlags_NavEnableSetMousePos   = 1 << 2,   // Instruct navigation to move the mouse cursor. May be useful on TV/console systems where moving a virtual mouse is awkward. Will update io.MousePos and set io.WantSetMousePos=true. If enabled you MUST honor io.WantSetMousePos requests in your backend, otherwise ImGui will react as if the mouse is jumping around back and forth.
    ImGuiConfigFlags_NavNoCaptureKeyboard   = 1 << 3,   // Instruct navigation to not set the io.WantCaptureKeyboard flag when io.NavActive is set.
    ImGuiConfigFlags_NoMouse                = 1 << 4,   // Instruct imgui to clear mouse position/buttons in NewFrame(). This allows ignoring the mouse information set by the backend.
    ImGuiConfigFlags_NoMouseCursorChange    = 1 << 5,   // Instruct backend to not alter mouse cursor shape and visibility. Use if the backend cursor changes are interfering with yours and you don't want to use SetMouseCursor() to change mouse cursor. You may want to honor requests from imgui by reading GetMouseCursor() yourself instead.

    // [BETA] Docking
    ImGuiConfigFlags_DockingEnable          = 1 << 6,   // Docking enable flags.

    // [BETA] Viewports
    // When using viewports it is recommended that your default value for ImGuiCol_WindowBg is opaque (Alpha=1.0) so transition to a viewport won't be noticeable.
    ImGuiConfigFlags_ViewportsEnable        = 1 << 10,  // Viewport enable flags (require both ImGuiBackendFlags_PlatformHasViewports + ImGuiBackendFlags_RendererHasViewports set by the respective backends)
    ImGuiConfigFlags_DpiEnableScaleViewports= 1 << 14,  // [BETA: Don't use] FIXME-DPI: Reposition and resize imgui windows when the DpiScale of a viewport changed (mostly useful for the main viewport hosting other window). Note that resizing the main window itself is up to your application.
    ImGuiConfigFlags_DpiEnableScaleFonts    = 1 << 15,  // [BETA: Don't use] FIXME-DPI: Request bitmap-scaled fonts to match DpiScale. This is a very low-quality workaround. The correct way to handle DPI is _currently_ to replace the atlas and/or fonts in the Platform_OnChangedViewport callback, but this is all early work in progress.

    // User storage (to allow your backend/engine to communicate to code that may be shared between multiple projects. Those flags are NOT used by core Dear ImGui)
    ImGuiConfigFlags_IsSRGB                 = 1 << 20,  // Application is SRGB-aware.
    ImGuiConfigFlags_IsTouchScreen          = 1 << 21,  // Application is using a touch screen instead of a mouse.
};

// Backend capabilities flags stored in io.BackendFlags. Set by imgui_impl_xxx or custom backend.
enum ImGuiBackendFlags_
{
    ImGuiBackendFlags_None                  = 0,
    ImGuiBackendFlags_HasGamepad            = 1 << 0,   // Backend Platform supports gamepad and currently has one connected.
    ImGuiBackendFlags_HasMouseCursors       = 1 << 1,   // Backend Platform supports honoring GetMouseCursor() value to change the OS cursor shape.
    ImGuiBackendFlags_HasSetMousePos        = 1 << 2,   // Backend Platform supports io.WantSetMousePos requests to reposition the OS mouse position (only used if ImGuiConfigFlags_NavEnableSetMousePos is set).
    ImGuiBackendFlags_RendererHasVtxOffset  = 1 << 3,   // Backend Renderer supports ImDrawCmd::VtxOffset. This enables output of large meshes (64K+ vertices) while still using 16-bit indices.

    // [BETA] Viewports
    ImGuiBackendFlags_PlatformHasViewports  = 1 << 10,  // Backend Platform supports multiple viewports.
    ImGuiBackendFlags_HasMouseHoveredViewport=1 << 11,  // Backend Platform supports calling io.AddMouseViewportEvent() with the viewport under the mouse. IF POSSIBLE, ignore viewports with the ImGuiViewportFlags_NoInputs flag (Win32 backend, GLFW 3.30+ backend can do this, SDL backend cannot). If this cannot be done, Dear ImGui needs to use a flawed heuristic to find the viewport under.
    ImGuiBackendFlags_RendererHasViewports  = 1 << 12,  // Backend Renderer supports multiple viewports.
};

// Enumeration for PushStyleColor() / PopStyleColor()
enum ImGuiCol_
{
    ImGuiCol_Text,
    ImGuiCol_TextDisabled,
    ImGuiCol_WindowBg,              // Background of normal windows
    ImGuiCol_ChildBg,               // Background of child windows
    ImGuiCol_PopupBg,               // Background of popups, menus, tooltips windows
    ImGuiCol_Border,
    ImGuiCol_BorderShadow,
    ImGuiCol_FrameBg,               // Background of checkbox, radio button, plot, slider, text input
    ImGuiCol_FrameBgHovered,
    ImGuiCol_FrameBgActive,
    ImGuiCol_TitleBg,
    ImGuiCol_TitleBgActive,
    ImGuiCol_TitleBgCollapsed,
    ImGuiCol_MenuBarBg,
    ImGuiCol_ScrollbarBg,
    ImGuiCol_ScrollbarGrab,
    ImGuiCol_ScrollbarGrabHovered,
    ImGuiCol_ScrollbarGrabActive,
    ImGuiCol_CheckMark,
    ImGuiCol_SliderGrab,
    ImGuiCol_SliderGrabActive,
    ImGuiCol_Button,
    ImGuiCol_ButtonHovered,
    ImGuiCol_ButtonActive,
    ImGuiCol_Header,                // Header* colors are used for CollapsingHeader, TreeNode, Selectable, MenuItem
    ImGuiCol_HeaderHovered,
    ImGuiCol_HeaderActive,
    ImGuiCol_Separator,
    ImGuiCol_SeparatorHovered,
    ImGuiCol_SeparatorActive,
    ImGuiCol_ResizeGrip,            // Resize grip in lower-right and lower-left corners of windows.
    ImGuiCol_ResizeGripHovered,
    ImGuiCol_ResizeGripActive,
    ImGuiCol_Tab,                   // TabItem in a TabBar
    ImGuiCol_TabHovered,
    ImGuiCol_TabActive,
    ImGuiCol_TabUnfocused,
    ImGuiCol_TabUnfocusedActive,
    ImGuiCol_DockingPreview,        // Preview overlay color when about to docking something
    ImGuiCol_DockingEmptyBg,        // Background color for empty node (e.g. CentralNode with no window docked into it)
    ImGuiCol_PlotLines,
    ImGuiCol_PlotLinesHovered,
    ImGuiCol_PlotHistogram,
    ImGuiCol_PlotHistogramHovered,
    ImGuiCol_TableHeaderBg,         // Table header background
    ImGuiCol_TableBorderStrong,     // Table outer and header borders (prefer using Alpha=1.0 here)
    ImGuiCol_TableBorderLight,      // Table inner borders (prefer using Alpha=1.0 here)
    ImGuiCol_TableRowBg,            // Table row background (even rows)
    ImGuiCol_TableRowBgAlt,         // Table row background (odd rows)
    ImGuiCol_TextSelectedBg,
    ImGuiCol_DragDropTarget,        // Rectangle highlighting a drop target
    ImGuiCol_NavHighlight,          // Gamepad/keyboard: current highlighted item
    ImGuiCol_NavWindowingHighlight, // Highlight window when using CTRL+TAB
    ImGuiCol_NavWindowingDimBg,     // Darken/colorize entire screen behind the CTRL+TAB window list, when active
    ImGuiCol_ModalWindowDimBg,      // Darken/colorize entire screen behind a modal window, when one is active
    ImGuiCol_COUNT
};

// Enumeration for PushStyleVar() / PopStyleVar() to temporarily modify the ImGuiStyle structure.
// - The enum only refers to fields of ImGuiStyle which makes sense to be pushed/popped inside UI code.
//   During initialization or between frames, feel free to just poke into ImGuiStyle directly.
// - Tip: Use your programming IDE navigation facilities on the names in the _second column_ below to find the actual members and their description.
//   In Visual Studio IDE: CTRL+comma ("Edit.GoToAll") can follow symbols in comments, whereas CTRL+F12 ("Edit.GoToImplementation") cannot.
//   With Visual Assist installed: ALT+G ("VAssistX.GoToImplementation") can also follow symbols in comments.
// - When changing this enum, you need to update the associated internal table GStyleVarInfo[] accordingly. This is where we link enum values to members offset/type.
enum ImGuiStyleVar_
{
    // Enum name --------------------- // Member in ImGuiStyle structure (see ImGuiStyle for descriptions)
    ImGuiStyleVar_Alpha,               // float     Alpha
    ImGuiStyleVar_DisabledAlpha,       // float     DisabledAlpha
    ImGuiStyleVar_WindowPadding,       // ImVec2    WindowPadding
    ImGuiStyleVar_WindowRounding,      // float     WindowRounding
    ImGuiStyleVar_WindowBorderSize,    // float     WindowBorderSize
    ImGuiStyleVar_WindowMinSize,       // ImVec2    WindowMinSize
    ImGuiStyleVar_WindowTitleAlign,    // ImVec2    WindowTitleAlign
    ImGuiStyleVar_ChildRounding,       // float     ChildRounding
    ImGuiStyleVar_ChildBorderSize,     // float     ChildBorderSize
    ImGuiStyleVar_PopupRounding,       // float     PopupRounding
    ImGuiStyleVar_PopupBorderSize,     // float     PopupBorderSize
    ImGuiStyleVar_FramePadding,        // ImVec2    FramePadding
    ImGuiStyleVar_FrameRounding,       // float     FrameRounding
    ImGuiStyleVar_FrameBorderSize,     // float     FrameBorderSize
    ImGuiStyleVar_ItemSpacing,         // ImVec2    ItemSpacing
    ImGuiStyleVar_ItemInnerSpacing,    // ImVec2    ItemInnerSpacing
    ImGuiStyleVar_IndentSpacing,       // float     IndentSpacing
    ImGuiStyleVar_CellPadding,         // ImVec2    CellPadding
    ImGuiStyleVar_ScrollbarSize,       // float     ScrollbarSize
    ImGuiStyleVar_ScrollbarRounding,   // float     ScrollbarRounding
    ImGuiStyleVar_GrabMinSize,         // float     GrabMinSize
    ImGuiStyleVar_GrabRounding,        // float     GrabRounding
    ImGuiStyleVar_TabRounding,         // float     TabRounding
    ImGuiStyleVar_ButtonTextAlign,     // ImVec2    ButtonTextAlign
    ImGuiStyleVar_SelectableTextAlign, // ImVec2    SelectableTextAlign
    ImGuiStyleVar_COUNT
};

// Flags for InvisibleButton() [extended in imgui_internal.h]
enum ImGuiButtonFlags_
{
    ImGuiButtonFlags_None                   = 0,
    ImGuiButtonFlags_MouseButtonLeft        = 1 << 0,   // React on left mouse button (default)
    ImGuiButtonFlags_MouseButtonRight       = 1 << 1,   // React on right mouse button
    ImGuiButtonFlags_MouseButtonMiddle      = 1 << 2,   // React on center mouse button

    // [Internal]
    ImGuiButtonFlags_MouseButtonMask_       = ImGuiButtonFlags_MouseButtonLeft | ImGuiButtonFlags_MouseButtonRight | ImGuiButtonFlags_MouseButtonMiddle,
    ImGuiButtonFlags_MouseButtonDefault_    = ImGuiButtonFlags_MouseButtonLeft,
};

// Flags for ColorEdit3() / ColorEdit4() / ColorPicker3() / ColorPicker4() / ColorButton()
enum ImGuiColorEditFlags_
{
    ImGuiColorEditFlags_None            = 0,
    ImGuiColorEditFlags_NoAlpha         = 1 << 1,   //              // ColorEdit, ColorPicker, ColorButton: ignore Alpha component (will only read 3 components from the input pointer).
    ImGuiColorEditFlags_NoPicker        = 1 << 2,   //              // ColorEdit: disable picker when clicking on color square.
    ImGuiColorEditFlags_NoOptions       = 1 << 3,   //              // ColorEdit: disable toggling options menu when right-clicking on inputs/small preview.
    ImGuiColorEditFlags_NoSmallPreview  = 1 << 4,   //              // ColorEdit, ColorPicker: disable color square preview next to the inputs. (e.g. to show only the inputs)
    ImGuiColorEditFlags_NoInputs        = 1 << 5,   //              // ColorEdit, ColorPicker: disable inputs sliders/text widgets (e.g. to show only the small preview color square).
    ImGuiColorEditFlags_NoTooltip       = 1 << 6,   //              // ColorEdit, ColorPicker, ColorButton: disable tooltip when hovering the preview.
    ImGuiColorEditFlags_NoLabel         = 1 << 7,   //              // ColorEdit, ColorPicker: disable display of inline text label (the label is still forwarded to the tooltip and picker).
    ImGuiColorEditFlags_NoSidePreview   = 1 << 8,   //              // ColorPicker: disable bigger color preview on right side of the picker, use small color square preview instead.
    ImGuiColorEditFlags_NoDragDrop      = 1 << 9,   //              // ColorEdit: disable drag and drop target. ColorButton: disable drag and drop source.
    ImGuiColorEditFlags_NoBorder        = 1 << 10,  //              // ColorButton: disable border (which is enforced by default)

    // User Options (right-click on widget to change some of them).
    ImGuiColorEditFlags_AlphaBar        = 1 << 16,  //              // ColorEdit, ColorPicker: show vertical alpha bar/gradient in picker.
    ImGuiColorEditFlags_AlphaPreview    = 1 << 17,  //              // ColorEdit, ColorPicker, ColorButton: display preview as a transparent color over a checkerboard, instead of opaque.
    ImGuiColorEditFlags_AlphaPreviewHalf= 1 << 18,  //              // ColorEdit, ColorPicker, ColorButton: display half opaque / half checkerboard, instead of opaque.
    ImGuiColorEditFlags_HDR             = 1 << 19,  //              // (WIP) ColorEdit: Currently only disable 0.0f..1.0f limits in RGBA edition (note: you probably want to use ImGuiColorEditFlags_Float flag as well).
    ImGuiColorEditFlags_DisplayRGB      = 1 << 20,  // [Display]    // ColorEdit: override _display_ type among RGB/HSV/Hex. ColorPicker: select any combination using one or more of RGB/HSV/Hex.
    ImGuiColorEditFlags_DisplayHSV      = 1 << 21,  // [Display]    // "
    ImGuiColorEditFlags_DisplayHex      = 1 << 22,  // [Display]    // "
    ImGuiColorEditFlags_Uint8           = 1 << 23,  // [DataType]   // ColorEdit, ColorPicker, ColorButton: _display_ values formatted as 0..255.
    ImGuiColorEditFlags_Float           = 1 << 24,  // [DataType]   // ColorEdit, ColorPicker, ColorButton: _display_ values formatted as 0.0f..1.0f floats instead of 0..255 integers. No round-trip of value via integers.
    ImGuiColorEditFlags_PickerHueBar    = 1 << 25,  // [Picker]     // ColorPicker: bar for Hue, rectangle for Sat/Value.
    ImGuiColorEditFlags_PickerHueWheel  = 1 << 26,  // [Picker]     // ColorPicker: wheel for Hue, triangle for Sat/Value.
    ImGuiColorEditFlags_InputRGB        = 1 << 27,  // [Input]      // ColorEdit, ColorPicker: input and output data in RGB format.
    ImGuiColorEditFlags_InputHSV        = 1 << 28,  // [Input]      // ColorEdit, ColorPicker: input and output data in HSV format.

    // Defaults Options. You can set application defaults using SetColorEditOptions(). The intent is that you probably don't want to
    // override them in most of your calls. Let the user choose via the option menu and/or call SetColorEditOptions() once during startup.
    ImGuiColorEditFlags_DefaultOptions_ = ImGuiColorEditFlags_Uint8 | ImGuiColorEditFlags_DisplayRGB | ImGuiColorEditFlags_InputRGB | ImGuiColorEditFlags_PickerHueBar,

    // [Internal] Masks
    ImGuiColorEditFlags_DisplayMask_    = ImGuiColorEditFlags_DisplayRGB | ImGuiColorEditFlags_DisplayHSV | ImGuiColorEditFlags_DisplayHex,
    ImGuiColorEditFlags_DataTypeMask_   = ImGuiColorEditFlags_Uint8 | ImGuiColorEditFlags_Float,
    ImGuiColorEditFlags_PickerMask_     = ImGuiColorEditFlags_PickerHueWheel | ImGuiColorEditFlags_PickerHueBar,
    ImGuiColorEditFlags_InputMask_      = ImGuiColorEditFlags_InputRGB | ImGuiColorEditFlags_InputHSV,

    // Obsolete names (will be removed)
    // ImGuiColorEditFlags_RGB = ImGuiColorEditFlags_DisplayRGB, ImGuiColorEditFlags_HSV = ImGuiColorEditFlags_DisplayHSV, ImGuiColorEditFlags_HEX = ImGuiColorEditFlags_DisplayHex  // [renamed in 1.69]
};

// Flags for DragFloat(), DragInt(), SliderFloat(), SliderInt() etc.
// We use the same sets of flags for DragXXX() and SliderXXX() functions as the features are the same and it makes it easier to swap them.
enum ImGuiSliderFlags_
{
    ImGuiSliderFlags_None                   = 0,
    ImGuiSliderFlags_AlwaysClamp            = 1 << 4,       // Clamp value to min/max bounds when input manually with CTRL+Click. By default CTRL+Click allows going out of bounds.
    ImGuiSliderFlags_Logarithmic            = 1 << 5,       // Make the widget logarithmic (linear otherwise). Consider using ImGuiSliderFlags_NoRoundToFormat with this if using a format-string with small amount of digits.
    ImGuiSliderFlags_NoRoundToFormat        = 1 << 6,       // Disable rounding underlying value to match precision of the display format string (e.g. %.3f values are rounded to those 3 digits)
    ImGuiSliderFlags_NoInput                = 1 << 7,       // Disable CTRL+Click or Enter key allowing to input text directly into the widget
    ImGuiSliderFlags_InvalidMask_           = 0x7000000F,   // [Internal] We treat using those bits as being potentially a 'float power' argument from the previous API that has got miscast to this enum, and will trigger an assert if needed.

    // Obsolete names (will be removed)
#ifndef IMGUI_DISABLE_OBSOLETE_FUNCTIONS
    ImGuiSliderFlags_ClampOnInput = ImGuiSliderFlags_AlwaysClamp, // [renamed in 1.79]
#endif
};

// Identify a mouse button.
// Those values are guaranteed to be stable and we frequently use 0/1 directly. Named enums provided for convenience.
enum ImGuiMouseButton_
{
    ImGuiMouseButton_Left = 0,
    ImGuiMouseButton_Right = 1,
    ImGuiMouseButton_Middle = 2,
    ImGuiMouseButton_COUNT = 5
};

// Enumeration for GetMouseCursor()
// User code may request backend to display given cursor by calling SetMouseCursor(), which is why we have some cursors that are marked unused here
enum ImGuiMouseCursor_
{
    ImGuiMouseCursor_None = -1,
    ImGuiMouseCursor_Arrow = 0,
    ImGuiMouseCursor_TextInput,         // When hovering over InputText, etc.
    ImGuiMouseCursor_ResizeAll,         // (Unused by Dear ImGui functions)
    ImGuiMouseCursor_ResizeNS,          // When hovering over a horizontal border
    ImGuiMouseCursor_ResizeEW,          // When hovering over a vertical border or a column
    ImGuiMouseCursor_ResizeNESW,        // When hovering over the bottom-left corner of a window
    ImGuiMouseCursor_ResizeNWSE,        // When hovering over the bottom-right corner of a window
    ImGuiMouseCursor_Hand,              // (Unused by Dear ImGui functions. Use for e.g. hyperlinks)
    ImGuiMouseCursor_NotAllowed,        // When hovering something with disallowed interaction. Usually a crossed circle.
    ImGuiMouseCursor_COUNT
};

// Enumeration for ImGui::SetWindow***(), SetNextWindow***(), SetNextItem***() functions
// Represent a condition.
// Important: Treat as a regular enum! Do NOT combine multiple values using binary operators! All the functions above treat 0 as a shortcut to ImGuiCond_Always.
enum ImGuiCond_
{
    ImGuiCond_None          = 0,        // No condition (always set the variable), same as _Always
    ImGuiCond_Always        = 1 << 0,   // No condition (always set the variable), same as _None
    ImGuiCond_Once          = 1 << 1,   // Set the variable once per runtime session (only the first call will succeed)
    ImGuiCond_FirstUseEver  = 1 << 2,   // Set the variable if the object/window has no persistently saved data (no entry in .ini file)
    ImGuiCond_Appearing     = 1 << 3,   // Set the variable if the object/window is appearing after being hidden/inactive (or the first time)
};

//-----------------------------------------------------------------------------
// [SECTION] Helpers: Memory allocations macros, ImVector<>
//-----------------------------------------------------------------------------

//-----------------------------------------------------------------------------
// IM_MALLOC(), IM_FREE(), IM_NEW(), IM_PLACEMENT_NEW(), IM_DELETE()
// We call C++ constructor on own allocated memory via the placement "new(ptr) Type()" syntax.
// Defining a custom placement new() with a custom parameter allows us to bypass including <new> which on some platforms complains when user has disabled exceptions.
//-----------------------------------------------------------------------------

struct ImNewWrapper {};
inline void* operator new(size_t, ImNewWrapper, void* ptr) { return ptr; }
inline void  operator delete(void*, ImNewWrapper, void*)   {} // This is only required so we can use the symmetrical new()
#define IM_ALLOC(_SIZE)                     ImGui::MemAlloc(_SIZE)
#define IM_FREE(_PTR)                       ImGui::MemFree(_PTR)
#define IM_PLACEMENT_NEW(_PTR)              new(ImNewWrapper(), _PTR)
#define IM_NEW(_TYPE)                       new(ImNewWrapper(), ImGui::MemAlloc(sizeof(_TYPE))) _TYPE
template<typename T> void IM_DELETE(T* p)   { if (p) { p->~T(); ImGui::MemFree(p); } }

//-----------------------------------------------------------------------------
// ImVector<>
// Lightweight std::vector<>-like class to avoid dragging dependencies (also, some implementations of STL with debug enabled are absurdly slow, we bypass it so our code runs fast in debug).
//-----------------------------------------------------------------------------
// - You generally do NOT need to care or use this ever. But we need to make it available in imgui.h because some of our public structures are relying on it.
// - We use std-like naming convention here, which is a little unusual for this codebase.
// - Important: clear() frees memory, resize(0) keep the allocated buffer. We use resize(0) a lot to intentionally recycle allocated buffers across frames and amortize our costs.
// - Important: our implementation does NOT call C++ constructors/destructors, we treat everything as raw data! This is intentional but be extra mindful of that,
//   Do NOT use this class as a std::vector replacement in your own code! Many of the structures used by dear imgui can be safely initialized by a zero-memset.
//-----------------------------------------------------------------------------

IM_MSVC_RUNTIME_CHECKS_OFF
template<typename T>
struct ImVector
{
    int                 Size;
    int                 Capacity;
    T*                  Data;

    // Provide standard typedefs but we don't use them ourselves.
    typedef T                   value_type;
    typedef value_type*         iterator;
    typedef const value_type*   const_iterator;

    // Constructors, destructor
    inline ImVector()                                       { Size = Capacity = 0; Data = NULL; }
    inline ImVector(const ImVector<T>& src)                 { Size = Capacity = 0; Data = NULL; operator=(src); }
    inline ImVector<T>& operator=(const ImVector<T>& src)   { clear(); resize(src.Size); if (src.Data) memcpy(Data, src.Data, (size_t)Size * sizeof(T)); return *this; }
    inline ~ImVector()                                      { if (Data) IM_FREE(Data); } // Important: does not destruct anything

    inline void         clear()                             { if (Data) { Size = Capacity = 0; IM_FREE(Data); Data = NULL; } }  // Important: does not destruct anything
    inline void         clear_delete()                      { for (int n = 0; n < Size; n++) IM_DELETE(Data[n]); clear(); }     // Important: never called automatically! always explicit.
    inline void         clear_destruct()                    { for (int n = 0; n < Size; n++) Data[n].~T(); clear(); }           // Important: never called automatically! always explicit.

    inline bool         empty() const                       { return Size == 0; }
    inline int          size() const                        { return Size; }
    inline int          size_in_bytes() const               { return Size * (int)sizeof(T); }
    inline int          max_size() const                    { return 0x7FFFFFFF / (int)sizeof(T); }
    inline int          capacity() const                    { return Capacity; }
    inline T&           operator[](int i)                   { IM_ASSERT(i >= 0 && i < Size); return Data[i]; }
    inline const T&     operator[](int i) const             { IM_ASSERT(i >= 0 && i < Size); return Data[i]; }

    inline T*           begin()                             { return Data; }
    inline const T*     begin() const                       { return Data; }
    inline T*           end()                               { return Data + Size; }
    inline const T*     end() const                         { return Data + Size; }
    inline T&           front()                             { IM_ASSERT(Size > 0); return Data[0]; }
    inline const T&     front() const                       { IM_ASSERT(Size > 0); return Data[0]; }
    inline T&           back()                              { IM_ASSERT(Size > 0); return Data[Size - 1]; }
    inline const T&     back() const                        { IM_ASSERT(Size > 0); return Data[Size - 1]; }
    inline void         swap(ImVector<T>& rhs)              { int rhs_size = rhs.Size; rhs.Size = Size; Size = rhs_size; int rhs_cap = rhs.Capacity; rhs.Capacity = Capacity; Capacity = rhs_cap; T* rhs_data = rhs.Data; rhs.Data = Data; Data = rhs_data; }

    inline int          _grow_capacity(int sz) const        { int new_capacity = Capacity ? (Capacity + Capacity / 2) : 8; return new_capacity > sz ? new_capacity : sz; }
    inline void         resize(int new_size)                { if (new_size > Capacity) reserve(_grow_capacity(new_size)); Size = new_size; }
    inline void         resize(int new_size, const T& v)    { if (new_size > Capacity) reserve(_grow_capacity(new_size)); if (new_size > Size) for (int n = Size; n < new_size; n++) memcpy(&Data[n], &v, sizeof(v)); Size = new_size; }
    inline void         shrink(int new_size)                { IM_ASSERT(new_size <= Size); Size = new_size; } // Resize a vector to a smaller size, guaranteed not to cause a reallocation
    inline void         reserve(int new_capacity)           { if (new_capacity <= Capacity) return; T* new_data = (T*)IM_ALLOC((size_t)new_capacity * sizeof(T)); if (Data) { memcpy(new_data, Data, (size_t)Size * sizeof(T)); IM_FREE(Data); } Data = new_data; Capacity = new_capacity; }
    inline void         reserve_discard(int new_capacity)   { if (new_capacity <= Capacity) return; if (Data) IM_FREE(Data); Data = (T*)IM_ALLOC((size_t)new_capacity * sizeof(T)); Capacity = new_capacity; }

    // NB: It is illegal to call push_back/push_front/insert with a reference pointing inside the ImVector data itself! e.g. v.push_back(v[10]) is forbidden.
    inline void         push_back(const T& v)               { if (Size == Capacity) reserve(_grow_capacity(Size + 1)); memcpy(&Data[Size], &v, sizeof(v)); Size++; }
    inline void         pop_back()                          { IM_ASSERT(Size > 0); Size--; }
    inline void         push_front(const T& v)              { if (Size == 0) push_back(v); else insert(Data, v); }
    inline T*           erase(const T* it)                  { IM_ASSERT(it >= Data && it < Data + Size); const ptrdiff_t off = it - Data; memmove(Data + off, Data + off + 1, ((size_t)Size - (size_t)off - 1) * sizeof(T)); Size--; return Data + off; }
    inline T*           erase(const T* it, const T* it_last){ IM_ASSERT(it >= Data && it < Data + Size && it_last >= it && it_last <= Data + Size); const ptrdiff_t count = it_last - it; const ptrdiff_t off = it - Data; memmove(Data + off, Data + off + count, ((size_t)Size - (size_t)off - (size_t)count) * sizeof(T)); Size -= (int)count; return Data + off; }
    inline T*           erase_unsorted(const T* it)         { IM_ASSERT(it >= Data && it < Data + Size);  const ptrdiff_t off = it - Data; if (it < Data + Size - 1) memcpy(Data + off, Data + Size - 1, sizeof(T)); Size--; return Data + off; }
    inline T*           insert(const T* it, const T& v)     { IM_ASSERT(it >= Data && it <= Data + Size); const ptrdiff_t off = it - Data; if (Size == Capacity) reserve(_grow_capacity(Size + 1)); if (off < (int)Size) memmove(Data + off + 1, Data + off, ((size_t)Size - (size_t)off) * sizeof(T)); memcpy(&Data[off], &v, sizeof(v)); Size++; return Data + off; }
    inline bool         contains(const T& v) const          { const T* data = Data;  const T* data_end = Data + Size; while (data < data_end) if (*data++ == v) return true; return false; }
    inline T*           find(const T& v)                    { T* data = Data;  const T* data_end = Data + Size; while (data < data_end) if (*data == v) break; else ++data; return data; }
    inline const T*     find(const T& v) const              { const T* data = Data;  const T* data_end = Data + Size; while (data < data_end) if (*data == v) break; else ++data; return data; }
    inline bool         find_erase(const T& v)              { const T* it = find(v); if (it < Data + Size) { erase(it); return true; } return false; }
    inline bool         find_erase_unsorted(const T& v)     { const T* it = find(v); if (it < Data + Size) { erase_unsorted(it); return true; } return false; }
    inline int          index_from_ptr(const T* it) const   { IM_ASSERT(it >= Data && it < Data + Size); const ptrdiff_t off = it - Data; return (int)off; }
};
IM_MSVC_RUNTIME_CHECKS_RESTORE

//-----------------------------------------------------------------------------
// [SECTION] ImGuiStyle
//-----------------------------------------------------------------------------
// You may modify the ImGui::GetStyle() main instance during initialization and before NewFrame().
// During the frame, use ImGui::PushStyleVar(ImGuiStyleVar_XXXX)/PopStyleVar() to alter the main style values,
// and ImGui::PushStyleColor(ImGuiCol_XXX)/PopStyleColor() for colors.
//-----------------------------------------------------------------------------

struct ImGuiStyle
{
    float       Alpha;                      // Global alpha applies to everything in Dear ImGui.
    float       DisabledAlpha;              // Additional alpha multiplier applied by BeginDisabled(). Multiply over current value of Alpha.
    ImVec2      WindowPadding;              // Padding within a window.
    float       WindowRounding;             // Radius of window corners rounding. Set to 0.0f to have rectangular windows. Large values tend to lead to variety of artifacts and are not recommended.
    float       WindowBorderSize;           // Thickness of border around windows. Generally set to 0.0f or 1.0f. (Other values are not well tested and more CPU/GPU costly).
    ImVec2      WindowMinSize;              // Minimum window size. This is a global setting. If you want to constrain individual windows, use SetNextWindowSizeConstraints().
    ImVec2      WindowTitleAlign;           // Alignment for title bar text. Defaults to (0.0f,0.5f) for left-aligned,vertically centered.
    ImGuiDir    WindowMenuButtonPosition;   // Side of the collapsing/docking button in the title bar (None/Left/Right). Defaults to ImGuiDir_Left.
    float       ChildRounding;              // Radius of child window corners rounding. Set to 0.0f to have rectangular windows.
    float       ChildBorderSize;            // Thickness of border around child windows. Generally set to 0.0f or 1.0f. (Other values are not well tested and more CPU/GPU costly).
    float       PopupRounding;              // Radius of popup window corners rounding. (Note that tooltip windows use WindowRounding)
    float       PopupBorderSize;            // Thickness of border around popup/tooltip windows. Generally set to 0.0f or 1.0f. (Other values are not well tested and more CPU/GPU costly).
    ImVec2      FramePadding;               // Padding within a framed rectangle (used by most widgets).
    float       FrameRounding;              // Radius of frame corners rounding. Set to 0.0f to have rectangular frame (used by most widgets).
    float       FrameBorderSize;            // Thickness of border around frames. Generally set to 0.0f or 1.0f. (Other values are not well tested and more CPU/GPU costly).
    ImVec2      ItemSpacing;                // Horizontal and vertical spacing between widgets/lines.
    ImVec2      ItemInnerSpacing;           // Horizontal and vertical spacing between within elements of a composed widget (e.g. a slider and its label).
    ImVec2      CellPadding;                // Padding within a table cell
    ImVec2      TouchExtraPadding;          // Expand reactive bounding box for touch-based system where touch position is not accurate enough. Unfortunately we don't sort widgets so priority on overlap will always be given to the first widget. So don't grow this too much!
    float       IndentSpacing;              // Horizontal indentation when e.g. entering a tree node. Generally == (FontSize + FramePadding.x*2).
    float       ColumnsMinSpacing;          // Minimum horizontal spacing between two columns. Preferably > (FramePadding.x + 1).
    float       ScrollbarSize;              // Width of the vertical scrollbar, Height of the horizontal scrollbar.
    float       ScrollbarRounding;          // Radius of grab corners for scrollbar.
    float       GrabMinSize;                // Minimum width/height of a grab box for slider/scrollbar.
    float       GrabRounding;               // Radius of grabs corners rounding. Set to 0.0f to have rectangular slider grabs.
    float       LogSliderDeadzone;          // The size in pixels of the dead-zone around zero on logarithmic sliders that cross zero.
    float       TabRounding;                // Radius of upper corners of a tab. Set to 0.0f to have rectangular tabs.
    float       TabBorderSize;              // Thickness of border around tabs.
    float       TabMinWidthForCloseButton;  // Minimum width for close button to appear on an unselected tab when hovered. Set to 0.0f to always show when hovering, set to FLT_MAX to never show close button unless selected.
    ImGuiDir    ColorButtonPosition;        // Side of the color button in the ColorEdit4 widget (left/right). Defaults to ImGuiDir_Right.
    ImVec2      ButtonTextAlign;            // Alignment of button text when button is larger than text. Defaults to (0.5f, 0.5f) (centered).
    ImVec2      SelectableTextAlign;        // Alignment of selectable text. Defaults to (0.0f, 0.0f) (top-left aligned). It's generally important to keep this left-aligned if you want to lay multiple items on a same line.
    ImVec2      DisplayWindowPadding;       // Window position are clamped to be visible within the display area or monitors by at least this amount. Only applies to regular windows.
    ImVec2      DisplaySafeAreaPadding;     // If you cannot see the edges of your screen (e.g. on a TV) increase the safe area padding. Apply to popups/tooltips as well regular windows. NB: Prefer configuring your TV sets correctly!
    float       MouseCursorScale;           // Scale software rendered mouse cursor (when io.MouseDrawCursor is enabled). We apply per-monitor DPI scaling over this scale. May be removed later.
    bool        AntiAliasedLines;           // Enable anti-aliased lines/borders. Disable if you are really tight on CPU/GPU. Latched at the beginning of the frame (copied to ImDrawList).
    bool        AntiAliasedLinesUseTex;     // Enable anti-aliased lines/borders using textures where possible. Require backend to render with bilinear filtering (NOT point/nearest filtering). Latched at the beginning of the frame (copied to ImDrawList).
    bool        AntiAliasedFill;            // Enable anti-aliased edges around filled shapes (rounded rectangles, circles, etc.). Disable if you are really tight on CPU/GPU. Latched at the beginning of the frame (copied to ImDrawList).
    float       CurveTessellationTol;       // Tessellation tolerance when using PathBezierCurveTo() without a specific number of segments. Decrease for highly tessellated curves (higher quality, more polygons), increase to reduce quality.
    float       CircleTessellationMaxError; // Maximum error (in pixels) allowed when using AddCircle()/AddCircleFilled() or drawing rounded corner rectangles with no explicit segment count specified. Decrease for higher quality but more geometry.
    ImVec4      Colors[ImGuiCol_COUNT];

    IMGUI_API ImGuiStyle();
    IMGUI_API void ScaleAllSizes(float scale_factor);
};

//-----------------------------------------------------------------------------
// [SECTION] ImGuiIO
//-----------------------------------------------------------------------------
// Communicate most settings and inputs/outputs to Dear ImGui using this structure.
// Access via ImGui::GetIO(). Read 'Programmer guide' section in .cpp file for general usage.
//-----------------------------------------------------------------------------

// [Internal] Storage used by IsKeyDown(), IsKeyPressed() etc functions.
// If prior to 1.87 you used io.KeysDownDuration[] (which was marked as internal), you should use GetKeyData(key)->DownDuration and not io.KeysData[key]->DownDuration.
struct ImGuiKeyData
{
    bool        Down;               // True for if key is down
    float       DownDuration;       // Duration the key has been down (<0.0f: not pressed, 0.0f: just pressed, >0.0f: time held)
    float       DownDurationPrev;   // Last frame duration the key has been down
    float       AnalogValue;        // 0.0f..1.0f for gamepad values
};

struct ImGuiIO
{
    //------------------------------------------------------------------
    // Configuration                            // Default value
    //------------------------------------------------------------------

    ImGuiConfigFlags   ConfigFlags;             // = 0              // See ImGuiConfigFlags_ enum. Set by user/application. Gamepad/keyboard navigation options, etc.
    ImGuiBackendFlags  BackendFlags;            // = 0              // See ImGuiBackendFlags_ enum. Set by backend (imgui_impl_xxx files or custom backend) to communicate features supported by the backend.
    ImVec2      DisplaySize;                    // <unset>          // Main display size, in pixels (generally == GetMainViewport()->Size). May change every frame.
    float       DeltaTime;                      // = 1.0f/60.0f     // Time elapsed since last frame, in seconds. May change every frame.
    float       IniSavingRate;                  // = 5.0f           // Minimum time between saving positions/sizes to .ini file, in seconds.
    const char* IniFilename;                    // = "imgui.ini"    // Path to .ini file (important: default "imgui.ini" is relative to current working dir!). Set NULL to disable automatic .ini loading/saving or if you want to manually call LoadIniSettingsXXX() / SaveIniSettingsXXX() functions.
    const char* LogFilename;                    // = "imgui_log.txt"// Path to .log file (default parameter to ImGui::LogToFile when no file is specified).
    float       MouseDoubleClickTime;           // = 0.30f          // Time for a double-click, in seconds.
    float       MouseDoubleClickMaxDist;        // = 6.0f           // Distance threshold to stay in to validate a double-click, in pixels.
    float       MouseDragThreshold;             // = 6.0f           // Distance threshold before considering we are dragging.
    float       KeyRepeatDelay;                 // = 0.275f         // When holding a key/button, time before it starts repeating, in seconds (for buttons in Repeat mode, etc.).
    float       KeyRepeatRate;                  // = 0.050f         // When holding a key/button, rate at which it repeats, in seconds.
    float       HoverDelayNormal;               // = 0.30 sec       // Delay on hovering before IsItemHovered(ImGuiHoveredFlags_DelayNormal) returns true.
    float       HoverDelayShort;                // = 0.10 sec       // Delay on hovering before IsItemHovered(ImGuiHoveredFlags_DelayShort) returns true.
    void*       UserData;                       // = NULL           // Store your own data for retrieval by callbacks.

    ImFontAtlas*Fonts;                          // <auto>           // Font atlas: load, rasterize and pack one or more fonts into a single texture.
    float       FontGlobalScale;                // = 1.0f           // Global scale all fonts
    bool        FontAllowUserScaling;           // = false          // Allow user scaling text of individual window with CTRL+Wheel.
    ImFont*     FontDefault;                    // = NULL           // Font to use on NewFrame(). Use NULL to uses Fonts->Fonts[0].
    ImVec2      DisplayFramebufferScale;        // = (1, 1)         // For retina display or other situations where window coordinates are different from framebuffer coordinates. This generally ends up in ImDrawData::FramebufferScale.

    // Docking options (when ImGuiConfigFlags_DockingEnable is set)
    bool        ConfigDockingNoSplit;           // = false          // Simplified docking mode: disable window splitting, so docking is limited to merging multiple windows together into tab-bars.
    bool        ConfigDockingWithShift;         // = false          // Enable docking with holding Shift key (reduce visual noise, allows dropping in wider space)
    bool        ConfigDockingAlwaysTabBar;      // = false          // [BETA] [FIXME: This currently creates regression with auto-sizing and general overhead] Make every single floating window display within a docking node.
    bool        ConfigDockingTransparentPayload;// = false          // [BETA] Make window or viewport transparent when docking and only display docking boxes on the target viewport. Useful if rendering of multiple viewport cannot be synced. Best used with ConfigViewportsNoAutoMerge.

    // Viewport options (when ImGuiConfigFlags_ViewportsEnable is set)
    bool        ConfigViewportsNoAutoMerge;     // = false;         // Set to make all floating imgui windows always create their own viewport. Otherwise, they are merged into the main host viewports when overlapping it. May also set ImGuiViewportFlags_NoAutoMerge on individual viewport.
    bool        ConfigViewportsNoTaskBarIcon;   // = false          // Disable default OS task bar icon flag for secondary viewports. When a viewport doesn't want a task bar icon, ImGuiViewportFlags_NoTaskBarIcon will be set on it.
    bool        ConfigViewportsNoDecoration;    // = true           // Disable default OS window decoration flag for secondary viewports. When a viewport doesn't want window decorations, ImGuiViewportFlags_NoDecoration will be set on it. Enabling decoration can create subsequent issues at OS levels (e.g. minimum window size).
    bool        ConfigViewportsNoDefaultParent; // = false          // Disable default OS parenting to main viewport for secondary viewports. By default, viewports are marked with ParentViewportId = <main_viewport>, expecting the platform backend to setup a parent/child relationship between the OS windows (some backend may ignore this). Set to true if you want the default to be 0, then all viewports will be top-level OS windows.

    // Miscellaneous options
    bool        MouseDrawCursor;                // = false          // Request ImGui to draw a mouse cursor for you (if you are on a platform without a mouse cursor). Cannot be easily renamed to 'io.ConfigXXX' because this is frequently used by backend implementations.
    bool        ConfigMacOSXBehaviors;          // = defined(__APPLE__) // OS X style: Text editing cursor movement using Alt instead of Ctrl, Shortcuts using Cmd/Super instead of Ctrl, Line/Text Start and End using Cmd+Arrows instead of Home/End, Double click selects by word instead of selecting whole text, Multi-selection in lists uses Cmd/Super instead of Ctrl.
    bool        ConfigInputTrickleEventQueue;   // = true           // Enable input queue trickling: some types of events submitted during the same frame (e.g. button down + up) will be spread over multiple frames, improving interactions with low framerates.
    bool        ConfigInputTextCursorBlink;     // = true           // Enable blinking cursor (optional as some users consider it to be distracting).
    bool        ConfigInputTextEnterKeepActive; // = false          // [BETA] Pressing Enter will keep item active and select contents (single-line only).
    bool        ConfigDragClickToInputText;     // = false          // [BETA] Enable turning DragXXX widgets into text input with a simple mouse click-release (without moving). Not desirable on devices without a keyboard.
    bool        ConfigWindowsResizeFromEdges;   // = true           // Enable resizing of windows from their edges and from the lower-left corner. This requires (io.BackendFlags & ImGuiBackendFlags_HasMouseCursors) because it needs mouse cursor feedback. (This used to be a per-window ImGuiWindowFlags_ResizeFromAnySide flag)
    bool        ConfigWindowsMoveFromTitleBarOnly; // = false       // Enable allowing to move windows only when clicking on their title bar. Does not apply to windows without a title bar.
    float       ConfigMemoryCompactTimer;       // = 60.0f          // Timer (in seconds) to free transient windows/tables memory buffers when unused. Set to -1.0f to disable.

    //------------------------------------------------------------------
    // Platform Functions
    // (the imgui_impl_xxxx backend files are setting those up for you)
    //------------------------------------------------------------------

    // Optional: Platform/Renderer backend name (informational only! will be displayed in About Window) + User data for backend/wrappers to store their own stuff.
    const char* BackendPlatformName;            // = NULL
    const char* BackendRendererName;            // = NULL
    void*       BackendPlatformUserData;        // = NULL           // User data for platform backend
    void*       BackendRendererUserData;        // = NULL           // User data for renderer backend
    void*       BackendLanguageUserData;        // = NULL           // User data for non C++ programming language backend

    // Optional: Access OS clipboard
    // (default to use native Win32 clipboard on Windows, otherwise uses a private clipboard. Override to access OS clipboard on other architectures)
    const char* (*GetClipboardTextFn)(void* user_data);
    void        (*SetClipboardTextFn)(void* user_data, const char* text);
    void*       ClipboardUserData;

    // Optional: Notify OS Input Method Editor of the screen position of your cursor for text input position (e.g. when using Japanese/Chinese IME on Windows)
    // (default to use native imm32 api on Windows)
    void        (*SetPlatformImeDataFn)(ImGuiViewport* viewport, ImGuiPlatformImeData* data);
#ifndef IMGUI_DISABLE_OBSOLETE_FUNCTIONS
    void*       ImeWindowHandle;                // = NULL           // [Obsolete] Set ImGuiViewport::PlatformHandleRaw instead. Set this to your HWND to get automatic IME cursor positioning.
#else
    void*       _UnusedPadding;                                     // Unused field to keep data structure the same size.
#endif

    //------------------------------------------------------------------
    // Input - Call before calling NewFrame()
    //------------------------------------------------------------------

    // Input Functions
    IMGUI_API void  AddKeyEvent(ImGuiKey key, bool down);                   // Queue a new key down/up event. Key should be "translated" (as in, generally ImGuiKey_A matches the key end-user would use to emit an 'A' character)
    IMGUI_API void  AddKeyAnalogEvent(ImGuiKey key, bool down, float v);    // Queue a new key down/up event for analog values (e.g. ImGuiKey_Gamepad_ values). Dead-zones should be handled by the backend.
    IMGUI_API void  AddMousePosEvent(float x, float y);                     // Queue a mouse position update. Use -FLT_MAX,-FLT_MAX to signify no mouse (e.g. app not focused and not hovered)
    IMGUI_API void  AddMouseButtonEvent(int button, bool down);             // Queue a mouse button change
    IMGUI_API void  AddMouseWheelEvent(float wh_x, float wh_y);             // Queue a mouse wheel update
    IMGUI_API void  AddMouseViewportEvent(ImGuiID id);                      // Queue a mouse hovered viewport. Requires backend to set ImGuiBackendFlags_HasMouseHoveredViewport to call this (for multi-viewport support).
    IMGUI_API void  AddFocusEvent(bool focused);                            // Queue a gain/loss of focus for the application (generally based on OS/platform focus of your window)
    IMGUI_API void  AddInputCharacter(unsigned int c);                      // Queue a new character input
    IMGUI_API void  AddInputCharacterUTF16(ImWchar16 c);                    // Queue a new character input from a UTF-16 character, it can be a surrogate
    IMGUI_API void  AddInputCharactersUTF8(const char* str);                // Queue a new characters input from a UTF-8 string

    IMGUI_API void  SetKeyEventNativeData(ImGuiKey key, int native_keycode, int native_scancode, int native_legacy_index = -1); // [Optional] Specify index for legacy <1.87 IsKeyXXX() functions with native indices + specify native keycode, scancode.
    IMGUI_API void  SetAppAcceptingEvents(bool accepting_events);           // Set master flag for accepting key/mouse/text events (default to true). Useful if you have native dialog boxes that are interrupting your application loop/refresh, and you want to disable events being queued while your app is frozen.
    IMGUI_API void  ClearInputCharacters();                                 // [Internal] Clear the text input buffer manually
    IMGUI_API void  ClearInputKeys();                                       // [Internal] Release all keys

    //------------------------------------------------------------------
    // Output - Updated by NewFrame() or EndFrame()/Render()
    // (when reading from the io.WantCaptureMouse, io.WantCaptureKeyboard flags to dispatch your inputs, it is
    //  generally easier and more correct to use their state BEFORE calling NewFrame(). See FAQ for details!)
    //------------------------------------------------------------------

    bool        WantCaptureMouse;                   // Set when Dear ImGui will use mouse inputs, in this case do not dispatch them to your main game/application (either way, always pass on mouse inputs to imgui). (e.g. unclicked mouse is hovering over an imgui window, widget is active, mouse was clicked over an imgui window, etc.).
    bool        WantCaptureKeyboard;                // Set when Dear ImGui will use keyboard inputs, in this case do not dispatch them to your main game/application (either way, always pass keyboard inputs to imgui). (e.g. InputText active, or an imgui window is focused and navigation is enabled, etc.).
    bool        WantTextInput;                      // Mobile/console: when set, you may display an on-screen keyboard. This is set by Dear ImGui when it wants textual keyboard input to happen (e.g. when a InputText widget is active).
    bool        WantSetMousePos;                    // MousePos has been altered, backend should reposition mouse on next frame. Rarely used! Set only when ImGuiConfigFlags_NavEnableSetMousePos flag is enabled.
    bool        WantSaveIniSettings;                // When manual .ini load/save is active (io.IniFilename == NULL), this will be set to notify your application that you can call SaveIniSettingsToMemory() and save yourself. Important: clear io.WantSaveIniSettings yourself after saving!
    bool        NavActive;                          // Keyboard/Gamepad navigation is currently allowed (will handle ImGuiKey_NavXXX events) = a window is focused and it doesn't use the ImGuiWindowFlags_NoNavInputs flag.
    bool        NavVisible;                         // Keyboard/Gamepad navigation is visible and allowed (will handle ImGuiKey_NavXXX events).
    float       Framerate;                          // Estimate of application framerate (rolling average over 60 frames, based on io.DeltaTime), in frame per second. Solely for convenience. Slow applications may not want to use a moving average or may want to reset underlying buffers occasionally.
    int         MetricsRenderVertices;              // Vertices output during last call to Render()
    int         MetricsRenderIndices;               // Indices output during last call to Render() = number of triangles * 3
    int         MetricsRenderWindows;               // Number of visible windows
    int         MetricsActiveWindows;               // Number of active windows
    int         MetricsActiveAllocations;           // Number of active allocations, updated by MemAlloc/MemFree based on current context. May be off if you have multiple imgui contexts.
    ImVec2      MouseDelta;                         // Mouse delta. Note that this is zero if either current or previous position are invalid (-FLT_MAX,-FLT_MAX), so a disappearing/reappearing mouse won't have a huge delta.

    // Legacy: before 1.87, we required backend to fill io.KeyMap[] (imgui->native map) during initialization and io.KeysDown[] (native indices) every frame.
    // This is still temporarily supported as a legacy feature. However the new preferred scheme is for backend to call io.AddKeyEvent().
#ifndef IMGUI_DISABLE_OBSOLETE_KEYIO
    int         KeyMap[ImGuiKey_COUNT];             // [LEGACY] Input: map of indices into the KeysDown[512] entries array which represent your "native" keyboard state. The first 512 are now unused and should be kept zero. Legacy backend will write into KeyMap[] using ImGuiKey_ indices which are always >512.
    bool        KeysDown[ImGuiKey_COUNT];           // [LEGACY] Input: Keyboard keys that are pressed (ideally left in the "native" order your engine has access to keyboard keys, so you can use your own defines/enums for keys). This used to be [512] sized. It is now ImGuiKey_COUNT to allow legacy io.KeysDown[GetKeyIndex(...)] to work without an overflow.
    float       NavInputs[ImGuiNavInput_COUNT];     // [LEGACY] Since 1.88, NavInputs[] was removed. Backends from 1.60 to 1.86 won't build. Feed gamepad inputs via io.AddKeyEvent() and ImGuiKey_GamepadXXX enums.
#endif

    //------------------------------------------------------------------
    // [Internal] Dear ImGui will maintain those fields. Forward compatibility not guaranteed!
    //------------------------------------------------------------------

    // Main Input State
    // (this block used to be written by backend, since 1.87 it is best to NOT write to those directly, call the AddXXX functions above instead)
    // (reading from those variables is fair game, as they are extremely unlikely to be moving anywhere)
    ImVec2      MousePos;                           // Mouse position, in pixels. Set to ImVec2(-FLT_MAX, -FLT_MAX) if mouse is unavailable (on another screen, etc.)
    bool        MouseDown[5];                       // Mouse buttons: 0=left, 1=right, 2=middle + extras (ImGuiMouseButton_COUNT == 5). Dear ImGui mostly uses left and right buttons. Other buttons allow us to track if the mouse is being used by your application + available to user as a convenience via IsMouse** API.
    float       MouseWheel;                         // Mouse wheel Vertical: 1 unit scrolls about 5 lines text.
<<<<<<< HEAD
    float       MouseWheelH;                        // Mouse wheel Horizontal. Most users don't have a mouse with an horizontal wheel, may not be filled by all backends.
    ImGuiID     MouseHoveredViewport;               // (Optional) Modify using io.AddMouseViewportEvent(). With multi-viewports: viewport the OS mouse is hovering. If possible _IGNORING_ viewports with the ImGuiViewportFlags_NoInputs flag is much better (few backends can handle that). Set io.BackendFlags |= ImGuiBackendFlags_HasMouseHoveredViewport if you can provide this info. If you don't imgui will infer the value using the rectangles and last focused time of the viewports it knows about (ignoring other OS windows).
=======
    float       MouseWheelH;                        // Mouse wheel Horizontal. Most users don't have a mouse with a horizontal wheel, may not be filled by all backends.
>>>>>>> 1dd964f8
    bool        KeyCtrl;                            // Keyboard modifier down: Control
    bool        KeyShift;                           // Keyboard modifier down: Shift
    bool        KeyAlt;                             // Keyboard modifier down: Alt
    bool        KeySuper;                           // Keyboard modifier down: Cmd/Super/Windows

    // Other state maintained from data above + IO function calls
    ImGuiModFlags KeyMods;                          // Key mods flags (same as io.KeyCtrl/KeyShift/KeyAlt/KeySuper but merged into flags), updated by NewFrame()
    ImGuiKeyData KeysData[ImGuiKey_KeysData_SIZE];  // Key state for all known keys. Use IsKeyXXX() functions to access this.
    bool        WantCaptureMouseUnlessPopupClose;   // Alternative to WantCaptureMouse: (WantCaptureMouse == true && WantCaptureMouseUnlessPopupClose == false) when a click over void is expected to close a popup.
    ImVec2      MousePosPrev;                       // Previous mouse position (note that MouseDelta is not necessary == MousePos-MousePosPrev, in case either position is invalid)
    ImVec2      MouseClickedPos[5];                 // Position at time of clicking
    double      MouseClickedTime[5];                // Time of last click (used to figure out double-click)
    bool        MouseClicked[5];                    // Mouse button went from !Down to Down (same as MouseClickedCount[x] != 0)
    bool        MouseDoubleClicked[5];              // Has mouse button been double-clicked? (same as MouseClickedCount[x] == 2)
    ImU16       MouseClickedCount[5];               // == 0 (not clicked), == 1 (same as MouseClicked[]), == 2 (double-clicked), == 3 (triple-clicked) etc. when going from !Down to Down
    ImU16       MouseClickedLastCount[5];           // Count successive number of clicks. Stays valid after mouse release. Reset after another click is done.
    bool        MouseReleased[5];                   // Mouse button went from Down to !Down
    bool        MouseDownOwned[5];                  // Track if button was clicked inside a dear imgui window or over void blocked by a popup. We don't request mouse capture from the application if click started outside ImGui bounds.
    bool        MouseDownOwnedUnlessPopupClose[5];  // Track if button was clicked inside a dear imgui window.
    float       MouseDownDuration[5];               // Duration the mouse button has been down (0.0f == just clicked)
    float       MouseDownDurationPrev[5];           // Previous time the mouse button has been down
    ImVec2      MouseDragMaxDistanceAbs[5];         // Maximum distance, absolute, on each axis, of how much mouse has traveled from the clicking point
    float       MouseDragMaxDistanceSqr[5];         // Squared maximum distance of how much mouse has traveled from the clicking point (used for moving thresholds)
    float       PenPressure;                        // Touch/Pen pressure (0.0f to 1.0f, should be >0.0f only when MouseDown[0] == true). Helper storage currently unused by Dear ImGui.
    bool        AppFocusLost;                       // Only modify via AddFocusEvent()
    bool        AppAcceptingEvents;                 // Only modify via SetAppAcceptingEvents()
    ImS8        BackendUsingLegacyKeyArrays;        // -1: unknown, 0: using AddKeyEvent(), 1: using legacy io.KeysDown[]
    bool        BackendUsingLegacyNavInputArray;    // 0: using AddKeyAnalogEvent(), 1: writing to legacy io.NavInputs[] directly
    ImWchar16   InputQueueSurrogate;                // For AddInputCharacterUTF16()
    ImVector<ImWchar> InputQueueCharacters;         // Queue of _characters_ input (obtained by platform backend). Fill using AddInputCharacter() helper.

    IMGUI_API   ImGuiIO();
};

//-----------------------------------------------------------------------------
// [SECTION] Misc data structures
//-----------------------------------------------------------------------------

// Shared state of InputText(), passed as an argument to your callback when a ImGuiInputTextFlags_Callback* flag is used.
// The callback function should return 0 by default.
// Callbacks (follow a flag name and see comments in ImGuiInputTextFlags_ declarations for more details)
// - ImGuiInputTextFlags_CallbackEdit:        Callback on buffer edit (note that InputText() already returns true on edit, the callback is useful mainly to manipulate the underlying buffer while focus is active)
// - ImGuiInputTextFlags_CallbackAlways:      Callback on each iteration
// - ImGuiInputTextFlags_CallbackCompletion:  Callback on pressing TAB
// - ImGuiInputTextFlags_CallbackHistory:     Callback on pressing Up/Down arrows
// - ImGuiInputTextFlags_CallbackCharFilter:  Callback on character inputs to replace or discard them. Modify 'EventChar' to replace or discard, or return 1 in callback to discard.
// - ImGuiInputTextFlags_CallbackResize:      Callback on buffer capacity changes request (beyond 'buf_size' parameter value), allowing the string to grow.
struct ImGuiInputTextCallbackData
{
    ImGuiInputTextFlags EventFlag;      // One ImGuiInputTextFlags_Callback*    // Read-only
    ImGuiInputTextFlags Flags;          // What user passed to InputText()      // Read-only
    void*               UserData;       // What user passed to InputText()      // Read-only

    // Arguments for the different callback events
    // - To modify the text buffer in a callback, prefer using the InsertChars() / DeleteChars() function. InsertChars() will take care of calling the resize callback if necessary.
    // - If you know your edits are not going to resize the underlying buffer allocation, you may modify the contents of 'Buf[]' directly. You need to update 'BufTextLen' accordingly (0 <= BufTextLen < BufSize) and set 'BufDirty'' to true so InputText can update its internal state.
    ImWchar             EventChar;      // Character input                      // Read-write   // [CharFilter] Replace character with another one, or set to zero to drop. return 1 is equivalent to setting EventChar=0;
    ImGuiKey            EventKey;       // Key pressed (Up/Down/TAB)            // Read-only    // [Completion,History]
    char*               Buf;            // Text buffer                          // Read-write   // [Resize] Can replace pointer / [Completion,History,Always] Only write to pointed data, don't replace the actual pointer!
    int                 BufTextLen;     // Text length (in bytes)               // Read-write   // [Resize,Completion,History,Always] Exclude zero-terminator storage. In C land: == strlen(some_text), in C++ land: string.length()
    int                 BufSize;        // Buffer size (in bytes) = capacity+1  // Read-only    // [Resize,Completion,History,Always] Include zero-terminator storage. In C land == ARRAYSIZE(my_char_array), in C++ land: string.capacity()+1
    bool                BufDirty;       // Set if you modify Buf/BufTextLen!    // Write        // [Completion,History,Always]
    int                 CursorPos;      //                                      // Read-write   // [Completion,History,Always]
    int                 SelectionStart; //                                      // Read-write   // [Completion,History,Always] == to SelectionEnd when no selection)
    int                 SelectionEnd;   //                                      // Read-write   // [Completion,History,Always]

    // Helper functions for text manipulation.
    // Use those function to benefit from the CallbackResize behaviors. Calling those function reset the selection.
    IMGUI_API ImGuiInputTextCallbackData();
    IMGUI_API void      DeleteChars(int pos, int bytes_count);
    IMGUI_API void      InsertChars(int pos, const char* text, const char* text_end = NULL);
    void                SelectAll()             { SelectionStart = 0; SelectionEnd = BufTextLen; }
    void                ClearSelection()        { SelectionStart = SelectionEnd = BufTextLen; }
    bool                HasSelection() const    { return SelectionStart != SelectionEnd; }
};

// Resizing callback data to apply custom constraint. As enabled by SetNextWindowSizeConstraints(). Callback is called during the next Begin().
// NB: For basic min/max size constraint on each axis you don't need to use the callback! The SetNextWindowSizeConstraints() parameters are enough.
struct ImGuiSizeCallbackData
{
    void*   UserData;       // Read-only.   What user passed to SetNextWindowSizeConstraints(). Generally store an integer or float in here (need reinterpret_cast<>).
    ImVec2  Pos;            // Read-only.   Window position, for reference.
    ImVec2  CurrentSize;    // Read-only.   Current window size.
    ImVec2  DesiredSize;    // Read-write.  Desired size, based on user's mouse position. Write to this field to restrain resizing.
};

// [ALPHA] Rarely used / very advanced uses only. Use with SetNextWindowClass() and DockSpace() functions.
// Important: the content of this class is still highly WIP and likely to change and be refactored
// before we stabilize Docking features. Please be mindful if using this.
// Provide hints:
// - To the platform backend via altered viewport flags (enable/disable OS decoration, OS task bar icons, etc.)
// - To the platform backend for OS level parent/child relationships of viewport.
// - To the docking system for various options and filtering.
struct ImGuiWindowClass
{
    ImGuiID             ClassId;                    // User data. 0 = Default class (unclassed). Windows of different classes cannot be docked with each others.
    ImGuiID             ParentViewportId;           // Hint for the platform backend. -1: use default. 0: request platform backend to not parent the platform. != 0: request platform backend to create a parent<>child relationship between the platform windows. Not conforming backends are free to e.g. parent every viewport to the main viewport or not.
    ImGuiViewportFlags  ViewportFlagsOverrideSet;   // Viewport flags to set when a window of this class owns a viewport. This allows you to enforce OS decoration or task bar icon, override the defaults on a per-window basis.
    ImGuiViewportFlags  ViewportFlagsOverrideClear; // Viewport flags to clear when a window of this class owns a viewport. This allows you to enforce OS decoration or task bar icon, override the defaults on a per-window basis.
    ImGuiTabItemFlags   TabItemFlagsOverrideSet;    // [EXPERIMENTAL] TabItem flags to set when a window of this class gets submitted into a dock node tab bar. May use with ImGuiTabItemFlags_Leading or ImGuiTabItemFlags_Trailing.
    ImGuiDockNodeFlags  DockNodeFlagsOverrideSet;   // [EXPERIMENTAL] Dock node flags to set when a window of this class is hosted by a dock node (it doesn't have to be selected!)
    bool                DockingAlwaysTabBar;        // Set to true to enforce single floating windows of this class always having their own docking node (equivalent of setting the global io.ConfigDockingAlwaysTabBar)
    bool                DockingAllowUnclassed;      // Set to true to allow windows of this class to be docked/merged with an unclassed window. // FIXME-DOCK: Move to DockNodeFlags override?

    ImGuiWindowClass() { memset(this, 0, sizeof(*this)); ParentViewportId = (ImGuiID)-1; DockingAllowUnclassed = true; }
};

// Data payload for Drag and Drop operations: AcceptDragDropPayload(), GetDragDropPayload()
struct ImGuiPayload
{
    // Members
    void*           Data;               // Data (copied and owned by dear imgui)
    int             DataSize;           // Data size

    // [Internal]
    ImGuiID         SourceId;           // Source item id
    ImGuiID         SourceParentId;     // Source parent id (if available)
    int             DataFrameCount;     // Data timestamp
    char            DataType[32 + 1];   // Data type tag (short user-supplied string, 32 characters max)
    bool            Preview;            // Set when AcceptDragDropPayload() was called and mouse has been hovering the target item (nb: handle overlapping drag targets)
    bool            Delivery;           // Set when AcceptDragDropPayload() was called and mouse button is released over the target item.

    ImGuiPayload()  { Clear(); }
    void Clear()    { SourceId = SourceParentId = 0; Data = NULL; DataSize = 0; memset(DataType, 0, sizeof(DataType)); DataFrameCount = -1; Preview = Delivery = false; }
    bool IsDataType(const char* type) const { return DataFrameCount != -1 && strcmp(type, DataType) == 0; }
    bool IsPreview() const                  { return Preview; }
    bool IsDelivery() const                 { return Delivery; }
};

// Sorting specification for one column of a table (sizeof == 12 bytes)
struct ImGuiTableColumnSortSpecs
{
    ImGuiID                     ColumnUserID;       // User id of the column (if specified by a TableSetupColumn() call)
    ImS16                       ColumnIndex;        // Index of the column
    ImS16                       SortOrder;          // Index within parent ImGuiTableSortSpecs (always stored in order starting from 0, tables sorted on a single criteria will always have a 0 here)
    ImGuiSortDirection          SortDirection : 8;  // ImGuiSortDirection_Ascending or ImGuiSortDirection_Descending (you can use this or SortSign, whichever is more convenient for your sort function)

    ImGuiTableColumnSortSpecs() { memset(this, 0, sizeof(*this)); }
};

// Sorting specifications for a table (often handling sort specs for a single column, occasionally more)
// Obtained by calling TableGetSortSpecs().
// When 'SpecsDirty == true' you can sort your data. It will be true with sorting specs have changed since last call, or the first time.
// Make sure to set 'SpecsDirty = false' after sorting, else you may wastefully sort your data every frame!
struct ImGuiTableSortSpecs
{
    const ImGuiTableColumnSortSpecs* Specs;     // Pointer to sort spec array.
    int                         SpecsCount;     // Sort spec count. Most often 1. May be > 1 when ImGuiTableFlags_SortMulti is enabled. May be == 0 when ImGuiTableFlags_SortTristate is enabled.
    bool                        SpecsDirty;     // Set to true when specs have changed since last time! Use this to sort again, then clear the flag.

    ImGuiTableSortSpecs()       { memset(this, 0, sizeof(*this)); }
};

//-----------------------------------------------------------------------------
// [SECTION] Helpers (ImGuiOnceUponAFrame, ImGuiTextFilter, ImGuiTextBuffer, ImGuiStorage, ImGuiListClipper, ImColor)
//-----------------------------------------------------------------------------

// Helper: Unicode defines
#define IM_UNICODE_CODEPOINT_INVALID 0xFFFD     // Invalid Unicode code point (standard value).
#ifdef IMGUI_USE_WCHAR32
#define IM_UNICODE_CODEPOINT_MAX     0x10FFFF   // Maximum Unicode code point supported by this build.
#else
#define IM_UNICODE_CODEPOINT_MAX     0xFFFF     // Maximum Unicode code point supported by this build.
#endif

// Helper: Execute a block of code at maximum once a frame. Convenient if you want to quickly create a UI within deep-nested code that runs multiple times every frame.
// Usage: static ImGuiOnceUponAFrame oaf; if (oaf) ImGui::Text("This will be called only once per frame");
struct ImGuiOnceUponAFrame
{
    ImGuiOnceUponAFrame() { RefFrame = -1; }
    mutable int RefFrame;
    operator bool() const { int current_frame = ImGui::GetFrameCount(); if (RefFrame == current_frame) return false; RefFrame = current_frame; return true; }
};

// Helper: Parse and apply text filters. In format "aaaaa[,bbbb][,ccccc]"
struct ImGuiTextFilter
{
    IMGUI_API           ImGuiTextFilter(const char* default_filter = "");
    IMGUI_API bool      Draw(const char* label = "Filter (inc,-exc)", float width = 0.0f);  // Helper calling InputText+Build
    IMGUI_API bool      PassFilter(const char* text, const char* text_end = NULL) const;
    IMGUI_API void      Build();
    void                Clear()          { InputBuf[0] = 0; Build(); }
    bool                IsActive() const { return !Filters.empty(); }

    // [Internal]
    struct ImGuiTextRange
    {
        const char*     b;
        const char*     e;

        ImGuiTextRange()                                { b = e = NULL; }
        ImGuiTextRange(const char* _b, const char* _e)  { b = _b; e = _e; }
        bool            empty() const                   { return b == e; }
        IMGUI_API void  split(char separator, ImVector<ImGuiTextRange>* out) const;
    };
    char                    InputBuf[256];
    ImVector<ImGuiTextRange>Filters;
    int                     CountGrep;
};

// Helper: Growable text buffer for logging/accumulating text
// (this could be called 'ImGuiTextBuilder' / 'ImGuiStringBuilder')
struct ImGuiTextBuffer
{
    ImVector<char>      Buf;
    IMGUI_API static char EmptyString[1];

    ImGuiTextBuffer()   { }
    inline char         operator[](int i) const { IM_ASSERT(Buf.Data != NULL); return Buf.Data[i]; }
    const char*         begin() const           { return Buf.Data ? &Buf.front() : EmptyString; }
    const char*         end() const             { return Buf.Data ? &Buf.back() : EmptyString; }   // Buf is zero-terminated, so end() will point on the zero-terminator
    int                 size() const            { return Buf.Size ? Buf.Size - 1 : 0; }
    bool                empty() const           { return Buf.Size <= 1; }
    void                clear()                 { Buf.clear(); }
    void                reserve(int capacity)   { Buf.reserve(capacity); }
    const char*         c_str() const           { return Buf.Data ? Buf.Data : EmptyString; }
    IMGUI_API void      append(const char* str, const char* str_end = NULL);
    IMGUI_API void      appendf(const char* fmt, ...) IM_FMTARGS(2);
    IMGUI_API void      appendfv(const char* fmt, va_list args) IM_FMTLIST(2);
};

// Helper: Key->Value storage
// Typically you don't have to worry about this since a storage is held within each Window.
// We use it to e.g. store collapse state for a tree (Int 0/1)
// This is optimized for efficient lookup (dichotomy into a contiguous buffer) and rare insertion (typically tied to user interactions aka max once a frame)
// You can use it as custom user storage for temporary values. Declare your own storage if, for example:
// - You want to manipulate the open/close state of a particular sub-tree in your interface (tree node uses Int 0/1 to store their state).
// - You want to store custom debug data easily without adding or editing structures in your code (probably not efficient, but convenient)
// Types are NOT stored, so it is up to you to make sure your Key don't collide with different types.
struct ImGuiStorage
{
    // [Internal]
    struct ImGuiStoragePair
    {
        ImGuiID key;
        union { int val_i; float val_f; void* val_p; };
        ImGuiStoragePair(ImGuiID _key, int _val_i)      { key = _key; val_i = _val_i; }
        ImGuiStoragePair(ImGuiID _key, float _val_f)    { key = _key; val_f = _val_f; }
        ImGuiStoragePair(ImGuiID _key, void* _val_p)    { key = _key; val_p = _val_p; }
    };

    ImVector<ImGuiStoragePair>      Data;

    // - Get***() functions find pair, never add/allocate. Pairs are sorted so a query is O(log N)
    // - Set***() functions find pair, insertion on demand if missing.
    // - Sorted insertion is costly, paid once. A typical frame shouldn't need to insert any new pair.
    void                Clear() { Data.clear(); }
    IMGUI_API int       GetInt(ImGuiID key, int default_val = 0) const;
    IMGUI_API void      SetInt(ImGuiID key, int val);
    IMGUI_API bool      GetBool(ImGuiID key, bool default_val = false) const;
    IMGUI_API void      SetBool(ImGuiID key, bool val);
    IMGUI_API float     GetFloat(ImGuiID key, float default_val = 0.0f) const;
    IMGUI_API void      SetFloat(ImGuiID key, float val);
    IMGUI_API void*     GetVoidPtr(ImGuiID key) const; // default_val is NULL
    IMGUI_API void      SetVoidPtr(ImGuiID key, void* val);

    // - Get***Ref() functions finds pair, insert on demand if missing, return pointer. Useful if you intend to do Get+Set.
    // - References are only valid until a new value is added to the storage. Calling a Set***() function or a Get***Ref() function invalidates the pointer.
    // - A typical use case where this is convenient for quick hacking (e.g. add storage during a live Edit&Continue session if you can't modify existing struct)
    //      float* pvar = ImGui::GetFloatRef(key); ImGui::SliderFloat("var", pvar, 0, 100.0f); some_var += *pvar;
    IMGUI_API int*      GetIntRef(ImGuiID key, int default_val = 0);
    IMGUI_API bool*     GetBoolRef(ImGuiID key, bool default_val = false);
    IMGUI_API float*    GetFloatRef(ImGuiID key, float default_val = 0.0f);
    IMGUI_API void**    GetVoidPtrRef(ImGuiID key, void* default_val = NULL);

    // Use on your own storage if you know only integer are being stored (open/close all tree nodes)
    IMGUI_API void      SetAllInt(int val);

    // For quicker full rebuild of a storage (instead of an incremental one), you may add all your contents and then sort once.
    IMGUI_API void      BuildSortByKey();
};

// Helper: Manually clip large list of items.
// If you have lots evenly spaced items and you have random access to the list, you can perform coarse
// clipping based on visibility to only submit items that are in view.
// The clipper calculates the range of visible items and advance the cursor to compensate for the non-visible items we have skipped.
// (Dear ImGui already clip items based on their bounds but: it needs to first layout the item to do so, and generally
//  fetching/submitting your own data incurs additional cost. Coarse clipping using ImGuiListClipper allows you to easily
//  scale using lists with tens of thousands of items without a problem)
// Usage:
//   ImGuiListClipper clipper;
//   clipper.Begin(1000);         // We have 1000 elements, evenly spaced.
//   while (clipper.Step())
//       for (int i = clipper.DisplayStart; i < clipper.DisplayEnd; i++)
//           ImGui::Text("line number %d", i);
// Generally what happens is:
// - Clipper lets you process the first element (DisplayStart = 0, DisplayEnd = 1) regardless of it being visible or not.
// - User code submit that one element.
// - Clipper can measure the height of the first element
// - Clipper calculate the actual range of elements to display based on the current clipping rectangle, position the cursor before the first visible element.
// - User code submit visible elements.
// - The clipper also handles various subtleties related to keyboard/gamepad navigation, wrapping etc.
struct ImGuiListClipper
{
    int             DisplayStart;       // First item to display, updated by each call to Step()
    int             DisplayEnd;         // End of items to display (exclusive)
    int             ItemsCount;         // [Internal] Number of items
    float           ItemsHeight;        // [Internal] Height of item after a first step and item submission can calculate it
    float           StartPosY;          // [Internal] Cursor position at the time of Begin() or after table frozen rows are all processed
    void*           TempData;           // [Internal] Internal data

    // items_count: Use INT_MAX if you don't know how many items you have (in which case the cursor won't be advanced in the final step)
    // items_height: Use -1.0f to be calculated automatically on first step. Otherwise pass in the distance between your items, typically GetTextLineHeightWithSpacing() or GetFrameHeightWithSpacing().
    IMGUI_API ImGuiListClipper();
    IMGUI_API ~ImGuiListClipper();
    IMGUI_API void  Begin(int items_count, float items_height = -1.0f);
    IMGUI_API void  End();             // Automatically called on the last call of Step() that returns false.
    IMGUI_API bool  Step();            // Call until it returns false. The DisplayStart/DisplayEnd fields will be set and you can process/draw those items.

    // Call ForceDisplayRangeByIndices() before first call to Step() if you need a range of items to be displayed regardless of visibility.
    IMGUI_API void  ForceDisplayRangeByIndices(int item_min, int item_max); // item_max is exclusive e.g. use (42, 42+1) to make item 42 always visible BUT due to alignment/padding of certain items it is likely that an extra item may be included on either end of the display range.

#ifndef IMGUI_DISABLE_OBSOLETE_FUNCTIONS
    inline ImGuiListClipper(int items_count, float items_height = -1.0f) { memset(this, 0, sizeof(*this)); ItemsCount = -1; Begin(items_count, items_height); } // [removed in 1.79]
#endif
};

// Helpers macros to generate 32-bit encoded colors
// User can declare their own format by #defining the 5 _SHIFT/_MASK macros in their imconfig file.
#ifndef IM_COL32_R_SHIFT
#ifdef IMGUI_USE_BGRA_PACKED_COLOR
#define IM_COL32_R_SHIFT    16
#define IM_COL32_G_SHIFT    8
#define IM_COL32_B_SHIFT    0
#define IM_COL32_A_SHIFT    24
#define IM_COL32_A_MASK     0xFF000000
#else
#define IM_COL32_R_SHIFT    0
#define IM_COL32_G_SHIFT    8
#define IM_COL32_B_SHIFT    16
#define IM_COL32_A_SHIFT    24
#define IM_COL32_A_MASK     0xFF000000
#endif
#endif
#define IM_COL32(R,G,B,A)    (((ImU32)(A)<<IM_COL32_A_SHIFT) | ((ImU32)(B)<<IM_COL32_B_SHIFT) | ((ImU32)(G)<<IM_COL32_G_SHIFT) | ((ImU32)(R)<<IM_COL32_R_SHIFT))
#define IM_COL32_WHITE       IM_COL32(255,255,255,255)  // Opaque white = 0xFFFFFFFF
#define IM_COL32_BLACK       IM_COL32(0,0,0,255)        // Opaque black
#define IM_COL32_BLACK_TRANS IM_COL32(0,0,0,0)          // Transparent black = 0x00000000

// Helper: ImColor() implicitly converts colors to either ImU32 (packed 4x1 byte) or ImVec4 (4x1 float)
// Prefer using IM_COL32() macros if you want a guaranteed compile-time ImU32 for usage with ImDrawList API.
// **Avoid storing ImColor! Store either u32 of ImVec4. This is not a full-featured color class. MAY OBSOLETE.
// **None of the ImGui API are using ImColor directly but you can use it as a convenience to pass colors in either ImU32 or ImVec4 formats. Explicitly cast to ImU32 or ImVec4 if needed.
struct ImColor
{
    ImVec4          Value;

    constexpr ImColor()                                             { }
    constexpr ImColor(float r, float g, float b, float a = 1.0f)    : Value(r, g, b, a) { }
    constexpr ImColor(const ImVec4& col)                            : Value(col) {}
    ImColor(int r, int g, int b, int a = 255)                       { float sc = 1.0f / 255.0f; Value.x = (float)r * sc; Value.y = (float)g * sc; Value.z = (float)b * sc; Value.w = (float)a * sc; }
    ImColor(ImU32 rgba)                                             { float sc = 1.0f / 255.0f; Value.x = (float)((rgba >> IM_COL32_R_SHIFT) & 0xFF) * sc; Value.y = (float)((rgba >> IM_COL32_G_SHIFT) & 0xFF) * sc; Value.z = (float)((rgba >> IM_COL32_B_SHIFT) & 0xFF) * sc; Value.w = (float)((rgba >> IM_COL32_A_SHIFT) & 0xFF) * sc; }
    inline operator ImU32() const                                   { return ImGui::ColorConvertFloat4ToU32(Value); }
    inline operator ImVec4() const                                  { return Value; }

    // FIXME-OBSOLETE: May need to obsolete/cleanup those helpers.
    inline void    SetHSV(float h, float s, float v, float a = 1.0f){ ImGui::ColorConvertHSVtoRGB(h, s, v, Value.x, Value.y, Value.z); Value.w = a; }
    static ImColor HSV(float h, float s, float v, float a = 1.0f)   { float r, g, b; ImGui::ColorConvertHSVtoRGB(h, s, v, r, g, b); return ImColor(r, g, b, a); }
};

//-----------------------------------------------------------------------------
// [SECTION] Drawing API (ImDrawCmd, ImDrawIdx, ImDrawVert, ImDrawChannel, ImDrawListSplitter, ImDrawListFlags, ImDrawList, ImDrawData)
// Hold a series of drawing commands. The user provides a renderer for ImDrawData which essentially contains an array of ImDrawList.
//-----------------------------------------------------------------------------

// The maximum line width to bake anti-aliased textures for. Build atlas with ImFontAtlasFlags_NoBakedLines to disable baking.
#ifndef IM_DRAWLIST_TEX_LINES_WIDTH_MAX
#define IM_DRAWLIST_TEX_LINES_WIDTH_MAX     (63)
#endif

// ImDrawCallback: Draw callbacks for advanced uses [configurable type: override in imconfig.h]
// NB: You most likely do NOT need to use draw callbacks just to create your own widget or customized UI rendering,
// you can poke into the draw list for that! Draw callback may be useful for example to:
//  A) Change your GPU render state,
//  B) render a complex 3D scene inside a UI element without an intermediate texture/render target, etc.
// The expected behavior from your rendering function is 'if (cmd.UserCallback != NULL) { cmd.UserCallback(parent_list, cmd); } else { RenderTriangles() }'
// If you want to override the signature of ImDrawCallback, you can simply use e.g. '#define ImDrawCallback MyDrawCallback' (in imconfig.h) + update rendering backend accordingly.
#ifndef ImDrawCallback
typedef void (*ImDrawCallback)(const ImDrawList* parent_list, const ImDrawCmd* cmd);
#endif

// Special Draw callback value to request renderer backend to reset the graphics/render state.
// The renderer backend needs to handle this special value, otherwise it will crash trying to call a function at this address.
// This is useful for example if you submitted callbacks which you know have altered the render state and you want it to be restored.
// It is not done by default because they are many perfectly useful way of altering render state for imgui contents (e.g. changing shader/blending settings before an Image call).
#define ImDrawCallback_ResetRenderState     (ImDrawCallback)(-1)

// Typically, 1 command = 1 GPU draw call (unless command is a callback)
// - VtxOffset: When 'io.BackendFlags & ImGuiBackendFlags_RendererHasVtxOffset' is enabled,
//   this fields allow us to render meshes larger than 64K vertices while keeping 16-bit indices.
//   Backends made for <1.71. will typically ignore the VtxOffset fields.
// - The ClipRect/TextureId/VtxOffset fields must be contiguous as we memcmp() them together (this is asserted for).
struct ImDrawCmd
{
    ImVec4          ClipRect;           // 4*4  // Clipping rectangle (x1, y1, x2, y2). Subtract ImDrawData->DisplayPos to get clipping rectangle in "viewport" coordinates
    ImTextureID     TextureId;          // 4-8  // User-provided texture ID. Set by user in ImfontAtlas::SetTexID() for fonts or passed to Image*() functions. Ignore if never using images or multiple fonts atlas.
    unsigned int    VtxOffset;          // 4    // Start offset in vertex buffer. ImGuiBackendFlags_RendererHasVtxOffset: always 0, otherwise may be >0 to support meshes larger than 64K vertices with 16-bit indices.
    unsigned int    IdxOffset;          // 4    // Start offset in index buffer.
    unsigned int    ElemCount;          // 4    // Number of indices (multiple of 3) to be rendered as triangles. Vertices are stored in the callee ImDrawList's vtx_buffer[] array, indices in idx_buffer[].
    ImDrawCallback  UserCallback;       // 4-8  // If != NULL, call the function instead of rendering the vertices. clip_rect and texture_id will be set normally.
    void*           UserCallbackData;   // 4-8  // The draw callback code can access this.

    ImDrawCmd() { memset(this, 0, sizeof(*this)); } // Also ensure our padding fields are zeroed

    // Since 1.83: returns ImTextureID associated with this draw call. Warning: DO NOT assume this is always same as 'TextureId' (we will change this function for an upcoming feature)
    inline ImTextureID GetTexID() const { return TextureId; }
};

// Vertex layout
#ifndef IMGUI_OVERRIDE_DRAWVERT_STRUCT_LAYOUT
struct ImDrawVert
{
    ImVec2  pos;
    ImVec2  uv;
    ImU32   col;
};
#else
// You can override the vertex format layout by defining IMGUI_OVERRIDE_DRAWVERT_STRUCT_LAYOUT in imconfig.h
// The code expect ImVec2 pos (8 bytes), ImVec2 uv (8 bytes), ImU32 col (4 bytes), but you can re-order them or add other fields as needed to simplify integration in your engine.
// The type has to be described within the macro (you can either declare the struct or use a typedef). This is because ImVec2/ImU32 are likely not declared at the time you'd want to set your type up.
// NOTE: IMGUI DOESN'T CLEAR THE STRUCTURE AND DOESN'T CALL A CONSTRUCTOR SO ANY CUSTOM FIELD WILL BE UNINITIALIZED. IF YOU ADD EXTRA FIELDS (SUCH AS A 'Z' COORDINATES) YOU WILL NEED TO CLEAR THEM DURING RENDER OR TO IGNORE THEM.
IMGUI_OVERRIDE_DRAWVERT_STRUCT_LAYOUT;
#endif

// [Internal] For use by ImDrawList
struct ImDrawCmdHeader
{
    ImVec4          ClipRect;
    ImTextureID     TextureId;
    unsigned int    VtxOffset;
};

// [Internal] For use by ImDrawListSplitter
struct ImDrawChannel
{
    ImVector<ImDrawCmd>         _CmdBuffer;
    ImVector<ImDrawIdx>         _IdxBuffer;
};


// Split/Merge functions are used to split the draw list into different layers which can be drawn into out of order.
// This is used by the Columns/Tables API, so items of each column can be batched together in a same draw call.
struct ImDrawListSplitter
{
    int                         _Current;    // Current channel number (0)
    int                         _Count;      // Number of active channels (1+)
    ImVector<ImDrawChannel>     _Channels;   // Draw channels (not resized down so _Count might be < Channels.Size)

    inline ImDrawListSplitter()  { memset(this, 0, sizeof(*this)); }
    inline ~ImDrawListSplitter() { ClearFreeMemory(); }
    inline void                 Clear() { _Current = 0; _Count = 1; } // Do not clear Channels[] so our allocations are reused next frame
    IMGUI_API void              ClearFreeMemory();
    IMGUI_API void              Split(ImDrawList* draw_list, int count);
    IMGUI_API void              Merge(ImDrawList* draw_list);
    IMGUI_API void              SetCurrentChannel(ImDrawList* draw_list, int channel_idx);
};

// Flags for ImDrawList functions
// (Legacy: bit 0 must always correspond to ImDrawFlags_Closed to be backward compatible with old API using a bool. Bits 1..3 must be unused)
enum ImDrawFlags_
{
    ImDrawFlags_None                        = 0,
    ImDrawFlags_Closed                      = 1 << 0, // PathStroke(), AddPolyline(): specify that shape should be closed (Important: this is always == 1 for legacy reason)
    ImDrawFlags_RoundCornersTopLeft         = 1 << 4, // AddRect(), AddRectFilled(), PathRect(): enable rounding top-left corner only (when rounding > 0.0f, we default to all corners). Was 0x01.
    ImDrawFlags_RoundCornersTopRight        = 1 << 5, // AddRect(), AddRectFilled(), PathRect(): enable rounding top-right corner only (when rounding > 0.0f, we default to all corners). Was 0x02.
    ImDrawFlags_RoundCornersBottomLeft      = 1 << 6, // AddRect(), AddRectFilled(), PathRect(): enable rounding bottom-left corner only (when rounding > 0.0f, we default to all corners). Was 0x04.
    ImDrawFlags_RoundCornersBottomRight     = 1 << 7, // AddRect(), AddRectFilled(), PathRect(): enable rounding bottom-right corner only (when rounding > 0.0f, we default to all corners). Wax 0x08.
    ImDrawFlags_RoundCornersNone            = 1 << 8, // AddRect(), AddRectFilled(), PathRect(): disable rounding on all corners (when rounding > 0.0f). This is NOT zero, NOT an implicit flag!
    ImDrawFlags_RoundCornersTop             = ImDrawFlags_RoundCornersTopLeft | ImDrawFlags_RoundCornersTopRight,
    ImDrawFlags_RoundCornersBottom          = ImDrawFlags_RoundCornersBottomLeft | ImDrawFlags_RoundCornersBottomRight,
    ImDrawFlags_RoundCornersLeft            = ImDrawFlags_RoundCornersBottomLeft | ImDrawFlags_RoundCornersTopLeft,
    ImDrawFlags_RoundCornersRight           = ImDrawFlags_RoundCornersBottomRight | ImDrawFlags_RoundCornersTopRight,
    ImDrawFlags_RoundCornersAll             = ImDrawFlags_RoundCornersTopLeft | ImDrawFlags_RoundCornersTopRight | ImDrawFlags_RoundCornersBottomLeft | ImDrawFlags_RoundCornersBottomRight,
    ImDrawFlags_RoundCornersDefault_        = ImDrawFlags_RoundCornersAll, // Default to ALL corners if none of the _RoundCornersXX flags are specified.
    ImDrawFlags_RoundCornersMask_           = ImDrawFlags_RoundCornersAll | ImDrawFlags_RoundCornersNone,
};

// Flags for ImDrawList instance. Those are set automatically by ImGui:: functions from ImGuiIO settings, and generally not manipulated directly.
// It is however possible to temporarily alter flags between calls to ImDrawList:: functions.
enum ImDrawListFlags_
{
    ImDrawListFlags_None                    = 0,
    ImDrawListFlags_AntiAliasedLines        = 1 << 0,  // Enable anti-aliased lines/borders (*2 the number of triangles for 1.0f wide line or lines thin enough to be drawn using textures, otherwise *3 the number of triangles)
    ImDrawListFlags_AntiAliasedLinesUseTex  = 1 << 1,  // Enable anti-aliased lines/borders using textures when possible. Require backend to render with bilinear filtering (NOT point/nearest filtering).
    ImDrawListFlags_AntiAliasedFill         = 1 << 2,  // Enable anti-aliased edge around filled shapes (rounded rectangles, circles).
    ImDrawListFlags_AllowVtxOffset          = 1 << 3,  // Can emit 'VtxOffset > 0' to allow large meshes. Set when 'ImGuiBackendFlags_RendererHasVtxOffset' is enabled.
};

// Draw command list
// This is the low-level list of polygons that ImGui:: functions are filling. At the end of the frame,
// all command lists are passed to your ImGuiIO::RenderDrawListFn function for rendering.
// Each dear imgui window contains its own ImDrawList. You can use ImGui::GetWindowDrawList() to
// access the current window draw list and draw custom primitives.
// You can interleave normal ImGui:: calls and adding primitives to the current draw list.
// In single viewport mode, top-left is == GetMainViewport()->Pos (generally 0,0), bottom-right is == GetMainViewport()->Pos+Size (generally io.DisplaySize).
// You are totally free to apply whatever transformation matrix to want to the data (depending on the use of the transformation you may want to apply it to ClipRect as well!)
// Important: Primitives are always added to the list and not culled (culling is done at higher-level by ImGui:: functions), if you use this API a lot consider coarse culling your drawn objects.
struct ImDrawList
{
    // This is what you have to render
    ImVector<ImDrawCmd>     CmdBuffer;          // Draw commands. Typically 1 command = 1 GPU draw call, unless the command is a callback.
    ImVector<ImDrawIdx>     IdxBuffer;          // Index buffer. Each command consume ImDrawCmd::ElemCount of those
    ImVector<ImDrawVert>    VtxBuffer;          // Vertex buffer.
    ImDrawListFlags         Flags;              // Flags, you may poke into these to adjust anti-aliasing settings per-primitive.

    // [Internal, used while building lists]
    unsigned int            _VtxCurrentIdx;     // [Internal] generally == VtxBuffer.Size unless we are past 64K vertices, in which case this gets reset to 0.
    const ImDrawListSharedData* _Data;          // Pointer to shared draw data (you can use ImGui::GetDrawListSharedData() to get the one from current ImGui context)
    const char*             _OwnerName;         // Pointer to owner window's name for debugging
    ImDrawVert*             _VtxWritePtr;       // [Internal] point within VtxBuffer.Data after each add command (to avoid using the ImVector<> operators too much)
    ImDrawIdx*              _IdxWritePtr;       // [Internal] point within IdxBuffer.Data after each add command (to avoid using the ImVector<> operators too much)
    ImVector<ImVec4>        _ClipRectStack;     // [Internal]
    ImVector<ImTextureID>   _TextureIdStack;    // [Internal]
    ImVector<ImVec2>        _Path;              // [Internal] current path building
    ImDrawCmdHeader         _CmdHeader;         // [Internal] template of active commands. Fields should match those of CmdBuffer.back().
    ImDrawListSplitter      _Splitter;          // [Internal] for channels api (note: prefer using your own persistent instance of ImDrawListSplitter!)
    float                   _FringeScale;       // [Internal] anti-alias fringe is scaled by this value, this helps to keep things sharp while zooming at vertex buffer content

    // If you want to create ImDrawList instances, pass them ImGui::GetDrawListSharedData() or create and use your own ImDrawListSharedData (so you can use ImDrawList without ImGui)
    ImDrawList(const ImDrawListSharedData* shared_data) { memset(this, 0, sizeof(*this)); _Data = shared_data; }

    ~ImDrawList() { _ClearFreeMemory(); }
    IMGUI_API void  PushClipRect(const ImVec2& clip_rect_min, const ImVec2& clip_rect_max, bool intersect_with_current_clip_rect = false);  // Render-level scissoring. This is passed down to your render function but not used for CPU-side coarse clipping. Prefer using higher-level ImGui::PushClipRect() to affect logic (hit-testing and widget culling)
    IMGUI_API void  PushClipRectFullScreen();
    IMGUI_API void  PopClipRect();
    IMGUI_API void  PushTextureID(ImTextureID texture_id);
    IMGUI_API void  PopTextureID();
    inline ImVec2   GetClipRectMin() const { const ImVec4& cr = _ClipRectStack.back(); return ImVec2(cr.x, cr.y); }
    inline ImVec2   GetClipRectMax() const { const ImVec4& cr = _ClipRectStack.back(); return ImVec2(cr.z, cr.w); }

    // Primitives
    // - Filled shapes must always use clockwise winding order. The anti-aliasing fringe depends on it. Counter-clockwise shapes will have "inward" anti-aliasing.
    // - For rectangular primitives, "p_min" and "p_max" represent the upper-left and lower-right corners.
    // - For circle primitives, use "num_segments == 0" to automatically calculate tessellation (preferred).
    //   In older versions (until Dear ImGui 1.77) the AddCircle functions defaulted to num_segments == 12.
    //   In future versions we will use textures to provide cheaper and higher-quality circles.
    //   Use AddNgon() and AddNgonFilled() functions if you need to guarantee a specific number of sides.
    IMGUI_API void  AddLine(const ImVec2& p1, const ImVec2& p2, ImU32 col, float thickness = 1.0f);
    IMGUI_API void  AddRect(const ImVec2& p_min, const ImVec2& p_max, ImU32 col, float rounding = 0.0f, ImDrawFlags flags = 0, float thickness = 1.0f);   // a: upper-left, b: lower-right (== upper-left + size)
    IMGUI_API void  AddRectFilled(const ImVec2& p_min, const ImVec2& p_max, ImU32 col, float rounding = 0.0f, ImDrawFlags flags = 0);                     // a: upper-left, b: lower-right (== upper-left + size)
    IMGUI_API void  AddRectFilledMultiColor(const ImVec2& p_min, const ImVec2& p_max, ImU32 col_upr_left, ImU32 col_upr_right, ImU32 col_bot_right, ImU32 col_bot_left);
    IMGUI_API void  AddQuad(const ImVec2& p1, const ImVec2& p2, const ImVec2& p3, const ImVec2& p4, ImU32 col, float thickness = 1.0f);
    IMGUI_API void  AddQuadFilled(const ImVec2& p1, const ImVec2& p2, const ImVec2& p3, const ImVec2& p4, ImU32 col);
    IMGUI_API void  AddTriangle(const ImVec2& p1, const ImVec2& p2, const ImVec2& p3, ImU32 col, float thickness = 1.0f);
    IMGUI_API void  AddTriangleFilled(const ImVec2& p1, const ImVec2& p2, const ImVec2& p3, ImU32 col);
    IMGUI_API void  AddCircle(const ImVec2& center, float radius, ImU32 col, int num_segments = 0, float thickness = 1.0f);
    IMGUI_API void  AddCircleFilled(const ImVec2& center, float radius, ImU32 col, int num_segments = 0);
    IMGUI_API void  AddNgon(const ImVec2& center, float radius, ImU32 col, int num_segments, float thickness = 1.0f);
    IMGUI_API void  AddNgonFilled(const ImVec2& center, float radius, ImU32 col, int num_segments);
    IMGUI_API void  AddText(const ImVec2& pos, ImU32 col, const char* text_begin, const char* text_end = NULL);
    IMGUI_API void  AddText(const ImFont* font, float font_size, const ImVec2& pos, ImU32 col, const char* text_begin, const char* text_end = NULL, float wrap_width = 0.0f, const ImVec4* cpu_fine_clip_rect = NULL);
    IMGUI_API void  AddPolyline(const ImVec2* points, int num_points, ImU32 col, ImDrawFlags flags, float thickness);
    IMGUI_API void  AddConvexPolyFilled(const ImVec2* points, int num_points, ImU32 col);
    IMGUI_API void  AddBezierCubic(const ImVec2& p1, const ImVec2& p2, const ImVec2& p3, const ImVec2& p4, ImU32 col, float thickness, int num_segments = 0); // Cubic Bezier (4 control points)
    IMGUI_API void  AddBezierQuadratic(const ImVec2& p1, const ImVec2& p2, const ImVec2& p3, ImU32 col, float thickness, int num_segments = 0);               // Quadratic Bezier (3 control points)

    // Image primitives
    // - Read FAQ to understand what ImTextureID is.
    // - "p_min" and "p_max" represent the upper-left and lower-right corners of the rectangle.
    // - "uv_min" and "uv_max" represent the normalized texture coordinates to use for those corners. Using (0,0)->(1,1) texture coordinates will generally display the entire texture.
    IMGUI_API void  AddImage(ImTextureID user_texture_id, const ImVec2& p_min, const ImVec2& p_max, const ImVec2& uv_min = ImVec2(0, 0), const ImVec2& uv_max = ImVec2(1, 1), ImU32 col = IM_COL32_WHITE);
    IMGUI_API void  AddImageQuad(ImTextureID user_texture_id, const ImVec2& p1, const ImVec2& p2, const ImVec2& p3, const ImVec2& p4, const ImVec2& uv1 = ImVec2(0, 0), const ImVec2& uv2 = ImVec2(1, 0), const ImVec2& uv3 = ImVec2(1, 1), const ImVec2& uv4 = ImVec2(0, 1), ImU32 col = IM_COL32_WHITE);
    IMGUI_API void  AddImageRounded(ImTextureID user_texture_id, const ImVec2& p_min, const ImVec2& p_max, const ImVec2& uv_min, const ImVec2& uv_max, ImU32 col, float rounding, ImDrawFlags flags = 0);

    // Stateful path API, add points then finish with PathFillConvex() or PathStroke()
    // - Filled shapes must always use clockwise winding order. The anti-aliasing fringe depends on it. Counter-clockwise shapes will have "inward" anti-aliasing.
    inline    void  PathClear()                                                 { _Path.Size = 0; }
    inline    void  PathLineTo(const ImVec2& pos)                               { _Path.push_back(pos); }
    inline    void  PathLineToMergeDuplicate(const ImVec2& pos)                 { if (_Path.Size == 0 || memcmp(&_Path.Data[_Path.Size - 1], &pos, 8) != 0) _Path.push_back(pos); }
    inline    void  PathFillConvex(ImU32 col)                                   { AddConvexPolyFilled(_Path.Data, _Path.Size, col); _Path.Size = 0; }
    inline    void  PathStroke(ImU32 col, ImDrawFlags flags = 0, float thickness = 1.0f) { AddPolyline(_Path.Data, _Path.Size, col, flags, thickness); _Path.Size = 0; }
    IMGUI_API void  PathArcTo(const ImVec2& center, float radius, float a_min, float a_max, int num_segments = 0);
    IMGUI_API void  PathArcToFast(const ImVec2& center, float radius, int a_min_of_12, int a_max_of_12);                // Use precomputed angles for a 12 steps circle
    IMGUI_API void  PathBezierCubicCurveTo(const ImVec2& p2, const ImVec2& p3, const ImVec2& p4, int num_segments = 0); // Cubic Bezier (4 control points)
    IMGUI_API void  PathBezierQuadraticCurveTo(const ImVec2& p2, const ImVec2& p3, int num_segments = 0);               // Quadratic Bezier (3 control points)
    IMGUI_API void  PathRect(const ImVec2& rect_min, const ImVec2& rect_max, float rounding = 0.0f, ImDrawFlags flags = 0);

    // Advanced
    IMGUI_API void  AddCallback(ImDrawCallback callback, void* callback_data);  // Your rendering function must check for 'UserCallback' in ImDrawCmd and call the function instead of rendering triangles.
    IMGUI_API void  AddDrawCmd();                                               // This is useful if you need to forcefully create a new draw call (to allow for dependent rendering / blending). Otherwise primitives are merged into the same draw-call as much as possible
    IMGUI_API ImDrawList* CloneOutput() const;                                  // Create a clone of the CmdBuffer/IdxBuffer/VtxBuffer.

    // Advanced: Channels
    // - Use to split render into layers. By switching channels to can render out-of-order (e.g. submit FG primitives before BG primitives)
    // - Use to minimize draw calls (e.g. if going back-and-forth between multiple clipping rectangles, prefer to append into separate channels then merge at the end)
    // - FIXME-OBSOLETE: This API shouldn't have been in ImDrawList in the first place!
    //   Prefer using your own persistent instance of ImDrawListSplitter as you can stack them.
    //   Using the ImDrawList::ChannelsXXXX you cannot stack a split over another.
    inline void     ChannelsSplit(int count)    { _Splitter.Split(this, count); }
    inline void     ChannelsMerge()             { _Splitter.Merge(this); }
    inline void     ChannelsSetCurrent(int n)   { _Splitter.SetCurrentChannel(this, n); }

    // Advanced: Primitives allocations
    // - We render triangles (three vertices)
    // - All primitives needs to be reserved via PrimReserve() beforehand.
    IMGUI_API void  PrimReserve(int idx_count, int vtx_count);
    IMGUI_API void  PrimUnreserve(int idx_count, int vtx_count);
    IMGUI_API void  PrimRect(const ImVec2& a, const ImVec2& b, ImU32 col);      // Axis aligned rectangle (composed of two triangles)
    IMGUI_API void  PrimRectUV(const ImVec2& a, const ImVec2& b, const ImVec2& uv_a, const ImVec2& uv_b, ImU32 col);
    IMGUI_API void  PrimQuadUV(const ImVec2& a, const ImVec2& b, const ImVec2& c, const ImVec2& d, const ImVec2& uv_a, const ImVec2& uv_b, const ImVec2& uv_c, const ImVec2& uv_d, ImU32 col);
    inline    void  PrimWriteVtx(const ImVec2& pos, const ImVec2& uv, ImU32 col)    { _VtxWritePtr->pos = pos; _VtxWritePtr->uv = uv; _VtxWritePtr->col = col; _VtxWritePtr++; _VtxCurrentIdx++; }
    inline    void  PrimWriteIdx(ImDrawIdx idx)                                     { *_IdxWritePtr = idx; _IdxWritePtr++; }
    inline    void  PrimVtx(const ImVec2& pos, const ImVec2& uv, ImU32 col)         { PrimWriteIdx((ImDrawIdx)_VtxCurrentIdx); PrimWriteVtx(pos, uv, col); } // Write vertex with unique index

#ifndef IMGUI_DISABLE_OBSOLETE_FUNCTIONS
    inline    void  AddBezierCurve(const ImVec2& p1, const ImVec2& p2, const ImVec2& p3, const ImVec2& p4, ImU32 col, float thickness, int num_segments = 0) { AddBezierCubic(p1, p2, p3, p4, col, thickness, num_segments); } // OBSOLETED in 1.80 (Jan 2021)
    inline    void  PathBezierCurveTo(const ImVec2& p2, const ImVec2& p3, const ImVec2& p4, int num_segments = 0) { PathBezierCubicCurveTo(p2, p3, p4, num_segments); } // OBSOLETED in 1.80 (Jan 2021)
#endif

    // [Internal helpers]
    IMGUI_API void  _ResetForNewFrame();
    IMGUI_API void  _ClearFreeMemory();
    IMGUI_API void  _PopUnusedDrawCmd();
    IMGUI_API void  _TryMergeDrawCmds();
    IMGUI_API void  _OnChangedClipRect();
    IMGUI_API void  _OnChangedTextureID();
    IMGUI_API void  _OnChangedVtxOffset();
    IMGUI_API int   _CalcCircleAutoSegmentCount(float radius) const;
    IMGUI_API void  _PathArcToFastEx(const ImVec2& center, float radius, int a_min_sample, int a_max_sample, int a_step);
    IMGUI_API void  _PathArcToN(const ImVec2& center, float radius, float a_min, float a_max, int num_segments);
};

// All draw data to render a Dear ImGui frame
// (NB: the style and the naming convention here is a little inconsistent, we currently preserve them for backward compatibility purpose,
// as this is one of the oldest structure exposed by the library! Basically, ImDrawList == CmdList)
struct ImDrawData
{
    bool            Valid;                  // Only valid after Render() is called and before the next NewFrame() is called.
    int             CmdListsCount;          // Number of ImDrawList* to render
    int             TotalIdxCount;          // For convenience, sum of all ImDrawList's IdxBuffer.Size
    int             TotalVtxCount;          // For convenience, sum of all ImDrawList's VtxBuffer.Size
    ImDrawList**    CmdLists;               // Array of ImDrawList* to render. The ImDrawList are owned by ImGuiContext and only pointed to from here.
    ImVec2          DisplayPos;             // Top-left position of the viewport to render (== top-left of the orthogonal projection matrix to use) (== GetMainViewport()->Pos for the main viewport, == (0.0) in most single-viewport applications)
    ImVec2          DisplaySize;            // Size of the viewport to render (== GetMainViewport()->Size for the main viewport, == io.DisplaySize in most single-viewport applications)
    ImVec2          FramebufferScale;       // Amount of pixels for each unit of DisplaySize. Based on io.DisplayFramebufferScale. Generally (1,1) on normal display, (2,2) on OSX with Retina display.
    ImGuiViewport*  OwnerViewport;          // Viewport carrying the ImDrawData instance, might be of use to the renderer (generally not).

    // Functions
    ImDrawData()    { Clear(); }
    void Clear()    { memset(this, 0, sizeof(*this)); }     // The ImDrawList are owned by ImGuiContext!
    IMGUI_API void  DeIndexAllBuffers();                    // Helper to convert all buffers from indexed to non-indexed, in case you cannot render indexed. Note: this is slow and most likely a waste of resources. Always prefer indexed rendering!
    IMGUI_API void  ScaleClipRects(const ImVec2& fb_scale); // Helper to scale the ClipRect field of each ImDrawCmd. Use if your final output buffer is at a different scale than Dear ImGui expects, or if there is a difference between your window resolution and framebuffer resolution.
};

//-----------------------------------------------------------------------------
// [SECTION] Font API (ImFontConfig, ImFontGlyph, ImFontAtlasFlags, ImFontAtlas, ImFontGlyphRangesBuilder, ImFont)
//-----------------------------------------------------------------------------

struct ImFontConfig
{
    void*           FontData;               //          // TTF/OTF data
    int             FontDataSize;           //          // TTF/OTF data size
    bool            FontDataOwnedByAtlas;   // true     // TTF/OTF data ownership taken by the container ImFontAtlas (will delete memory itself).
    int             FontNo;                 // 0        // Index of font within TTF/OTF file
    float           SizePixels;             //          // Size in pixels for rasterizer (more or less maps to the resulting font height).
    int             OversampleH;            // 3        // Rasterize at higher quality for sub-pixel positioning. Note the difference between 2 and 3 is minimal so you can reduce this to 2 to save memory. Read https://github.com/nothings/stb/blob/master/tests/oversample/README.md for details.
    int             OversampleV;            // 1        // Rasterize at higher quality for sub-pixel positioning. This is not really useful as we don't use sub-pixel positions on the Y axis.
    bool            PixelSnapH;             // false    // Align every glyph to pixel boundary. Useful e.g. if you are merging a non-pixel aligned font with the default font. If enabled, you can set OversampleH/V to 1.
    ImVec2          GlyphExtraSpacing;      // 0, 0     // Extra spacing (in pixels) between glyphs. Only X axis is supported for now.
    ImVec2          GlyphOffset;            // 0, 0     // Offset all glyphs from this font input.
    const ImWchar*  GlyphRanges;            // NULL     // Pointer to a user-provided list of Unicode range (2 value per range, values are inclusive, zero-terminated list). THE ARRAY DATA NEEDS TO PERSIST AS LONG AS THE FONT IS ALIVE.
    float           GlyphMinAdvanceX;       // 0        // Minimum AdvanceX for glyphs, set Min to align font icons, set both Min/Max to enforce mono-space font
    float           GlyphMaxAdvanceX;       // FLT_MAX  // Maximum AdvanceX for glyphs
    bool            MergeMode;              // false    // Merge into previous ImFont, so you can combine multiple inputs font into one ImFont (e.g. ASCII font + icons + Japanese glyphs). You may want to use GlyphOffset.y when merge font of different heights.
    unsigned int    FontBuilderFlags;       // 0        // Settings for custom font builder. THIS IS BUILDER IMPLEMENTATION DEPENDENT. Leave as zero if unsure.
    float           RasterizerMultiply;     // 1.0f     // Brighten (>1.0f) or darken (<1.0f) font output. Brightening small fonts may be a good workaround to make them more readable.
    ImWchar         EllipsisChar;           // -1       // Explicitly specify unicode codepoint of ellipsis character. When fonts are being merged first specified ellipsis will be used.

    // [Internal]
    char            Name[40];               // Name (strictly to ease debugging)
    ImFont*         DstFont;

    IMGUI_API ImFontConfig();
};

// Hold rendering data for one glyph.
// (Note: some language parsers may fail to convert the 31+1 bitfield members, in this case maybe drop store a single u32 or we can rework this)
struct ImFontGlyph
{
    unsigned int    Colored : 1;        // Flag to indicate glyph is colored and should generally ignore tinting (make it usable with no shift on little-endian as this is used in loops)
    unsigned int    Visible : 1;        // Flag to indicate glyph has no visible pixels (e.g. space). Allow early out when rendering.
    unsigned int    Codepoint : 30;     // 0x0000..0x10FFFF
    float           AdvanceX;           // Distance to next character (= data from font + ImFontConfig::GlyphExtraSpacing.x baked in)
    float           X0, Y0, X1, Y1;     // Glyph corners
    float           U0, V0, U1, V1;     // Texture coordinates
};

// Helper to build glyph ranges from text/string data. Feed your application strings/characters to it then call BuildRanges().
// This is essentially a tightly packed of vector of 64k booleans = 8KB storage.
struct ImFontGlyphRangesBuilder
{
    ImVector<ImU32> UsedChars;            // Store 1-bit per Unicode code point (0=unused, 1=used)

    ImFontGlyphRangesBuilder()              { Clear(); }
    inline void     Clear()                 { int size_in_bytes = (IM_UNICODE_CODEPOINT_MAX + 1) / 8; UsedChars.resize(size_in_bytes / (int)sizeof(ImU32)); memset(UsedChars.Data, 0, (size_t)size_in_bytes); }
    inline bool     GetBit(size_t n) const  { int off = (int)(n >> 5); ImU32 mask = 1u << (n & 31); return (UsedChars[off] & mask) != 0; }  // Get bit n in the array
    inline void     SetBit(size_t n)        { int off = (int)(n >> 5); ImU32 mask = 1u << (n & 31); UsedChars[off] |= mask; }               // Set bit n in the array
    inline void     AddChar(ImWchar c)      { SetBit(c); }                      // Add character
    IMGUI_API void  AddText(const char* text, const char* text_end = NULL);     // Add string (each character of the UTF-8 string are added)
    IMGUI_API void  AddRanges(const ImWchar* ranges);                           // Add ranges, e.g. builder.AddRanges(ImFontAtlas::GetGlyphRangesDefault()) to force add all of ASCII/Latin+Ext
    IMGUI_API void  BuildRanges(ImVector<ImWchar>* out_ranges);                 // Output new ranges
};

// See ImFontAtlas::AddCustomRectXXX functions.
struct ImFontAtlasCustomRect
{
    unsigned short  Width, Height;  // Input    // Desired rectangle dimension
    unsigned short  X, Y;           // Output   // Packed position in Atlas
    unsigned int    GlyphID;        // Input    // For custom font glyphs only (ID < 0x110000)
    float           GlyphAdvanceX;  // Input    // For custom font glyphs only: glyph xadvance
    ImVec2          GlyphOffset;    // Input    // For custom font glyphs only: glyph display offset
    ImFont*         Font;           // Input    // For custom font glyphs only: target font
    ImFontAtlasCustomRect()         { Width = Height = 0; X = Y = 0xFFFF; GlyphID = 0; GlyphAdvanceX = 0.0f; GlyphOffset = ImVec2(0, 0); Font = NULL; }
    bool IsPacked() const           { return X != 0xFFFF; }
};

// Flags for ImFontAtlas build
enum ImFontAtlasFlags_
{
    ImFontAtlasFlags_None               = 0,
    ImFontAtlasFlags_NoPowerOfTwoHeight = 1 << 0,   // Don't round the height to next power of two
    ImFontAtlasFlags_NoMouseCursors     = 1 << 1,   // Don't build software mouse cursors into the atlas (save a little texture memory)
    ImFontAtlasFlags_NoBakedLines       = 1 << 2,   // Don't build thick line textures into the atlas (save a little texture memory, allow support for point/nearest filtering). The AntiAliasedLinesUseTex features uses them, otherwise they will be rendered using polygons (more expensive for CPU/GPU).
};

// Load and rasterize multiple TTF/OTF fonts into a same texture. The font atlas will build a single texture holding:
//  - One or more fonts.
//  - Custom graphics data needed to render the shapes needed by Dear ImGui.
//  - Mouse cursor shapes for software cursor rendering (unless setting 'Flags |= ImFontAtlasFlags_NoMouseCursors' in the font atlas).
// It is the user-code responsibility to setup/build the atlas, then upload the pixel data into a texture accessible by your graphics api.
//  - Optionally, call any of the AddFont*** functions. If you don't call any, the default font embedded in the code will be loaded for you.
//  - Call GetTexDataAsAlpha8() or GetTexDataAsRGBA32() to build and retrieve pixels data.
//  - Upload the pixels data into a texture within your graphics system (see imgui_impl_xxxx.cpp examples)
//  - Call SetTexID(my_tex_id); and pass the pointer/identifier to your texture in a format natural to your graphics API.
//    This value will be passed back to you during rendering to identify the texture. Read FAQ entry about ImTextureID for more details.
// Common pitfalls:
// - If you pass a 'glyph_ranges' array to AddFont*** functions, you need to make sure that your array persist up until the
//   atlas is build (when calling GetTexData*** or Build()). We only copy the pointer, not the data.
// - Important: By default, AddFontFromMemoryTTF() takes ownership of the data. Even though we are not writing to it, we will free the pointer on destruction.
//   You can set font_cfg->FontDataOwnedByAtlas=false to keep ownership of your data and it won't be freed,
// - Even though many functions are suffixed with "TTF", OTF data is supported just as well.
// - This is an old API and it is currently awkward for those and various other reasons! We will address them in the future!
struct ImFontAtlas
{
    IMGUI_API ImFontAtlas();
    IMGUI_API ~ImFontAtlas();
    IMGUI_API ImFont*           AddFont(const ImFontConfig* font_cfg);
    IMGUI_API ImFont*           AddFontDefault(const ImFontConfig* font_cfg = NULL);
    IMGUI_API ImFont*           AddFontFromFileTTF(const char* filename, float size_pixels, const ImFontConfig* font_cfg = NULL, const ImWchar* glyph_ranges = NULL);
    IMGUI_API ImFont*           AddFontFromMemoryTTF(void* font_data, int font_size, float size_pixels, const ImFontConfig* font_cfg = NULL, const ImWchar* glyph_ranges = NULL); // Note: Transfer ownership of 'ttf_data' to ImFontAtlas! Will be deleted after destruction of the atlas. Set font_cfg->FontDataOwnedByAtlas=false to keep ownership of your data and it won't be freed.
    IMGUI_API ImFont*           AddFontFromMemoryCompressedTTF(const void* compressed_font_data, int compressed_font_size, float size_pixels, const ImFontConfig* font_cfg = NULL, const ImWchar* glyph_ranges = NULL); // 'compressed_font_data' still owned by caller. Compress with binary_to_compressed_c.cpp.
    IMGUI_API ImFont*           AddFontFromMemoryCompressedBase85TTF(const char* compressed_font_data_base85, float size_pixels, const ImFontConfig* font_cfg = NULL, const ImWchar* glyph_ranges = NULL);              // 'compressed_font_data_base85' still owned by caller. Compress with binary_to_compressed_c.cpp with -base85 parameter.
    IMGUI_API void              ClearInputData();           // Clear input data (all ImFontConfig structures including sizes, TTF data, glyph ranges, etc.) = all the data used to build the texture and fonts.
    IMGUI_API void              ClearTexData();             // Clear output texture data (CPU side). Saves RAM once the texture has been copied to graphics memory.
    IMGUI_API void              ClearFonts();               // Clear output font data (glyphs storage, UV coordinates).
    IMGUI_API void              Clear();                    // Clear all input and output.

    // Build atlas, retrieve pixel data.
    // User is in charge of copying the pixels into graphics memory (e.g. create a texture with your engine). Then store your texture handle with SetTexID().
    // The pitch is always = Width * BytesPerPixels (1 or 4)
    // Building in RGBA32 format is provided for convenience and compatibility, but note that unless you manually manipulate or copy color data into
    // the texture (e.g. when using the AddCustomRect*** api), then the RGB pixels emitted will always be white (~75% of memory/bandwidth waste.
    IMGUI_API bool              Build();                    // Build pixels data. This is called automatically for you by the GetTexData*** functions.
    IMGUI_API void              GetTexDataAsAlpha8(unsigned char** out_pixels, int* out_width, int* out_height, int* out_bytes_per_pixel = NULL);  // 1 byte per-pixel
    IMGUI_API void              GetTexDataAsRGBA32(unsigned char** out_pixels, int* out_width, int* out_height, int* out_bytes_per_pixel = NULL);  // 4 bytes-per-pixel
    bool                        IsBuilt() const             { return Fonts.Size > 0 && TexReady; } // Bit ambiguous: used to detect when user didn't build texture but effectively we should check TexID != 0 except that would be backend dependent...
    void                        SetTexID(ImTextureID id)    { TexID = id; }

    //-------------------------------------------
    // Glyph Ranges
    //-------------------------------------------

    // Helpers to retrieve list of common Unicode ranges (2 value per range, values are inclusive, zero-terminated list)
    // NB: Make sure that your string are UTF-8 and NOT in your local code page. In C++11, you can create UTF-8 string literal using the u8"Hello world" syntax. See FAQ for details.
    // NB: Consider using ImFontGlyphRangesBuilder to build glyph ranges from textual data.
    IMGUI_API const ImWchar*    GetGlyphRangesDefault();                // Basic Latin, Extended Latin
    IMGUI_API const ImWchar*    GetGlyphRangesKorean();                 // Default + Korean characters
    IMGUI_API const ImWchar*    GetGlyphRangesJapanese();               // Default + Hiragana, Katakana, Half-Width, Selection of 2999 Ideographs
    IMGUI_API const ImWchar*    GetGlyphRangesChineseFull();            // Default + Half-Width + Japanese Hiragana/Katakana + full set of about 21000 CJK Unified Ideographs
    IMGUI_API const ImWchar*    GetGlyphRangesChineseSimplifiedCommon();// Default + Half-Width + Japanese Hiragana/Katakana + set of 2500 CJK Unified Ideographs for common simplified Chinese
    IMGUI_API const ImWchar*    GetGlyphRangesCyrillic();               // Default + about 400 Cyrillic characters
    IMGUI_API const ImWchar*    GetGlyphRangesThai();                   // Default + Thai characters
    IMGUI_API const ImWchar*    GetGlyphRangesVietnamese();             // Default + Vietnamese characters

    //-------------------------------------------
    // [BETA] Custom Rectangles/Glyphs API
    //-------------------------------------------

    // You can request arbitrary rectangles to be packed into the atlas, for your own purposes.
    // - After calling Build(), you can query the rectangle position and render your pixels.
    // - If you render colored output, set 'atlas->TexPixelsUseColors = true' as this may help some backends decide of prefered texture format.
    // - You can also request your rectangles to be mapped as font glyph (given a font + Unicode point),
    //   so you can render e.g. custom colorful icons and use them as regular glyphs.
    // - Read docs/FONTS.md for more details about using colorful icons.
    // - Note: this API may be redesigned later in order to support multi-monitor varying DPI settings.
    IMGUI_API int               AddCustomRectRegular(int width, int height);
    IMGUI_API int               AddCustomRectFontGlyph(ImFont* font, ImWchar id, int width, int height, float advance_x, const ImVec2& offset = ImVec2(0, 0));
    ImFontAtlasCustomRect*      GetCustomRectByIndex(int index) { IM_ASSERT(index >= 0); return &CustomRects[index]; }

    // [Internal]
    IMGUI_API void              CalcCustomRectUV(const ImFontAtlasCustomRect* rect, ImVec2* out_uv_min, ImVec2* out_uv_max) const;
    IMGUI_API bool              GetMouseCursorTexData(ImGuiMouseCursor cursor, ImVec2* out_offset, ImVec2* out_size, ImVec2 out_uv_border[2], ImVec2 out_uv_fill[2]);

    //-------------------------------------------
    // Members
    //-------------------------------------------

    ImFontAtlasFlags            Flags;              // Build flags (see ImFontAtlasFlags_)
    ImTextureID                 TexID;              // User data to refer to the texture once it has been uploaded to user's graphic systems. It is passed back to you during rendering via the ImDrawCmd structure.
    int                         TexDesiredWidth;    // Texture width desired by user before Build(). Must be a power-of-two. If have many glyphs your graphics API have texture size restrictions you may want to increase texture width to decrease height.
    int                         TexGlyphPadding;    // Padding between glyphs within texture in pixels. Defaults to 1. If your rendering method doesn't rely on bilinear filtering you may set this to 0 (will also need to set AntiAliasedLinesUseTex = false).
    bool                        Locked;             // Marked as Locked by ImGui::NewFrame() so attempt to modify the atlas will assert.

    // [Internal]
    // NB: Access texture data via GetTexData*() calls! Which will setup a default font for you.
    bool                        TexReady;           // Set when texture was built matching current font input
    bool                        TexPixelsUseColors; // Tell whether our texture data is known to use colors (rather than just alpha channel), in order to help backend select a format.
    unsigned char*              TexPixelsAlpha8;    // 1 component per pixel, each component is unsigned 8-bit. Total size = TexWidth * TexHeight
    unsigned int*               TexPixelsRGBA32;    // 4 component per pixel, each component is unsigned 8-bit. Total size = TexWidth * TexHeight * 4
    int                         TexWidth;           // Texture width calculated during Build().
    int                         TexHeight;          // Texture height calculated during Build().
    ImVec2                      TexUvScale;         // = (1.0f/TexWidth, 1.0f/TexHeight)
    ImVec2                      TexUvWhitePixel;    // Texture coordinates to a white pixel
    ImVector<ImFont*>           Fonts;              // Hold all the fonts returned by AddFont*. Fonts[0] is the default font upon calling ImGui::NewFrame(), use ImGui::PushFont()/PopFont() to change the current font.
    ImVector<ImFontAtlasCustomRect> CustomRects;    // Rectangles for packing custom texture data into the atlas.
    ImVector<ImFontConfig>      ConfigData;         // Configuration data
    ImVec4                      TexUvLines[IM_DRAWLIST_TEX_LINES_WIDTH_MAX + 1];  // UVs for baked anti-aliased lines

    // [Internal] Font builder
    const ImFontBuilderIO*      FontBuilderIO;      // Opaque interface to a font builder (default to stb_truetype, can be changed to use FreeType by defining IMGUI_ENABLE_FREETYPE).
    unsigned int                FontBuilderFlags;   // Shared flags (for all fonts) for custom font builder. THIS IS BUILD IMPLEMENTATION DEPENDENT. Per-font override is also available in ImFontConfig.

    // [Internal] Packing data
    int                         PackIdMouseCursors; // Custom texture rectangle ID for white pixel and mouse cursors
    int                         PackIdLines;        // Custom texture rectangle ID for baked anti-aliased lines

    // [Obsolete]
    //typedef ImFontAtlasCustomRect    CustomRect;         // OBSOLETED in 1.72+
    //typedef ImFontGlyphRangesBuilder GlyphRangesBuilder; // OBSOLETED in 1.67+
};

// Font runtime data and rendering
// ImFontAtlas automatically loads a default embedded font for you when you call GetTexDataAsAlpha8() or GetTexDataAsRGBA32().
struct ImFont
{
    // Members: Hot ~20/24 bytes (for CalcTextSize)
    ImVector<float>             IndexAdvanceX;      // 12-16 // out //            // Sparse. Glyphs->AdvanceX in a directly indexable way (cache-friendly for CalcTextSize functions which only this this info, and are often bottleneck in large UI).
    float                       FallbackAdvanceX;   // 4     // out // = FallbackGlyph->AdvanceX
    float                       FontSize;           // 4     // in  //            // Height of characters/line, set during loading (don't change after loading)

    // Members: Hot ~28/40 bytes (for CalcTextSize + render loop)
    ImVector<ImWchar>           IndexLookup;        // 12-16 // out //            // Sparse. Index glyphs by Unicode code-point.
    ImVector<ImFontGlyph>       Glyphs;             // 12-16 // out //            // All glyphs.
    const ImFontGlyph*          FallbackGlyph;      // 4-8   // out // = FindGlyph(FontFallbackChar)

    // Members: Cold ~32/40 bytes
    ImFontAtlas*                ContainerAtlas;     // 4-8   // out //            // What we has been loaded into
    const ImFontConfig*         ConfigData;         // 4-8   // in  //            // Pointer within ContainerAtlas->ConfigData
    short                       ConfigDataCount;    // 2     // in  // ~ 1        // Number of ImFontConfig involved in creating this font. Bigger than 1 when merging multiple font sources into one ImFont.
    ImWchar                     FallbackChar;       // 2     // out // = FFFD/'?' // Character used if a glyph isn't found.
    ImWchar                     EllipsisChar;       // 2     // out // = '...'    // Character used for ellipsis rendering.
    ImWchar                     DotChar;            // 2     // out // = '.'      // Character used for ellipsis rendering (if a single '...' character isn't found)
    bool                        DirtyLookupTables;  // 1     // out //
    float                       Scale;              // 4     // in  // = 1.f      // Base font scale, multiplied by the per-window font scale which you can adjust with SetWindowFontScale()
    float                       Ascent, Descent;    // 4+4   // out //            // Ascent: distance from top to bottom of e.g. 'A' [0..FontSize]
    int                         MetricsTotalSurface;// 4     // out //            // Total surface in pixels to get an idea of the font rasterization/texture cost (not exact, we approximate the cost of padding between glyphs)
    ImU8                        Used4kPagesMap[(IM_UNICODE_CODEPOINT_MAX+1)/4096/8]; // 2 bytes if ImWchar=ImWchar16, 34 bytes if ImWchar==ImWchar32. Store 1-bit for each block of 4K codepoints that has one active glyph. This is mainly used to facilitate iterations across all used codepoints.

    // Methods
    IMGUI_API ImFont();
    IMGUI_API ~ImFont();
    IMGUI_API const ImFontGlyph*FindGlyph(ImWchar c) const;
    IMGUI_API const ImFontGlyph*FindGlyphNoFallback(ImWchar c) const;
    float                       GetCharAdvance(ImWchar c) const     { return ((int)c < IndexAdvanceX.Size) ? IndexAdvanceX[(int)c] : FallbackAdvanceX; }
    bool                        IsLoaded() const                    { return ContainerAtlas != NULL; }
    const char*                 GetDebugName() const                { return ConfigData ? ConfigData->Name : "<unknown>"; }

    // 'max_width' stops rendering after a certain width (could be turned into a 2d size). FLT_MAX to disable.
    // 'wrap_width' enable automatic word-wrapping across multiple lines to fit into given width. 0.0f to disable.
    IMGUI_API ImVec2            CalcTextSizeA(float size, float max_width, float wrap_width, const char* text_begin, const char* text_end = NULL, const char** remaining = NULL) const; // utf8
    IMGUI_API const char*       CalcWordWrapPositionA(float scale, const char* text, const char* text_end, float wrap_width) const;
    IMGUI_API void              RenderChar(ImDrawList* draw_list, float size, const ImVec2& pos, ImU32 col, ImWchar c) const;
    IMGUI_API void              RenderText(ImDrawList* draw_list, float size, const ImVec2& pos, ImU32 col, const ImVec4& clip_rect, const char* text_begin, const char* text_end, float wrap_width = 0.0f, bool cpu_fine_clip = false) const;

    // [Internal] Don't use!
    IMGUI_API void              BuildLookupTable();
    IMGUI_API void              ClearOutputData();
    IMGUI_API void              GrowIndex(int new_size);
    IMGUI_API void              AddGlyph(const ImFontConfig* src_cfg, ImWchar c, float x0, float y0, float x1, float y1, float u0, float v0, float u1, float v1, float advance_x);
    IMGUI_API void              AddRemapChar(ImWchar dst, ImWchar src, bool overwrite_dst = true); // Makes 'dst' character/glyph points to 'src' character/glyph. Currently needs to be called AFTER fonts have been built.
    IMGUI_API void              SetGlyphVisible(ImWchar c, bool visible);
    IMGUI_API bool              IsGlyphRangeUnused(unsigned int c_begin, unsigned int c_last);
};

//-----------------------------------------------------------------------------
// [SECTION] Viewports
//-----------------------------------------------------------------------------

// Flags stored in ImGuiViewport::Flags, giving indications to the platform backends.
enum ImGuiViewportFlags_
{
    ImGuiViewportFlags_None                     = 0,
    ImGuiViewportFlags_IsPlatformWindow         = 1 << 0,   // Represent a Platform Window
    ImGuiViewportFlags_IsPlatformMonitor        = 1 << 1,   // Represent a Platform Monitor (unused yet)
    ImGuiViewportFlags_OwnedByApp               = 1 << 2,   // Platform Window: is created/managed by the application (rather than a dear imgui backend)
    ImGuiViewportFlags_NoDecoration             = 1 << 3,   // Platform Window: Disable platform decorations: title bar, borders, etc. (generally set all windows, but if ImGuiConfigFlags_ViewportsDecoration is set we only set this on popups/tooltips)
    ImGuiViewportFlags_NoTaskBarIcon            = 1 << 4,   // Platform Window: Disable platform task bar icon (generally set on popups/tooltips, or all windows if ImGuiConfigFlags_ViewportsNoTaskBarIcon is set)
    ImGuiViewportFlags_NoFocusOnAppearing       = 1 << 5,   // Platform Window: Don't take focus when created.
    ImGuiViewportFlags_NoFocusOnClick           = 1 << 6,   // Platform Window: Don't take focus when clicked on.
    ImGuiViewportFlags_NoInputs                 = 1 << 7,   // Platform Window: Make mouse pass through so we can drag this window while peaking behind it.
    ImGuiViewportFlags_NoRendererClear          = 1 << 8,   // Platform Window: Renderer doesn't need to clear the framebuffer ahead (because we will fill it entirely).
    ImGuiViewportFlags_TopMost                  = 1 << 9,   // Platform Window: Display on top (for tooltips only).
    ImGuiViewportFlags_Minimized                = 1 << 10,  // Platform Window: Window is minimized, can skip render. When minimized we tend to avoid using the viewport pos/size for clipping window or testing if they are contained in the viewport.
    ImGuiViewportFlags_NoAutoMerge              = 1 << 11,  // Platform Window: Avoid merging this window into another host window. This can only be set via ImGuiWindowClass viewport flags override (because we need to now ahead if we are going to create a viewport in the first place!).
    ImGuiViewportFlags_CanHostOtherWindows      = 1 << 12,  // Main viewport: can host multiple imgui windows (secondary viewports are associated to a single window).
};

// - Currently represents the Platform Window created by the application which is hosting our Dear ImGui windows.
// - With multi-viewport enabled, we extend this concept to have multiple active viewports.
// - In the future we will extend this concept further to also represent Platform Monitor and support a "no main platform window" operation mode.
// - About Main Area vs Work Area:
//   - Main Area = entire viewport.
//   - Work Area = entire viewport minus sections used by main menu bars (for platform windows), or by task bar (for platform monitor).
//   - Windows are generally trying to stay within the Work Area of their host viewport.
struct ImGuiViewport
{
    ImGuiID             ID;                     // Unique identifier for the viewport
    ImGuiViewportFlags  Flags;                  // See ImGuiViewportFlags_
    ImVec2              Pos;                    // Main Area: Position of the viewport (Dear ImGui coordinates are the same as OS desktop/native coordinates)
    ImVec2              Size;                   // Main Area: Size of the viewport.
    ImVec2              WorkPos;                // Work Area: Position of the viewport minus task bars, menus bars, status bars (>= Pos)
    ImVec2              WorkSize;               // Work Area: Size of the viewport minus task bars, menu bars, status bars (<= Size)
    float               DpiScale;               // 1.0f = 96 DPI = No extra scale.
    ImGuiID             ParentViewportId;       // (Advanced) 0: no parent. Instruct the platform backend to setup a parent/child relationship between platform windows.
    ImDrawData*         DrawData;               // The ImDrawData corresponding to this viewport. Valid after Render() and until the next call to NewFrame().

    // Platform/Backend Dependent Data
    // Our design separate the Renderer and Platform backends to facilitate combining default backends with each others.
    // When our create your own backend for a custom engine, it is possible that both Renderer and Platform will be handled
    // by the same system and you may not need to use all the UserData/Handle fields.
    // The library never uses those fields, they are merely storage to facilitate backend implementation.
    void*               RendererUserData;       // void* to hold custom data structure for the renderer (e.g. swap chain, framebuffers etc.). generally set by your Renderer_CreateWindow function.
    void*               PlatformUserData;       // void* to hold custom data structure for the OS / platform (e.g. windowing info, render context). generally set by your Platform_CreateWindow function.
    void*               PlatformHandle;         // void* for FindViewportByPlatformHandle(). (e.g. suggested to use natural platform handle such as HWND, GLFWWindow*, SDL_Window*)
    void*               PlatformHandleRaw;      // void* to hold lower-level, platform-native window handle (under Win32 this is expected to be a HWND, unused for other platforms), when using an abstraction layer like GLFW or SDL (where PlatformHandle would be a SDL_Window*)
    bool                PlatformRequestMove;    // Platform window requested move (e.g. window was moved by the OS / host window manager, authoritative position will be OS window position)
    bool                PlatformRequestResize;  // Platform window requested resize (e.g. window was resized by the OS / host window manager, authoritative size will be OS window size)
    bool                PlatformRequestClose;   // Platform window requested closure (e.g. window was moved by the OS / host window manager, e.g. pressing ALT-F4)

    ImGuiViewport()     { memset(this, 0, sizeof(*this)); }
    ~ImGuiViewport()    { IM_ASSERT(PlatformUserData == NULL && RendererUserData == NULL); }

    // Helpers
    ImVec2              GetCenter() const       { return ImVec2(Pos.x + Size.x * 0.5f, Pos.y + Size.y * 0.5f); }
    ImVec2              GetWorkCenter() const   { return ImVec2(WorkPos.x + WorkSize.x * 0.5f, WorkPos.y + WorkSize.y * 0.5f); }
};

//-----------------------------------------------------------------------------
// [SECTION] Platform Dependent Interfaces (for e.g. multi-viewport support)
//-----------------------------------------------------------------------------
// [BETA] (Optional) This is completely optional, for advanced users!
// If you are new to Dear ImGui and trying to integrate it into your engine, you can probably ignore this for now.
//
// This feature allows you to seamlessly drag Dear ImGui windows outside of your application viewport.
// This is achieved by creating new Platform/OS windows on the fly, and rendering into them.
// Dear ImGui manages the viewport structures, and the backend create and maintain one Platform/OS window for each of those viewports.
//
// See Glossary https://github.com/ocornut/imgui/wiki/Glossary for details about some of the terminology.
// See Thread https://github.com/ocornut/imgui/issues/1542 for gifs, news and questions about this evolving feature.
//
// About the coordinates system:
// - When multi-viewports are enabled, all Dear ImGui coordinates become absolute coordinates (same as OS coordinates!)
// - So e.g. ImGui::SetNextWindowPos(ImVec2(0,0)) will position a window relative to your primary monitor!
// - If you want to position windows relative to your main application viewport, use ImGui::GetMainViewport()->Pos as a base position.
//
// Steps to use multi-viewports in your application, when using a default backend from the examples/ folder:
// - Application:  Enable feature with 'io.ConfigFlags |= ImGuiConfigFlags_ViewportsEnable'.
// - Backend:      The backend initialization will setup all necessary ImGuiPlatformIO's functions and update monitors info every frame.
// - Application:  In your main loop, call ImGui::UpdatePlatformWindows(), ImGui::RenderPlatformWindowsDefault() after EndFrame() or Render().
// - Application:  Fix absolute coordinates used in ImGui::SetWindowPos() or ImGui::SetNextWindowPos() calls.
//
// Steps to use multi-viewports in your application, when using a custom backend:
// - Important:    THIS IS NOT EASY TO DO and comes with many subtleties not described here!
//                 It's also an experimental feature, so some of the requirements may evolve.
//                 Consider using default backends if you can. Either way, carefully follow and refer to examples/ backends for details.
// - Application:  Enable feature with 'io.ConfigFlags |= ImGuiConfigFlags_ViewportsEnable'.
// - Backend:      Hook ImGuiPlatformIO's Platform_* and Renderer_* callbacks (see below).
//                 Set 'io.BackendFlags |= ImGuiBackendFlags_PlatformHasViewports' and 'io.BackendFlags |= ImGuiBackendFlags_PlatformHasViewports'.
//                 Update ImGuiPlatformIO's Monitors list every frame.
//                 Update MousePos every frame, in absolute coordinates.
// - Application:  In your main loop, call ImGui::UpdatePlatformWindows(), ImGui::RenderPlatformWindowsDefault() after EndFrame() or Render().
//                 You may skip calling RenderPlatformWindowsDefault() if its API is not convenient for your needs. Read comments below.
// - Application:  Fix absolute coordinates used in ImGui::SetWindowPos() or ImGui::SetNextWindowPos() calls.
//
// About ImGui::RenderPlatformWindowsDefault():
// - This function is a mostly a _helper_ for the common-most cases, and to facilitate using default backends.
// - You can check its simple source code to understand what it does.
//   It basically iterates secondary viewports and call 4 functions that are setup in ImGuiPlatformIO, if available:
//     Platform_RenderWindow(), Renderer_RenderWindow(), Platform_SwapBuffers(), Renderer_SwapBuffers()
//   Those functions pointers exists only for the benefit of RenderPlatformWindowsDefault().
// - If you have very specific rendering needs (e.g. flipping multiple swap-chain simultaneously, unusual sync/threading issues, etc.),
//   you may be tempted to ignore RenderPlatformWindowsDefault() and write customized code to perform your renderingg.
//   You may decide to setup the platform_io's *RenderWindow and *SwapBuffers pointers and call your functions through those pointers,
//   or you may decide to never setup those pointers and call your code directly. They are a convenience, not an obligatory interface.
//-----------------------------------------------------------------------------

// (Optional) Access via ImGui::GetPlatformIO()
struct ImGuiPlatformIO
{
    //------------------------------------------------------------------
    // Input - Backend interface/functions + Monitor List
    //------------------------------------------------------------------

    // (Optional) Platform functions (e.g. Win32, GLFW, SDL2)
    // For reference, the second column shows which function are generally calling the Platform Functions:
    //   N = ImGui::NewFrame()                        ~ beginning of the dear imgui frame: read info from platform/OS windows (latest size/position)
    //   F = ImGui::Begin(), ImGui::EndFrame()        ~ during the dear imgui frame
    //   U = ImGui::UpdatePlatformWindows()           ~ after the dear imgui frame: create and update all platform/OS windows
    //   R = ImGui::RenderPlatformWindowsDefault()    ~ render
    //   D = ImGui::DestroyPlatformWindows()          ~ shutdown
    // The general idea is that NewFrame() we will read the current Platform/OS state, and UpdatePlatformWindows() will write to it.
    //
    // The functions are designed so we can mix and match 2 imgui_impl_xxxx files, one for the Platform (~window/input handling), one for Renderer.
    // Custom engine backends will often provide both Platform and Renderer interfaces and so may not need to use all functions.
    // Platform functions are typically called before their Renderer counterpart, apart from Destroy which are called the other way.

    // Platform function --------------------------------------------------- Called by -----
    void    (*Platform_CreateWindow)(ImGuiViewport* vp);                    // . . U . .  // Create a new platform window for the given viewport
    void    (*Platform_DestroyWindow)(ImGuiViewport* vp);                   // N . U . D  //
    void    (*Platform_ShowWindow)(ImGuiViewport* vp);                      // . . U . .  // Newly created windows are initially hidden so SetWindowPos/Size/Title can be called on them before showing the window
    void    (*Platform_SetWindowPos)(ImGuiViewport* vp, ImVec2 pos);        // . . U . .  // Set platform window position (given the upper-left corner of client area)
    ImVec2  (*Platform_GetWindowPos)(ImGuiViewport* vp);                    // N . . . .  //
    void    (*Platform_SetWindowSize)(ImGuiViewport* vp, ImVec2 size);      // . . U . .  // Set platform window client area size (ignoring OS decorations such as OS title bar etc.)
    ImVec2  (*Platform_GetWindowSize)(ImGuiViewport* vp);                   // N . . . .  // Get platform window client area size
    void    (*Platform_SetWindowFocus)(ImGuiViewport* vp);                  // N . . . .  // Move window to front and set input focus
    bool    (*Platform_GetWindowFocus)(ImGuiViewport* vp);                  // . . U . .  //
    bool    (*Platform_GetWindowMinimized)(ImGuiViewport* vp);              // N . . . .  // Get platform window minimized state. When minimized, we generally won't attempt to get/set size and contents will be culled more easily
    void    (*Platform_SetWindowTitle)(ImGuiViewport* vp, const char* str); // . . U . .  // Set platform window title (given an UTF-8 string)
    void    (*Platform_SetWindowAlpha)(ImGuiViewport* vp, float alpha);     // . . U . .  // (Optional) Setup global transparency (not per-pixel transparency)
    void    (*Platform_UpdateWindow)(ImGuiViewport* vp);                    // . . U . .  // (Optional) Called by UpdatePlatformWindows(). Optional hook to allow the platform backend from doing general book-keeping every frame.
    void    (*Platform_RenderWindow)(ImGuiViewport* vp, void* render_arg);  // . . . R .  // (Optional) Main rendering (platform side! This is often unused, or just setting a "current" context for OpenGL bindings). 'render_arg' is the value passed to RenderPlatformWindowsDefault().
    void    (*Platform_SwapBuffers)(ImGuiViewport* vp, void* render_arg);   // . . . R .  // (Optional) Call Present/SwapBuffers (platform side! This is often unused!). 'render_arg' is the value passed to RenderPlatformWindowsDefault().
    float   (*Platform_GetWindowDpiScale)(ImGuiViewport* vp);               // N . . . .  // (Optional) [BETA] FIXME-DPI: DPI handling: Return DPI scale for this viewport. 1.0f = 96 DPI.
    void    (*Platform_OnChangedViewport)(ImGuiViewport* vp);               // . F . . .  // (Optional) [BETA] FIXME-DPI: DPI handling: Called during Begin() every time the viewport we are outputting into changes, so backend has a chance to swap fonts to adjust style.
    int     (*Platform_CreateVkSurface)(ImGuiViewport* vp, ImU64 vk_inst, const void* vk_allocators, ImU64* out_vk_surface); // (Optional) For a Vulkan Renderer to call into Platform code (since the surface creation needs to tie them both).

    // (Optional) Renderer functions (e.g. DirectX, OpenGL, Vulkan)
    void    (*Renderer_CreateWindow)(ImGuiViewport* vp);                    // . . U . .  // Create swap chain, frame buffers etc. (called after Platform_CreateWindow)
    void    (*Renderer_DestroyWindow)(ImGuiViewport* vp);                   // N . U . D  // Destroy swap chain, frame buffers etc. (called before Platform_DestroyWindow)
    void    (*Renderer_SetWindowSize)(ImGuiViewport* vp, ImVec2 size);      // . . U . .  // Resize swap chain, frame buffers etc. (called after Platform_SetWindowSize)
    void    (*Renderer_RenderWindow)(ImGuiViewport* vp, void* render_arg);  // . . . R .  // (Optional) Clear framebuffer, setup render target, then render the viewport->DrawData. 'render_arg' is the value passed to RenderPlatformWindowsDefault().
    void    (*Renderer_SwapBuffers)(ImGuiViewport* vp, void* render_arg);   // . . . R .  // (Optional) Call Present/SwapBuffers. 'render_arg' is the value passed to RenderPlatformWindowsDefault().

    // (Optional) Monitor list
    // - Updated by: app/backend. Update every frame to dynamically support changing monitor or DPI configuration.
    // - Used by: dear imgui to query DPI info, clamp popups/tooltips within same monitor and not have them straddle monitors.
    ImVector<ImGuiPlatformMonitor>  Monitors;

    //------------------------------------------------------------------
    // Output - List of viewports to render into platform windows
    //------------------------------------------------------------------

    // Viewports list (the list is updated by calling ImGui::EndFrame or ImGui::Render)
    // (in the future we will attempt to organize this feature to remove the need for a "main viewport")
    ImVector<ImGuiViewport*>        Viewports;                              // Main viewports, followed by all secondary viewports.
    ImGuiPlatformIO()               { memset(this, 0, sizeof(*this)); }     // Zero clear
};

// (Optional) This is required when enabling multi-viewport. Represent the bounds of each connected monitor/display and their DPI.
// We use this information for multiple DPI support + clamping the position of popups and tooltips so they don't straddle multiple monitors.
struct ImGuiPlatformMonitor
{
    ImVec2  MainPos, MainSize;      // Coordinates of the area displayed on this monitor (Min = upper left, Max = bottom right)
    ImVec2  WorkPos, WorkSize;      // Coordinates without task bars / side bars / menu bars. Used to avoid positioning popups/tooltips inside this region. If you don't have this info, please copy the value for MainPos/MainSize.
    float   DpiScale;               // 1.0f = 96 DPI
    ImGuiPlatformMonitor()          { MainPos = MainSize = WorkPos = WorkSize = ImVec2(0, 0); DpiScale = 1.0f; }
};

// (Optional) Support for IME (Input Method Editor) via the io.SetPlatformImeDataFn() function.
struct ImGuiPlatformImeData
{
    bool    WantVisible;        // A widget wants the IME to be visible
    ImVec2  InputPos;           // Position of the input cursor
    float   InputLineHeight;    // Line height

    ImGuiPlatformImeData() { memset(this, 0, sizeof(*this)); }
};

//-----------------------------------------------------------------------------
// [SECTION] Obsolete functions and types
// (Will be removed! Read 'API BREAKING CHANGES' section in imgui.cpp for details)
// Please keep your copy of dear imgui up to date! Occasionally set '#define IMGUI_DISABLE_OBSOLETE_FUNCTIONS' in imconfig.h to stay ahead.
//-----------------------------------------------------------------------------

namespace ImGui
{
#ifndef IMGUI_DISABLE_OBSOLETE_KEYIO
    IMGUI_API int       GetKeyIndex(ImGuiKey key);  // map ImGuiKey_* values into legacy native key index. == io.KeyMap[key]
#else
    static inline int   GetKeyIndex(ImGuiKey key)   { IM_ASSERT(key >= ImGuiKey_NamedKey_BEGIN && key < ImGuiKey_NamedKey_END && "ImGuiKey and native_index was merged together and native_index is disabled by IMGUI_DISABLE_OBSOLETE_KEYIO. Please switch to ImGuiKey."); return key; }
#endif
}

#ifndef IMGUI_DISABLE_OBSOLETE_FUNCTIONS
namespace ImGui
{
    // OBSOLETED in 1.89 (from August 2022)
    IMGUI_API bool      ImageButton(ImTextureID user_texture_id, const ImVec2& size, const ImVec2& uv0 = ImVec2(0, 0), const ImVec2& uv1 = ImVec2(1, 1), int frame_padding = -1, const ImVec4& bg_col = ImVec4(0, 0, 0, 0), const ImVec4& tint_col = ImVec4(1, 1, 1, 1)); // Use new ImageButton() signature (explicit item id, regular FramePadding)
    // OBSOLETED in 1.88 (from May 2022)
    static inline void  CaptureKeyboardFromApp(bool want_capture_keyboard = true)   { SetNextFrameWantCaptureKeyboard(want_capture_keyboard); } // Renamed as name was misleading + removed default value.
    static inline void  CaptureMouseFromApp(bool want_capture_mouse = true)         { SetNextFrameWantCaptureMouse(want_capture_mouse); }       // Renamed as name was misleading + removed default value.
    // OBSOLETED in 1.86 (from November 2021)
    IMGUI_API void      CalcListClipping(int items_count, float items_height, int* out_items_display_start, int* out_items_display_end); // Calculate coarse clipping for large list of evenly sized items. Prefer using ImGuiListClipper.
    // OBSOLETED in 1.85 (from August 2021)
    static inline float GetWindowContentRegionWidth()                               { return GetWindowContentRegionMax().x - GetWindowContentRegionMin().x; }
    // OBSOLETED in 1.81 (from February 2021)
    IMGUI_API bool      ListBoxHeader(const char* label, int items_count, int height_in_items = -1); // Helper to calculate size from items_count and height_in_items
    static inline bool  ListBoxHeader(const char* label, const ImVec2& size = ImVec2(0, 0))         { return BeginListBox(label, size); }
    static inline void  ListBoxFooter() { EndListBox(); }
    // OBSOLETED in 1.79 (from August 2020)
    static inline void  OpenPopupContextItem(const char* str_id = NULL, ImGuiMouseButton mb = 1)    { OpenPopupOnItemClick(str_id, mb); } // Bool return value removed. Use IsWindowAppearing() in BeginPopup() instead. Renamed in 1.77, renamed back in 1.79. Sorry!

    // Some of the older obsolete names along with their replacement (commented out so they are not reported in IDE)
    // [OBSOLETED in 1.78 (from June 2020] Old drag/sliders functions that took a 'float power > 1.0f' argument instead of ImGuiSliderFlags_Logarithmic. See github.com/ocornut/imgui/issues/3361 for details.
    //IMGUI_API bool      DragScalar(const char* label, ImGuiDataType data_type, void* p_data, float v_speed, const void* p_min, const void* p_max, const char* format, float power = 1.0f)                                                            // OBSOLETED in 1.78 (from June 2020)
    //IMGUI_API bool      DragScalarN(const char* label, ImGuiDataType data_type, void* p_data, int components, float v_speed, const void* p_min, const void* p_max, const char* format, float power = 1.0f);                                          // OBSOLETED in 1.78 (from June 2020)
    //IMGUI_API bool      SliderScalar(const char* label, ImGuiDataType data_type, void* p_data, const void* p_min, const void* p_max, const char* format, float power = 1.0f);                                                                        // OBSOLETED in 1.78 (from June 2020)
    //IMGUI_API bool      SliderScalarN(const char* label, ImGuiDataType data_type, void* p_data, int components, const void* p_min, const void* p_max, const char* format, float power = 1.0f);                                                       // OBSOLETED in 1.78 (from June 2020)
    //static inline bool  DragFloat(const char* label, float* v, float v_speed, float v_min, float v_max, const char* format, float power = 1.0f)    { return DragScalar(label, ImGuiDataType_Float, v, v_speed, &v_min, &v_max, format, power); }     // OBSOLETED in 1.78 (from June 2020)
    //static inline bool  DragFloat2(const char* label, float v[2], float v_speed, float v_min, float v_max, const char* format, float power = 1.0f) { return DragScalarN(label, ImGuiDataType_Float, v, 2, v_speed, &v_min, &v_max, format, power); } // OBSOLETED in 1.78 (from June 2020)
    //static inline bool  DragFloat3(const char* label, float v[3], float v_speed, float v_min, float v_max, const char* format, float power = 1.0f) { return DragScalarN(label, ImGuiDataType_Float, v, 3, v_speed, &v_min, &v_max, format, power); } // OBSOLETED in 1.78 (from June 2020)
    //static inline bool  DragFloat4(const char* label, float v[4], float v_speed, float v_min, float v_max, const char* format, float power = 1.0f) { return DragScalarN(label, ImGuiDataType_Float, v, 4, v_speed, &v_min, &v_max, format, power); } // OBSOLETED in 1.78 (from June 2020)
    //static inline bool  SliderFloat(const char* label, float* v, float v_min, float v_max, const char* format, float power = 1.0f)                 { return SliderScalar(label, ImGuiDataType_Float, v, &v_min, &v_max, format, power); }            // OBSOLETED in 1.78 (from June 2020)
    //static inline bool  SliderFloat2(const char* label, float v[2], float v_min, float v_max, const char* format, float power = 1.0f)              { return SliderScalarN(label, ImGuiDataType_Float, v, 2, &v_min, &v_max, format, power); }        // OBSOLETED in 1.78 (from June 2020)
    //static inline bool  SliderFloat3(const char* label, float v[3], float v_min, float v_max, const char* format, float power = 1.0f)              { return SliderScalarN(label, ImGuiDataType_Float, v, 3, &v_min, &v_max, format, power); }        // OBSOLETED in 1.78 (from June 2020)
    //static inline bool  SliderFloat4(const char* label, float v[4], float v_min, float v_max, const char* format, float power = 1.0f)              { return SliderScalarN(label, ImGuiDataType_Float, v, 4, &v_min, &v_max, format, power); }        // OBSOLETED in 1.78 (from June 2020)
    // [OBSOLETED in 1.77 and before]
    //static inline bool  BeginPopupContextWindow(const char* str_id, ImGuiMouseButton mb, bool over_items) { return BeginPopupContextWindow(str_id, mb | (over_items ? 0 : ImGuiPopupFlags_NoOpenOverItems)); } // OBSOLETED in 1.77 (from June 2020)
    //static inline void  TreeAdvanceToLabelPos()               { SetCursorPosX(GetCursorPosX() + GetTreeNodeToLabelSpacing()); }   // OBSOLETED in 1.72 (from July 2019)
    //static inline void  SetNextTreeNodeOpen(bool open, ImGuiCond cond = 0) { SetNextItemOpen(open, cond); }                       // OBSOLETED in 1.71 (from June 2019)
    //static inline float GetContentRegionAvailWidth()          { return GetContentRegionAvail().x; }                               // OBSOLETED in 1.70 (from May 2019)
    //static inline ImDrawList* GetOverlayDrawList()            { return GetForegroundDrawList(); }                                 // OBSOLETED in 1.69 (from Mar 2019)
    //static inline void  SetScrollHere(float ratio = 0.5f)     { SetScrollHereY(ratio); }                                          // OBSOLETED in 1.66 (from Nov 2018)
    //static inline bool  IsItemDeactivatedAfterChange()        { return IsItemDeactivatedAfterEdit(); }                            // OBSOLETED in 1.63 (from Aug 2018)
    //static inline bool  IsAnyWindowFocused()                  { return IsWindowFocused(ImGuiFocusedFlags_AnyWindow); }            // OBSOLETED in 1.60 (from Apr 2018)
    //static inline bool  IsAnyWindowHovered()                  { return IsWindowHovered(ImGuiHoveredFlags_AnyWindow); }            // OBSOLETED in 1.60 (between Dec 2017 and Apr 2018)
    //static inline void  ShowTestWindow()                      { return ShowDemoWindow(); }                                        // OBSOLETED in 1.53 (between Oct 2017 and Dec 2017)
    //static inline bool  IsRootWindowFocused()                 { return IsWindowFocused(ImGuiFocusedFlags_RootWindow); }           // OBSOLETED in 1.53 (between Oct 2017 and Dec 2017)
    //static inline bool  IsRootWindowOrAnyChildFocused()       { return IsWindowFocused(ImGuiFocusedFlags_RootAndChildWindows); }  // OBSOLETED in 1.53 (between Oct 2017 and Dec 2017)
    //static inline void  SetNextWindowContentWidth(float w)    { SetNextWindowContentSize(ImVec2(w, 0.0f)); }                      // OBSOLETED in 1.53 (between Oct 2017 and Dec 2017)
    //static inline float GetItemsLineHeightWithSpacing()       { return GetFrameHeightWithSpacing(); }                             // OBSOLETED in 1.53 (between Oct 2017 and Dec 2017)
    //IMGUI_API bool      Begin(char* name, bool* p_open, ImVec2 size_first_use, float bg_alpha = -1.0f, ImGuiWindowFlags flags=0); // OBSOLETED in 1.52 (between Aug 2017 and Oct 2017): Equivalent of using SetNextWindowSize(size, ImGuiCond_FirstUseEver) and SetNextWindowBgAlpha().
    //static inline bool  IsRootWindowOrAnyChildHovered()       { return IsWindowHovered(ImGuiHoveredFlags_RootAndChildWindows); }  // OBSOLETED in 1.52 (between Aug 2017 and Oct 2017)
    //static inline void  AlignFirstTextHeightToWidgets()       { AlignTextToFramePadding(); }                                      // OBSOLETED in 1.52 (between Aug 2017 and Oct 2017)
    //static inline void  SetNextWindowPosCenter(ImGuiCond c=0) { SetNextWindowPos(GetMainViewport()->GetCenter(), c, ImVec2(0.5f,0.5f)); } // OBSOLETED in 1.52 (between Aug 2017 and Oct 2017)
    //static inline bool  IsItemHoveredRect()                   { return IsItemHovered(ImGuiHoveredFlags_RectOnly); }               // OBSOLETED in 1.51 (between Jun 2017 and Aug 2017)
    //static inline bool  IsPosHoveringAnyWindow(const ImVec2&) { IM_ASSERT(0); return false; }                                     // OBSOLETED in 1.51 (between Jun 2017 and Aug 2017): This was misleading and partly broken. You probably want to use the io.WantCaptureMouse flag instead.
    //static inline bool  IsMouseHoveringAnyWindow()            { return IsWindowHovered(ImGuiHoveredFlags_AnyWindow); }            // OBSOLETED in 1.51 (between Jun 2017 and Aug 2017)
    //static inline bool  IsMouseHoveringWindow()               { return IsWindowHovered(ImGuiHoveredFlags_AllowWhenBlockedByPopup | ImGuiHoveredFlags_AllowWhenBlockedByActiveItem); }       // OBSOLETED in 1.51 (between Jun 2017 and Aug 2017)
    //static inline bool  CollapsingHeader(char* label, const char* str_id, bool framed = true, bool default_open = false) { return CollapsingHeader(label, (default_open ? (1 << 5) : 0)); } // OBSOLETED in 1.49
    //static inline ImFont*GetWindowFont()                      { return GetFont(); }                                               // OBSOLETED in 1.48
    //static inline float GetWindowFontSize()                   { return GetFontSize(); }                                           // OBSOLETED in 1.48
    //static inline void  SetScrollPosHere()                    { SetScrollHere(); }                                                // OBSOLETED in 1.42
}

// OBSOLETED in 1.82 (from Mars 2021): flags for AddRect(), AddRectFilled(), AddImageRounded(), PathRect()
typedef ImDrawFlags ImDrawCornerFlags;
enum ImDrawCornerFlags_
{
    ImDrawCornerFlags_None      = ImDrawFlags_RoundCornersNone,         // Was == 0 prior to 1.82, this is now == ImDrawFlags_RoundCornersNone which is != 0 and not implicit
    ImDrawCornerFlags_TopLeft   = ImDrawFlags_RoundCornersTopLeft,      // Was == 0x01 (1 << 0) prior to 1.82. Order matches ImDrawFlags_NoRoundCorner* flag (we exploit this internally).
    ImDrawCornerFlags_TopRight  = ImDrawFlags_RoundCornersTopRight,     // Was == 0x02 (1 << 1) prior to 1.82.
    ImDrawCornerFlags_BotLeft   = ImDrawFlags_RoundCornersBottomLeft,   // Was == 0x04 (1 << 2) prior to 1.82.
    ImDrawCornerFlags_BotRight  = ImDrawFlags_RoundCornersBottomRight,  // Was == 0x08 (1 << 3) prior to 1.82.
    ImDrawCornerFlags_All       = ImDrawFlags_RoundCornersAll,          // Was == 0x0F prior to 1.82
    ImDrawCornerFlags_Top       = ImDrawCornerFlags_TopLeft | ImDrawCornerFlags_TopRight,
    ImDrawCornerFlags_Bot       = ImDrawCornerFlags_BotLeft | ImDrawCornerFlags_BotRight,
    ImDrawCornerFlags_Left      = ImDrawCornerFlags_TopLeft | ImDrawCornerFlags_BotLeft,
    ImDrawCornerFlags_Right     = ImDrawCornerFlags_TopRight | ImDrawCornerFlags_BotRight,
};

// RENAMED ImGuiKeyModFlags -> ImGuiModFlags in 1.88 (from April 2022)
typedef int ImGuiKeyModFlags;
enum ImGuiKeyModFlags_ { ImGuiKeyModFlags_None = ImGuiModFlags_None, ImGuiKeyModFlags_Ctrl = ImGuiModFlags_Ctrl, ImGuiKeyModFlags_Shift = ImGuiModFlags_Shift, ImGuiKeyModFlags_Alt = ImGuiModFlags_Alt, ImGuiKeyModFlags_Super = ImGuiModFlags_Super };

#endif // #ifndef IMGUI_DISABLE_OBSOLETE_FUNCTIONS

// RENAMED IMGUI_DISABLE_METRICS_WINDOW > IMGUI_DISABLE_DEBUG_TOOLS in 1.88 (from June 2022)
#if defined(IMGUI_DISABLE_METRICS_WINDOW) && !defined(IMGUI_DISABLE_OBSOLETE_FUNCTIONS) && !defined(IMGUI_DISABLE_DEBUG_TOOLS)
#define IMGUI_DISABLE_DEBUG_TOOLS
#endif
#if defined(IMGUI_DISABLE_METRICS_WINDOW) && defined(IMGUI_DISABLE_OBSOLETE_FUNCTIONS)
#error IMGUI_DISABLE_METRICS_WINDOW was renamed to IMGUI_DISABLE_DEBUG_TOOLS, please use new name.
#endif

//-----------------------------------------------------------------------------

#if defined(__clang__)
#pragma clang diagnostic pop
#elif defined(__GNUC__)
#pragma GCC diagnostic pop
#endif

#ifdef _MSC_VER
#pragma warning (pop)
#endif

// Include imgui_user.h at the end of imgui.h (convenient for user to only explicitly include vanilla imgui.h)
#ifdef IMGUI_INCLUDE_IMGUI_USER_H
#include "imgui_user.h"
#endif

#endif // #ifndef IMGUI_DISABLE<|MERGE_RESOLUTION|>--- conflicted
+++ resolved
@@ -25,6 +25,8 @@
 #define IMGUI_VERSION               "1.89 WIP"
 #define IMGUI_VERSION_NUM           18821
 #define IMGUI_HAS_TABLE
+#define IMGUI_HAS_VIEWPORT          // Viewport WIP branch
+#define IMGUI_HAS_DOCK              // Docking WIP branch
 
 /*
 
@@ -68,18 +70,6 @@
 #include <stddef.h>                 // ptrdiff_t, NULL
 #include <string.h>                 // memset, memmove, memcpy, strlen, strchr, strcpy, strcmp
 
-<<<<<<< HEAD
-// Version
-// (Integer encoded as XYYZZ for use in #if preprocessor conditionals. Work in progress versions typically starts at XYY99 then bounce up to XYY00, XYY01 etc. when release tagging happens)
-#define IMGUI_VERSION               "1.89 WIP"
-#define IMGUI_VERSION_NUM           18818
-#define IMGUI_CHECKVERSION()        ImGui::DebugCheckVersionAndDataLayout(IMGUI_VERSION, sizeof(ImGuiIO), sizeof(ImGuiStyle), sizeof(ImVec2), sizeof(ImVec4), sizeof(ImDrawVert), sizeof(ImDrawIdx))
-#define IMGUI_HAS_TABLE
-#define IMGUI_HAS_VIEWPORT          // Viewport WIP branch
-#define IMGUI_HAS_DOCK              // Docking WIP branch
-
-=======
->>>>>>> 1dd964f8
 // Define attributes of all API symbols declarations (e.g. for DLL under Windows)
 // IMGUI_API is used for core imgui functions, IMGUI_IMPL_API is used for the default backends files (imgui_impl_xxx.h)
 // Using dear imgui via a shared library is not recommended, because we don't guarantee backward nor forward ABI compatibility (also function call overhead, as dear imgui is a call-heavy API)
@@ -2116,12 +2106,8 @@
     ImVec2      MousePos;                           // Mouse position, in pixels. Set to ImVec2(-FLT_MAX, -FLT_MAX) if mouse is unavailable (on another screen, etc.)
     bool        MouseDown[5];                       // Mouse buttons: 0=left, 1=right, 2=middle + extras (ImGuiMouseButton_COUNT == 5). Dear ImGui mostly uses left and right buttons. Other buttons allow us to track if the mouse is being used by your application + available to user as a convenience via IsMouse** API.
     float       MouseWheel;                         // Mouse wheel Vertical: 1 unit scrolls about 5 lines text.
-<<<<<<< HEAD
-    float       MouseWheelH;                        // Mouse wheel Horizontal. Most users don't have a mouse with an horizontal wheel, may not be filled by all backends.
+    float       MouseWheelH;                        // Mouse wheel Horizontal. Most users don't have a mouse with a horizontal wheel, may not be filled by all backends.
     ImGuiID     MouseHoveredViewport;               // (Optional) Modify using io.AddMouseViewportEvent(). With multi-viewports: viewport the OS mouse is hovering. If possible _IGNORING_ viewports with the ImGuiViewportFlags_NoInputs flag is much better (few backends can handle that). Set io.BackendFlags |= ImGuiBackendFlags_HasMouseHoveredViewport if you can provide this info. If you don't imgui will infer the value using the rectangles and last focused time of the viewports it knows about (ignoring other OS windows).
-=======
-    float       MouseWheelH;                        // Mouse wheel Horizontal. Most users don't have a mouse with a horizontal wheel, may not be filled by all backends.
->>>>>>> 1dd964f8
     bool        KeyCtrl;                            // Keyboard modifier down: Control
     bool        KeyShift;                           // Keyboard modifier down: Shift
     bool        KeyAlt;                             // Keyboard modifier down: Alt

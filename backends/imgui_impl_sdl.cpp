--- conflicted
+++ resolved
@@ -20,11 +20,8 @@
 
 // CHANGELOG
 // (minor and older changes stripped away, please see git history for details)
-<<<<<<< HEAD
 //  2022-XX-XX: Platform: Added support for multiple windows via the ImGuiPlatformIO interface.
-=======
 //  2022-09-26: Inputs: Renamed ImGuiKey_ModXXX introduced in 1.87 to ImGuiMod_XXX (old names still supported).
->>>>>>> 83a0030c
 //  2022-03-22: Inputs: Fix mouse position issues when dragging outside of boundaries. SDL_CaptureMouse() erroneously still gives out LEAVE events when hovering OS decorations.
 //  2022-03-22: Inputs: Added support for extra mouse buttons (SDL_BUTTON_X1/SDL_BUTTON_X2).
 //  2022-02-04: Added SDL_Renderer* parameter to ImGui_ImplSDL2_InitForSDLRenderer(), so we can use SDL_GetRendererOutputSize() instead of SDL_GL_GetDrawableSize() when bound to a SDL_Renderer.

// dear imgui: standalone example application for Glfw + Vulkan
// If you are new to dear imgui, see examples/README.txt and documentation at the top of imgui.cpp.

// Important note to the reader who wish to integrate imgui_impl_vulkan.cpp/.h in their own engine/app.
// - Common ImGui_ImplVulkan_XXX functions and structures are used to interface with imgui_impl_vulkan.cpp/.h.
//   You will use those if you want to use this rendering back-end in your engine/app.
// - Helper ImGui_ImplVulkanH_XXX functions and structures are only used by this example (main.cpp) and by
//   the back-end itself (imgui_impl_vulkan.cpp), but should PROBABLY NOT be used by your own engine/app code.
// Read comments in imgui_impl_vulkan.h.

#include "imgui.h"
#include "imgui_impl_glfw.h"
#include "imgui_impl_vulkan.h"
#include <stdio.h>          // printf, fprintf
#include <stdlib.h>         // abort
#define GLFW_INCLUDE_NONE
#define GLFW_INCLUDE_VULKAN
#include <GLFW/glfw3.h>
#include <vulkan/vulkan.h>

// [Win32] Our example includes a copy of glfw3.lib pre-compiled with VS2010 to maximize ease of testing and compatibility with old VS compilers.
// To link with VS2010-era libraries, VS2015+ requires linking with legacy_stdio_definitions.lib, which we do using this pragma.
// Your own project should not be affected, as you are likely to link with a newer binary of GLFW that is adequate for your version of Visual Studio.
#if defined(_MSC_VER) && (_MSC_VER >= 1900) && !defined(IMGUI_DISABLE_WIN32_FUNCTIONS)
#pragma comment(lib, "legacy_stdio_definitions")
#endif

//#define IMGUI_UNLIMITED_FRAME_RATE
#ifdef _DEBUG
#define IMGUI_VULKAN_DEBUG_REPORT
#endif

static VkAllocationCallbacks*   g_Allocator = NULL;
static VkInstance               g_Instance = VK_NULL_HANDLE;
static VkPhysicalDevice         g_PhysicalDevice = VK_NULL_HANDLE;
static VkDevice                 g_Device = VK_NULL_HANDLE;
static uint32_t                 g_QueueFamily = (uint32_t)-1;
static VkQueue                  g_Queue = VK_NULL_HANDLE;
static VkDebugReportCallbackEXT g_DebugReport = VK_NULL_HANDLE;
static VkPipelineCache          g_PipelineCache = VK_NULL_HANDLE;
static VkDescriptorPool         g_DescriptorPool = VK_NULL_HANDLE;

static ImGui_ImplVulkanH_Window g_MainWindowData;
static int                      g_MinImageCount = 2;
static bool                     g_SwapChainRebuild = false;
static int                      g_SwapChainResizeWidth = 0;
static int                      g_SwapChainResizeHeight = 0;

static void check_vk_result(VkResult err)
{
    if (err == 0)
        return;
    fprintf(stderr, "[vulkan] Error: VkResult = %d\n", err);
    if (err < 0)
        abort();
}

#ifdef IMGUI_VULKAN_DEBUG_REPORT
static VKAPI_ATTR VkBool32 VKAPI_CALL debug_report(VkDebugReportFlagsEXT flags, VkDebugReportObjectTypeEXT objectType, uint64_t object, size_t location, int32_t messageCode, const char* pLayerPrefix, const char* pMessage, void* pUserData)
{
    (void)flags; (void)object; (void)location; (void)messageCode; (void)pUserData; (void)pLayerPrefix; // Unused arguments
    fprintf(stderr, "[vulkan] Debug report from ObjectType: %i\nMessage: %s\n\n", objectType, pMessage);
    return VK_FALSE;
}
#endif // IMGUI_VULKAN_DEBUG_REPORT

static void SetupVulkan(const char** extensions, uint32_t extensions_count)
{
    VkResult err;

    // Create Vulkan Instance
    {
        VkInstanceCreateInfo create_info = {};
        create_info.sType = VK_STRUCTURE_TYPE_INSTANCE_CREATE_INFO;
        create_info.enabledExtensionCount = extensions_count;
        create_info.ppEnabledExtensionNames = extensions;

#ifdef IMGUI_VULKAN_DEBUG_REPORT
        // Enabling multiple validation layers grouped as LunarG standard validation
        const char* layers[] = { "VK_LAYER_LUNARG_standard_validation" };
        create_info.enabledLayerCount = 1;
        create_info.ppEnabledLayerNames = layers;

        // Enable debug report extension (we need additional storage, so we duplicate the user array to add our new extension to it)
        const char** extensions_ext = (const char**)malloc(sizeof(const char*) * (extensions_count + 1));
        memcpy(extensions_ext, extensions, extensions_count * sizeof(const char*));
        extensions_ext[extensions_count] = "VK_EXT_debug_report";
        create_info.enabledExtensionCount = extensions_count + 1;
        create_info.ppEnabledExtensionNames = extensions_ext;

        // Create Vulkan Instance
        err = vkCreateInstance(&create_info, g_Allocator, &g_Instance);
        check_vk_result(err);
        free(extensions_ext);

        // Get the function pointer (required for any extensions)
        auto vkCreateDebugReportCallbackEXT = (PFN_vkCreateDebugReportCallbackEXT)vkGetInstanceProcAddr(g_Instance, "vkCreateDebugReportCallbackEXT");
        IM_ASSERT(vkCreateDebugReportCallbackEXT != NULL);

        // Setup the debug report callback
        VkDebugReportCallbackCreateInfoEXT debug_report_ci = {};
        debug_report_ci.sType = VK_STRUCTURE_TYPE_DEBUG_REPORT_CALLBACK_CREATE_INFO_EXT;
        debug_report_ci.flags = VK_DEBUG_REPORT_ERROR_BIT_EXT | VK_DEBUG_REPORT_WARNING_BIT_EXT | VK_DEBUG_REPORT_PERFORMANCE_WARNING_BIT_EXT;
        debug_report_ci.pfnCallback = debug_report;
        debug_report_ci.pUserData = NULL;
        err = vkCreateDebugReportCallbackEXT(g_Instance, &debug_report_ci, g_Allocator, &g_DebugReport);
        check_vk_result(err);
#else
        // Create Vulkan Instance without any debug feature
        err = vkCreateInstance(&create_info, g_Allocator, &g_Instance);
        check_vk_result(err);
        IM_UNUSED(g_DebugReport);
#endif
    }

    // Select GPU
    {
        uint32_t gpu_count;
        err = vkEnumeratePhysicalDevices(g_Instance, &gpu_count, NULL);
        check_vk_result(err);
        IM_ASSERT(gpu_count > 0);

        VkPhysicalDevice* gpus = (VkPhysicalDevice*)malloc(sizeof(VkPhysicalDevice) * gpu_count);
        err = vkEnumeratePhysicalDevices(g_Instance, &gpu_count, gpus);
        check_vk_result(err);

        // If a number >1 of GPUs got reported, you should find the best fit GPU for your purpose
        // e.g. VK_PHYSICAL_DEVICE_TYPE_DISCRETE_GPU if available, or with the greatest memory available, etc.
        // for sake of simplicity we'll just take the first one, assuming it has a graphics queue family.
        g_PhysicalDevice = gpus[0];
        free(gpus);
    }

    // Select graphics queue family
    {
        uint32_t count;
        vkGetPhysicalDeviceQueueFamilyProperties(g_PhysicalDevice, &count, NULL);
        VkQueueFamilyProperties* queues = (VkQueueFamilyProperties*)malloc(sizeof(VkQueueFamilyProperties) * count);
        vkGetPhysicalDeviceQueueFamilyProperties(g_PhysicalDevice, &count, queues);
        for (uint32_t i = 0; i < count; i++)
            if (queues[i].queueFlags & VK_QUEUE_GRAPHICS_BIT)
            {
                g_QueueFamily = i;
                break;
            }
        free(queues);
        IM_ASSERT(g_QueueFamily != (uint32_t)-1);
    }

    // Create Logical Device (with 1 queue)
    {
        int device_extension_count = 1;
        const char* device_extensions[] = { "VK_KHR_swapchain" };
        const float queue_priority[] = { 1.0f };
        VkDeviceQueueCreateInfo queue_info[1] = {};
        queue_info[0].sType = VK_STRUCTURE_TYPE_DEVICE_QUEUE_CREATE_INFO;
        queue_info[0].queueFamilyIndex = g_QueueFamily;
        queue_info[0].queueCount = 1;
        queue_info[0].pQueuePriorities = queue_priority;
        VkDeviceCreateInfo create_info = {};
        create_info.sType = VK_STRUCTURE_TYPE_DEVICE_CREATE_INFO;
        create_info.queueCreateInfoCount = sizeof(queue_info) / sizeof(queue_info[0]);
        create_info.pQueueCreateInfos = queue_info;
        create_info.enabledExtensionCount = device_extension_count;
        create_info.ppEnabledExtensionNames = device_extensions;
        err = vkCreateDevice(g_PhysicalDevice, &create_info, g_Allocator, &g_Device);
        check_vk_result(err);
        vkGetDeviceQueue(g_Device, g_QueueFamily, 0, &g_Queue);
    }

    // Create Descriptor Pool
    {
        VkDescriptorPoolSize pool_sizes[] =
        {
            { VK_DESCRIPTOR_TYPE_SAMPLER, 1000 },
            { VK_DESCRIPTOR_TYPE_COMBINED_IMAGE_SAMPLER, 1000 },
            { VK_DESCRIPTOR_TYPE_SAMPLED_IMAGE, 1000 },
            { VK_DESCRIPTOR_TYPE_STORAGE_IMAGE, 1000 },
            { VK_DESCRIPTOR_TYPE_UNIFORM_TEXEL_BUFFER, 1000 },
            { VK_DESCRIPTOR_TYPE_STORAGE_TEXEL_BUFFER, 1000 },
            { VK_DESCRIPTOR_TYPE_UNIFORM_BUFFER, 1000 },
            { VK_DESCRIPTOR_TYPE_STORAGE_BUFFER, 1000 },
            { VK_DESCRIPTOR_TYPE_UNIFORM_BUFFER_DYNAMIC, 1000 },
            { VK_DESCRIPTOR_TYPE_STORAGE_BUFFER_DYNAMIC, 1000 },
            { VK_DESCRIPTOR_TYPE_INPUT_ATTACHMENT, 1000 }
        };
        VkDescriptorPoolCreateInfo pool_info = {};
        pool_info.sType = VK_STRUCTURE_TYPE_DESCRIPTOR_POOL_CREATE_INFO;
        pool_info.flags = VK_DESCRIPTOR_POOL_CREATE_FREE_DESCRIPTOR_SET_BIT;
        pool_info.maxSets = 1000 * IM_ARRAYSIZE(pool_sizes);
        pool_info.poolSizeCount = (uint32_t)IM_ARRAYSIZE(pool_sizes);
        pool_info.pPoolSizes = pool_sizes;
        err = vkCreateDescriptorPool(g_Device, &pool_info, g_Allocator, &g_DescriptorPool);
        check_vk_result(err);
    }
}

// All the ImGui_ImplVulkanH_XXX structures/functions are optional helpers used by the demo.
// Your real engine/app may not use them.
static void SetupVulkanWindow(ImGui_ImplVulkanH_Window* wd, VkSurfaceKHR surface, int width, int height)
{
    wd->Surface = surface;

    // Check for WSI support
    VkBool32 res;
    vkGetPhysicalDeviceSurfaceSupportKHR(g_PhysicalDevice, g_QueueFamily, wd->Surface, &res);
    if (res != VK_TRUE)
    {
        fprintf(stderr, "Error no WSI support on physical device 0\n");
        exit(-1);
    }

    // Select Surface Format
    const VkFormat requestSurfaceImageFormat[] = { VK_FORMAT_B8G8R8A8_UNORM, VK_FORMAT_R8G8B8A8_UNORM, VK_FORMAT_B8G8R8_UNORM, VK_FORMAT_R8G8B8_UNORM };
    const VkColorSpaceKHR requestSurfaceColorSpace = VK_COLORSPACE_SRGB_NONLINEAR_KHR;
    wd->SurfaceFormat = ImGui_ImplVulkanH_SelectSurfaceFormat(g_PhysicalDevice, wd->Surface, requestSurfaceImageFormat, (size_t)IM_ARRAYSIZE(requestSurfaceImageFormat), requestSurfaceColorSpace);

    // Select Present Mode
#ifdef IMGUI_UNLIMITED_FRAME_RATE
    VkPresentModeKHR present_modes[] = { VK_PRESENT_MODE_MAILBOX_KHR, VK_PRESENT_MODE_IMMEDIATE_KHR, VK_PRESENT_MODE_FIFO_KHR };
#else
    VkPresentModeKHR present_modes[] = { VK_PRESENT_MODE_FIFO_KHR };
#endif
    wd->PresentMode = ImGui_ImplVulkanH_SelectPresentMode(g_PhysicalDevice, wd->Surface, &present_modes[0], IM_ARRAYSIZE(present_modes));
    //printf("[vulkan] Selected PresentMode = %d\n", wd->PresentMode);

    // Create SwapChain, RenderPass, Framebuffer, etc.
    IM_ASSERT(g_MinImageCount >= 2);
    ImGui_ImplVulkanH_CreateOrResizeWindow(g_Instance, g_PhysicalDevice, g_Device, wd, g_QueueFamily, g_Allocator, width, height, g_MinImageCount);
}

static void CleanupVulkan()
{
    vkDestroyDescriptorPool(g_Device, g_DescriptorPool, g_Allocator);

#ifdef IMGUI_VULKAN_DEBUG_REPORT
    // Remove the debug report callback
    auto vkDestroyDebugReportCallbackEXT = (PFN_vkDestroyDebugReportCallbackEXT)vkGetInstanceProcAddr(g_Instance, "vkDestroyDebugReportCallbackEXT");
    vkDestroyDebugReportCallbackEXT(g_Instance, g_DebugReport, g_Allocator);
#endif // IMGUI_VULKAN_DEBUG_REPORT

    vkDestroyDevice(g_Device, g_Allocator);
    vkDestroyInstance(g_Instance, g_Allocator);
}

static void CleanupVulkanWindow()
{
    ImGui_ImplVulkanH_DestroyWindow(g_Instance, g_Device, &g_MainWindowData, g_Allocator);
}

static void FrameRender(ImGui_ImplVulkanH_Window* wd, ImDrawData* draw_data)
{
    VkResult err;

    VkSemaphore image_acquired_semaphore  = wd->FrameSemaphores[wd->SemaphoreIndex].ImageAcquiredSemaphore;
    VkSemaphore render_complete_semaphore = wd->FrameSemaphores[wd->SemaphoreIndex].RenderCompleteSemaphore;
    err = vkAcquireNextImageKHR(g_Device, wd->Swapchain, UINT64_MAX, image_acquired_semaphore, VK_NULL_HANDLE, &wd->FrameIndex);
    check_vk_result(err);

    ImGui_ImplVulkanH_Frame* fd = &wd->Frames[wd->FrameIndex];
    {
        err = vkWaitForFences(g_Device, 1, &fd->Fence, VK_TRUE, UINT64_MAX);    // wait indefinitely instead of periodically checking
        check_vk_result(err);

        err = vkResetFences(g_Device, 1, &fd->Fence);
        check_vk_result(err);
    }
    {
        err = vkResetCommandPool(g_Device, fd->CommandPool, 0);
        check_vk_result(err);
        VkCommandBufferBeginInfo info = {};
        info.sType = VK_STRUCTURE_TYPE_COMMAND_BUFFER_BEGIN_INFO;
        info.flags |= VK_COMMAND_BUFFER_USAGE_ONE_TIME_SUBMIT_BIT;
        err = vkBeginCommandBuffer(fd->CommandBuffer, &info);
        check_vk_result(err);
    }
    {
        VkRenderPassBeginInfo info = {};
        info.sType = VK_STRUCTURE_TYPE_RENDER_PASS_BEGIN_INFO;
        info.renderPass = wd->RenderPass;
        info.framebuffer = fd->Framebuffer;
        info.renderArea.extent.width = wd->Width;
        info.renderArea.extent.height = wd->Height;
        info.clearValueCount = 1;
        info.pClearValues = &wd->ClearValue;
        vkCmdBeginRenderPass(fd->CommandBuffer, &info, VK_SUBPASS_CONTENTS_INLINE);
    }

    // Record dear imgui primitives into command buffer
    ImGui_ImplVulkan_RenderDrawData(draw_data, fd->CommandBuffer);

    // Submit command buffer
    vkCmdEndRenderPass(fd->CommandBuffer);
    {
        VkPipelineStageFlags wait_stage = VK_PIPELINE_STAGE_COLOR_ATTACHMENT_OUTPUT_BIT;
        VkSubmitInfo info = {};
        info.sType = VK_STRUCTURE_TYPE_SUBMIT_INFO;
        info.waitSemaphoreCount = 1;
        info.pWaitSemaphores = &image_acquired_semaphore;
        info.pWaitDstStageMask = &wait_stage;
        info.commandBufferCount = 1;
        info.pCommandBuffers = &fd->CommandBuffer;
        info.signalSemaphoreCount = 1;
        info.pSignalSemaphores = &render_complete_semaphore;

        err = vkEndCommandBuffer(fd->CommandBuffer);
        check_vk_result(err);
        err = vkQueueSubmit(g_Queue, 1, &info, fd->Fence);
        check_vk_result(err);
    }
}

static void FramePresent(ImGui_ImplVulkanH_Window* wd, GLFWwindow* window)
{
    VkSemaphore render_complete_semaphore = wd->FrameSemaphores[wd->SemaphoreIndex].RenderCompleteSemaphore;
    VkPresentInfoKHR info = {};
    info.sType = VK_STRUCTURE_TYPE_PRESENT_INFO_KHR;
    info.waitSemaphoreCount = 1;
    info.pWaitSemaphores = &render_complete_semaphore;
    info.swapchainCount = 1;
    info.pSwapchains = &wd->Swapchain;
    info.pImageIndices = &wd->FrameIndex;
    VkResult err = vkQueuePresentKHR(g_Queue, &info);
    if (err == VK_ERROR_OUT_OF_DATE_KHR)
    {
        glfwGetFramebufferSize(window, &g_SwapChainResizeWidth, &g_SwapChainResizeHeight);
        g_SwapChainRebuild = true;
        return;
    }
    check_vk_result(err);
    wd->SemaphoreIndex = (wd->SemaphoreIndex + 1) % wd->ImageCount; // Now we can use the next set of semaphores
}

static void glfw_error_callback(int error, const char* description)
{
    fprintf(stderr, "Glfw Error %d: %s\n", error, description);
}

int main(int, char**)
{
    // Setup GLFW window
    glfwSetErrorCallback(glfw_error_callback);
    if (!glfwInit())
        return 1;

    glfwWindowHint(GLFW_CLIENT_API, GLFW_NO_API);
    GLFWwindow* window = glfwCreateWindow(1280, 720, "Dear ImGui GLFW+Vulkan example", NULL, NULL);

    // Setup Vulkan
    if (!glfwVulkanSupported())
    {
        printf("GLFW: Vulkan Not Supported\n");
        return 1;
    }
    uint32_t extensions_count = 0;
    const char** extensions = glfwGetRequiredInstanceExtensions(&extensions_count);
    SetupVulkan(extensions, extensions_count);

    // Create Window Surface
    VkSurfaceKHR surface;
    VkResult err = glfwCreateWindowSurface(g_Instance, window, g_Allocator, &surface);
    check_vk_result(err);

    // Create Framebuffers
    int w, h;
    glfwGetFramebufferSize(window, &w, &h);
    ImGui_ImplVulkanH_Window* wd = &g_MainWindowData;
    SetupVulkanWindow(wd, surface, w, h);

    // Setup Dear ImGui context
    IMGUI_CHECKVERSION();
    ImGui::CreateContext();
    ImGuiIO& io = ImGui::GetIO(); (void)io;
    io.ConfigFlags |= ImGuiConfigFlags_NavEnableKeyboard;       // Enable Keyboard Controls
    //io.ConfigFlags |= ImGuiConfigFlags_NavEnableGamepad;      // Enable Gamepad Controls
    io.ConfigFlags |= ImGuiConfigFlags_DockingEnable;           // Enable Docking
    io.ConfigFlags |= ImGuiConfigFlags_ViewportsEnable;         // Enable Multi-Viewport / Platform Windows
    //io.ConfigViewportsNoAutoMerge = true;
    //io.ConfigViewportsNoTaskBarIcon = true;

    // Setup Dear ImGui style
    ImGui::StyleColorsDark();
    //ImGui::StyleColorsClassic();

    // When viewports are enabled we tweak WindowRounding/WindowBg so platform windows can look identical to regular ones.
    ImGuiStyle& style = ImGui::GetStyle();
    if (io.ConfigFlags & ImGuiConfigFlags_ViewportsEnable)
    {
        style.WindowRounding = 0.0f;
        style.Colors[ImGuiCol_WindowBg].w = 1.0f;
    }

    // Setup Platform/Renderer bindings
    ImGui_ImplGlfw_InitForVulkan(window, true);
    ImGui_ImplVulkan_InitInfo init_info = {};
    init_info.Instance = g_Instance;
    init_info.PhysicalDevice = g_PhysicalDevice;
    init_info.Device = g_Device;
    init_info.QueueFamily = g_QueueFamily;
    init_info.Queue = g_Queue;
    init_info.PipelineCache = g_PipelineCache;
    init_info.DescriptorPool = g_DescriptorPool;
    init_info.Allocator = g_Allocator;
    init_info.MinImageCount = g_MinImageCount;
    init_info.ImageCount = wd->ImageCount;
    init_info.CheckVkResultFn = check_vk_result;
    ImGui_ImplVulkan_Init(&init_info, wd->RenderPass);

    // Load Fonts
    // - If no fonts are loaded, dear imgui will use the default font. You can also load multiple fonts and use ImGui::PushFont()/PopFont() to select them.
    // - AddFontFromFileTTF() will return the ImFont* so you can store it if you need to select the font among multiple.
    // - If the file cannot be loaded, the function will return NULL. Please handle those errors in your application (e.g. use an assertion, or display an error and quit).
    // - The fonts will be rasterized at a given size (w/ oversampling) and stored into a texture when calling ImFontAtlas::Build()/GetTexDataAsXXXX(), which ImGui_ImplXXXX_NewFrame below will call.
    // - Read 'docs/FONTS.md' for more instructions and details.
    // - Remember that in C/C++ if you want to include a backslash \ in a string literal you need to write a double backslash \\ !
    //io.Fonts->AddFontDefault();
    //io.Fonts->AddFontFromFileTTF("../../misc/fonts/Roboto-Medium.ttf", 16.0f);
    //io.Fonts->AddFontFromFileTTF("../../misc/fonts/Cousine-Regular.ttf", 15.0f);
    //io.Fonts->AddFontFromFileTTF("../../misc/fonts/DroidSans.ttf", 16.0f);
    //io.Fonts->AddFontFromFileTTF("../../misc/fonts/ProggyTiny.ttf", 10.0f);
    //ImFont* font = io.Fonts->AddFontFromFileTTF("c:\\Windows\\Fonts\\ArialUni.ttf", 18.0f, NULL, io.Fonts->GetGlyphRangesJapanese());
    //IM_ASSERT(font != NULL);

    // Upload Fonts
    {
        // Use any command queue
        VkCommandPool command_pool = wd->Frames[wd->FrameIndex].CommandPool;
        VkCommandBuffer command_buffer = wd->Frames[wd->FrameIndex].CommandBuffer;

        err = vkResetCommandPool(g_Device, command_pool, 0);
        check_vk_result(err);
        VkCommandBufferBeginInfo begin_info = {};
        begin_info.sType = VK_STRUCTURE_TYPE_COMMAND_BUFFER_BEGIN_INFO;
        begin_info.flags |= VK_COMMAND_BUFFER_USAGE_ONE_TIME_SUBMIT_BIT;
        err = vkBeginCommandBuffer(command_buffer, &begin_info);
        check_vk_result(err);

        ImGui_ImplVulkan_CreateFontsTexture(command_buffer);

        VkSubmitInfo end_info = {};
        end_info.sType = VK_STRUCTURE_TYPE_SUBMIT_INFO;
        end_info.commandBufferCount = 1;
        end_info.pCommandBuffers = &command_buffer;
        err = vkEndCommandBuffer(command_buffer);
        check_vk_result(err);
        err = vkQueueSubmit(g_Queue, 1, &end_info, VK_NULL_HANDLE);
        check_vk_result(err);

        err = vkDeviceWaitIdle(g_Device);
        check_vk_result(err);
        ImGui_ImplVulkan_DestroyFontUploadObjects();
    }

    // Our state
    bool show_demo_window = true;
    bool show_another_window = false;
    ImVec4 clear_color = ImVec4(0.45f, 0.55f, 0.60f, 1.00f);

    // Main loop
    while (!glfwWindowShouldClose(window))
    {
        // Poll and handle events (inputs, window resize, etc.)
        // You can read the io.WantCaptureMouse, io.WantCaptureKeyboard flags to tell if dear imgui wants to use your inputs.
        // - When io.WantCaptureMouse is true, do not dispatch mouse input data to your main application.
        // - When io.WantCaptureKeyboard is true, do not dispatch keyboard input data to your main application.
        // Generally you may always pass all inputs to dear imgui, and hide them from your application based on those two flags.
        glfwPollEvents();

        // Resize swap chain?
        if (g_SwapChainRebuild && g_SwapChainResizeWidth > 0 && g_SwapChainResizeHeight > 0)
        {
            g_SwapChainRebuild = false;
            ImGui_ImplVulkan_SetMinImageCount(g_MinImageCount);
            ImGui_ImplVulkanH_CreateOrResizeWindow(g_Instance, g_PhysicalDevice, g_Device, &g_MainWindowData, g_QueueFamily, g_Allocator, g_SwapChainResizeWidth, g_SwapChainResizeHeight, g_MinImageCount);
            g_MainWindowData.FrameIndex = 0;
        }

        // Start the Dear ImGui frame
        ImGui_ImplVulkan_NewFrame();
        ImGui_ImplGlfw_NewFrame();
        ImGui::NewFrame();

        // 1. Show the big demo window (Most of the sample code is in ImGui::ShowDemoWindow()! You can browse its code to learn more about Dear ImGui!).
        if (show_demo_window)
            ImGui::ShowDemoWindow(&show_demo_window);

        // 2. Show a simple window that we create ourselves. We use a Begin/End pair to created a named window.
        {
            static float f = 0.0f;
            static int counter = 0;

            ImGui::Begin("Hello, world!");                          // Create a window called "Hello, world!" and append into it.

            ImGui::Text("This is some useful text.");               // Display some text (you can use a format strings too)
            ImGui::Checkbox("Demo Window", &show_demo_window);      // Edit bools storing our window open/close state
            ImGui::Checkbox("Another Window", &show_another_window);

            ImGui::SliderFloat("float", &f, 0.0f, 1.0f);            // Edit 1 float using a slider from 0.0f to 1.0f
            ImGui::ColorEdit3("clear color", (float*)&clear_color); // Edit 3 floats representing a color

            if (ImGui::Button("Button"))                            // Buttons return true when clicked (most widgets return true when edited/activated)
                counter++;
            ImGui::SameLine();
            ImGui::Text("counter = %d", counter);

            ImGui::Text("Application average %.3f ms/frame (%.1f FPS)", 1000.0f / ImGui::GetIO().Framerate, ImGui::GetIO().Framerate);
            ImGui::End();
        }

        // 3. Show another simple window.
        if (show_another_window)
        {
            ImGui::Begin("Another Window", &show_another_window);   // Pass a pointer to our bool variable (the window will have a closing button that will clear the bool when clicked)
            ImGui::Text("Hello from another window!");
            if (ImGui::Button("Close Me"))
                show_another_window = false;
            ImGui::End();
        }

        // Rendering
        ImGui::Render();
        ImDrawData* main_draw_data = ImGui::GetDrawData();
        const bool main_is_minimized = (main_draw_data->DisplaySize.x <= 0.0f || main_draw_data->DisplaySize.y <= 0.0f);
        memcpy(&wd->ClearValue.color.float32[0], &clear_color, 4 * sizeof(float));
        if (!main_is_minimized)
            FrameRender(wd, main_draw_data);

        // Update and Render additional Platform Windows
        if (io.ConfigFlags & ImGuiConfigFlags_ViewportsEnable)
        {
<<<<<<< HEAD
            ImGui::UpdatePlatformWindows();
            ImGui::RenderPlatformWindowsDefault();
=======
            memcpy(&wd->ClearValue.color.float32[0], &clear_color, 4 * sizeof(float));
            FrameRender(wd, draw_data);
            FramePresent(wd, window);
>>>>>>> 5919a6fa
        }

        // Present Main Platform Window
        if (!main_is_minimized)
            FramePresent(wd);
    }

    // Cleanup
    err = vkDeviceWaitIdle(g_Device);
    check_vk_result(err);
    ImGui_ImplVulkan_Shutdown();
    ImGui_ImplGlfw_Shutdown();
    ImGui::DestroyContext();

    CleanupVulkanWindow();
    CleanupVulkan();

    glfwDestroyWindow(window);
    glfwTerminate();

    return 0;
}<|MERGE_RESOLUTION|>--- conflicted
+++ resolved
@@ -528,14 +528,8 @@
         // Update and Render additional Platform Windows
         if (io.ConfigFlags & ImGuiConfigFlags_ViewportsEnable)
         {
-<<<<<<< HEAD
             ImGui::UpdatePlatformWindows();
             ImGui::RenderPlatformWindowsDefault();
-=======
-            memcpy(&wd->ClearValue.color.float32[0], &clear_color, 4 * sizeof(float));
-            FrameRender(wd, draw_data);
-            FramePresent(wd, window);
->>>>>>> 5919a6fa
         }
 
         // Present Main Platform Window

--- conflicted
+++ resolved
@@ -942,18 +942,12 @@
 {
     char*                   Name;
     ImGuiID                 ID;                                 // == ImHash(Name)
-<<<<<<< HEAD
     ImGuiWindowFlags        Flags, FlagsPreviousFrame;          // See enum ImGuiWindowFlags_
     ImGuiViewportP*         Viewport;                           // Always set in Begin(), only inactive windows may have a NULL value here
     ImGuiID                 ViewportId;                         // We backup the viewport id (since the viewport may disappear or never be created if the window is inactive)
     ImVec2                  ViewportPos;                        // We backup the viewport position (since the viewport may disappear or never be created if the window is inactive)
     int                     ViewportAllowPlatformMonitorExtend; // Reset to -1 every frame (index is guaranteed to be valid between NewFrame..EndFrame), only used in the Appearing frame of a tooltip/popup to enforce clamping to a given monitor
-    ImVec2                  PosFloat;
     ImVec2                  Pos;                                // Position rounded-up to nearest pixel
-=======
-    ImGuiWindowFlags        Flags;                              // See enum ImGuiWindowFlags_
-    ImVec2                  Pos;                                // Position (always rounded-up to nearest pixel)
->>>>>>> 01fa9342
     ImVec2                  Size;                               // Current size (==SizeFull or collapsed title bar size)
     ImVec2                  SizeFull;                           // Size when non collapsed
     ImVec2                  SizeFullAtLastBegin;                // Copy of SizeFull at the end of Begin. This is the reference value we'll use on the next frame to decide if we need scrollbars.

// dear imgui: Platform Backend for OSX / Cocoa
// This needs to be used along with a Renderer (e.g. OpenGL2, OpenGL3, Vulkan, Metal..)
// [ALPHA] Early backend, not well tested. If you want a portable application, prefer using the GLFW or SDL platform Backends on Mac.

// Implemented features:
//  [X] Platform: Mouse cursor shape and visibility. Disable with 'io.ConfigFlags |= ImGuiConfigFlags_NoMouseCursorChange'.
//  [X] Platform: OSX clipboard is supported within core Dear ImGui (no specific code in this backend).
<<<<<<< HEAD
// Issues:
//  [ ] Platform: Keys are all generally very broken. Best using [event keycode] and not [event characters]..
//  [ ] Platform: Multi-viewport / platform windows.
=======
//  [X] Platform: Gamepad support. Enabled with 'io.ConfigFlags |= ImGuiConfigFlags_NavEnableGamepad'.
//  [X] Platform: Keyboard arrays indexed using kVK_* codes, e.g. ImGui::IsKeyPressed(kVK_Space).
>>>>>>> 389982eb

// You can use unmodified imgui_impl_* files in your project. See examples/ folder for examples of using this.
// Prefer including the entire imgui/ repository into your project (either as a copy or as a submodule), and only build the backends you need.
// If you are new to Dear ImGui, read documentation from the docs/ folder + read the top of imgui.cpp.
// Read online: https://github.com/ocornut/imgui/tree/master/docs

#include "imgui.h"      // IMGUI_IMPL_API

@class NSEvent;
@class NSView;

IMGUI_IMPL_API bool     ImGui_ImplOSX_Init(NSView* _Nonnull view);
IMGUI_IMPL_API void     ImGui_ImplOSX_Shutdown();
IMGUI_IMPL_API void     ImGui_ImplOSX_NewFrame(NSView* _Nullable view);
IMGUI_IMPL_API bool     ImGui_ImplOSX_HandleEvent(NSEvent* _Nonnull event, NSView* _Nullable view);<|MERGE_RESOLUTION|>--- conflicted
+++ resolved
@@ -5,14 +5,10 @@
 // Implemented features:
 //  [X] Platform: Mouse cursor shape and visibility. Disable with 'io.ConfigFlags |= ImGuiConfigFlags_NoMouseCursorChange'.
 //  [X] Platform: OSX clipboard is supported within core Dear ImGui (no specific code in this backend).
-<<<<<<< HEAD
-// Issues:
-//  [ ] Platform: Keys are all generally very broken. Best using [event keycode] and not [event characters]..
-//  [ ] Platform: Multi-viewport / platform windows.
-=======
 //  [X] Platform: Gamepad support. Enabled with 'io.ConfigFlags |= ImGuiConfigFlags_NavEnableGamepad'.
 //  [X] Platform: Keyboard arrays indexed using kVK_* codes, e.g. ImGui::IsKeyPressed(kVK_Space).
->>>>>>> 389982eb
+// Issues:
+//  [ ] Platform: Multi-viewport / platform windows.
 
 // You can use unmodified imgui_impl_* files in your project. See examples/ folder for examples of using this.
 // Prefer including the entire imgui/ repository into your project (either as a copy or as a submodule), and only build the backends you need.

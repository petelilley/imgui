--- conflicted
+++ resolved
@@ -319,7 +319,6 @@
     io.AddKeyEvent(ImGuiMod_Super, IsVkDown(VK_LWIN) || IsVkDown(VK_RWIN));
 }
 
-<<<<<<< HEAD
 static ImGuiViewport* ImGui_ImplWin32_FindViewportByPlatformHandle(HWND hwnd)
 {
     // We could use ImGui::FindViewportByPlatformHandle() but GetPropA() gets us closer to parallel multi-contexts,
@@ -330,10 +329,7 @@
 
 // This code supports multi-viewports (multiple OS Windows mapped into different Dear ImGui viewports)
 // Because of that, it is a little more complicated than your typical single-viewport binding code!
-static void ImGui_ImplWin32_UpdateMouseData()
-=======
 static void ImGui_ImplWin32_UpdateMouseData(ImGuiIO& io)
->>>>>>> 3b8c7d03
 {
     ImGui_ImplWin32_Data* bd = ImGui_ImplWin32_GetBackendData(io);
     IM_ASSERT(bd->hWnd != 0);

// dear imgui: Platform Backend for Windows (standard windows API for 32 and 64 bits applications)
// This needs to be used along with a Renderer (e.g. DirectX11, OpenGL3, Vulkan..)

// Implemented features:
//  [X] Platform: Clipboard support (for Win32 this is actually part of core dear imgui)
//  [X] Platform: Mouse cursor shape and visibility. Disable with 'io.ConfigFlags |= ImGuiConfigFlags_NoMouseCursorChange'.
//  [X] Platform: Keyboard arrays indexed using VK_* Virtual Key Codes, e.g. ImGui::IsKeyPressed(VK_SPACE).
//  [X] Platform: Gamepad support. Enabled with 'io.ConfigFlags |= ImGuiConfigFlags_NavEnableGamepad'.
//  [X] Platform: Multi-viewport support (multiple windows). Enable with 'io.ConfigFlags |= ImGuiConfigFlags_ViewportsEnable'.

// You can copy and use unmodified imgui_impl_* files in your project. See examples/ folder for examples of using this.
// If you are new to Dear ImGui, read documentation from the docs/ folder + read the top of imgui.cpp.
// Read online: https://github.com/ocornut/imgui/tree/master/docs

#include "imgui.h"
#include "imgui_impl_win32.h"
#ifndef WIN32_LEAN_AND_MEAN
#define WIN32_LEAN_AND_MEAN
#endif
#include <windows.h>
#include <tchar.h>

// Using XInput library for gamepad (with recent Windows SDK this may leads to executables which won't run on Windows 7)
#ifndef IMGUI_IMPL_WIN32_DISABLE_GAMEPAD
#include <XInput.h>
#else
#define IMGUI_IMPL_WIN32_DISABLE_LINKING_XINPUT
#endif
#if defined(_MSC_VER) && !defined(IMGUI_IMPL_WIN32_DISABLE_LINKING_XINPUT)
#pragma comment(lib, "xinput")
//#pragma comment(lib, "Xinput9_1_0")
#endif

// CHANGELOG
// (minor and older changes stripped away, please see git history for details)
<<<<<<< HEAD
//  2020-XX-XX: Platform: Added support for multiple windows via the ImGuiPlatformIO interface.
=======
//  2020-12-04: Misc: Fixed setting of io.DisplaySize to invalid/uninitialized data when after hwnd has been closed.
>>>>>>> 9874077f
//  2020-03-03: Inputs: Calling AddInputCharacterUTF16() to support surrogate pairs leading to codepoint >= 0x10000 (for more complete CJK inputs)
//  2020-02-17: Added ImGui_ImplWin32_EnableDpiAwareness(), ImGui_ImplWin32_GetDpiScaleForHwnd(), ImGui_ImplWin32_GetDpiScaleForMonitor() helper functions.
//  2020-01-14: Inputs: Added support for #define IMGUI_IMPL_WIN32_DISABLE_GAMEPAD/IMGUI_IMPL_WIN32_DISABLE_LINKING_XINPUT.
//  2019-12-05: Inputs: Added support for ImGuiMouseCursor_NotAllowed mouse cursor.
//  2019-05-11: Inputs: Don't filter value from WM_CHAR before calling AddInputCharacter().
//  2019-01-17: Misc: Using GetForegroundWindow()+IsChild() instead of GetActiveWindow() to be compatible with windows created in a different thread or parent.
//  2019-01-17: Inputs: Added support for mouse buttons 4 and 5 via WM_XBUTTON* messages.
//  2019-01-15: Inputs: Added support for XInput gamepads (if ImGuiConfigFlags_NavEnableGamepad is set by user application).
//  2018-11-30: Misc: Setting up io.BackendPlatformName so it can be displayed in the About Window.
//  2018-06-29: Inputs: Added support for the ImGuiMouseCursor_Hand cursor.
//  2018-06-10: Inputs: Fixed handling of mouse wheel messages to support fine position messages (typically sent by track-pads).
//  2018-06-08: Misc: Extracted imgui_impl_win32.cpp/.h away from the old combined DX9/DX10/DX11/DX12 examples.
//  2018-03-20: Misc: Setup io.BackendFlags ImGuiBackendFlags_HasMouseCursors and ImGuiBackendFlags_HasSetMousePos flags + honor ImGuiConfigFlags_NoMouseCursorChange flag.
//  2018-02-20: Inputs: Added support for mouse cursors (ImGui::GetMouseCursor() value and WM_SETCURSOR message handling).
//  2018-02-06: Inputs: Added mapping for ImGuiKey_Space.
//  2018-02-06: Inputs: Honoring the io.WantSetMousePos by repositioning the mouse (when using navigation and ImGuiConfigFlags_NavMoveMouse is set).
//  2018-02-06: Misc: Removed call to ImGui::Shutdown() which is not available from 1.60 WIP, user needs to call CreateContext/DestroyContext themselves.
//  2018-01-20: Inputs: Added Horizontal Mouse Wheel support.
//  2018-01-08: Inputs: Added mapping for ImGuiKey_Insert.
//  2018-01-05: Inputs: Added WM_LBUTTONDBLCLK double-click handlers for window classes with the CS_DBLCLKS flag.
//  2017-10-23: Inputs: Added WM_SYSKEYDOWN / WM_SYSKEYUP handlers so e.g. the VK_MENU key can be read.
//  2017-10-23: Inputs: Using Win32 ::SetCapture/::GetCapture() to retrieve mouse positions outside the client area when dragging.
//  2016-11-12: Inputs: Only call Win32 ::SetCursor(NULL) when io.MouseDrawCursor is set.

// Win32 Data
static HWND                 g_hWnd = NULL;
static INT64                g_Time = 0;
static INT64                g_TicksPerSecond = 0;
static ImGuiMouseCursor     g_LastMouseCursor = ImGuiMouseCursor_COUNT;
static bool                 g_HasGamepad = false;
static bool                 g_WantUpdateHasGamepad = true;
static bool                 g_WantUpdateMonitors = true;

// Forward Declarations
static void ImGui_ImplWin32_InitPlatformInterface();
static void ImGui_ImplWin32_ShutdownPlatformInterface();
static void ImGui_ImplWin32_UpdateMonitors();

// Functions
bool    ImGui_ImplWin32_Init(void* hwnd)
{
    if (!::QueryPerformanceFrequency((LARGE_INTEGER*)&g_TicksPerSecond))
        return false;
    if (!::QueryPerformanceCounter((LARGE_INTEGER*)&g_Time))
        return false;

    // Setup backend capabilities flags
    ImGuiIO& io = ImGui::GetIO();
    io.BackendFlags |= ImGuiBackendFlags_HasMouseCursors;         // We can honor GetMouseCursor() values (optional)
    io.BackendFlags |= ImGuiBackendFlags_HasSetMousePos;          // We can honor io.WantSetMousePos requests (optional, rarely used)
    io.BackendFlags |= ImGuiBackendFlags_PlatformHasViewports;    // We can create multi-viewports on the Platform side (optional)
    io.BackendFlags |= ImGuiBackendFlags_HasMouseHoveredViewport; // We can set io.MouseHoveredViewport correctly (optional, not easy)
    io.BackendPlatformName = "imgui_impl_win32";

    // Our mouse update function expect PlatformHandle to be filled for the main viewport
    g_hWnd = (HWND)hwnd;
    ImGuiViewport* main_viewport = ImGui::GetMainViewport();
    main_viewport->PlatformHandle = main_viewport->PlatformHandleRaw = (void*)g_hWnd;
    if (io.ConfigFlags & ImGuiConfigFlags_ViewportsEnable)
        ImGui_ImplWin32_InitPlatformInterface();

    // Keyboard mapping. ImGui will use those indices to peek into the io.KeysDown[] array that we will update during the application lifetime.
    io.KeyMap[ImGuiKey_Tab] = VK_TAB;
    io.KeyMap[ImGuiKey_LeftArrow] = VK_LEFT;
    io.KeyMap[ImGuiKey_RightArrow] = VK_RIGHT;
    io.KeyMap[ImGuiKey_UpArrow] = VK_UP;
    io.KeyMap[ImGuiKey_DownArrow] = VK_DOWN;
    io.KeyMap[ImGuiKey_PageUp] = VK_PRIOR;
    io.KeyMap[ImGuiKey_PageDown] = VK_NEXT;
    io.KeyMap[ImGuiKey_Home] = VK_HOME;
    io.KeyMap[ImGuiKey_End] = VK_END;
    io.KeyMap[ImGuiKey_Insert] = VK_INSERT;
    io.KeyMap[ImGuiKey_Delete] = VK_DELETE;
    io.KeyMap[ImGuiKey_Backspace] = VK_BACK;
    io.KeyMap[ImGuiKey_Space] = VK_SPACE;
    io.KeyMap[ImGuiKey_Enter] = VK_RETURN;
    io.KeyMap[ImGuiKey_Escape] = VK_ESCAPE;
    io.KeyMap[ImGuiKey_KeyPadEnter] = VK_RETURN;
    io.KeyMap[ImGuiKey_A] = 'A';
    io.KeyMap[ImGuiKey_C] = 'C';
    io.KeyMap[ImGuiKey_V] = 'V';
    io.KeyMap[ImGuiKey_X] = 'X';
    io.KeyMap[ImGuiKey_Y] = 'Y';
    io.KeyMap[ImGuiKey_Z] = 'Z';

    return true;
}

void    ImGui_ImplWin32_Shutdown()
{
    ImGui_ImplWin32_ShutdownPlatformInterface();
    g_hWnd = (HWND)0;
}

static bool ImGui_ImplWin32_UpdateMouseCursor()
{
    ImGuiIO& io = ImGui::GetIO();
    if (io.ConfigFlags & ImGuiConfigFlags_NoMouseCursorChange)
        return false;

    ImGuiMouseCursor imgui_cursor = ImGui::GetMouseCursor();
    if (imgui_cursor == ImGuiMouseCursor_None || io.MouseDrawCursor)
    {
        // Hide OS mouse cursor if imgui is drawing it or if it wants no cursor
        ::SetCursor(NULL);
    }
    else
    {
        // Show OS mouse cursor
        LPTSTR win32_cursor = IDC_ARROW;
        switch (imgui_cursor)
        {
        case ImGuiMouseCursor_Arrow:        win32_cursor = IDC_ARROW; break;
        case ImGuiMouseCursor_TextInput:    win32_cursor = IDC_IBEAM; break;
        case ImGuiMouseCursor_ResizeAll:    win32_cursor = IDC_SIZEALL; break;
        case ImGuiMouseCursor_ResizeEW:     win32_cursor = IDC_SIZEWE; break;
        case ImGuiMouseCursor_ResizeNS:     win32_cursor = IDC_SIZENS; break;
        case ImGuiMouseCursor_ResizeNESW:   win32_cursor = IDC_SIZENESW; break;
        case ImGuiMouseCursor_ResizeNWSE:   win32_cursor = IDC_SIZENWSE; break;
        case ImGuiMouseCursor_Hand:         win32_cursor = IDC_HAND; break;
        case ImGuiMouseCursor_NotAllowed:   win32_cursor = IDC_NO; break;
        }
        ::SetCursor(::LoadCursor(NULL, win32_cursor));
    }
    return true;
}

// This code supports multi-viewports (multiple OS Windows mapped into different Dear ImGui viewports)
// Because of that, it is a little more complicated than your typical single-viewport binding code!
static void ImGui_ImplWin32_UpdateMousePos()
{
    ImGuiIO& io = ImGui::GetIO();

    // Set OS mouse position if requested (rarely used, only when ImGuiConfigFlags_NavEnableSetMousePos is enabled by user)
    // (When multi-viewports are enabled, all imgui positions are same as OS positions)
    if (io.WantSetMousePos)
    {
        POINT pos = { (int)io.MousePos.x, (int)io.MousePos.y };
<<<<<<< HEAD
        if ((io.ConfigFlags & ImGuiConfigFlags_ViewportsEnable) == 0)
            ::ClientToScreen(g_hWnd, &pos);
        ::SetCursorPos(pos.x, pos.y);
=======
        if (::ClientToScreen(g_hWnd, &pos))
            ::SetCursorPos(pos.x, pos.y);
>>>>>>> 9874077f
    }

    io.MousePos = ImVec2(-FLT_MAX, -FLT_MAX);
    io.MouseHoveredViewport = 0;

    // Set imgui mouse position
    POINT mouse_screen_pos;
    if (!::GetCursorPos(&mouse_screen_pos))
        return;
    if (HWND focused_hwnd = ::GetForegroundWindow())
    {
        if (::IsChild(focused_hwnd, g_hWnd))
            focused_hwnd = g_hWnd;
        if (io.ConfigFlags & ImGuiConfigFlags_ViewportsEnable)
        {
            // Multi-viewport mode: mouse position in OS absolute coordinates (io.MousePos is (0,0) when the mouse is on the upper-left of the primary monitor)
            // This is the position you can get with GetCursorPos(). In theory adding viewport->Pos is also the reverse operation of doing ScreenToClient().
            if (ImGui::FindViewportByPlatformHandle((void*)focused_hwnd) != NULL)
                io.MousePos = ImVec2((float)mouse_screen_pos.x, (float)mouse_screen_pos.y);
        }
        else
        {
            // Single viewport mode: mouse position in client window coordinates (io.MousePos is (0,0) when the mouse is on the upper-left corner of the app window.)
            // This is the position you can get with GetCursorPos() + ScreenToClient() or from WM_MOUSEMOVE.
            if (focused_hwnd == g_hWnd)
            {
                POINT mouse_client_pos = mouse_screen_pos;
                ::ScreenToClient(focused_hwnd, &mouse_client_pos);
                io.MousePos = ImVec2((float)mouse_client_pos.x, (float)mouse_client_pos.y);
            }
        }
    }

    // (Optional) When using multiple viewports: set io.MouseHoveredViewport to the viewport the OS mouse cursor is hovering.
    // Important: this information is not easy to provide and many high-level windowing library won't be able to provide it correctly, because
    // - This is _ignoring_ viewports with the ImGuiViewportFlags_NoInputs flag (pass-through windows).
    // - This is _regardless_ of whether another viewport is focused or being dragged from.
    // If ImGuiBackendFlags_HasMouseHoveredViewport is not set by the backend, imgui will ignore this field and infer the information by relying on the
    // rectangles and last focused time of every viewports it knows about. It will be unaware of foreign windows that may be sitting between or over your windows.
    if (HWND hovered_hwnd = ::WindowFromPoint(mouse_screen_pos))
        if (ImGuiViewport* viewport = ImGui::FindViewportByPlatformHandle((void*)hovered_hwnd))
            if ((viewport->Flags & ImGuiViewportFlags_NoInputs) == 0) // FIXME: We still get our NoInputs window with WM_NCHITTEST/HTTRANSPARENT code when decorated?
                io.MouseHoveredViewport = viewport->ID;
}

// Gamepad navigation mapping
static void ImGui_ImplWin32_UpdateGamepads()
{
#ifndef IMGUI_IMPL_WIN32_DISABLE_GAMEPAD
    ImGuiIO& io = ImGui::GetIO();
    memset(io.NavInputs, 0, sizeof(io.NavInputs));
    if ((io.ConfigFlags & ImGuiConfigFlags_NavEnableGamepad) == 0)
        return;

    // Calling XInputGetState() every frame on disconnected gamepads is unfortunately too slow.
    // Instead we refresh gamepad availability by calling XInputGetCapabilities() _only_ after receiving WM_DEVICECHANGE.
    if (g_WantUpdateHasGamepad)
    {
        XINPUT_CAPABILITIES caps;
        g_HasGamepad = (XInputGetCapabilities(0, XINPUT_FLAG_GAMEPAD, &caps) == ERROR_SUCCESS);
        g_WantUpdateHasGamepad = false;
    }

    XINPUT_STATE xinput_state;
    io.BackendFlags &= ~ImGuiBackendFlags_HasGamepad;
    if (g_HasGamepad && XInputGetState(0, &xinput_state) == ERROR_SUCCESS)
    {
        const XINPUT_GAMEPAD& gamepad = xinput_state.Gamepad;
        io.BackendFlags |= ImGuiBackendFlags_HasGamepad;

        #define MAP_BUTTON(NAV_NO, BUTTON_ENUM)     { io.NavInputs[NAV_NO] = (gamepad.wButtons & BUTTON_ENUM) ? 1.0f : 0.0f; }
        #define MAP_ANALOG(NAV_NO, VALUE, V0, V1)   { float vn = (float)(VALUE - V0) / (float)(V1 - V0); if (vn > 1.0f) vn = 1.0f; if (vn > 0.0f && io.NavInputs[NAV_NO] < vn) io.NavInputs[NAV_NO] = vn; }
        MAP_BUTTON(ImGuiNavInput_Activate,      XINPUT_GAMEPAD_A);              // Cross / A
        MAP_BUTTON(ImGuiNavInput_Cancel,        XINPUT_GAMEPAD_B);              // Circle / B
        MAP_BUTTON(ImGuiNavInput_Menu,          XINPUT_GAMEPAD_X);              // Square / X
        MAP_BUTTON(ImGuiNavInput_Input,         XINPUT_GAMEPAD_Y);              // Triangle / Y
        MAP_BUTTON(ImGuiNavInput_DpadLeft,      XINPUT_GAMEPAD_DPAD_LEFT);      // D-Pad Left
        MAP_BUTTON(ImGuiNavInput_DpadRight,     XINPUT_GAMEPAD_DPAD_RIGHT);     // D-Pad Right
        MAP_BUTTON(ImGuiNavInput_DpadUp,        XINPUT_GAMEPAD_DPAD_UP);        // D-Pad Up
        MAP_BUTTON(ImGuiNavInput_DpadDown,      XINPUT_GAMEPAD_DPAD_DOWN);      // D-Pad Down
        MAP_BUTTON(ImGuiNavInput_FocusPrev,     XINPUT_GAMEPAD_LEFT_SHOULDER);  // L1 / LB
        MAP_BUTTON(ImGuiNavInput_FocusNext,     XINPUT_GAMEPAD_RIGHT_SHOULDER); // R1 / RB
        MAP_BUTTON(ImGuiNavInput_TweakSlow,     XINPUT_GAMEPAD_LEFT_SHOULDER);  // L1 / LB
        MAP_BUTTON(ImGuiNavInput_TweakFast,     XINPUT_GAMEPAD_RIGHT_SHOULDER); // R1 / RB
        MAP_ANALOG(ImGuiNavInput_LStickLeft,    gamepad.sThumbLX,  -XINPUT_GAMEPAD_LEFT_THUMB_DEADZONE, -32768);
        MAP_ANALOG(ImGuiNavInput_LStickRight,   gamepad.sThumbLX,  +XINPUT_GAMEPAD_LEFT_THUMB_DEADZONE, +32767);
        MAP_ANALOG(ImGuiNavInput_LStickUp,      gamepad.sThumbLY,  +XINPUT_GAMEPAD_LEFT_THUMB_DEADZONE, +32767);
        MAP_ANALOG(ImGuiNavInput_LStickDown,    gamepad.sThumbLY,  -XINPUT_GAMEPAD_LEFT_THUMB_DEADZONE, -32767);
        #undef MAP_BUTTON
        #undef MAP_ANALOG
    }
#endif // #ifndef IMGUI_IMPL_WIN32_DISABLE_GAMEPAD
}

static BOOL CALLBACK ImGui_ImplWin32_UpdateMonitors_EnumFunc(HMONITOR monitor, HDC, LPRECT, LPARAM)
{
    MONITORINFO info = { 0 };
    info.cbSize = sizeof(MONITORINFO);
    if (!::GetMonitorInfo(monitor, &info))
        return TRUE;
    ImGuiPlatformMonitor imgui_monitor;
    imgui_monitor.MainPos = ImVec2((float)info.rcMonitor.left, (float)info.rcMonitor.top);
    imgui_monitor.MainSize = ImVec2((float)(info.rcMonitor.right - info.rcMonitor.left), (float)(info.rcMonitor.bottom - info.rcMonitor.top));
    imgui_monitor.WorkPos = ImVec2((float)info.rcWork.left, (float)info.rcWork.top);
    imgui_monitor.WorkSize = ImVec2((float)(info.rcWork.right - info.rcWork.left), (float)(info.rcWork.bottom - info.rcWork.top));
    imgui_monitor.DpiScale = ImGui_ImplWin32_GetDpiScaleForMonitor(monitor);
    ImGuiPlatformIO& io = ImGui::GetPlatformIO();
    if (info.dwFlags & MONITORINFOF_PRIMARY)
        io.Monitors.push_front(imgui_monitor);
    else
        io.Monitors.push_back(imgui_monitor);
    return TRUE;
}

static void ImGui_ImplWin32_UpdateMonitors()
{
    ImGui::GetPlatformIO().Monitors.resize(0);
    ::EnumDisplayMonitors(NULL, NULL, ImGui_ImplWin32_UpdateMonitors_EnumFunc, NULL);
    g_WantUpdateMonitors = false;
}

void    ImGui_ImplWin32_NewFrame()
{
    ImGuiIO& io = ImGui::GetIO();
    IM_ASSERT(io.Fonts->IsBuilt() && "Font atlas not built! It is generally built by the renderer backend. Missing call to renderer _NewFrame() function? e.g. ImGui_ImplOpenGL3_NewFrame().");

    // Setup display size (every frame to accommodate for window resizing)
    RECT rect = { 0, 0, 0, 0 };
    ::GetClientRect(g_hWnd, &rect);
    io.DisplaySize = ImVec2((float)(rect.right - rect.left), (float)(rect.bottom - rect.top));
    if (g_WantUpdateMonitors)
        ImGui_ImplWin32_UpdateMonitors();

    // Setup time step
    INT64 current_time = 0;
    ::QueryPerformanceCounter((LARGE_INTEGER*)&current_time);
    io.DeltaTime = (float)(current_time - g_Time) / g_TicksPerSecond;
    g_Time = current_time;

    // Read keyboard modifiers inputs
    io.KeyCtrl = (::GetKeyState(VK_CONTROL) & 0x8000) != 0;
    io.KeyShift = (::GetKeyState(VK_SHIFT) & 0x8000) != 0;
    io.KeyAlt = (::GetKeyState(VK_MENU) & 0x8000) != 0;
    io.KeySuper = false;
    // io.KeysDown[], io.MousePos, io.MouseDown[], io.MouseWheel: filled by the WndProc handler below.

    // Update OS mouse position
    ImGui_ImplWin32_UpdateMousePos();

    // Update OS mouse cursor with the cursor requested by imgui
    ImGuiMouseCursor mouse_cursor = io.MouseDrawCursor ? ImGuiMouseCursor_None : ImGui::GetMouseCursor();
    if (g_LastMouseCursor != mouse_cursor)
    {
        g_LastMouseCursor = mouse_cursor;
        ImGui_ImplWin32_UpdateMouseCursor();
    }

    // Update game controllers (if enabled and available)
    ImGui_ImplWin32_UpdateGamepads();
}

// Allow compilation with old Windows SDK. MinGW doesn't have default _WIN32_WINNT/WINVER versions.
#ifndef WM_MOUSEHWHEEL
#define WM_MOUSEHWHEEL 0x020E
#endif
#ifndef DBT_DEVNODES_CHANGED
#define DBT_DEVNODES_CHANGED 0x0007
#endif

// Win32 message handler (process Win32 mouse/keyboard inputs, etc.)
// Call from your application's message handler.
// When implementing your own backend, you can read the io.WantCaptureMouse, io.WantCaptureKeyboard flags to tell if Dear ImGui wants to use your inputs.
// - When io.WantCaptureMouse is true, do not dispatch mouse input data to your main application.
// - When io.WantCaptureKeyboard is true, do not dispatch keyboard input data to your main application.
// Generally you may always pass all inputs to Dear ImGui, and hide them from your application based on those two flags.
// PS: In this Win32 handler, we use the capture API (GetCapture/SetCapture/ReleaseCapture) to be able to read mouse coordinates when dragging mouse outside of our window bounds.
// PS: We treat DBLCLK messages as regular mouse down messages, so this code will work on windows classes that have the CS_DBLCLKS flag set. Our own example app code doesn't set this flag.
#if 0
// Copy this line into your .cpp file to forward declare the function.
extern IMGUI_IMPL_API LRESULT ImGui_ImplWin32_WndProcHandler(HWND hWnd, UINT msg, WPARAM wParam, LPARAM lParam);
#endif
IMGUI_IMPL_API LRESULT ImGui_ImplWin32_WndProcHandler(HWND hwnd, UINT msg, WPARAM wParam, LPARAM lParam)
{
    if (ImGui::GetCurrentContext() == NULL)
        return 0;

    ImGuiIO& io = ImGui::GetIO();
    switch (msg)
    {
    case WM_LBUTTONDOWN: case WM_LBUTTONDBLCLK:
    case WM_RBUTTONDOWN: case WM_RBUTTONDBLCLK:
    case WM_MBUTTONDOWN: case WM_MBUTTONDBLCLK:
    case WM_XBUTTONDOWN: case WM_XBUTTONDBLCLK:
    {
        int button = 0;
        if (msg == WM_LBUTTONDOWN || msg == WM_LBUTTONDBLCLK) { button = 0; }
        if (msg == WM_RBUTTONDOWN || msg == WM_RBUTTONDBLCLK) { button = 1; }
        if (msg == WM_MBUTTONDOWN || msg == WM_MBUTTONDBLCLK) { button = 2; }
        if (msg == WM_XBUTTONDOWN || msg == WM_XBUTTONDBLCLK) { button = (GET_XBUTTON_WPARAM(wParam) == XBUTTON1) ? 3 : 4; }
        if (!ImGui::IsAnyMouseDown() && ::GetCapture() == NULL)
            ::SetCapture(hwnd);
        io.MouseDown[button] = true;
        return 0;
    }
    case WM_LBUTTONUP:
    case WM_RBUTTONUP:
    case WM_MBUTTONUP:
    case WM_XBUTTONUP:
    {
        int button = 0;
        if (msg == WM_LBUTTONUP) { button = 0; }
        if (msg == WM_RBUTTONUP) { button = 1; }
        if (msg == WM_MBUTTONUP) { button = 2; }
        if (msg == WM_XBUTTONUP) { button = (GET_XBUTTON_WPARAM(wParam) == XBUTTON1) ? 3 : 4; }
        io.MouseDown[button] = false;
        if (!ImGui::IsAnyMouseDown() && ::GetCapture() == hwnd)
            ::ReleaseCapture();
        return 0;
    }
    case WM_MOUSEWHEEL:
        io.MouseWheel += (float)GET_WHEEL_DELTA_WPARAM(wParam) / (float)WHEEL_DELTA;
        return 0;
    case WM_MOUSEHWHEEL:
        io.MouseWheelH += (float)GET_WHEEL_DELTA_WPARAM(wParam) / (float)WHEEL_DELTA;
        return 0;
    case WM_KEYDOWN:
    case WM_SYSKEYDOWN:
        if (wParam < 256)
            io.KeysDown[wParam] = 1;
        return 0;
    case WM_KEYUP:
    case WM_SYSKEYUP:
        if (wParam < 256)
            io.KeysDown[wParam] = 0;
        return 0;
    case WM_CHAR:
        // You can also use ToAscii()+GetKeyboardState() to retrieve characters.
        if (wParam > 0 && wParam < 0x10000)
            io.AddInputCharacterUTF16((unsigned short)wParam);
        return 0;
    case WM_SETCURSOR:
        if (LOWORD(lParam) == HTCLIENT && ImGui_ImplWin32_UpdateMouseCursor())
            return 1;
        return 0;
    case WM_DEVICECHANGE:
        if ((UINT)wParam == DBT_DEVNODES_CHANGED)
            g_WantUpdateHasGamepad = true;
        return 0;
    case WM_DISPLAYCHANGE:
        g_WantUpdateMonitors = true;
        return 0;
    }
    return 0;
}


//--------------------------------------------------------------------------------------------------------
// DPI-related helpers (optional)
//--------------------------------------------------------------------------------------------------------
// - Use to enable DPI awareness without having to create an application manifest.
// - Your own app may already do this via a manifest or explicit calls. This is mostly useful for our examples/ apps.
// - In theory we could call simple functions from Windows SDK such as SetProcessDPIAware(), SetProcessDpiAwareness(), etc.
//   but most of the functions provided by Microsoft require Windows 8.1/10+ SDK at compile time and Windows 8/10+ at runtime,
//   neither we want to require the user to have. So we dynamically select and load those functions to avoid dependencies.
//---------------------------------------------------------------------------------------------------------
// This is the scheme successfully used by GLFW (from which we borrowed some of the code) and other apps aiming to be highly portable.
// ImGui_ImplWin32_EnableDpiAwareness() is just a helper called by main.cpp, we don't call it automatically.
// If you are trying to implement your own backend for your own engine, you may ignore that noise.
//---------------------------------------------------------------------------------------------------------

// Implement some of the functions and types normally declared in recent Windows SDK.
#if !defined(_versionhelpers_H_INCLUDED_) && !defined(_INC_VERSIONHELPERS)
static BOOL IsWindowsVersionOrGreater(WORD major, WORD minor, WORD sp)
{
    OSVERSIONINFOEXW osvi = { sizeof(osvi), major, minor, 0, 0, { 0 }, sp, 0, 0, 0, 0 };
    DWORD mask = VER_MAJORVERSION | VER_MINORVERSION | VER_SERVICEPACKMAJOR;
    ULONGLONG cond = ::VerSetConditionMask(0, VER_MAJORVERSION, VER_GREATER_EQUAL);
    cond = ::VerSetConditionMask(cond, VER_MINORVERSION, VER_GREATER_EQUAL);
    cond = ::VerSetConditionMask(cond, VER_SERVICEPACKMAJOR, VER_GREATER_EQUAL);
    return ::VerifyVersionInfoW(&osvi, mask, cond);
}
#define IsWindows8Point1OrGreater()  IsWindowsVersionOrGreater(HIBYTE(0x0602), LOBYTE(0x0602), 0) // _WIN32_WINNT_WINBLUE
#endif

#ifndef DPI_ENUMS_DECLARED
typedef enum { PROCESS_DPI_UNAWARE = 0, PROCESS_SYSTEM_DPI_AWARE = 1, PROCESS_PER_MONITOR_DPI_AWARE = 2 } PROCESS_DPI_AWARENESS;
typedef enum { MDT_EFFECTIVE_DPI = 0, MDT_ANGULAR_DPI = 1, MDT_RAW_DPI = 2, MDT_DEFAULT = MDT_EFFECTIVE_DPI } MONITOR_DPI_TYPE;
#endif
#ifndef _DPI_AWARENESS_CONTEXTS_
DECLARE_HANDLE(DPI_AWARENESS_CONTEXT);
#define DPI_AWARENESS_CONTEXT_PER_MONITOR_AWARE    (DPI_AWARENESS_CONTEXT)-3
#endif
#ifndef DPI_AWARENESS_CONTEXT_PER_MONITOR_AWARE_V2
#define DPI_AWARENESS_CONTEXT_PER_MONITOR_AWARE_V2 (DPI_AWARENESS_CONTEXT)-4
#endif
typedef HRESULT(WINAPI* PFN_SetProcessDpiAwareness)(PROCESS_DPI_AWARENESS);                     // Shcore.lib + dll, Windows 8.1+
typedef HRESULT(WINAPI* PFN_GetDpiForMonitor)(HMONITOR, MONITOR_DPI_TYPE, UINT*, UINT*);        // Shcore.lib + dll, Windows 8.1+
typedef DPI_AWARENESS_CONTEXT(WINAPI* PFN_SetThreadDpiAwarenessContext)(DPI_AWARENESS_CONTEXT); // User32.lib + dll, Windows 10 v1607+ (Creators Update)

// Helper function to enable DPI awareness without setting up a manifest
void ImGui_ImplWin32_EnableDpiAwareness()
{
    // Make sure monitors will be updated with latest correct scaling
    g_WantUpdateMonitors = true;

    // if (IsWindows10OrGreater()) // This needs a manifest to succeed. Instead we try to grab the function pointer!
    {
        static HINSTANCE user32_dll = ::LoadLibraryA("user32.dll"); // Reference counted per-process
        if (PFN_SetThreadDpiAwarenessContext SetThreadDpiAwarenessContextFn = (PFN_SetThreadDpiAwarenessContext)::GetProcAddress(user32_dll, "SetThreadDpiAwarenessContext"))
        {
            SetThreadDpiAwarenessContextFn(DPI_AWARENESS_CONTEXT_PER_MONITOR_AWARE_V2);
            return;
        }
    }
    if (IsWindows8Point1OrGreater())
    {
        static HINSTANCE shcore_dll = ::LoadLibraryA("shcore.dll"); // Reference counted per-process
        if (PFN_SetProcessDpiAwareness SetProcessDpiAwarenessFn = (PFN_SetProcessDpiAwareness)::GetProcAddress(shcore_dll, "SetProcessDpiAwareness"))
        {
            SetProcessDpiAwarenessFn(PROCESS_PER_MONITOR_DPI_AWARE);
            return;
        }
    }
#if _WIN32_WINNT >= 0x0600
    ::SetProcessDPIAware();
#endif
}

#if defined(_MSC_VER) && !defined(NOGDI)
#pragma comment(lib, "gdi32")   // Link with gdi32.lib for GetDeviceCaps()
#endif

float ImGui_ImplWin32_GetDpiScaleForMonitor(void* monitor)
{
    UINT xdpi = 96, ydpi = 96;
    static BOOL bIsWindows8Point1OrGreater = IsWindows8Point1OrGreater();
    if (bIsWindows8Point1OrGreater)
    {
        static HINSTANCE shcore_dll = ::LoadLibraryA("shcore.dll"); // Reference counted per-process
        if (PFN_GetDpiForMonitor GetDpiForMonitorFn = (PFN_GetDpiForMonitor)::GetProcAddress(shcore_dll, "GetDpiForMonitor"))
            GetDpiForMonitorFn((HMONITOR)monitor, MDT_EFFECTIVE_DPI, &xdpi, &ydpi);
    }
#ifndef NOGDI
    else
    {
        const HDC dc = ::GetDC(NULL);
        xdpi = ::GetDeviceCaps(dc, LOGPIXELSX);
        ydpi = ::GetDeviceCaps(dc, LOGPIXELSY);
        ::ReleaseDC(NULL, dc);
    }
#endif
    IM_ASSERT(xdpi == ydpi); // Please contact me if you hit this assert!
    return xdpi / 96.0f;
}

float ImGui_ImplWin32_GetDpiScaleForHwnd(void* hwnd)
{
    HMONITOR monitor = ::MonitorFromWindow((HWND)hwnd, MONITOR_DEFAULTTONEAREST);
    return ImGui_ImplWin32_GetDpiScaleForMonitor(monitor);
}


//--------------------------------------------------------------------------------------------------------
// IME (Input Method Editor) basic support for e.g. Asian language users
//--------------------------------------------------------------------------------------------------------

#if defined(WINAPI_FAMILY) && (WINAPI_FAMILY == WINAPI_FAMILY_APP) // UWP doesn't have Win32 functions
#define IMGUI_DISABLE_WIN32_DEFAULT_IME_FUNCTIONS
#endif

#if defined(_WIN32) && !defined(IMGUI_DISABLE_WIN32_FUNCTIONS) && !defined(IMGUI_DISABLE_WIN32_DEFAULT_IME_FUNCTIONS) && !defined(__GNUC__)
#define HAS_WIN32_IME   1
#include <imm.h>
#ifdef _MSC_VER
#pragma comment(lib, "imm32")
#endif
static void ImGui_ImplWin32_SetImeInputPos(ImGuiViewport* viewport, ImVec2 pos)
{
    COMPOSITIONFORM cf = { CFS_FORCE_POSITION,{ (LONG)(pos.x - viewport->Pos.x), (LONG)(pos.y - viewport->Pos.y) },{ 0, 0, 0, 0 } };
    if (HWND hwnd = (HWND)viewport->PlatformHandle)
        if (HIMC himc = ::ImmGetContext(hwnd))
        {
            ::ImmSetCompositionWindow(himc, &cf);
            ::ImmReleaseContext(hwnd, himc);
        }
}
#else
#define HAS_WIN32_IME   0
#endif

//--------------------------------------------------------------------------------------------------------
// MULTI-VIEWPORT / PLATFORM INTERFACE SUPPORT
// This is an _advanced_ and _optional_ feature, allowing the backend to create and handle multiple viewports simultaneously.
// If you are new to dear imgui or creating a new binding for dear imgui, it is recommended that you completely ignore this section first..
//--------------------------------------------------------------------------------------------------------

// Helper structure we store in the void* RenderUserData field of each ImGuiViewport to easily retrieve our backend data.
struct ImGuiViewportDataWin32
{
    HWND    Hwnd;
    bool    HwndOwned;
    DWORD   DwStyle;
    DWORD   DwExStyle;

    ImGuiViewportDataWin32() { Hwnd = NULL; HwndOwned = false;  DwStyle = DwExStyle = 0; }
    ~ImGuiViewportDataWin32() { IM_ASSERT(Hwnd == NULL); }
};

static void ImGui_ImplWin32_GetWin32StyleFromViewportFlags(ImGuiViewportFlags flags, DWORD* out_style, DWORD* out_ex_style)
{
    if (flags & ImGuiViewportFlags_NoDecoration)
        *out_style = WS_POPUP;
    else
        *out_style = WS_OVERLAPPEDWINDOW;

    if (flags & ImGuiViewportFlags_NoTaskBarIcon)
        *out_ex_style = WS_EX_TOOLWINDOW;
    else
        *out_ex_style = WS_EX_APPWINDOW;

    if (flags & ImGuiViewportFlags_TopMost)
        *out_ex_style |= WS_EX_TOPMOST;
}

static void ImGui_ImplWin32_CreateWindow(ImGuiViewport* viewport)
{
    ImGuiViewportDataWin32* data = IM_NEW(ImGuiViewportDataWin32)();
    viewport->PlatformUserData = data;

    // Select style and parent window
    ImGui_ImplWin32_GetWin32StyleFromViewportFlags(viewport->Flags, &data->DwStyle, &data->DwExStyle);
    HWND parent_window = NULL;
    if (viewport->ParentViewportId != 0)
        if (ImGuiViewport* parent_viewport = ImGui::FindViewportByID(viewport->ParentViewportId))
            parent_window = (HWND)parent_viewport->PlatformHandle;

    // Create window
    RECT rect = { (LONG)viewport->Pos.x, (LONG)viewport->Pos.y, (LONG)(viewport->Pos.x + viewport->Size.x), (LONG)(viewport->Pos.y + viewport->Size.y) };
    ::AdjustWindowRectEx(&rect, data->DwStyle, FALSE, data->DwExStyle);
    data->Hwnd = ::CreateWindowEx(
        data->DwExStyle, _T("ImGui Platform"), _T("Untitled"), data->DwStyle,   // Style, class name, window name
        rect.left, rect.top, rect.right - rect.left, rect.bottom - rect.top,    // Window area
        parent_window, NULL, ::GetModuleHandle(NULL), NULL);                    // Parent window, Menu, Instance, Param
    data->HwndOwned = true;
    viewport->PlatformRequestResize = false;
    viewport->PlatformHandle = viewport->PlatformHandleRaw = data->Hwnd;
}

static void ImGui_ImplWin32_DestroyWindow(ImGuiViewport* viewport)
{
    if (ImGuiViewportDataWin32* data = (ImGuiViewportDataWin32*)viewport->PlatformUserData)
    {
        if (::GetCapture() == data->Hwnd)
        {
            // Transfer capture so if we started dragging from a window that later disappears, we'll still receive the MOUSEUP event.
            ::ReleaseCapture();
            ::SetCapture(g_hWnd);
        }
        if (data->Hwnd && data->HwndOwned)
            ::DestroyWindow(data->Hwnd);
        data->Hwnd = NULL;
        IM_DELETE(data);
    }
    viewport->PlatformUserData = viewport->PlatformHandle = NULL;
}

static void ImGui_ImplWin32_ShowWindow(ImGuiViewport* viewport)
{
    ImGuiViewportDataWin32* data = (ImGuiViewportDataWin32*)viewport->PlatformUserData;
    IM_ASSERT(data->Hwnd != 0);
    if (viewport->Flags & ImGuiViewportFlags_NoFocusOnAppearing)
        ::ShowWindow(data->Hwnd, SW_SHOWNA);
    else
        ::ShowWindow(data->Hwnd, SW_SHOW);
}

static void ImGui_ImplWin32_UpdateWindow(ImGuiViewport* viewport)
{
    // (Optional) Update Win32 style if it changed _after_ creation.
    // Generally they won't change unless configuration flags are changed, but advanced uses (such as manually rewriting viewport flags) make this useful.
    ImGuiViewportDataWin32* data = (ImGuiViewportDataWin32*)viewport->PlatformUserData;
    IM_ASSERT(data->Hwnd != 0);
    DWORD new_style;
    DWORD new_ex_style;
    ImGui_ImplWin32_GetWin32StyleFromViewportFlags(viewport->Flags, &new_style, &new_ex_style);

    // Only reapply the flags that have been changed from our point of view (as other flags are being modified by Windows)
    if (data->DwStyle != new_style || data->DwExStyle != new_ex_style)
    {
        // (Optional) Update TopMost state if it changed _after_ creation
        bool top_most_changed = (data->DwExStyle & WS_EX_TOPMOST) != (new_ex_style & WS_EX_TOPMOST);
        HWND insert_after = top_most_changed ? ((viewport->Flags & ImGuiViewportFlags_TopMost) ? HWND_TOPMOST : HWND_NOTOPMOST) : 0;
        UINT swp_flag = top_most_changed ? 0 : SWP_NOZORDER;

        // Apply flags and position (since it is affected by flags)
        data->DwStyle = new_style;
        data->DwExStyle = new_ex_style;
        ::SetWindowLong(data->Hwnd, GWL_STYLE, data->DwStyle);
        ::SetWindowLong(data->Hwnd, GWL_EXSTYLE, data->DwExStyle);
        RECT rect = { (LONG)viewport->Pos.x, (LONG)viewport->Pos.y, (LONG)(viewport->Pos.x + viewport->Size.x), (LONG)(viewport->Pos.y + viewport->Size.y) };
        ::AdjustWindowRectEx(&rect, data->DwStyle, FALSE, data->DwExStyle); // Client to Screen
        ::SetWindowPos(data->Hwnd, insert_after, rect.left, rect.top, rect.right - rect.left, rect.bottom - rect.top, swp_flag | SWP_NOACTIVATE | SWP_FRAMECHANGED);
        ::ShowWindow(data->Hwnd, SW_SHOWNA); // This is necessary when we alter the style
        viewport->PlatformRequestMove = viewport->PlatformRequestResize = true;
    }
}

static ImVec2 ImGui_ImplWin32_GetWindowPos(ImGuiViewport* viewport)
{
    ImGuiViewportDataWin32* data = (ImGuiViewportDataWin32*)viewport->PlatformUserData;
    IM_ASSERT(data->Hwnd != 0);
    POINT pos = { 0, 0 };
    ::ClientToScreen(data->Hwnd, &pos);
    return ImVec2((float)pos.x, (float)pos.y);
}

static void ImGui_ImplWin32_SetWindowPos(ImGuiViewport* viewport, ImVec2 pos)
{
    ImGuiViewportDataWin32* data = (ImGuiViewportDataWin32*)viewport->PlatformUserData;
    IM_ASSERT(data->Hwnd != 0);
    RECT rect = { (LONG)pos.x, (LONG)pos.y, (LONG)pos.x, (LONG)pos.y };
    ::AdjustWindowRectEx(&rect, data->DwStyle, FALSE, data->DwExStyle);
    ::SetWindowPos(data->Hwnd, NULL, rect.left, rect.top, 0, 0, SWP_NOZORDER | SWP_NOSIZE | SWP_NOACTIVATE);
}

static ImVec2 ImGui_ImplWin32_GetWindowSize(ImGuiViewport* viewport)
{
    ImGuiViewportDataWin32* data = (ImGuiViewportDataWin32*)viewport->PlatformUserData;
    IM_ASSERT(data->Hwnd != 0);
    RECT rect;
    ::GetClientRect(data->Hwnd, &rect);
    return ImVec2(float(rect.right - rect.left), float(rect.bottom - rect.top));
}

static void ImGui_ImplWin32_SetWindowSize(ImGuiViewport* viewport, ImVec2 size)
{
    ImGuiViewportDataWin32* data = (ImGuiViewportDataWin32*)viewport->PlatformUserData;
    IM_ASSERT(data->Hwnd != 0);
    RECT rect = { 0, 0, (LONG)size.x, (LONG)size.y };
    ::AdjustWindowRectEx(&rect, data->DwStyle, FALSE, data->DwExStyle); // Client to Screen
    ::SetWindowPos(data->Hwnd, NULL, 0, 0, rect.right - rect.left, rect.bottom - rect.top, SWP_NOZORDER | SWP_NOMOVE | SWP_NOACTIVATE);
}

static void ImGui_ImplWin32_SetWindowFocus(ImGuiViewport* viewport)
{
    ImGuiViewportDataWin32* data = (ImGuiViewportDataWin32*)viewport->PlatformUserData;
    IM_ASSERT(data->Hwnd != 0);
    ::BringWindowToTop(data->Hwnd);
    ::SetForegroundWindow(data->Hwnd);
    ::SetFocus(data->Hwnd);
}

static bool ImGui_ImplWin32_GetWindowFocus(ImGuiViewport* viewport)
{
    ImGuiViewportDataWin32* data = (ImGuiViewportDataWin32*)viewport->PlatformUserData;
    IM_ASSERT(data->Hwnd != 0);
    return ::GetForegroundWindow() == data->Hwnd;
}

static bool ImGui_ImplWin32_GetWindowMinimized(ImGuiViewport* viewport)
{
    ImGuiViewportDataWin32* data = (ImGuiViewportDataWin32*)viewport->PlatformUserData;
    IM_ASSERT(data->Hwnd != 0);
    return ::IsIconic(data->Hwnd) != 0;
}

static void ImGui_ImplWin32_SetWindowTitle(ImGuiViewport* viewport, const char* title)
{
    // ::SetWindowTextA() doesn't properly handle UTF-8 so we explicitely convert our string.
    ImGuiViewportDataWin32* data = (ImGuiViewportDataWin32*)viewport->PlatformUserData;
    IM_ASSERT(data->Hwnd != 0);
    int n = ::MultiByteToWideChar(CP_UTF8, 0, title, -1, NULL, 0);
    ImVector<wchar_t> title_w;
    title_w.resize(n);
    ::MultiByteToWideChar(CP_UTF8, 0, title, -1, title_w.Data, n);
    ::SetWindowTextW(data->Hwnd, title_w.Data);
}

static void ImGui_ImplWin32_SetWindowAlpha(ImGuiViewport* viewport, float alpha)
{
    ImGuiViewportDataWin32* data = (ImGuiViewportDataWin32*)viewport->PlatformUserData;
    IM_ASSERT(data->Hwnd != 0);
    IM_ASSERT(alpha >= 0.0f && alpha <= 1.0f);
    if (alpha < 1.0f)
    {
        DWORD style = ::GetWindowLongW(data->Hwnd, GWL_EXSTYLE) | WS_EX_LAYERED;
        ::SetWindowLongW(data->Hwnd, GWL_EXSTYLE, style);
        ::SetLayeredWindowAttributes(data->Hwnd, 0, (BYTE)(255 * alpha), LWA_ALPHA);
    }
    else
    {
        DWORD style = ::GetWindowLongW(data->Hwnd, GWL_EXSTYLE) & ~WS_EX_LAYERED;
        ::SetWindowLongW(data->Hwnd, GWL_EXSTYLE, style);
    }
}

static float ImGui_ImplWin32_GetWindowDpiScale(ImGuiViewport* viewport)
{
    ImGuiViewportDataWin32* data = (ImGuiViewportDataWin32*)viewport->PlatformUserData;
    IM_ASSERT(data->Hwnd != 0);
    return ImGui_ImplWin32_GetDpiScaleForHwnd(data->Hwnd);
}

// FIXME-DPI: Testing DPI related ideas
static void ImGui_ImplWin32_OnChangedViewport(ImGuiViewport* viewport)
{
    (void)viewport;
#if 0
    ImGuiStyle default_style;
    //default_style.WindowPadding = ImVec2(0, 0);
    //default_style.WindowBorderSize = 0.0f;
    //default_style.ItemSpacing.y = 3.0f;
    //default_style.FramePadding = ImVec2(0, 0);
    default_style.ScaleAllSizes(viewport->DpiScale);
    ImGuiStyle& style = ImGui::GetStyle();
    style = default_style;
#endif
}

static LRESULT CALLBACK ImGui_ImplWin32_WndProcHandler_PlatformWindow(HWND hWnd, UINT msg, WPARAM wParam, LPARAM lParam)
{
    if (ImGui_ImplWin32_WndProcHandler(hWnd, msg, wParam, lParam))
        return true;

    if (ImGuiViewport* viewport = ImGui::FindViewportByPlatformHandle((void*)hWnd))
    {
        switch (msg)
        {
        case WM_CLOSE:
            viewport->PlatformRequestClose = true;
            return 0;
        case WM_MOVE:
            viewport->PlatformRequestMove = true;
            break;
        case WM_SIZE:
            viewport->PlatformRequestResize = true;
            break;
        case WM_MOUSEACTIVATE:
            if (viewport->Flags & ImGuiViewportFlags_NoFocusOnClick)
                return MA_NOACTIVATE;
            break;
        case WM_NCHITTEST:
            // Let mouse pass-through the window. This will allow the backend to set io.MouseHoveredViewport properly (which is OPTIONAL).
            // The ImGuiViewportFlags_NoInputs flag is set while dragging a viewport, as want to detect the window behind the one we are dragging.
            // If you cannot easily access those viewport flags from your windowing/event code: you may manually synchronize its state e.g. in
            // your main loop after calling UpdatePlatformWindows(). Iterate all viewports/platform windows and pass the flag to your windowing system.
            if (viewport->Flags & ImGuiViewportFlags_NoInputs)
                return HTTRANSPARENT;
            break;
        }
    }

    return DefWindowProc(hWnd, msg, wParam, lParam);
}

static void ImGui_ImplWin32_InitPlatformInterface()
{
    WNDCLASSEX wcex;
    wcex.cbSize = sizeof(WNDCLASSEX);
    wcex.style = CS_HREDRAW | CS_VREDRAW;
    wcex.lpfnWndProc = ImGui_ImplWin32_WndProcHandler_PlatformWindow;
    wcex.cbClsExtra = 0;
    wcex.cbWndExtra = 0;
    wcex.hInstance = ::GetModuleHandle(NULL);
    wcex.hIcon = NULL;
    wcex.hCursor = NULL;
    wcex.hbrBackground = (HBRUSH)(COLOR_BACKGROUND + 1);
    wcex.lpszMenuName = NULL;
    wcex.lpszClassName = _T("ImGui Platform");
    wcex.hIconSm = NULL;
    ::RegisterClassEx(&wcex);

    ImGui_ImplWin32_UpdateMonitors();

    // Register platform interface (will be coupled with a renderer interface)
    ImGuiPlatformIO& platform_io = ImGui::GetPlatformIO();
    platform_io.Platform_CreateWindow = ImGui_ImplWin32_CreateWindow;
    platform_io.Platform_DestroyWindow = ImGui_ImplWin32_DestroyWindow;
    platform_io.Platform_ShowWindow = ImGui_ImplWin32_ShowWindow;
    platform_io.Platform_SetWindowPos = ImGui_ImplWin32_SetWindowPos;
    platform_io.Platform_GetWindowPos = ImGui_ImplWin32_GetWindowPos;
    platform_io.Platform_SetWindowSize = ImGui_ImplWin32_SetWindowSize;
    platform_io.Platform_GetWindowSize = ImGui_ImplWin32_GetWindowSize;
    platform_io.Platform_SetWindowFocus = ImGui_ImplWin32_SetWindowFocus;
    platform_io.Platform_GetWindowFocus = ImGui_ImplWin32_GetWindowFocus;
    platform_io.Platform_GetWindowMinimized = ImGui_ImplWin32_GetWindowMinimized;
    platform_io.Platform_SetWindowTitle = ImGui_ImplWin32_SetWindowTitle;
    platform_io.Platform_SetWindowAlpha = ImGui_ImplWin32_SetWindowAlpha;
    platform_io.Platform_UpdateWindow = ImGui_ImplWin32_UpdateWindow;
    platform_io.Platform_GetWindowDpiScale = ImGui_ImplWin32_GetWindowDpiScale; // FIXME-DPI
    platform_io.Platform_OnChangedViewport = ImGui_ImplWin32_OnChangedViewport; // FIXME-DPI
#if HAS_WIN32_IME
    platform_io.Platform_SetImeInputPos = ImGui_ImplWin32_SetImeInputPos;
#endif

    // Register main window handle (which is owned by the main application, not by us)
    // This is mostly for simplicity and consistency, so that our code (e.g. mouse handling etc.) can use same logic for main and secondary viewports.
    ImGuiViewport* main_viewport = ImGui::GetMainViewport();
    ImGuiViewportDataWin32* data = IM_NEW(ImGuiViewportDataWin32)();
    data->Hwnd = g_hWnd;
    data->HwndOwned = false;
    main_viewport->PlatformUserData = data;
    main_viewport->PlatformHandle = (void*)g_hWnd;
}

static void ImGui_ImplWin32_ShutdownPlatformInterface()
{
    ::UnregisterClass(_T("ImGui Platform"), ::GetModuleHandle(NULL));
}

//---------------------------------------------------------------------------------------------------------<|MERGE_RESOLUTION|>--- conflicted
+++ resolved
@@ -33,11 +33,8 @@
 
 // CHANGELOG
 // (minor and older changes stripped away, please see git history for details)
-<<<<<<< HEAD
 //  2020-XX-XX: Platform: Added support for multiple windows via the ImGuiPlatformIO interface.
-=======
 //  2020-12-04: Misc: Fixed setting of io.DisplaySize to invalid/uninitialized data when after hwnd has been closed.
->>>>>>> 9874077f
 //  2020-03-03: Inputs: Calling AddInputCharacterUTF16() to support surrogate pairs leading to codepoint >= 0x10000 (for more complete CJK inputs)
 //  2020-02-17: Added ImGui_ImplWin32_EnableDpiAwareness(), ImGui_ImplWin32_GetDpiScaleForHwnd(), ImGui_ImplWin32_GetDpiScaleForMonitor() helper functions.
 //  2020-01-14: Inputs: Added support for #define IMGUI_IMPL_WIN32_DISABLE_GAMEPAD/IMGUI_IMPL_WIN32_DISABLE_LINKING_XINPUT.
@@ -176,14 +173,9 @@
     if (io.WantSetMousePos)
     {
         POINT pos = { (int)io.MousePos.x, (int)io.MousePos.y };
-<<<<<<< HEAD
-        if ((io.ConfigFlags & ImGuiConfigFlags_ViewportsEnable) == 0)
+        if ((io.ConfigFlags & ImGuiConfigFlags_ViewportsEnable) != 0 || ::ClientToScreen(g_hWnd, &pos))
             ::ClientToScreen(g_hWnd, &pos);
         ::SetCursorPos(pos.x, pos.y);
-=======
-        if (::ClientToScreen(g_hWnd, &pos))
-            ::SetCursorPos(pos.x, pos.y);
->>>>>>> 9874077f
     }
 
     io.MousePos = ImVec2(-FLT_MAX, -FLT_MAX);

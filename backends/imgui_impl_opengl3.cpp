--- conflicted
+++ resolved
@@ -900,7 +900,6 @@
     ImGui_ImplOpenGL3_DestroyFontsTexture();
 }
 
-<<<<<<< HEAD
 //--------------------------------------------------------------------------------------------------------
 // MULTI-VIEWPORT / PLATFORM INTERFACE SUPPORT
 // This is an _advanced_ and _optional_ feature, allowing the backend to create and handle multiple viewports simultaneously.
@@ -929,11 +928,9 @@
     ImGui::DestroyPlatformWindows();
 }
 
-=======
 #if defined(__GNUC__)
 #pragma GCC diagnostic pop
 #endif
->>>>>>> ed54e14f
 #if defined(__clang__)
 #pragma clang diagnostic pop
 #endif
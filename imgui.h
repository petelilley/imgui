// dear imgui, v1.74 WIP
// (headers)

// See imgui.cpp file for documentation.
// Call and read ImGui::ShowDemoWindow() in imgui_demo.cpp for demo code.
// Newcomers, read 'Programmer guide' in imgui.cpp for notes on how to setup Dear ImGui in your codebase.
// Get latest version at https://github.com/ocornut/imgui

/*

Index of this file:
// Header mess
// Forward declarations and basic types
// ImGui API (Dear ImGui end-user API)
// Flags & Enumerations
// Memory allocations macros
// ImVector<>
// ImGuiStyle
// ImGuiIO
// Misc data structures (ImGuiInputTextCallbackData, ImGuiSizeCallbackData, ImGuiWindowClass, ImGuiPayload)
// Obsolete functions
// Helpers (ImGuiOnceUponAFrame, ImGuiTextFilter, ImGuiTextBuffer, ImGuiStorage, ImGuiListClipper, ImColor)
// Draw List API (ImDrawCallback, ImDrawCmd, ImDrawIdx, ImDrawVert, ImDrawChannel, ImDrawListSplitter, ImDrawListFlags, ImDrawList, ImDrawData)
// Font API (ImFontConfig, ImFontGlyph, ImFontGlyphRangesBuilder, ImFontAtlasFlags, ImFontAtlas, ImFont)
// Platform interface for multi-viewport support (ImGuiPlatformMonitor, ImGuiPlatformIO, ImGuiViewport)

*/

#pragma once

// Configuration file with compile-time options (edit imconfig.h or #define IMGUI_USER_CONFIG to your own filename)
#ifdef IMGUI_USER_CONFIG
#include IMGUI_USER_CONFIG
#endif
#if !defined(IMGUI_DISABLE_INCLUDE_IMCONFIG_H) || defined(IMGUI_INCLUDE_IMCONFIG_H)
#include "imconfig.h"
#endif

//-----------------------------------------------------------------------------
// Header mess
//-----------------------------------------------------------------------------

// Includes
#include <float.h>                  // FLT_MIN, FLT_MAX
#include <stdarg.h>                 // va_list, va_start, va_end
#include <stddef.h>                 // ptrdiff_t, NULL
#include <string.h>                 // memset, memmove, memcpy, strlen, strchr, strcpy, strcmp

// Version
// (Integer encoded as XYYZZ for use in #if preprocessor conditionals. Work in progress versions typically starts at XYY99 then bounce up to XYY00, XYY01 etc. when release tagging happens)
#define IMGUI_VERSION               "1.74 WIP"
#define IMGUI_VERSION_NUM           17301
#define IMGUI_CHECKVERSION()        ImGui::DebugCheckVersionAndDataLayout(IMGUI_VERSION, sizeof(ImGuiIO), sizeof(ImGuiStyle), sizeof(ImVec2), sizeof(ImVec4), sizeof(ImDrawVert), sizeof(ImDrawIdx))
#define IMGUI_HAS_VIEWPORT          1 // Viewport WIP branch
#define IMGUI_HAS_DOCK              1 // Docking WIP branch

// Define attributes of all API symbols declarations (e.g. for DLL under Windows)
// IMGUI_API is used for core imgui functions, IMGUI_IMPL_API is used for the default bindings files (imgui_impl_xxx.h)
// Using dear imgui via a shared library is not recommended, because of function call overhead and because we don't guarantee backward nor forward ABI compatibility.
#ifndef IMGUI_API
#define IMGUI_API
#endif
#ifndef IMGUI_IMPL_API
#define IMGUI_IMPL_API              IMGUI_API
#endif

// Helper Macros
#ifndef IM_ASSERT
#include <assert.h>
#define IM_ASSERT(_EXPR)            assert(_EXPR)                               // You can override the default assert handler by editing imconfig.h
#endif
#if defined(__clang__) || defined(__GNUC__)
#define IM_FMTARGS(FMT)             __attribute__((format(printf, FMT, FMT+1))) // To apply printf-style warnings to our functions.
#define IM_FMTLIST(FMT)             __attribute__((format(printf, FMT, 0)))
#else
#define IM_FMTARGS(FMT)
#define IM_FMTLIST(FMT)
#endif
#define IM_ARRAYSIZE(_ARR)          ((int)(sizeof(_ARR) / sizeof(*_ARR)))       // Size of a static C-style array. Don't use on pointers!
#define IM_UNUSED(_VAR)             ((void)_VAR)                                // Used to silence "unused variable warnings". Often useful as asserts may be stripped out from final builds.
#if (__cplusplus >= 201100)
#define IM_OFFSETOF(_TYPE,_MEMBER)  offsetof(_TYPE, _MEMBER)                    // Offset of _MEMBER within _TYPE. Standardized as offsetof() in C++11
#else
#define IM_OFFSETOF(_TYPE,_MEMBER)  ((size_t)&(((_TYPE*)0)->_MEMBER))           // Offset of _MEMBER within _TYPE. Old style macro.
#endif

// Warnings
#if defined(__clang__)
#pragma clang diagnostic push
#pragma clang diagnostic ignored "-Wold-style-cast"
#if __has_warning("-Wzero-as-null-pointer-constant")
#pragma clang diagnostic ignored "-Wzero-as-null-pointer-constant"
#endif
#elif defined(__GNUC__)
#pragma GCC diagnostic push
#pragma GCC diagnostic ignored "-Wpragmas"                  // warning: unknown option after '#pragma GCC diagnostic' kind
#pragma GCC diagnostic ignored "-Wclass-memaccess"          // [__GNUC__ >= 8] warning: 'memset/memcpy' clearing/writing an object of type 'xxxx' with no trivial copy-assignment; use assignment or value-initialization instead
#endif

//-----------------------------------------------------------------------------
// Forward declarations and basic types
//-----------------------------------------------------------------------------

struct ImDrawChannel;               // Temporary storage to output draw commands out of order, used by ImDrawListSplitter and ImDrawList::ChannelsSplit()
struct ImDrawCmd;                   // A single draw command within a parent ImDrawList (generally maps to 1 GPU draw call, unless it is a callback)
struct ImDrawData;                  // All draw command lists required to render the frame + pos/size coordinates to use for the projection matrix.
struct ImDrawList;                  // A single draw command list (generally one per window, conceptually you may see this as a dynamic "mesh" builder)
struct ImDrawListSharedData;        // Data shared among multiple draw lists (typically owned by parent ImGui context, but you may create one yourself)
struct ImDrawListSplitter;          // Helper to split a draw list into different layers which can be drawn into out of order, then flattened back.
struct ImDrawVert;                  // A single vertex (pos + uv + col = 20 bytes by default. Override layout with IMGUI_OVERRIDE_DRAWVERT_STRUCT_LAYOUT)
struct ImFont;                      // Runtime data for a single font within a parent ImFontAtlas
struct ImFontAtlas;                 // Runtime data for multiple fonts, bake multiple fonts into a single texture, TTF/OTF font loader
struct ImFontConfig;                // Configuration data when adding a font or merging fonts
struct ImFontGlyph;                 // A single font glyph (code point + coordinates within in ImFontAtlas + offset)
struct ImFontGlyphRangesBuilder;    // Helper to build glyph ranges from text/string data
struct ImColor;                     // Helper functions to create a color that can be converted to either u32 or float4 (*OBSOLETE* please avoid using)
struct ImGuiContext;                // Dear ImGui context (opaque structure, unless including imgui_internal.h)
struct ImGuiIO;                     // Main configuration and I/O between your application and ImGui
struct ImGuiInputTextCallbackData;  // Shared state of InputText() when using custom ImGuiInputTextCallback (rare/advanced use)
struct ImGuiListClipper;            // Helper to manually clip large list of items
struct ImGuiOnceUponAFrame;         // Helper for running a block of code not more than once a frame, used by IMGUI_ONCE_UPON_A_FRAME macro
struct ImGuiPayload;                // User data payload for drag and drop operations
struct ImGuiPlatformIO;             // Multi-viewport support: interface for Platform/Renderer back-ends + viewports to render
struct ImGuiPlatformMonitor;        // Multi-viewport support: user-provided bounds for each connected monitor/display. Used when positioning popups and tooltips to avoid them straddling monitors
struct ImGuiSizeCallbackData;       // Callback data when using SetNextWindowSizeConstraints() (rare/advanced use)
struct ImGuiStorage;                // Helper for key->value storage
struct ImGuiStyle;                  // Runtime data for styling/colors
struct ImGuiTextBuffer;             // Helper to hold and append into a text buffer (~string builder)
struct ImGuiTextFilter;             // Helper to parse and apply text filters (e.g. "aaaaa[,bbbb][,ccccc]")
struct ImGuiViewport;               // Viewport (generally ~1 per window to output to at the OS level. Need per-platform support to use multiple viewports)
struct ImGuiWindowClass;            // Window class (rare/advanced uses: provide hints to the platform back-end via altered viewport flags and parent/child info)

// Typedefs and Enums/Flags (declared as int for compatibility with old C++, to allow using as flags and to not pollute the top of this file)
// Use your programming IDE "Go to definition" facility on the names in the central column below to find the actual flags/enum lists.
#ifndef ImTextureID
typedef void* ImTextureID;          // User data to identify a texture (this is whatever to you want it to be! read the FAQ about ImTextureID in imgui.cpp)
#endif
typedef unsigned int ImGuiID;       // Unique ID used by widgets (typically hashed from a stack of string)
typedef unsigned short ImWchar;     // A single U16 character for keyboard input/display. We encode them as multi bytes UTF-8 when used in strings.
typedef int ImGuiCol;               // -> enum ImGuiCol_             // Enum: A color identifier for styling
typedef int ImGuiCond;              // -> enum ImGuiCond_            // Enum: A condition for many Set*() functions
typedef int ImGuiDataType;          // -> enum ImGuiDataType_        // Enum: A primary data type
typedef int ImGuiDir;               // -> enum ImGuiDir_             // Enum: A cardinal direction
typedef int ImGuiKey;               // -> enum ImGuiKey_             // Enum: A key identifier (ImGui-side enum)
typedef int ImGuiNavInput;          // -> enum ImGuiNavInput_        // Enum: An input identifier for navigation
typedef int ImGuiMouseCursor;       // -> enum ImGuiMouseCursor_     // Enum: A mouse cursor identifier
typedef int ImGuiStyleVar;          // -> enum ImGuiStyleVar_        // Enum: A variable identifier for styling
typedef int ImDrawCornerFlags;      // -> enum ImDrawCornerFlags_    // Flags: for ImDrawList::AddRect(), AddRectFilled() etc.
typedef int ImDrawListFlags;        // -> enum ImDrawListFlags_      // Flags: for ImDrawList
typedef int ImFontAtlasFlags;       // -> enum ImFontAtlasFlags_     // Flags: for ImFontAtlas
typedef int ImGuiBackendFlags;      // -> enum ImGuiBackendFlags_    // Flags: for io.BackendFlags
typedef int ImGuiColorEditFlags;    // -> enum ImGuiColorEditFlags_  // Flags: for ColorEdit4(), ColorPicker4() etc.
typedef int ImGuiConfigFlags;       // -> enum ImGuiConfigFlags_     // Flags: for io.ConfigFlags
typedef int ImGuiComboFlags;        // -> enum ImGuiComboFlags_      // Flags: for BeginCombo()
typedef int ImGuiDockNodeFlags;     // -> enum ImGuiDockNodeFlags_   // Flags: for DockSpace()
typedef int ImGuiDragDropFlags;     // -> enum ImGuiDragDropFlags_   // Flags: for BeginDragDropSource(), AcceptDragDropPayload()
typedef int ImGuiFocusedFlags;      // -> enum ImGuiFocusedFlags_    // Flags: for IsWindowFocused()
typedef int ImGuiHoveredFlags;      // -> enum ImGuiHoveredFlags_    // Flags: for IsItemHovered(), IsWindowHovered() etc.
typedef int ImGuiInputTextFlags;    // -> enum ImGuiInputTextFlags_  // Flags: for InputText(), InputTextMultiline()
typedef int ImGuiSelectableFlags;   // -> enum ImGuiSelectableFlags_ // Flags: for Selectable()
typedef int ImGuiTabBarFlags;       // -> enum ImGuiTabBarFlags_     // Flags: for BeginTabBar()
typedef int ImGuiTabItemFlags;      // -> enum ImGuiTabItemFlags_    // Flags: for BeginTabItem()
typedef int ImGuiTreeNodeFlags;     // -> enum ImGuiTreeNodeFlags_   // Flags: for TreeNode(), TreeNodeEx(), CollapsingHeader()
typedef int ImGuiViewportFlags;     // -> enum ImGuiViewportFlags_   // Flags: for ImGuiViewport
typedef int ImGuiWindowFlags;       // -> enum ImGuiWindowFlags_     // Flags: for Begin(), BeginChild()
typedef int (*ImGuiInputTextCallback)(ImGuiInputTextCallbackData *data);
typedef void (*ImGuiSizeCallback)(ImGuiSizeCallbackData* data);

// Scalar data types
typedef signed char         ImS8;   // 8-bit signed integer
typedef unsigned char       ImU8;   // 8-bit unsigned integer
typedef signed short        ImS16;  // 16-bit signed integer
typedef unsigned short      ImU16;  // 16-bit unsigned integer
typedef signed int          ImS32;  // 32-bit signed integer == int
typedef unsigned int        ImU32;  // 32-bit unsigned integer (often used to store packed colors)
#if defined(_MSC_VER) && !defined(__clang__)
typedef signed   __int64    ImS64;  // 64-bit signed integer (pre and post C++11 with Visual Studio)
typedef unsigned __int64    ImU64;  // 64-bit unsigned integer (pre and post C++11 with Visual Studio)
#elif (defined(__clang__) || defined(__GNUC__)) && (__cplusplus < 201100)
#include <stdint.h>
typedef int64_t             ImS64;  // 64-bit signed integer (pre C++11)
typedef uint64_t            ImU64;  // 64-bit unsigned integer (pre C++11)
#else
typedef signed   long long  ImS64;  // 64-bit signed integer (post C++11)
typedef unsigned long long  ImU64;  // 64-bit unsigned integer (post C++11)
#endif

// 2D vector (often used to store positions, sizes, etc.)
struct ImVec2
{
    float     x, y;
    ImVec2()  { x = y = 0.0f; }
    ImVec2(float _x, float _y) { x = _x; y = _y; }
    float  operator[] (size_t idx) const { IM_ASSERT(idx <= 1); return (&x)[idx]; }    // We very rarely use this [] operator, the assert overhead is fine.
    float& operator[] (size_t idx)       { IM_ASSERT(idx <= 1); return (&x)[idx]; }    // We very rarely use this [] operator, the assert overhead is fine.
#ifdef IM_VEC2_CLASS_EXTRA
    IM_VEC2_CLASS_EXTRA     // Define additional constructors and implicit cast operators in imconfig.h to convert back and forth between your math types and ImVec2.
#endif
};

// 4D vector (often used to store floating-point colors)
struct ImVec4
{
    float     x, y, z, w;
    ImVec4()  { x = y = z = w = 0.0f; }
    ImVec4(float _x, float _y, float _z, float _w) { x = _x; y = _y; z = _z; w = _w; }
#ifdef IM_VEC4_CLASS_EXTRA
    IM_VEC4_CLASS_EXTRA     // Define additional constructors and implicit cast operators in imconfig.h to convert back and forth between your math types and ImVec4.
#endif
};

//-----------------------------------------------------------------------------
// ImGui: Dear ImGui end-user API
// (Inside a namespace so you can add extra functions in your own separate file. Please don't modify imgui source files!)
//-----------------------------------------------------------------------------

namespace ImGui
{
    // Context creation and access
    // Each context create its own ImFontAtlas by default. You may instance one yourself and pass it to CreateContext() to share a font atlas between imgui contexts.
    // None of those functions is reliant on the current context.
    IMGUI_API ImGuiContext* CreateContext(ImFontAtlas* shared_font_atlas = NULL);
    IMGUI_API void          DestroyContext(ImGuiContext* ctx = NULL);   // NULL = destroy current context
    IMGUI_API ImGuiContext* GetCurrentContext();
    IMGUI_API void          SetCurrentContext(ImGuiContext* ctx);
    IMGUI_API bool          DebugCheckVersionAndDataLayout(const char* version_str, size_t sz_io, size_t sz_style, size_t sz_vec2, size_t sz_vec4, size_t sz_drawvert, size_t sz_drawidx);

    // Main
    IMGUI_API ImGuiIO&      GetIO();                                    // access the IO structure (mouse/keyboard/gamepad inputs, time, various configuration options/flags)
    IMGUI_API ImGuiStyle&   GetStyle();                                 // access the Style structure (colors, sizes). Always use PushStyleCol(), PushStyleVar() to modify style mid-frame.
    IMGUI_API void          NewFrame();                                 // start a new Dear ImGui frame, you can submit any command from this point until Render()/EndFrame().
    IMGUI_API void          EndFrame();                                 // ends the Dear ImGui frame. automatically called by Render(), you likely don't need to call that yourself directly. If you don't need to render data (skipping rendering) you may call EndFrame() but you'll have wasted CPU already! If you don't need to render, better to not create any imgui windows and not call NewFrame() at all!
    IMGUI_API void          Render();                                   // ends the Dear ImGui frame, finalize the draw data. You can get call GetDrawData() to obtain it and run your rendering function. (Obsolete: this used to call io.RenderDrawListsFn(). Nowadays, we allow and prefer calling your render function yourself.)
    IMGUI_API ImDrawData*   GetDrawData();                              // valid after Render() and until the next call to NewFrame(). this is what you have to render.

    // Demo, Debug, Information
    IMGUI_API void          ShowDemoWindow(bool* p_open = NULL);        // create Demo window (previously called ShowTestWindow). demonstrate most ImGui features. call this to learn about the library! try to make it always available in your application!
    IMGUI_API void          ShowAboutWindow(bool* p_open = NULL);       // create About window. display Dear ImGui version, credits and build/system information.
    IMGUI_API void          ShowMetricsWindow(bool* p_open = NULL);     // create Metrics/Debug window. display Dear ImGui internals: draw commands (with individual draw calls and vertices), window list, basic internal state, etc.
    IMGUI_API void          ShowStyleEditor(ImGuiStyle* ref = NULL);    // add style editor block (not a window). you can pass in a reference ImGuiStyle structure to compare to, revert to and save to (else it uses the default style)
    IMGUI_API bool          ShowStyleSelector(const char* label);       // add style selector block (not a window), essentially a combo listing the default styles.
    IMGUI_API void          ShowFontSelector(const char* label);        // add font selector block (not a window), essentially a combo listing the loaded fonts.
    IMGUI_API void          ShowUserGuide();                            // add basic help/info block (not a window): how to manipulate ImGui as a end-user (mouse/keyboard controls).
    IMGUI_API const char*   GetVersion();                               // get the compiled version string e.g. "1.23" (essentially the compiled value for IMGUI_VERSION)

    // Styles
    IMGUI_API void          StyleColorsDark(ImGuiStyle* dst = NULL);    // new, recommended style (default)
    IMGUI_API void          StyleColorsClassic(ImGuiStyle* dst = NULL); // classic imgui style
    IMGUI_API void          StyleColorsLight(ImGuiStyle* dst = NULL);   // best used with borders and a custom, thicker font

    // Windows
    // - Begin() = push window to the stack and start appending to it. End() = pop window from the stack.
    // - You may append multiple times to the same window during the same frame.
    // - Passing 'bool* p_open != NULL' shows a window-closing widget in the upper-right corner of the window,
    //   which clicking will set the boolean to false when clicked.
    // - Begin() return false to indicate the window is collapsed or fully clipped, so you may early out and omit submitting
    //   anything to the window. Always call a matching End() for each Begin() call, regardless of its return value!
    //   [Important: due to legacy reason, this is inconsistent with most other functions such as BeginMenu/EndMenu,
    //    BeginPopup/EndPopup, etc. where the EndXXX call should only be called if the corresponding BeginXXX function
    //    returned true. Begin and BeginChild are the only odd ones out. Will be fixed in a future update.]
    // - Note that the bottom of window stack always contains a window called "Debug".
    IMGUI_API bool          Begin(const char* name, bool* p_open = NULL, ImGuiWindowFlags flags = 0);
    IMGUI_API void          End();

    // Child Windows
    // - Use child windows to begin into a self-contained independent scrolling/clipping regions within a host window. Child windows can embed their own child.
    // - For each independent axis of 'size': ==0.0f: use remaining host window size / >0.0f: fixed size / <0.0f: use remaining window size minus abs(size) / Each axis can use a different mode, e.g. ImVec2(0,400).
    // - BeginChild() returns false to indicate the window is collapsed or fully clipped, so you may early out and omit submitting anything to the window.
    //   Always call a matching EndChild() for each BeginChild() call, regardless of its return value [as with Begin: this is due to legacy reason and inconsistent with most BeginXXX functions apart from the regular Begin() which behaves like BeginChild().]
    IMGUI_API bool          BeginChild(const char* str_id, const ImVec2& size = ImVec2(0,0), bool border = false, ImGuiWindowFlags flags = 0);
    IMGUI_API bool          BeginChild(ImGuiID id, const ImVec2& size = ImVec2(0,0), bool border = false, ImGuiWindowFlags flags = 0);
    IMGUI_API void          EndChild();

    // Windows Utilities
    // - 'current window' = the window we are appending into while inside a Begin()/End() block. 'next window' = next window we will Begin() into.
    IMGUI_API bool          IsWindowAppearing();
    IMGUI_API bool          IsWindowCollapsed();
    IMGUI_API bool          IsWindowFocused(ImGuiFocusedFlags flags=0); // is current window focused? or its root/child, depending on flags. see flags for options.
    IMGUI_API bool          IsWindowHovered(ImGuiHoveredFlags flags=0); // is current window hovered (and typically: not blocked by a popup/modal)? see flags for options. NB: If you are trying to check whether your mouse should be dispatched to imgui or to your app, you should use the 'io.WantCaptureMouse' boolean for that! Please read the FAQ!
    IMGUI_API ImDrawList*   GetWindowDrawList();                        // get draw list associated to the current window, to append your own drawing primitives
    IMGUI_API float         GetWindowDpiScale();                        // get DPI scale currently associated to the current window's viewport.
    IMGUI_API ImGuiViewport*GetWindowViewport();                        // get viewport currently associated to the current window.
    IMGUI_API ImVec2        GetWindowPos();                             // get current window position in screen space (useful if you want to do your own drawing via the DrawList API)
    IMGUI_API ImVec2        GetWindowSize();                            // get current window size
    IMGUI_API float         GetWindowWidth();                           // get current window width (shortcut for GetWindowSize().x)
    IMGUI_API float         GetWindowHeight();                          // get current window height (shortcut for GetWindowSize().y)

    // Prefer using SetNextXXX functions (before Begin) rather that SetXXX functions (after Begin).
    IMGUI_API void          SetNextWindowPos(const ImVec2& pos, ImGuiCond cond = 0, const ImVec2& pivot = ImVec2(0,0)); // set next window position. call before Begin(). use pivot=(0.5f,0.5f) to center on given point, etc.
    IMGUI_API void          SetNextWindowSize(const ImVec2& size, ImGuiCond cond = 0);                  // set next window size. set axis to 0.0f to force an auto-fit on this axis. call before Begin()
    IMGUI_API void          SetNextWindowSizeConstraints(const ImVec2& size_min, const ImVec2& size_max, ImGuiSizeCallback custom_callback = NULL, void* custom_callback_data = NULL); // set next window size limits. use -1,-1 on either X/Y axis to preserve the current size. Sizes will be rounded down. Use callback to apply non-trivial programmatic constraints.
    IMGUI_API void          SetNextWindowContentSize(const ImVec2& size);                               // set next window content size (~ scrollable client area, which enforce the range of scrollbars). Not including window decorations (title bar, menu bar, etc.) nor WindowPadding. set an axis to 0.0f to leave it automatic. call before Begin()
    IMGUI_API void          SetNextWindowCollapsed(bool collapsed, ImGuiCond cond = 0);                 // set next window collapsed state. call before Begin()
    IMGUI_API void          SetNextWindowFocus();                                                       // set next window to be focused / top-most. call before Begin()
    IMGUI_API void          SetNextWindowBgAlpha(float alpha);                                          // set next window background color alpha. helper to easily modify ImGuiCol_WindowBg/ChildBg/PopupBg. you may also use ImGuiWindowFlags_NoBackground.
    IMGUI_API void          SetNextWindowViewport(ImGuiID viewport_id);                                 // set next window viewport
    IMGUI_API void          SetWindowPos(const ImVec2& pos, ImGuiCond cond = 0);                        // (not recommended) set current window position - call within Begin()/End(). prefer using SetNextWindowPos(), as this may incur tearing and side-effects.
    IMGUI_API void          SetWindowSize(const ImVec2& size, ImGuiCond cond = 0);                      // (not recommended) set current window size - call within Begin()/End(). set to ImVec2(0,0) to force an auto-fit. prefer using SetNextWindowSize(), as this may incur tearing and minor side-effects.
    IMGUI_API void          SetWindowCollapsed(bool collapsed, ImGuiCond cond = 0);                     // (not recommended) set current window collapsed state. prefer using SetNextWindowCollapsed().
    IMGUI_API void          SetWindowFocus();                                                           // (not recommended) set current window to be focused / top-most. prefer using SetNextWindowFocus().
    IMGUI_API void          SetWindowFontScale(float scale);                                            // set font scale. Adjust IO.FontGlobalScale if you want to scale all windows. This is an old API! For correct scaling, prefer to reload font + rebuild ImFontAtlas + call style.ScaleAllSizes().
    IMGUI_API void          SetWindowPos(const char* name, const ImVec2& pos, ImGuiCond cond = 0);      // set named window position.
    IMGUI_API void          SetWindowSize(const char* name, const ImVec2& size, ImGuiCond cond = 0);    // set named window size. set axis to 0.0f to force an auto-fit on this axis.
    IMGUI_API void          SetWindowCollapsed(const char* name, bool collapsed, ImGuiCond cond = 0);   // set named window collapsed state
    IMGUI_API void          SetWindowFocus(const char* name);                                           // set named window to be focused / top-most. use NULL to remove focus.

    // Content region
    // - Those functions are bound to be redesigned soon (they are confusing, incomplete and return values in local window coordinates which increases confusion)
    IMGUI_API ImVec2        GetContentRegionMax();                                          // current content boundaries (typically window boundaries including scrolling, or current column boundaries), in windows coordinates
    IMGUI_API ImVec2        GetContentRegionAvail();                                        // == GetContentRegionMax() - GetCursorPos()
    IMGUI_API ImVec2        GetWindowContentRegionMin();                                    // content boundaries min (roughly (0,0)-Scroll), in window coordinates
    IMGUI_API ImVec2        GetWindowContentRegionMax();                                    // content boundaries max (roughly (0,0)+Size-Scroll) where Size can be override with SetNextWindowContentSize(), in window coordinates
    IMGUI_API float         GetWindowContentRegionWidth();                                  //

    // Windows Scrolling
    IMGUI_API float         GetScrollX();                                                   // get scrolling amount [0..GetScrollMaxX()]
    IMGUI_API float         GetScrollY();                                                   // get scrolling amount [0..GetScrollMaxY()]
    IMGUI_API float         GetScrollMaxX();                                                // get maximum scrolling amount ~~ ContentSize.X - WindowSize.X
    IMGUI_API float         GetScrollMaxY();                                                // get maximum scrolling amount ~~ ContentSize.Y - WindowSize.Y
    IMGUI_API void          SetScrollX(float scroll_x);                                     // set scrolling amount [0..GetScrollMaxX()]
    IMGUI_API void          SetScrollY(float scroll_y);                                     // set scrolling amount [0..GetScrollMaxY()]
    IMGUI_API void          SetScrollHereX(float center_x_ratio = 0.5f);                    // adjust scrolling amount to make current cursor position visible. center_x_ratio=0.0: left, 0.5: center, 1.0: right. When using to make a "default/current item" visible, consider using SetItemDefaultFocus() instead.
    IMGUI_API void          SetScrollHereY(float center_y_ratio = 0.5f);                    // adjust scrolling amount to make current cursor position visible. center_y_ratio=0.0: top, 0.5: center, 1.0: bottom. When using to make a "default/current item" visible, consider using SetItemDefaultFocus() instead.
    IMGUI_API void          SetScrollFromPosX(float local_x, float center_x_ratio = 0.5f);  // adjust scrolling amount to make given position visible. Generally GetCursorStartPos() + offset to compute a valid position.
    IMGUI_API void          SetScrollFromPosY(float local_y, float center_y_ratio = 0.5f);  // adjust scrolling amount to make given position visible. Generally GetCursorStartPos() + offset to compute a valid position.

    // Parameters stacks (shared)
    IMGUI_API void          PushFont(ImFont* font);                                         // use NULL as a shortcut to push default font
    IMGUI_API void          PopFont();
    IMGUI_API void          PushStyleColor(ImGuiCol idx, ImU32 col);
    IMGUI_API void          PushStyleColor(ImGuiCol idx, const ImVec4& col);
    IMGUI_API void          PopStyleColor(int count = 1);
    IMGUI_API void          PushStyleVar(ImGuiStyleVar idx, float val);
    IMGUI_API void          PushStyleVar(ImGuiStyleVar idx, const ImVec2& val);
    IMGUI_API void          PopStyleVar(int count = 1);
    IMGUI_API const ImVec4& GetStyleColorVec4(ImGuiCol idx);                                // retrieve style color as stored in ImGuiStyle structure. use to feed back into PushStyleColor(), otherwise use GetColorU32() to get style color with style alpha baked in.
    IMGUI_API ImFont*       GetFont();                                                      // get current font
    IMGUI_API float         GetFontSize();                                                  // get current font size (= height in pixels) of current font with current scale applied
    IMGUI_API ImVec2        GetFontTexUvWhitePixel();                                       // get UV coordinate for a while pixel, useful to draw custom shapes via the ImDrawList API
    IMGUI_API ImU32         GetColorU32(ImGuiCol idx, float alpha_mul = 1.0f);              // retrieve given style color with style alpha applied and optional extra alpha multiplier
    IMGUI_API ImU32         GetColorU32(const ImVec4& col);                                 // retrieve given color with style alpha applied
    IMGUI_API ImU32         GetColorU32(ImU32 col);                                         // retrieve given color with style alpha applied

    // Parameters stacks (current window)
    IMGUI_API void          PushItemWidth(float item_width);                                // set width of items for common large "item+label" widgets. >0.0f: width in pixels, <0.0f align xx pixels to the right of window (so -1.0f always align width to the right side). 0.0f = default to ~2/3 of windows width,
    IMGUI_API void          PopItemWidth();
    IMGUI_API void          SetNextItemWidth(float item_width);                             // set width of the _next_ common large "item+label" widget. >0.0f: width in pixels, <0.0f align xx pixels to the right of window (so -1.0f always align width to the right side)
    IMGUI_API float         CalcItemWidth();                                                // width of item given pushed settings and current cursor position. NOT necessarily the width of last item unlike most 'Item' functions.
    IMGUI_API void          PushTextWrapPos(float wrap_local_pos_x = 0.0f);                 // word-wrapping for Text*() commands. < 0.0f: no wrapping; 0.0f: wrap to end of window (or column); > 0.0f: wrap at 'wrap_pos_x' position in window local space
    IMGUI_API void          PopTextWrapPos();
    IMGUI_API void          PushAllowKeyboardFocus(bool allow_keyboard_focus);              // allow focusing using TAB/Shift-TAB, enabled by default but you can disable it for certain widgets
    IMGUI_API void          PopAllowKeyboardFocus();
    IMGUI_API void          PushButtonRepeat(bool repeat);                                  // in 'repeat' mode, Button*() functions return repeated true in a typematic manner (using io.KeyRepeatDelay/io.KeyRepeatRate setting). Note that you can call IsItemActive() after any Button() to tell if the button is held in the current frame.
    IMGUI_API void          PopButtonRepeat();

    // Cursor / Layout
    // - By "cursor" we mean the current output position.
    // - The typical widget behavior is to output themselves at the current cursor position, then move the cursor one line down.
    // - You can call SameLine() between widgets to undo the last carriage return and output at the right of the preceeding widget.
    IMGUI_API void          Separator();                                                    // separator, generally horizontal. inside a menu bar or in horizontal layout mode, this becomes a vertical separator.
    IMGUI_API void          SameLine(float offset_from_start_x=0.0f, float spacing=-1.0f);  // call between widgets or groups to layout them horizontally. X position given in window coordinates.
    IMGUI_API void          NewLine();                                                      // undo a SameLine() or force a new line when in an horizontal-layout context.
    IMGUI_API void          Spacing();                                                      // add vertical spacing.
    IMGUI_API void          Dummy(const ImVec2& size);                                      // add a dummy item of given size. unlike InvisibleButton(), Dummy() won't take the mouse click or be navigable into.
    IMGUI_API void          Indent(float indent_w = 0.0f);                                  // move content position toward the right, by style.IndentSpacing or indent_w if != 0
    IMGUI_API void          Unindent(float indent_w = 0.0f);                                // move content position back to the left, by style.IndentSpacing or indent_w if != 0
    IMGUI_API void          BeginGroup();                                                   // lock horizontal starting position
    IMGUI_API void          EndGroup();                                                     // unlock horizontal starting position + capture the whole group bounding box into one "item" (so you can use IsItemHovered() or layout primitives such as SameLine() on whole group, etc.)
    IMGUI_API ImVec2        GetCursorPos();                                                 // cursor position in window coordinates (relative to window position)
    IMGUI_API float         GetCursorPosX();                                                //   (some functions are using window-relative coordinates, such as: GetCursorPos, GetCursorStartPos, GetContentRegionMax, GetWindowContentRegion* etc.
    IMGUI_API float         GetCursorPosY();                                                //    other functions such as GetCursorScreenPos or everything in ImDrawList::
    IMGUI_API void          SetCursorPos(const ImVec2& local_pos);                          //    are using the main, absolute coordinate system.
    IMGUI_API void          SetCursorPosX(float local_x);                                   //    GetWindowPos() + GetCursorPos() == GetCursorScreenPos() etc.)
    IMGUI_API void          SetCursorPosY(float local_y);                                   //
    IMGUI_API ImVec2        GetCursorStartPos();                                            // initial cursor position in window coordinates
    IMGUI_API ImVec2        GetCursorScreenPos();                                           // cursor position in absolute screen coordinates (0..io.DisplaySize) or natural OS coordinates when using multiple viewport. Useful to work with ImDrawList API.
    IMGUI_API void          SetCursorScreenPos(const ImVec2& pos);                          // cursor position in absolute screen coordinates (0..io.DisplaySize) or natural OS coordinates when using multiple viewport.
    IMGUI_API void          AlignTextToFramePadding();                                      // vertically align upcoming text baseline to FramePadding.y so that it will align properly to regularly framed items (call if you have text on a line before a framed item)
    IMGUI_API float         GetTextLineHeight();                                            // ~ FontSize
    IMGUI_API float         GetTextLineHeightWithSpacing();                                 // ~ FontSize + style.ItemSpacing.y (distance in pixels between 2 consecutive lines of text)
    IMGUI_API float         GetFrameHeight();                                               // ~ FontSize + style.FramePadding.y * 2
    IMGUI_API float         GetFrameHeightWithSpacing();                                    // ~ FontSize + style.FramePadding.y * 2 + style.ItemSpacing.y (distance in pixels between 2 consecutive lines of framed widgets)

    // ID stack/scopes
    // - Read the FAQ for more details about how ID are handled in dear imgui. If you are creating widgets in a loop you most
    //   likely want to push a unique identifier (e.g. object pointer, loop index) to uniquely differentiate them.
    // - The resulting ID are hashes of the entire stack.
    // - You can also use the "Label##foobar" syntax within widget label to distinguish them from each others.
    // - In this header file we use the "label"/"name" terminology to denote a string that will be displayed and used as an ID,
    //   whereas "str_id" denote a string that is only used as an ID and not normally displayed.
    IMGUI_API void          PushID(const char* str_id);                                     // push string into the ID stack (will hash string).
    IMGUI_API void          PushID(const char* str_id_begin, const char* str_id_end);       // push string into the ID stack (will hash string).
    IMGUI_API void          PushID(const void* ptr_id);                                     // push pointer into the ID stack (will hash pointer).
    IMGUI_API void          PushID(int int_id);                                             // push integer into the ID stack (will hash integer).
    IMGUI_API void          PopID();                                                        // pop from the ID stack.
    IMGUI_API ImGuiID       GetID(const char* str_id);                                      // calculate unique ID (hash of whole ID stack + given parameter). e.g. if you want to query into ImGuiStorage yourself
    IMGUI_API ImGuiID       GetID(const char* str_id_begin, const char* str_id_end);
    IMGUI_API ImGuiID       GetID(const void* ptr_id);

    // Widgets: Text
    IMGUI_API void          TextUnformatted(const char* text, const char* text_end = NULL); // raw text without formatting. Roughly equivalent to Text("%s", text) but: A) doesn't require null terminated string if 'text_end' is specified, B) it's faster, no memory copy is done, no buffer size limits, recommended for long chunks of text.
    IMGUI_API void          Text(const char* fmt, ...)                                      IM_FMTARGS(1); // formatted text
    IMGUI_API void          TextV(const char* fmt, va_list args)                            IM_FMTLIST(1);
    IMGUI_API void          TextColored(const ImVec4& col, const char* fmt, ...)            IM_FMTARGS(2); // shortcut for PushStyleColor(ImGuiCol_Text, col); Text(fmt, ...); PopStyleColor();
    IMGUI_API void          TextColoredV(const ImVec4& col, const char* fmt, va_list args)  IM_FMTLIST(2);
    IMGUI_API void          TextDisabled(const char* fmt, ...)                              IM_FMTARGS(1); // shortcut for PushStyleColor(ImGuiCol_Text, style.Colors[ImGuiCol_TextDisabled]); Text(fmt, ...); PopStyleColor();
    IMGUI_API void          TextDisabledV(const char* fmt, va_list args)                    IM_FMTLIST(1);
    IMGUI_API void          TextWrapped(const char* fmt, ...)                               IM_FMTARGS(1); // shortcut for PushTextWrapPos(0.0f); Text(fmt, ...); PopTextWrapPos();. Note that this won't work on an auto-resizing window if there's no other widgets to extend the window width, yoy may need to set a size using SetNextWindowSize().
    IMGUI_API void          TextWrappedV(const char* fmt, va_list args)                     IM_FMTLIST(1);
    IMGUI_API void          LabelText(const char* label, const char* fmt, ...)              IM_FMTARGS(2); // display text+label aligned the same way as value+label widgets
    IMGUI_API void          LabelTextV(const char* label, const char* fmt, va_list args)    IM_FMTLIST(2);
    IMGUI_API void          BulletText(const char* fmt, ...)                                IM_FMTARGS(1); // shortcut for Bullet()+Text()
    IMGUI_API void          BulletTextV(const char* fmt, va_list args)                      IM_FMTLIST(1);

    // Widgets: Main
    // - Most widgets return true when the value has been changed or when pressed/selected
    // - You may also use one of the many IsItemXXX functions (e.g. IsItemActive, IsItemHovered, etc.) to query widget state.
    IMGUI_API bool          Button(const char* label, const ImVec2& size = ImVec2(0,0));    // button
    IMGUI_API bool          SmallButton(const char* label);                                 // button with FramePadding=(0,0) to easily embed within text
    IMGUI_API bool          InvisibleButton(const char* str_id, const ImVec2& size);        // button behavior without the visuals, frequently useful to build custom behaviors using the public api (along with IsItemActive, IsItemHovered, etc.)
    IMGUI_API bool          ArrowButton(const char* str_id, ImGuiDir dir);                  // square button with an arrow shape
    IMGUI_API void          Image(ImTextureID user_texture_id, const ImVec2& size, const ImVec2& uv0 = ImVec2(0,0), const ImVec2& uv1 = ImVec2(1,1), const ImVec4& tint_col = ImVec4(1,1,1,1), const ImVec4& border_col = ImVec4(0,0,0,0));
    IMGUI_API bool          ImageButton(ImTextureID user_texture_id, const ImVec2& size, const ImVec2& uv0 = ImVec2(0,0),  const ImVec2& uv1 = ImVec2(1,1), int frame_padding = -1, const ImVec4& bg_col = ImVec4(0,0,0,0), const ImVec4& tint_col = ImVec4(1,1,1,1));    // <0 frame_padding uses default frame padding settings. 0 for no padding
    IMGUI_API bool          Checkbox(const char* label, bool* v);
    IMGUI_API bool          CheckboxFlags(const char* label, unsigned int* flags, unsigned int flags_value);
    IMGUI_API bool          RadioButton(const char* label, bool active);                    // use with e.g. if (RadioButton("one", my_value==1)) { my_value = 1; }
    IMGUI_API bool          RadioButton(const char* label, int* v, int v_button);           // shortcut to handle the above pattern when value is an integer
    IMGUI_API void          ProgressBar(float fraction, const ImVec2& size_arg = ImVec2(-1,0), const char* overlay = NULL);
    IMGUI_API void          Bullet();                                                       // draw a small circle and keep the cursor on the same line. advance cursor x position by GetTreeNodeToLabelSpacing(), same distance that TreeNode() uses

    // Widgets: Combo Box
    // - The BeginCombo()/EndCombo() api allows you to manage your contents and selection state however you want it, by creating e.g. Selectable() items.
    // - The old Combo() api are helpers over BeginCombo()/EndCombo() which are kept available for convenience purpose.
    IMGUI_API bool          BeginCombo(const char* label, const char* preview_value, ImGuiComboFlags flags = 0);
    IMGUI_API void          EndCombo(); // only call EndCombo() if BeginCombo() returns true!
    IMGUI_API bool          Combo(const char* label, int* current_item, const char* const items[], int items_count, int popup_max_height_in_items = -1);
    IMGUI_API bool          Combo(const char* label, int* current_item, const char* items_separated_by_zeros, int popup_max_height_in_items = -1);      // Separate items with \0 within a string, end item-list with \0\0. e.g. "One\0Two\0Three\0"
    IMGUI_API bool          Combo(const char* label, int* current_item, bool(*items_getter)(void* data, int idx, const char** out_text), void* data, int items_count, int popup_max_height_in_items = -1);

    // Widgets: Drags
    // - CTRL+Click on any drag box to turn them into an input box. Manually input values aren't clamped and can go off-bounds.
    // - For all the Float2/Float3/Float4/Int2/Int3/Int4 versions of every functions, note that a 'float v[X]' function argument is the same as 'float* v', the array syntax is just a way to document the number of elements that are expected to be accessible. You can pass address of your first element out of a contiguous set, e.g. &myvector.x
    // - Adjust format string to decorate the value with a prefix, a suffix, or adapt the editing and display precision e.g. "%.3f" -> 1.234; "%5.2f secs" -> 01.23 secs; "Biscuit: %.0f" -> Biscuit: 1; etc.
    // - Speed are per-pixel of mouse movement (v_speed=0.2f: mouse needs to move by 5 pixels to increase value by 1). For gamepad/keyboard navigation, minimum speed is Max(v_speed, minimum_step_at_given_precision).
    // - Use v_min < v_max to clamp edits to given limits. Note that CTRL+Click manual input can override those limits.
    // - Use v_min > v_max to lock edits.
    IMGUI_API bool          DragFloat(const char* label, float* v, float v_speed = 1.0f, float v_min = 0.0f, float v_max = 0.0f, const char* format = "%.3f", float power = 1.0f);     // If v_min >= v_max we have no bound
    IMGUI_API bool          DragFloat2(const char* label, float v[2], float v_speed = 1.0f, float v_min = 0.0f, float v_max = 0.0f, const char* format = "%.3f", float power = 1.0f);
    IMGUI_API bool          DragFloat3(const char* label, float v[3], float v_speed = 1.0f, float v_min = 0.0f, float v_max = 0.0f, const char* format = "%.3f", float power = 1.0f);
    IMGUI_API bool          DragFloat4(const char* label, float v[4], float v_speed = 1.0f, float v_min = 0.0f, float v_max = 0.0f, const char* format = "%.3f", float power = 1.0f);
    IMGUI_API bool          DragFloatRange2(const char* label, float* v_current_min, float* v_current_max, float v_speed = 1.0f, float v_min = 0.0f, float v_max = 0.0f, const char* format = "%.3f", const char* format_max = NULL, float power = 1.0f);
    IMGUI_API bool          DragInt(const char* label, int* v, float v_speed = 1.0f, int v_min = 0, int v_max = 0, const char* format = "%d");                                       // If v_min >= v_max we have no bound
    IMGUI_API bool          DragInt2(const char* label, int v[2], float v_speed = 1.0f, int v_min = 0, int v_max = 0, const char* format = "%d");
    IMGUI_API bool          DragInt3(const char* label, int v[3], float v_speed = 1.0f, int v_min = 0, int v_max = 0, const char* format = "%d");
    IMGUI_API bool          DragInt4(const char* label, int v[4], float v_speed = 1.0f, int v_min = 0, int v_max = 0, const char* format = "%d");
    IMGUI_API bool          DragIntRange2(const char* label, int* v_current_min, int* v_current_max, float v_speed = 1.0f, int v_min = 0, int v_max = 0, const char* format = "%d", const char* format_max = NULL);
    IMGUI_API bool          DragScalar(const char* label, ImGuiDataType data_type, void* p_data, float v_speed, const void* p_min = NULL, const void* p_max = NULL, const char* format = NULL, float power = 1.0f);
    IMGUI_API bool          DragScalarN(const char* label, ImGuiDataType data_type, void* p_data, int components, float v_speed, const void* p_min = NULL, const void* p_max = NULL, const char* format = NULL, float power = 1.0f);

    // Widgets: Sliders
    // - CTRL+Click on any slider to turn them into an input box. Manually input values aren't clamped and can go off-bounds.
    // - Adjust format string to decorate the value with a prefix, a suffix, or adapt the editing and display precision e.g. "%.3f" -> 1.234; "%5.2f secs" -> 01.23 secs; "Biscuit: %.0f" -> Biscuit: 1; etc.
    IMGUI_API bool          SliderFloat(const char* label, float* v, float v_min, float v_max, const char* format = "%.3f", float power = 1.0f);     // adjust format to decorate the value with a prefix or a suffix for in-slider labels or unit display. Use power!=1.0 for power curve sliders
    IMGUI_API bool          SliderFloat2(const char* label, float v[2], float v_min, float v_max, const char* format = "%.3f", float power = 1.0f);
    IMGUI_API bool          SliderFloat3(const char* label, float v[3], float v_min, float v_max, const char* format = "%.3f", float power = 1.0f);
    IMGUI_API bool          SliderFloat4(const char* label, float v[4], float v_min, float v_max, const char* format = "%.3f", float power = 1.0f);
    IMGUI_API bool          SliderAngle(const char* label, float* v_rad, float v_degrees_min = -360.0f, float v_degrees_max = +360.0f, const char* format = "%.0f deg");
    IMGUI_API bool          SliderInt(const char* label, int* v, int v_min, int v_max, const char* format = "%d");
    IMGUI_API bool          SliderInt2(const char* label, int v[2], int v_min, int v_max, const char* format = "%d");
    IMGUI_API bool          SliderInt3(const char* label, int v[3], int v_min, int v_max, const char* format = "%d");
    IMGUI_API bool          SliderInt4(const char* label, int v[4], int v_min, int v_max, const char* format = "%d");
    IMGUI_API bool          SliderScalar(const char* label, ImGuiDataType data_type, void* p_data, const void* p_min, const void* p_max, const char* format = NULL, float power = 1.0f);
    IMGUI_API bool          SliderScalarN(const char* label, ImGuiDataType data_type, void* p_data, int components, const void* p_min, const void* p_max, const char* format = NULL, float power = 1.0f);
    IMGUI_API bool          VSliderFloat(const char* label, const ImVec2& size, float* v, float v_min, float v_max, const char* format = "%.3f", float power = 1.0f);
    IMGUI_API bool          VSliderInt(const char* label, const ImVec2& size, int* v, int v_min, int v_max, const char* format = "%d");
    IMGUI_API bool          VSliderScalar(const char* label, const ImVec2& size, ImGuiDataType data_type, void* p_data, const void* p_min, const void* p_max, const char* format = NULL, float power = 1.0f);

    // Widgets: Input with Keyboard
    // - If you want to use InputText() with a dynamic string type such as std::string or your own, see misc/cpp/imgui_stdlib.h
    // - Most of the ImGuiInputTextFlags flags are only useful for InputText() and not for InputFloatX, InputIntX, InputDouble etc.
    IMGUI_API bool          InputText(const char* label, char* buf, size_t buf_size, ImGuiInputTextFlags flags = 0, ImGuiInputTextCallback callback = NULL, void* user_data = NULL);
    IMGUI_API bool          InputTextMultiline(const char* label, char* buf, size_t buf_size, const ImVec2& size = ImVec2(0,0), ImGuiInputTextFlags flags = 0, ImGuiInputTextCallback callback = NULL, void* user_data = NULL);
    IMGUI_API bool          InputTextWithHint(const char* label, const char* hint, char* buf, size_t buf_size, ImGuiInputTextFlags flags = 0, ImGuiInputTextCallback callback = NULL, void* user_data = NULL);
    IMGUI_API bool          InputFloat(const char* label, float* v, float step = 0.0f, float step_fast = 0.0f, const char* format = "%.3f", ImGuiInputTextFlags flags = 0);
    IMGUI_API bool          InputFloat2(const char* label, float v[2], const char* format = "%.3f", ImGuiInputTextFlags flags = 0);
    IMGUI_API bool          InputFloat3(const char* label, float v[3], const char* format = "%.3f", ImGuiInputTextFlags flags = 0);
    IMGUI_API bool          InputFloat4(const char* label, float v[4], const char* format = "%.3f", ImGuiInputTextFlags flags = 0);
    IMGUI_API bool          InputInt(const char* label, int* v, int step = 1, int step_fast = 100, ImGuiInputTextFlags flags = 0);
    IMGUI_API bool          InputInt2(const char* label, int v[2], ImGuiInputTextFlags flags = 0);
    IMGUI_API bool          InputInt3(const char* label, int v[3], ImGuiInputTextFlags flags = 0);
    IMGUI_API bool          InputInt4(const char* label, int v[4], ImGuiInputTextFlags flags = 0);
    IMGUI_API bool          InputDouble(const char* label, double* v, double step = 0.0, double step_fast = 0.0, const char* format = "%.6f", ImGuiInputTextFlags flags = 0);
    IMGUI_API bool          InputScalar(const char* label, ImGuiDataType data_type, void* p_data, const void* p_step = NULL, const void* p_step_fast = NULL, const char* format = NULL, ImGuiInputTextFlags flags = 0);
    IMGUI_API bool          InputScalarN(const char* label, ImGuiDataType data_type, void* p_data, int components, const void* p_step = NULL, const void* p_step_fast = NULL, const char* format = NULL, ImGuiInputTextFlags flags = 0);

    // Widgets: Color Editor/Picker (tip: the ColorEdit* functions have a little colored preview square that can be left-clicked to open a picker, and right-clicked to open an option menu.)
    // - Note that in C++ a 'float v[X]' function argument is the _same_ as 'float* v', the array syntax is just a way to document the number of elements that are expected to be accessible.
    // - You can pass the address of a first float element out of a contiguous structure, e.g. &myvector.x
    IMGUI_API bool          ColorEdit3(const char* label, float col[3], ImGuiColorEditFlags flags = 0);
    IMGUI_API bool          ColorEdit4(const char* label, float col[4], ImGuiColorEditFlags flags = 0);
    IMGUI_API bool          ColorPicker3(const char* label, float col[3], ImGuiColorEditFlags flags = 0);
    IMGUI_API bool          ColorPicker4(const char* label, float col[4], ImGuiColorEditFlags flags = 0, const float* ref_col = NULL);
    IMGUI_API bool          ColorButton(const char* desc_id, const ImVec4& col, ImGuiColorEditFlags flags = 0, ImVec2 size = ImVec2(0,0));  // display a colored square/button, hover for details, return true when pressed.
    IMGUI_API void          SetColorEditOptions(ImGuiColorEditFlags flags);                     // initialize current options (generally on application startup) if you want to select a default format, picker type, etc. User will be able to change many settings, unless you pass the _NoOptions flag to your calls.

    // Widgets: Trees
    // - TreeNode functions return true when the node is open, in which case you need to also call TreePop() when you are finished displaying the tree node contents.
    IMGUI_API bool          TreeNode(const char* label);
    IMGUI_API bool          TreeNode(const char* str_id, const char* fmt, ...) IM_FMTARGS(2);   // helper variation to easily decorelate the id from the displayed string. Read the FAQ about why and how to use ID. to align arbitrary text at the same level as a TreeNode() you can use Bullet().
    IMGUI_API bool          TreeNode(const void* ptr_id, const char* fmt, ...) IM_FMTARGS(2);   // "
    IMGUI_API bool          TreeNodeV(const char* str_id, const char* fmt, va_list args) IM_FMTLIST(2);
    IMGUI_API bool          TreeNodeV(const void* ptr_id, const char* fmt, va_list args) IM_FMTLIST(2);
    IMGUI_API bool          TreeNodeEx(const char* label, ImGuiTreeNodeFlags flags = 0);
    IMGUI_API bool          TreeNodeEx(const char* str_id, ImGuiTreeNodeFlags flags, const char* fmt, ...) IM_FMTARGS(3);
    IMGUI_API bool          TreeNodeEx(const void* ptr_id, ImGuiTreeNodeFlags flags, const char* fmt, ...) IM_FMTARGS(3);
    IMGUI_API bool          TreeNodeExV(const char* str_id, ImGuiTreeNodeFlags flags, const char* fmt, va_list args) IM_FMTLIST(3);
    IMGUI_API bool          TreeNodeExV(const void* ptr_id, ImGuiTreeNodeFlags flags, const char* fmt, va_list args) IM_FMTLIST(3);
    IMGUI_API void          TreePush(const char* str_id);                                       // ~ Indent()+PushId(). Already called by TreeNode() when returning true, but you can call TreePush/TreePop yourself if desired.
    IMGUI_API void          TreePush(const void* ptr_id = NULL);                                // "
    IMGUI_API void          TreePop();                                                          // ~ Unindent()+PopId()
    IMGUI_API float         GetTreeNodeToLabelSpacing();                                        // horizontal distance preceding label when using TreeNode*() or Bullet() == (g.FontSize + style.FramePadding.x*2) for a regular unframed TreeNode
    IMGUI_API bool          CollapsingHeader(const char* label, ImGuiTreeNodeFlags flags = 0);  // if returning 'true' the header is open. doesn't indent nor push on ID stack. user doesn't have to call TreePop().
    IMGUI_API bool          CollapsingHeader(const char* label, bool* p_open, ImGuiTreeNodeFlags flags = 0); // when 'p_open' isn't NULL, display an additional small close button on upper right of the header
    IMGUI_API void          SetNextItemOpen(bool is_open, ImGuiCond cond = 0);                  // set next TreeNode/CollapsingHeader open state.

    // Widgets: Selectables
    // - A selectable highlights when hovered, and can display another color when selected.
    // - Neighbors selectable extend their highlight bounds in order to leave no gap between them. This is so a series of selected Selectable appear contiguous.
    IMGUI_API bool          Selectable(const char* label, bool selected = false, ImGuiSelectableFlags flags = 0, const ImVec2& size = ImVec2(0,0));  // "bool selected" carry the selection state (read-only). Selectable() is clicked is returns true so you can modify your selection state. size.x==0.0: use remaining width, size.x>0.0: specify width. size.y==0.0: use label height, size.y>0.0: specify height
    IMGUI_API bool          Selectable(const char* label, bool* p_selected, ImGuiSelectableFlags flags = 0, const ImVec2& size = ImVec2(0,0));       // "bool* p_selected" point to the selection state (read-write), as a convenient helper.

    // Widgets: List Boxes
    // - FIXME: To be consistent with all the newer API, ListBoxHeader/ListBoxFooter should in reality be called BeginListBox/EndListBox. Will rename them.
    IMGUI_API bool          ListBox(const char* label, int* current_item, const char* const items[], int items_count, int height_in_items = -1);
    IMGUI_API bool          ListBox(const char* label, int* current_item, bool (*items_getter)(void* data, int idx, const char** out_text), void* data, int items_count, int height_in_items = -1);
    IMGUI_API bool          ListBoxHeader(const char* label, const ImVec2& size = ImVec2(0,0)); // use if you want to reimplement ListBox() will custom data or interactions. if the function return true, you can output elements then call ListBoxFooter() afterwards.
    IMGUI_API bool          ListBoxHeader(const char* label, int items_count, int height_in_items = -1); // "
    IMGUI_API void          ListBoxFooter();                                                    // terminate the scrolling region. only call ListBoxFooter() if ListBoxHeader() returned true!

    // Widgets: Data Plotting
    IMGUI_API void          PlotLines(const char* label, const float* values, int values_count, int values_offset = 0, const char* overlay_text = NULL, float scale_min = FLT_MAX, float scale_max = FLT_MAX, ImVec2 graph_size = ImVec2(0, 0), int stride = sizeof(float));
    IMGUI_API void          PlotLines(const char* label, float(*values_getter)(void* data, int idx), void* data, int values_count, int values_offset = 0, const char* overlay_text = NULL, float scale_min = FLT_MAX, float scale_max = FLT_MAX, ImVec2 graph_size = ImVec2(0, 0));
    IMGUI_API void          PlotHistogram(const char* label, const float* values, int values_count, int values_offset = 0, const char* overlay_text = NULL, float scale_min = FLT_MAX, float scale_max = FLT_MAX, ImVec2 graph_size = ImVec2(0, 0), int stride = sizeof(float));
    IMGUI_API void          PlotHistogram(const char* label, float(*values_getter)(void* data, int idx), void* data, int values_count, int values_offset = 0, const char* overlay_text = NULL, float scale_min = FLT_MAX, float scale_max = FLT_MAX, ImVec2 graph_size = ImVec2(0, 0));

    // Widgets: Value() Helpers.
    // - Those are merely shortcut to calling Text() with a format string. Output single value in "name: value" format (tip: freely declare more in your code to handle your types. you can add functions to the ImGui namespace)
    IMGUI_API void          Value(const char* prefix, bool b);
    IMGUI_API void          Value(const char* prefix, int v);
    IMGUI_API void          Value(const char* prefix, unsigned int v);
    IMGUI_API void          Value(const char* prefix, float v, const char* float_format = NULL);

    // Widgets: Menus
    // - Use BeginMenuBar() on a window ImGuiWindowFlags_MenuBar to append to its menu bar.
    // - Use BeginMainMenuBar() to create a menu bar at the top of the screen.
    IMGUI_API bool          BeginMenuBar();                                                     // append to menu-bar of current window (requires ImGuiWindowFlags_MenuBar flag set on parent window).
    IMGUI_API void          EndMenuBar();                                                       // only call EndMenuBar() if BeginMenuBar() returns true!
    IMGUI_API bool          BeginMainMenuBar();                                                 // create and append to a full screen menu-bar.
    IMGUI_API void          EndMainMenuBar();                                                   // only call EndMainMenuBar() if BeginMainMenuBar() returns true!
    IMGUI_API bool          BeginMenu(const char* label, bool enabled = true);                  // create a sub-menu entry. only call EndMenu() if this returns true!
    IMGUI_API void          EndMenu();                                                          // only call EndMenu() if BeginMenu() returns true!
    IMGUI_API bool          MenuItem(const char* label, const char* shortcut = NULL, bool selected = false, bool enabled = true);  // return true when activated. shortcuts are displayed for convenience but not processed by ImGui at the moment
    IMGUI_API bool          MenuItem(const char* label, const char* shortcut, bool* p_selected, bool enabled = true);              // return true when activated + toggle (*p_selected) if p_selected != NULL

    // Tooltips
    // - Tooltip are windows following the mouse which do not take focus away.
    IMGUI_API void          BeginTooltip();                                                     // begin/append a tooltip window. to create full-featured tooltip (with any kind of items).
    IMGUI_API void          EndTooltip();
    IMGUI_API void          SetTooltip(const char* fmt, ...) IM_FMTARGS(1);                     // set a text-only tooltip, typically use with ImGui::IsItemHovered(). override any previous call to SetTooltip().
    IMGUI_API void          SetTooltipV(const char* fmt, va_list args) IM_FMTLIST(1);

    // Popups, Modals
    // The properties of popups windows are:
    // - They block normal mouse hovering detection outside them. (*)
    // - Unless modal, they can be closed by clicking anywhere outside them, or by pressing ESCAPE.
    // - Their visibility state (~bool) is held internally by imgui instead of being held by the programmer as we are used to with regular Begin() calls.
    //   User can manipulate the visibility state by calling OpenPopup().
    // (*) You can use IsItemHovered(ImGuiHoveredFlags_AllowWhenBlockedByPopup) to bypass it and detect hovering even when normally blocked by a popup.
    // Those three properties are connected. The library needs to hold their visibility state because it can close popups at any time.
    IMGUI_API void          OpenPopup(const char* str_id);                                      // call to mark popup as open (don't call every frame!). popups are closed when user click outside, or if CloseCurrentPopup() is called within a BeginPopup()/EndPopup() block. By default, Selectable()/MenuItem() are calling CloseCurrentPopup(). Popup identifiers are relative to the current ID-stack (so OpenPopup and BeginPopup needs to be at the same level).
    IMGUI_API bool          BeginPopup(const char* str_id, ImGuiWindowFlags flags = 0);                                             // return true if the popup is open, and you can start outputting to it. only call EndPopup() if BeginPopup() returns true!
    IMGUI_API bool          BeginPopupContextItem(const char* str_id = NULL, int mouse_button = 1);                                 // helper to open and begin popup when clicked on last item. if you can pass a NULL str_id only if the previous item had an id. If you want to use that on a non-interactive item such as Text() you need to pass in an explicit ID here. read comments in .cpp!
    IMGUI_API bool          BeginPopupContextWindow(const char* str_id = NULL, int mouse_button = 1, bool also_over_items = true);  // helper to open and begin popup when clicked on current window.
    IMGUI_API bool          BeginPopupContextVoid(const char* str_id = NULL, int mouse_button = 1);                                 // helper to open and begin popup when clicked in void (where there are no imgui windows).
    IMGUI_API bool          BeginPopupModal(const char* name, bool* p_open = NULL, ImGuiWindowFlags flags = 0);                     // modal dialog (regular window with title bar, block interactions behind the modal window, can't close the modal window by clicking outside)
    IMGUI_API void          EndPopup();                                                                                             // only call EndPopup() if BeginPopupXXX() returns true!
    IMGUI_API bool          OpenPopupOnItemClick(const char* str_id = NULL, int mouse_button = 1);                                  // helper to open popup when clicked on last item (note: actually triggers on the mouse _released_ event to be consistent with popup behaviors). return true when just opened.
    IMGUI_API bool          IsPopupOpen(const char* str_id);                                    // return true if the popup is open at the current begin-ed level of the popup stack.
    IMGUI_API void          CloseCurrentPopup();                                                // close the popup we have begin-ed into. clicking on a MenuItem or Selectable automatically close the current popup.

    // Columns
    // - You can also use SameLine(pos_x) to mimic simplified columns.
    // - The columns API is work-in-progress and rather lacking (columns are arguably the worst part of dear imgui at the moment!)
    // - By end of the 2019 we will expose a new 'Table' api which will replace columns.
    IMGUI_API void          Columns(int count = 1, const char* id = NULL, bool border = true);
    IMGUI_API void          NextColumn();                                                       // next column, defaults to current row or next row if the current row is finished
    IMGUI_API int           GetColumnIndex();                                                   // get current column index
    IMGUI_API float         GetColumnWidth(int column_index = -1);                              // get column width (in pixels). pass -1 to use current column
    IMGUI_API void          SetColumnWidth(int column_index, float width);                      // set column width (in pixels). pass -1 to use current column
    IMGUI_API float         GetColumnOffset(int column_index = -1);                             // get position of column line (in pixels, from the left side of the contents region). pass -1 to use current column, otherwise 0..GetColumnsCount() inclusive. column 0 is typically 0.0f
    IMGUI_API void          SetColumnOffset(int column_index, float offset_x);                  // set position of column line (in pixels, from the left side of the contents region). pass -1 to use current column
    IMGUI_API int           GetColumnsCount();

    // Tab Bars, Tabs
<<<<<<< HEAD
    // [BETA API] API may evolve!
    // Note: Tabs are automatically created by the docking system. Use this to create tab bars/tabs yourself without docking being involved.
=======
>>>>>>> 3c238eca
    IMGUI_API bool          BeginTabBar(const char* str_id, ImGuiTabBarFlags flags = 0);        // create and append into a TabBar
    IMGUI_API void          EndTabBar();                                                        // only call EndTabBar() if BeginTabBar() returns true!
    IMGUI_API bool          BeginTabItem(const char* label, bool* p_open = NULL, ImGuiTabItemFlags flags = 0);// create a Tab. Returns true if the Tab is selected.
    IMGUI_API void          EndTabItem();                                                       // only call EndTabItem() if BeginTabItem() returns true!
    IMGUI_API void          SetTabItemClosed(const char* tab_or_docked_window_label);           // notify TabBar or Docking system of a closed tab/window ahead (useful to reduce visual flicker on reorderable tab bars). For tab-bar: call after BeginTabBar() and before Tab submissions. Otherwise call with a window name.

    // Docking
    // [BETA API] Enable with io.ConfigFlags |= ImGuiConfigFlags_DockingEnable.
    // Note: you DO NOT need to call DockSpace() to use most Docking facilities!
    // - To dock windows: if io.ConfigDockingWithShift == false (default) drag window from their title bar.
    // - To dock windows: if io.ConfigDockingWithShift == true: hold SHIFT anywhere while moving windows.
    // - Use DockSpace() to create an explicit dock node _within_ an existing window. See Docking demo for details.
    IMGUI_API void          DockSpace(ImGuiID id, const ImVec2& size = ImVec2(0, 0), ImGuiDockNodeFlags flags = 0, const ImGuiWindowClass* window_class = NULL);
    IMGUI_API ImGuiID       DockSpaceOverViewport(ImGuiViewport* viewport = NULL, ImGuiDockNodeFlags flags = 0, const ImGuiWindowClass* window_class = NULL);
    IMGUI_API void          SetNextWindowDockID(ImGuiID dock_id, ImGuiCond cond = 0);           // set next window dock id (FIXME-DOCK)
    IMGUI_API void          SetNextWindowClass(const ImGuiWindowClass* window_class);           // set next window class (rare/advanced uses: provide hints to the platform back-end via altered viewport flags and parent/child info)
    IMGUI_API ImGuiID       GetWindowDockID();
    IMGUI_API bool          IsWindowDocked();                                                   // is current window docked into another window?

    // Logging/Capture
    // - All text output from the interface can be captured into tty/file/clipboard. By default, tree nodes are automatically opened during logging.
    IMGUI_API void          LogToTTY(int auto_open_depth = -1);                                 // start logging to tty (stdout)
    IMGUI_API void          LogToFile(int auto_open_depth = -1, const char* filename = NULL);   // start logging to file
    IMGUI_API void          LogToClipboard(int auto_open_depth = -1);                           // start logging to OS clipboard
    IMGUI_API void          LogFinish();                                                        // stop logging (close file, etc.)
    IMGUI_API void          LogButtons();                                                       // helper to display buttons for logging to tty/file/clipboard
    IMGUI_API void          LogText(const char* fmt, ...) IM_FMTARGS(1);                        // pass text data straight to log (without being displayed)

    // Drag and Drop
    // [BETA API] API may evolve!
    IMGUI_API bool          BeginDragDropSource(ImGuiDragDropFlags flags = 0);                                      // call when the current item is active. If this return true, you can call SetDragDropPayload() + EndDragDropSource()
    IMGUI_API bool          SetDragDropPayload(const char* type, const void* data, size_t sz, ImGuiCond cond = 0);  // type is a user defined string of maximum 32 characters. Strings starting with '_' are reserved for dear imgui internal types. Data is copied and held by imgui.
    IMGUI_API void          EndDragDropSource();                                                                    // only call EndDragDropSource() if BeginDragDropSource() returns true!
    IMGUI_API bool                  BeginDragDropTarget();                                                          // call after submitting an item that may receive a payload. If this returns true, you can call AcceptDragDropPayload() + EndDragDropTarget()
    IMGUI_API const ImGuiPayload*   AcceptDragDropPayload(const char* type, ImGuiDragDropFlags flags = 0);          // accept contents of a given type. If ImGuiDragDropFlags_AcceptBeforeDelivery is set you can peek into the payload before the mouse button is released.
    IMGUI_API void                  EndDragDropTarget();                                                            // only call EndDragDropTarget() if BeginDragDropTarget() returns true!
    IMGUI_API const ImGuiPayload*   GetDragDropPayload();                                                           // peek directly into the current payload from anywhere. may return NULL. use ImGuiPayload::IsDataType() to test for the payload type.

    // Clipping
    IMGUI_API void          PushClipRect(const ImVec2& clip_rect_min, const ImVec2& clip_rect_max, bool intersect_with_current_clip_rect);
    IMGUI_API void          PopClipRect();

    // Focus, Activation
    // - Prefer using "SetItemDefaultFocus()" over "if (IsWindowAppearing()) SetScrollHereY()" when applicable to signify "this is the default item"
    IMGUI_API void          SetItemDefaultFocus();                                              // make last item the default focused item of a window.
    IMGUI_API void          SetKeyboardFocusHere(int offset = 0);                               // focus keyboard on the next widget. Use positive 'offset' to access sub components of a multiple component widget. Use -1 to access previous widget.

    // Item/Widgets Utilities
    // - Most of the functions are referring to the last/previous item we submitted.
    // - See Demo Window under "Widgets->Querying Status" for an interactive visualization of most of those functions.
    IMGUI_API bool          IsItemHovered(ImGuiHoveredFlags flags = 0);                         // is the last item hovered? (and usable, aka not blocked by a popup, etc.). See ImGuiHoveredFlags for more options.
    IMGUI_API bool          IsItemActive();                                                     // is the last item active? (e.g. button being held, text field being edited. This will continuously return true while holding mouse button on an item. Items that don't interact will always return false)
    IMGUI_API bool          IsItemFocused();                                                    // is the last item focused for keyboard/gamepad navigation?
    IMGUI_API bool          IsItemClicked(int mouse_button = 0);                                // is the last item clicked? (e.g. button/node just clicked on) == IsMouseClicked(mouse_button) && IsItemHovered()
    IMGUI_API bool          IsItemVisible();                                                    // is the last item visible? (items may be out of sight because of clipping/scrolling)
    IMGUI_API bool          IsItemEdited();                                                     // did the last item modify its underlying value this frame? or was pressed? This is generally the same as the "bool" return value of many widgets.
    IMGUI_API bool          IsItemActivated();                                                  // was the last item just made active (item was previously inactive).
    IMGUI_API bool          IsItemDeactivated();                                                // was the last item just made inactive (item was previously active). Useful for Undo/Redo patterns with widgets that requires continuous editing.
    IMGUI_API bool          IsItemDeactivatedAfterEdit();                                       // was the last item just made inactive and made a value change when it was active? (e.g. Slider/Drag moved). Useful for Undo/Redo patterns with widgets that requires continuous editing. Note that you may get false positives (some widgets such as Combo()/ListBox()/Selectable() will return true even when clicking an already selected item).
    IMGUI_API bool          IsAnyItemHovered();                                                 // is any item hovered?
    IMGUI_API bool          IsAnyItemActive();                                                  // is any item active?
    IMGUI_API bool          IsAnyItemFocused();                                                 // is any item focused?
    IMGUI_API ImVec2        GetItemRectMin();                                                   // get upper-left bounding rectangle of the last item (screen space)
    IMGUI_API ImVec2        GetItemRectMax();                                                   // get lower-right bounding rectangle of the last item (screen space)
    IMGUI_API ImVec2        GetItemRectSize();                                                  // get size of last item
    IMGUI_API void          SetItemAllowOverlap();                                              // allow last item to be overlapped by a subsequent item. sometimes useful with invisible buttons, selectables, etc. to catch unused area.

    // Miscellaneous Utilities
    IMGUI_API bool          IsRectVisible(const ImVec2& size);                                  // test if rectangle (of given size, starting from cursor position) is visible / not clipped.
    IMGUI_API bool          IsRectVisible(const ImVec2& rect_min, const ImVec2& rect_max);      // test if rectangle (in screen space) is visible / not clipped. to perform coarse clipping on user's side.
    IMGUI_API double        GetTime();                                                          // get global imgui time. incremented by io.DeltaTime every frame.
    IMGUI_API int           GetFrameCount();                                                    // get global imgui frame count. incremented by 1 every frame.
    IMGUI_API ImDrawList*   GetBackgroundDrawList();                                            // get background draw list for the viewport associated to the current window. this draw list will be the first rendering one. Useful to quickly draw shapes/text behind dear imgui contents.
    IMGUI_API ImDrawList*   GetForegroundDrawList();                                            // get foreground draw list for the viewport associated to the current window. this draw list will be the last rendered one. Useful to quickly draw shapes/text over dear imgui contents.
    IMGUI_API ImDrawList*   GetBackgroundDrawList(ImGuiViewport* viewport);                     // get background draw list for the given viewport. this draw list will be the first rendering one. Useful to quickly draw shapes/text behind dear imgui contents.
    IMGUI_API ImDrawList*   GetForegroundDrawList(ImGuiViewport* viewport);                     // get foreground draw list for the given viewport. this draw list will be the last rendered one. Useful to quickly draw shapes/text over dear imgui contents.
    IMGUI_API ImDrawListSharedData* GetDrawListSharedData();                                    // you may use this when creating your own ImDrawList instances.
    IMGUI_API const char*   GetStyleColorName(ImGuiCol idx);                                    // get a string corresponding to the enum value (for display, saving, etc.).
    IMGUI_API void          SetStateStorage(ImGuiStorage* storage);                             // replace current window storage with our own (if you want to manipulate it yourself, typically clear subsection of it)
    IMGUI_API ImGuiStorage* GetStateStorage();
    IMGUI_API ImVec2        CalcTextSize(const char* text, const char* text_end = NULL, bool hide_text_after_double_hash = false, float wrap_width = -1.0f);
    IMGUI_API void          CalcListClipping(int items_count, float items_height, int* out_items_display_start, int* out_items_display_end);    // calculate coarse clipping for large list of evenly sized items. Prefer using the ImGuiListClipper higher-level helper if you can.
    IMGUI_API bool          BeginChildFrame(ImGuiID id, const ImVec2& size, ImGuiWindowFlags flags = 0); // helper to create a child window / scrolling region that looks like a normal widget frame
    IMGUI_API void          EndChildFrame();                                                    // always call EndChildFrame() regardless of BeginChildFrame() return values (which indicates a collapsed/clipped window)

    // Color Utilities
    IMGUI_API ImVec4        ColorConvertU32ToFloat4(ImU32 in);
    IMGUI_API ImU32         ColorConvertFloat4ToU32(const ImVec4& in);
    IMGUI_API void          ColorConvertRGBtoHSV(float r, float g, float b, float& out_h, float& out_s, float& out_v);
    IMGUI_API void          ColorConvertHSVtoRGB(float h, float s, float v, float& out_r, float& out_g, float& out_b);

    // Inputs Utilities
    IMGUI_API int           GetKeyIndex(ImGuiKey imgui_key);                                    // map ImGuiKey_* values into user's key index. == io.KeyMap[key]
    IMGUI_API bool          IsKeyDown(int user_key_index);                                      // is key being held. == io.KeysDown[user_key_index]. note that imgui doesn't know the semantic of each entry of io.KeysDown[]. Use your own indices/enums according to how your backend/engine stored them into io.KeysDown[]!
    IMGUI_API bool          IsKeyPressed(int user_key_index, bool repeat = true);               // was key pressed (went from !Down to Down). if repeat=true, uses io.KeyRepeatDelay / KeyRepeatRate
    IMGUI_API bool          IsKeyReleased(int user_key_index);                                  // was key released (went from Down to !Down)..
    IMGUI_API int           GetKeyPressedAmount(int key_index, float repeat_delay, float rate); // uses provided repeat rate/delay. return a count, most often 0 or 1 but might be >1 if RepeatRate is small enough that DeltaTime > RepeatRate
    IMGUI_API bool          IsMouseDown(int button);                                            // is mouse button held (0=left, 1=right, 2=middle)
    IMGUI_API bool          IsAnyMouseDown();                                                   // is any mouse button held
    IMGUI_API bool          IsMouseClicked(int button, bool repeat = false);                    // did mouse button clicked (went from !Down to Down) (0=left, 1=right, 2=middle)
    IMGUI_API bool          IsMouseDoubleClicked(int button);                                   // did mouse button double-clicked. a double-click returns false in IsMouseClicked(). uses io.MouseDoubleClickTime.
    IMGUI_API bool          IsMouseReleased(int button);                                        // did mouse button released (went from Down to !Down)
    IMGUI_API bool          IsMouseDragging(int button = 0, float lock_threshold = -1.0f);      // is mouse dragging. if lock_threshold < -1.0f uses io.MouseDraggingThreshold
    IMGUI_API bool          IsMouseHoveringRect(const ImVec2& r_min, const ImVec2& r_max, bool clip = true);  // is mouse hovering given bounding rect (in screen space). clipped by current clipping settings, but disregarding of other consideration of focus/window ordering/popup-block.
    IMGUI_API bool          IsMousePosValid(const ImVec2* mouse_pos = NULL);                    // by convention we use (-FLT_MAX,-FLT_MAX) to denote that there is no mouse
    IMGUI_API ImVec2        GetMousePos();                                                      // shortcut to ImGui::GetIO().MousePos provided by user, to be consistent with other calls
    IMGUI_API ImVec2        GetMousePosOnOpeningCurrentPopup();                                 // retrieve backup of mouse position at the time of opening popup we have BeginPopup() into
    IMGUI_API ImVec2        GetMouseDragDelta(int button = 0, float lock_threshold = -1.0f);    // return the delta from the initial clicking position while the mouse button is pressed or was just released. This is locked and return 0.0f until the mouse moves past a distance threshold at least once. If lock_threshold < -1.0f uses io.MouseDraggingThreshold.
    IMGUI_API void          ResetMouseDragDelta(int button = 0);                                //
    IMGUI_API ImGuiMouseCursor GetMouseCursor();                                                // get desired cursor type, reset in ImGui::NewFrame(), this is updated during the frame. valid before Render(). If you use software rendering by setting io.MouseDrawCursor ImGui will render those for you
    IMGUI_API void          SetMouseCursor(ImGuiMouseCursor type);                              // set desired cursor type
    IMGUI_API void          CaptureKeyboardFromApp(bool want_capture_keyboard_value = true);    // attention: misleading name! manually override io.WantCaptureKeyboard flag next frame (said flag is entirely left for your application to handle). e.g. force capture keyboard when your widget is being hovered. This is equivalent to setting "io.WantCaptureKeyboard = want_capture_keyboard_value"; after the next NewFrame() call.
    IMGUI_API void          CaptureMouseFromApp(bool want_capture_mouse_value = true);          // attention: misleading name! manually override io.WantCaptureMouse flag next frame (said flag is entirely left for your application to handle). This is equivalent to setting "io.WantCaptureMouse = want_capture_mouse_value;" after the next NewFrame() call.

    // Clipboard Utilities (also see the LogToClipboard() function to capture or output text data to the clipboard)
    IMGUI_API const char*   GetClipboardText();
    IMGUI_API void          SetClipboardText(const char* text);

    // Settings/.Ini Utilities
    // - The disk functions are automatically called if io.IniFilename != NULL (default is "imgui.ini").
    // - Set io.IniFilename to NULL to load/save manually. Read io.WantSaveIniSettings description about handling .ini saving manually.
    IMGUI_API void          LoadIniSettingsFromDisk(const char* ini_filename);                  // call after CreateContext() and before the first call to NewFrame(). NewFrame() automatically calls LoadIniSettingsFromDisk(io.IniFilename).
    IMGUI_API void          LoadIniSettingsFromMemory(const char* ini_data, size_t ini_size=0); // call after CreateContext() and before the first call to NewFrame() to provide .ini data from your own data source.
    IMGUI_API void          SaveIniSettingsToDisk(const char* ini_filename);                    // this is automatically called (if io.IniFilename is not empty) a few seconds after any modification that should be reflected in the .ini file (and also by DestroyContext).
    IMGUI_API const char*   SaveIniSettingsToMemory(size_t* out_ini_size = NULL);               // return a zero-terminated string with the .ini data which you can save by your own mean. call when io.WantSaveIniSettings is set, then save data by your own mean and clear io.WantSaveIniSettings.

    // Memory Allocators
    // - All those functions are not reliant on the current context.
    // - If you reload the contents of imgui.cpp at runtime, you may need to call SetCurrentContext() + SetAllocatorFunctions() again because we use global storage for those.
    IMGUI_API void          SetAllocatorFunctions(void* (*alloc_func)(size_t sz, void* user_data), void (*free_func)(void* ptr, void* user_data), void* user_data = NULL);
    IMGUI_API void*         MemAlloc(size_t size);
    IMGUI_API void          MemFree(void* ptr);

    // (Optional) Platform/OS interface for multi-viewport support
    // Note: You may use GetWindowViewport() to get the current viewport of the current window.
    IMGUI_API ImGuiPlatformIO&  GetPlatformIO();                                                // platform/renderer functions, for back-end to setup + viewports list.
    IMGUI_API ImGuiViewport*    GetMainViewport();                                              // main viewport. same as GetPlatformIO().MainViewport == GetPlatformIO().Viewports[0].
    IMGUI_API void              UpdatePlatformWindows();                                        // call in main loop. will call CreateWindow/ResizeWindow/etc. platform functions for each secondary viewport, and DestroyWindow for each inactive viewport.
    IMGUI_API void              RenderPlatformWindowsDefault(void* platform_arg = NULL, void* renderer_arg = NULL); // call in main loop. will call RenderWindow/SwapBuffers platform functions for each secondary viewport which doesn't have the ImGuiViewportFlags_Minimized flag set. May be reimplemented by user for custom rendering needs.
    IMGUI_API void              DestroyPlatformWindows();                                       // call DestroyWindow platform functions for all viewports. call from back-end Shutdown() if you need to close platform windows before imgui shutdown. otherwise will be called by DestroyContext().
    IMGUI_API ImGuiViewport*    FindViewportByID(ImGuiID id);                                   // this is a helper for back-ends.
    IMGUI_API ImGuiViewport*    FindViewportByPlatformHandle(void* platform_handle);            // this is a helper for back-ends. the type platform_handle is decided by the back-end (e.g. HWND, MyWindow*, GLFWwindow* etc.)

} // namespace ImGui

//-----------------------------------------------------------------------------
// Flags & Enumerations
//-----------------------------------------------------------------------------

// Flags for ImGui::Begin()
enum ImGuiWindowFlags_
{
    ImGuiWindowFlags_None                   = 0,
    ImGuiWindowFlags_NoTitleBar             = 1 << 0,   // Disable title-bar
    ImGuiWindowFlags_NoResize               = 1 << 1,   // Disable user resizing with the lower-right grip
    ImGuiWindowFlags_NoMove                 = 1 << 2,   // Disable user moving the window
    ImGuiWindowFlags_NoScrollbar            = 1 << 3,   // Disable scrollbars (window can still scroll with mouse or programmatically)
    ImGuiWindowFlags_NoScrollWithMouse      = 1 << 4,   // Disable user vertically scrolling with mouse wheel. On child window, mouse wheel will be forwarded to the parent unless NoScrollbar is also set.
    ImGuiWindowFlags_NoCollapse             = 1 << 5,   // Disable user collapsing window by double-clicking on it. Also referred to as "window menu button" within a docking node.
    ImGuiWindowFlags_AlwaysAutoResize       = 1 << 6,   // Resize every window to its content every frame
    ImGuiWindowFlags_NoBackground           = 1 << 7,   // Disable drawing background color (WindowBg, etc.) and outside border. Similar as using SetNextWindowBgAlpha(0.0f).
    ImGuiWindowFlags_NoSavedSettings        = 1 << 8,   // Never load/save settings in .ini file
    ImGuiWindowFlags_NoMouseInputs          = 1 << 9,   // Disable catching mouse, hovering test with pass through.
    ImGuiWindowFlags_MenuBar                = 1 << 10,  // Has a menu-bar
    ImGuiWindowFlags_HorizontalScrollbar    = 1 << 11,  // Allow horizontal scrollbar to appear (off by default). You may use SetNextWindowContentSize(ImVec2(width,0.0f)); prior to calling Begin() to specify width. Read code in imgui_demo in the "Horizontal Scrolling" section.
    ImGuiWindowFlags_NoFocusOnAppearing     = 1 << 12,  // Disable taking focus when transitioning from hidden to visible state
    ImGuiWindowFlags_NoBringToFrontOnFocus  = 1 << 13,  // Disable bringing window to front when taking focus (e.g. clicking on it or programmatically giving it focus)
    ImGuiWindowFlags_AlwaysVerticalScrollbar= 1 << 14,  // Always show vertical scrollbar (even if ContentSize.y < Size.y)
    ImGuiWindowFlags_AlwaysHorizontalScrollbar=1<< 15,  // Always show horizontal scrollbar (even if ContentSize.x < Size.x)
    ImGuiWindowFlags_AlwaysUseWindowPadding = 1 << 16,  // Ensure child windows without border uses style.WindowPadding (ignored by default for non-bordered child windows, because more convenient)
    ImGuiWindowFlags_NoNavInputs            = 1 << 18,  // No gamepad/keyboard navigation within the window
    ImGuiWindowFlags_NoNavFocus             = 1 << 19,  // No focusing toward this window with gamepad/keyboard navigation (e.g. skipped by CTRL+TAB)
    ImGuiWindowFlags_UnsavedDocument        = 1 << 20,  // Append '*' to title without affecting the ID, as a convenience to avoid using the ### operator. When used in a tab/docking context, tab is selected on closure and closure is deferred by one frame to allow code to cancel the closure (with a confirmation popup, etc.) without flicker.
    ImGuiWindowFlags_NoDocking              = 1 << 21,  // Disable docking of this window

    ImGuiWindowFlags_NoNav                  = ImGuiWindowFlags_NoNavInputs | ImGuiWindowFlags_NoNavFocus,
    ImGuiWindowFlags_NoDecoration           = ImGuiWindowFlags_NoTitleBar | ImGuiWindowFlags_NoResize | ImGuiWindowFlags_NoScrollbar | ImGuiWindowFlags_NoCollapse,
    ImGuiWindowFlags_NoInputs               = ImGuiWindowFlags_NoMouseInputs | ImGuiWindowFlags_NoNavInputs | ImGuiWindowFlags_NoNavFocus,

    // [Internal]
    ImGuiWindowFlags_NavFlattened           = 1 << 23,  // [BETA] Allow gamepad/keyboard navigation to cross over parent border to this child (only use on child that have no scrolling!)
    ImGuiWindowFlags_ChildWindow            = 1 << 24,  // Don't use! For internal use by BeginChild()
    ImGuiWindowFlags_Tooltip                = 1 << 25,  // Don't use! For internal use by BeginTooltip()
    ImGuiWindowFlags_Popup                  = 1 << 26,  // Don't use! For internal use by BeginPopup()
    ImGuiWindowFlags_Modal                  = 1 << 27,  // Don't use! For internal use by BeginPopupModal()
    ImGuiWindowFlags_ChildMenu              = 1 << 28,  // Don't use! For internal use by BeginMenu()
    ImGuiWindowFlags_DockNodeHost           = 1 << 29   // Don't use! For internal use by Begin()/NewFrame()

    // [Obsolete]
    //ImGuiWindowFlags_ShowBorders          = 1 << 7,   // --> Set style.FrameBorderSize=1.0f / style.WindowBorderSize=1.0f to enable borders around windows and items
    //ImGuiWindowFlags_ResizeFromAnySide    = 1 << 17,  // --> Set io.ConfigWindowsResizeFromEdges and make sure mouse cursors are supported by back-end (io.BackendFlags & ImGuiBackendFlags_HasMouseCursors)
};

// Flags for ImGui::InputText()
enum ImGuiInputTextFlags_
{
    ImGuiInputTextFlags_None                = 0,
    ImGuiInputTextFlags_CharsDecimal        = 1 << 0,   // Allow 0123456789.+-*/
    ImGuiInputTextFlags_CharsHexadecimal    = 1 << 1,   // Allow 0123456789ABCDEFabcdef
    ImGuiInputTextFlags_CharsUppercase      = 1 << 2,   // Turn a..z into A..Z
    ImGuiInputTextFlags_CharsNoBlank        = 1 << 3,   // Filter out spaces, tabs
    ImGuiInputTextFlags_AutoSelectAll       = 1 << 4,   // Select entire text when first taking mouse focus
    ImGuiInputTextFlags_EnterReturnsTrue    = 1 << 5,   // Return 'true' when Enter is pressed (as opposed to every time the value was modified). Consider looking at the IsItemDeactivatedAfterEdit() function.
    ImGuiInputTextFlags_CallbackCompletion  = 1 << 6,   // Callback on pressing TAB (for completion handling)
    ImGuiInputTextFlags_CallbackHistory     = 1 << 7,   // Callback on pressing Up/Down arrows (for history handling)
    ImGuiInputTextFlags_CallbackAlways      = 1 << 8,   // Callback on each iteration. User code may query cursor position, modify text buffer.
    ImGuiInputTextFlags_CallbackCharFilter  = 1 << 9,   // Callback on character inputs to replace or discard them. Modify 'EventChar' to replace or discard, or return 1 in callback to discard.
    ImGuiInputTextFlags_AllowTabInput       = 1 << 10,  // Pressing TAB input a '\t' character into the text field
    ImGuiInputTextFlags_CtrlEnterForNewLine = 1 << 11,  // In multi-line mode, unfocus with Enter, add new line with Ctrl+Enter (default is opposite: unfocus with Ctrl+Enter, add line with Enter).
    ImGuiInputTextFlags_NoHorizontalScroll  = 1 << 12,  // Disable following the cursor horizontally
    ImGuiInputTextFlags_AlwaysInsertMode    = 1 << 13,  // Insert mode
    ImGuiInputTextFlags_ReadOnly            = 1 << 14,  // Read-only mode
    ImGuiInputTextFlags_Password            = 1 << 15,  // Password mode, display all characters as '*'
    ImGuiInputTextFlags_NoUndoRedo          = 1 << 16,  // Disable undo/redo. Note that input text owns the text data while active, if you want to provide your own undo/redo stack you need e.g. to call ClearActiveID().
    ImGuiInputTextFlags_CharsScientific     = 1 << 17,  // Allow 0123456789.+-*/eE (Scientific notation input)
    ImGuiInputTextFlags_CallbackResize      = 1 << 18,  // Callback on buffer capacity changes request (beyond 'buf_size' parameter value), allowing the string to grow. Notify when the string wants to be resized (for string types which hold a cache of their Size). You will be provided a new BufSize in the callback and NEED to honor it. (see misc/cpp/imgui_stdlib.h for an example of using this)
    // [Internal]
    ImGuiInputTextFlags_Multiline           = 1 << 20,  // For internal use by InputTextMultiline()
    ImGuiInputTextFlags_NoMarkEdited        = 1 << 21   // For internal use by functions using InputText() before reformatting data
};

// Flags for ImGui::TreeNodeEx(), ImGui::CollapsingHeader*()
enum ImGuiTreeNodeFlags_
{
    ImGuiTreeNodeFlags_None                 = 0,
    ImGuiTreeNodeFlags_Selected             = 1 << 0,   // Draw as selected
    ImGuiTreeNodeFlags_Framed               = 1 << 1,   // Full colored frame (e.g. for CollapsingHeader)
    ImGuiTreeNodeFlags_AllowItemOverlap     = 1 << 2,   // Hit testing to allow subsequent widgets to overlap this one
    ImGuiTreeNodeFlags_NoTreePushOnOpen     = 1 << 3,   // Don't do a TreePush() when open (e.g. for CollapsingHeader) = no extra indent nor pushing on ID stack
    ImGuiTreeNodeFlags_NoAutoOpenOnLog      = 1 << 4,   // Don't automatically and temporarily open node when Logging is active (by default logging will automatically open tree nodes)
    ImGuiTreeNodeFlags_DefaultOpen          = 1 << 5,   // Default node to be open
    ImGuiTreeNodeFlags_OpenOnDoubleClick    = 1 << 6,   // Need double-click to open node
    ImGuiTreeNodeFlags_OpenOnArrow          = 1 << 7,   // Only open when clicking on the arrow part. If ImGuiTreeNodeFlags_OpenOnDoubleClick is also set, single-click arrow or double-click all box to open.
    ImGuiTreeNodeFlags_Leaf                 = 1 << 8,   // No collapsing, no arrow (use as a convenience for leaf nodes).
    ImGuiTreeNodeFlags_Bullet               = 1 << 9,   // Display a bullet instead of arrow
    ImGuiTreeNodeFlags_FramePadding         = 1 << 10,  // Use FramePadding (even for an unframed text node) to vertically align text baseline to regular widget height. Equivalent to calling AlignTextToFramePadding().
    ImGuiTreeNodeFlags_SpanAvailWidth       = 1 << 11,  // Extend hit box to the right-most edge, even if not framed. This is not the default in order to allow adding other items on the same line. In the future we may refactor the hit system to be front-to-back, allowing natural overlaps and then this can become the default.
    ImGuiTreeNodeFlags_SpanFullWidth        = 1 << 12,  // Extend hit box to the left-most and right-most edges (bypass the indented area).
    ImGuiTreeNodeFlags_NavLeftJumpsBackHere = 1 << 13,  // (WIP) Nav: left direction may move to this TreeNode() from any of its child (items submitted between TreeNode and TreePop)
    //ImGuiTreeNodeFlags_NoScrollOnOpen     = 1 << 14,  // FIXME: TODO: Disable automatic scroll on TreePop() if node got just open and contents is not visible
    ImGuiTreeNodeFlags_CollapsingHeader     = ImGuiTreeNodeFlags_Framed | ImGuiTreeNodeFlags_NoTreePushOnOpen | ImGuiTreeNodeFlags_NoAutoOpenOnLog

    // Obsolete names (will be removed)
#ifndef IMGUI_DISABLE_OBSOLETE_FUNCTIONS
    , ImGuiTreeNodeFlags_AllowOverlapMode = ImGuiTreeNodeFlags_AllowItemOverlap // [renamed in 1.53]
#endif
};

// Flags for ImGui::Selectable()
enum ImGuiSelectableFlags_
{
    ImGuiSelectableFlags_None               = 0,
    ImGuiSelectableFlags_DontClosePopups    = 1 << 0,   // Clicking this don't close parent popup window
    ImGuiSelectableFlags_SpanAllColumns     = 1 << 1,   // Selectable frame can span all columns (text will still fit in current column)
    ImGuiSelectableFlags_AllowDoubleClick   = 1 << 2,   // Generate press events on double clicks too
    ImGuiSelectableFlags_Disabled           = 1 << 3,   // Cannot be selected, display grayed out text
    ImGuiSelectableFlags_AllowItemOverlap   = 1 << 4    // (WIP) Hit testing to allow subsequent widgets to overlap this one
};

// Flags for ImGui::BeginCombo()
enum ImGuiComboFlags_
{
    ImGuiComboFlags_None                    = 0,
    ImGuiComboFlags_PopupAlignLeft          = 1 << 0,   // Align the popup toward the left by default
    ImGuiComboFlags_HeightSmall             = 1 << 1,   // Max ~4 items visible. Tip: If you want your combo popup to be a specific size you can use SetNextWindowSizeConstraints() prior to calling BeginCombo()
    ImGuiComboFlags_HeightRegular           = 1 << 2,   // Max ~8 items visible (default)
    ImGuiComboFlags_HeightLarge             = 1 << 3,   // Max ~20 items visible
    ImGuiComboFlags_HeightLargest           = 1 << 4,   // As many fitting items as possible
    ImGuiComboFlags_NoArrowButton           = 1 << 5,   // Display on the preview box without the square arrow button
    ImGuiComboFlags_NoPreview               = 1 << 6,   // Display only a square arrow button
    ImGuiComboFlags_HeightMask_             = ImGuiComboFlags_HeightSmall | ImGuiComboFlags_HeightRegular | ImGuiComboFlags_HeightLarge | ImGuiComboFlags_HeightLargest
};

// Flags for ImGui::BeginTabBar()
enum ImGuiTabBarFlags_
{
    ImGuiTabBarFlags_None                           = 0,
    ImGuiTabBarFlags_Reorderable                    = 1 << 0,   // Allow manually dragging tabs to re-order them + New tabs are appended at the end of list
    ImGuiTabBarFlags_AutoSelectNewTabs              = 1 << 1,   // Automatically select new tabs when they appear
    ImGuiTabBarFlags_TabListPopupButton             = 1 << 2,   // Disable buttons to open the tab list popup
    ImGuiTabBarFlags_NoCloseWithMiddleMouseButton   = 1 << 3,   // Disable behavior of closing tabs (that are submitted with p_open != NULL) with middle mouse button. You can still repro this behavior on user's side with if (IsItemHovered() && IsMouseClicked(2)) *p_open = false.
    ImGuiTabBarFlags_NoTabListScrollingButtons      = 1 << 4,   // Disable scrolling buttons (apply when fitting policy is ImGuiTabBarFlags_FittingPolicyScroll)
    ImGuiTabBarFlags_NoTooltip                      = 1 << 5,   // Disable tooltips when hovering a tab
    ImGuiTabBarFlags_FittingPolicyResizeDown        = 1 << 6,   // Resize tabs when they don't fit
    ImGuiTabBarFlags_FittingPolicyScroll            = 1 << 7,   // Add scroll buttons when tabs don't fit
    ImGuiTabBarFlags_FittingPolicyMask_             = ImGuiTabBarFlags_FittingPolicyResizeDown | ImGuiTabBarFlags_FittingPolicyScroll,
    ImGuiTabBarFlags_FittingPolicyDefault_          = ImGuiTabBarFlags_FittingPolicyResizeDown
};

// Flags for ImGui::BeginTabItem()
enum ImGuiTabItemFlags_
{
    ImGuiTabItemFlags_None                          = 0,
    ImGuiTabItemFlags_UnsavedDocument               = 1 << 0,   // Append '*' to title without affecting the ID, as a convenience to avoid using the ### operator. Also: tab is selected on closure and closure is deferred by one frame to allow code to undo it without flicker.
    ImGuiTabItemFlags_SetSelected                   = 1 << 1,   // Trigger flag to programmatically make the tab selected when calling BeginTabItem()
    ImGuiTabItemFlags_NoCloseWithMiddleMouseButton  = 1 << 2,   // Disable behavior of closing tabs (that are submitted with p_open != NULL) with middle mouse button. You can still repro this behavior on user's side with if (IsItemHovered() && IsMouseClicked(2)) *p_open = false.
    ImGuiTabItemFlags_NoPushId                      = 1 << 3    // Don't call PushID(tab->ID)/PopID() on BeginTabItem()/EndTabItem()
};

// Flags for ImGui::IsWindowFocused()
enum ImGuiFocusedFlags_
{
    ImGuiFocusedFlags_None                          = 0,
    ImGuiFocusedFlags_ChildWindows                  = 1 << 0,   // IsWindowFocused(): Return true if any children of the window is focused
    ImGuiFocusedFlags_RootWindow                    = 1 << 1,   // IsWindowFocused(): Test from root window (top most parent of the current hierarchy)
    ImGuiFocusedFlags_AnyWindow                     = 1 << 2,   // IsWindowFocused(): Return true if any window is focused. Important: If you are trying to tell how to dispatch your low-level inputs, do NOT use this. Use ImGui::GetIO().WantCaptureMouse instead.
    ImGuiFocusedFlags_RootAndChildWindows           = ImGuiFocusedFlags_RootWindow | ImGuiFocusedFlags_ChildWindows
};

// Flags for ImGui::IsItemHovered(), ImGui::IsWindowHovered()
// Note: if you are trying to check whether your mouse should be dispatched to imgui or to your app, you should use the 'io.WantCaptureMouse' boolean for that. Please read the FAQ!
// Note: windows with the ImGuiWindowFlags_NoInputs flag are ignored by IsWindowHovered() calls.
enum ImGuiHoveredFlags_
{
    ImGuiHoveredFlags_None                          = 0,        // Return true if directly over the item/window, not obstructed by another window, not obstructed by an active popup or modal blocking inputs under them.
    ImGuiHoveredFlags_ChildWindows                  = 1 << 0,   // IsWindowHovered() only: Return true if any children of the window is hovered
    ImGuiHoveredFlags_RootWindow                    = 1 << 1,   // IsWindowHovered() only: Test from root window (top most parent of the current hierarchy)
    ImGuiHoveredFlags_AnyWindow                     = 1 << 2,   // IsWindowHovered() only: Return true if any window is hovered
    ImGuiHoveredFlags_AllowWhenBlockedByPopup       = 1 << 3,   // Return true even if a popup window is normally blocking access to this item/window
    //ImGuiHoveredFlags_AllowWhenBlockedByModal     = 1 << 4,   // Return true even if a modal popup window is normally blocking access to this item/window. FIXME-TODO: Unavailable yet.
    ImGuiHoveredFlags_AllowWhenBlockedByActiveItem  = 1 << 5,   // Return true even if an active item is blocking access to this item/window. Useful for Drag and Drop patterns.
    ImGuiHoveredFlags_AllowWhenOverlapped           = 1 << 6,   // Return true even if the position is obstructed or overlapped by another window
    ImGuiHoveredFlags_AllowWhenDisabled             = 1 << 7,   // Return true even if the item is disabled
    ImGuiHoveredFlags_RectOnly                      = ImGuiHoveredFlags_AllowWhenBlockedByPopup | ImGuiHoveredFlags_AllowWhenBlockedByActiveItem | ImGuiHoveredFlags_AllowWhenOverlapped,
    ImGuiHoveredFlags_RootAndChildWindows           = ImGuiHoveredFlags_RootWindow | ImGuiHoveredFlags_ChildWindows
};

// Flags for ImGui::DockSpace(), shared/inherited by child nodes.
// (Some flags can be applied to individual nodes directly)
// FIXME-DOCK: Also see ImGuiDockNodeFlagsPrivate_ which may involve using the WIP and internal DockBuilder api.
enum ImGuiDockNodeFlags_
{
    ImGuiDockNodeFlags_None                         = 0,
    ImGuiDockNodeFlags_KeepAliveOnly                = 1 << 0,   // Shared       // Don't display the dockspace node but keep it alive. Windows docked into this dockspace node won't be undocked.
    //ImGuiDockNodeFlags_NoCentralNode              = 1 << 1,   // Shared       // Disable Central Node (the node which can stay empty)
    ImGuiDockNodeFlags_NoDockingInCentralNode       = 1 << 2,   // Shared       // Disable docking inside the Central Node, which will be always kept empty.
    ImGuiDockNodeFlags_PassthruCentralNode          = 1 << 3,   // Shared       // Enable passthru dockspace: 1) DockSpace() will render a ImGuiCol_WindowBg background covering everything excepted the Central Node when empty. Meaning the host window should probably use SetNextWindowBgAlpha(0.0f) prior to Begin() when using this. 2) When Central Node is empty: let inputs pass-through + won't display a DockingEmptyBg background. See demo for details.
    ImGuiDockNodeFlags_NoSplit                      = 1 << 4,   // Shared/Local // Disable splitting the node into smaller nodes. Useful e.g. when embedding dockspaces into a main root one (the root one may have splitting disabled to reduce confusion). Note: when turned off, existing splits will be preserved.
    ImGuiDockNodeFlags_NoResize                     = 1 << 5,   // Shared/Local // Disable resizing node using the splitter/separators. Useful with programatically setup dockspaces.
    ImGuiDockNodeFlags_AutoHideTabBar               = 1 << 6    // Shared/Local // Tab bar will automatically hide when there is a single window in the dock node.
};

// Flags for ImGui::BeginDragDropSource(), ImGui::AcceptDragDropPayload()
enum ImGuiDragDropFlags_
{
    ImGuiDragDropFlags_None                         = 0,
    // BeginDragDropSource() flags
    ImGuiDragDropFlags_SourceNoPreviewTooltip       = 1 << 0,   // By default, a successful call to BeginDragDropSource opens a tooltip so you can display a preview or description of the source contents. This flag disable this behavior.
    ImGuiDragDropFlags_SourceNoDisableHover         = 1 << 1,   // By default, when dragging we clear data so that IsItemHovered() will return false, to avoid subsequent user code submitting tooltips. This flag disable this behavior so you can still call IsItemHovered() on the source item.
    ImGuiDragDropFlags_SourceNoHoldToOpenOthers     = 1 << 2,   // Disable the behavior that allows to open tree nodes and collapsing header by holding over them while dragging a source item.
    ImGuiDragDropFlags_SourceAllowNullID            = 1 << 3,   // Allow items such as Text(), Image() that have no unique identifier to be used as drag source, by manufacturing a temporary identifier based on their window-relative position. This is extremely unusual within the dear imgui ecosystem and so we made it explicit.
    ImGuiDragDropFlags_SourceExtern                 = 1 << 4,   // External source (from outside of dear imgui), won't attempt to read current item/window info. Will always return true. Only one Extern source can be active simultaneously.
    ImGuiDragDropFlags_SourceAutoExpirePayload      = 1 << 5,   // Automatically expire the payload if the source cease to be submitted (otherwise payloads are persisting while being dragged)
    // AcceptDragDropPayload() flags
    ImGuiDragDropFlags_AcceptBeforeDelivery         = 1 << 10,  // AcceptDragDropPayload() will returns true even before the mouse button is released. You can then call IsDelivery() to test if the payload needs to be delivered.
    ImGuiDragDropFlags_AcceptNoDrawDefaultRect      = 1 << 11,  // Do not draw the default highlight rectangle when hovering over target.
    ImGuiDragDropFlags_AcceptNoPreviewTooltip       = 1 << 12,  // Request hiding the BeginDragDropSource tooltip from the BeginDragDropTarget site.
    ImGuiDragDropFlags_AcceptPeekOnly               = ImGuiDragDropFlags_AcceptBeforeDelivery | ImGuiDragDropFlags_AcceptNoDrawDefaultRect  // For peeking ahead and inspecting the payload before delivery.
};

// Standard Drag and Drop payload types. You can define you own payload types using short strings. Types starting with '_' are defined by Dear ImGui.
#define IMGUI_PAYLOAD_TYPE_COLOR_3F     "_COL3F"    // float[3]: Standard type for colors, without alpha. User code may use this type.
#define IMGUI_PAYLOAD_TYPE_COLOR_4F     "_COL4F"    // float[4]: Standard type for colors. User code may use this type.

// A primary data type
enum ImGuiDataType_
{
    ImGuiDataType_S8,       // signed char / char (with sensible compilers)
    ImGuiDataType_U8,       // unsigned char
    ImGuiDataType_S16,      // short
    ImGuiDataType_U16,      // unsigned short
    ImGuiDataType_S32,      // int
    ImGuiDataType_U32,      // unsigned int
    ImGuiDataType_S64,      // long long / __int64
    ImGuiDataType_U64,      // unsigned long long / unsigned __int64
    ImGuiDataType_Float,    // float
    ImGuiDataType_Double,   // double
    ImGuiDataType_COUNT
};

// A cardinal direction
enum ImGuiDir_
{
    ImGuiDir_None    = -1,
    ImGuiDir_Left    = 0,
    ImGuiDir_Right   = 1,
    ImGuiDir_Up      = 2,
    ImGuiDir_Down    = 3,
    ImGuiDir_COUNT
};

// User fill ImGuiIO.KeyMap[] array with indices into the ImGuiIO.KeysDown[512] array
enum ImGuiKey_
{
    ImGuiKey_Tab,
    ImGuiKey_LeftArrow,
    ImGuiKey_RightArrow,
    ImGuiKey_UpArrow,
    ImGuiKey_DownArrow,
    ImGuiKey_PageUp,
    ImGuiKey_PageDown,
    ImGuiKey_Home,
    ImGuiKey_End,
    ImGuiKey_Insert,
    ImGuiKey_Delete,
    ImGuiKey_Backspace,
    ImGuiKey_Space,
    ImGuiKey_Enter,
    ImGuiKey_Escape,
    ImGuiKey_KeyPadEnter,
    ImGuiKey_A,                 // for text edit CTRL+A: select all
    ImGuiKey_C,                 // for text edit CTRL+C: copy
    ImGuiKey_V,                 // for text edit CTRL+V: paste
    ImGuiKey_X,                 // for text edit CTRL+X: cut
    ImGuiKey_Y,                 // for text edit CTRL+Y: redo
    ImGuiKey_Z,                 // for text edit CTRL+Z: undo
    ImGuiKey_COUNT
};

// Gamepad/Keyboard directional navigation
// Keyboard: Set io.ConfigFlags |= ImGuiConfigFlags_NavEnableKeyboard to enable. NewFrame() will automatically fill io.NavInputs[] based on your io.KeysDown[] + io.KeyMap[] arrays.
// Gamepad:  Set io.ConfigFlags |= ImGuiConfigFlags_NavEnableGamepad to enable. Back-end: set ImGuiBackendFlags_HasGamepad and fill the io.NavInputs[] fields before calling NewFrame(). Note that io.NavInputs[] is cleared by EndFrame().
// Read instructions in imgui.cpp for more details. Download PNG/PSD at http://goo.gl/9LgVZW.
enum ImGuiNavInput_
{
    // Gamepad Mapping
    ImGuiNavInput_Activate,      // activate / open / toggle / tweak value       // e.g. Cross  (PS4), A (Xbox), A (Switch), Space (Keyboard)
    ImGuiNavInput_Cancel,        // cancel / close / exit                        // e.g. Circle (PS4), B (Xbox), B (Switch), Escape (Keyboard)
    ImGuiNavInput_Input,         // text input / on-screen keyboard              // e.g. Triang.(PS4), Y (Xbox), X (Switch), Return (Keyboard)
    ImGuiNavInput_Menu,          // tap: toggle menu / hold: focus, move, resize // e.g. Square (PS4), X (Xbox), Y (Switch), Alt (Keyboard)
    ImGuiNavInput_DpadLeft,      // move / tweak / resize window (w/ PadMenu)    // e.g. D-pad Left/Right/Up/Down (Gamepads), Arrow keys (Keyboard)
    ImGuiNavInput_DpadRight,     //
    ImGuiNavInput_DpadUp,        //
    ImGuiNavInput_DpadDown,      //
    ImGuiNavInput_LStickLeft,    // scroll / move window (w/ PadMenu)            // e.g. Left Analog Stick Left/Right/Up/Down
    ImGuiNavInput_LStickRight,   //
    ImGuiNavInput_LStickUp,      //
    ImGuiNavInput_LStickDown,    //
    ImGuiNavInput_FocusPrev,     // next window (w/ PadMenu)                     // e.g. L1 or L2 (PS4), LB or LT (Xbox), L or ZL (Switch)
    ImGuiNavInput_FocusNext,     // prev window (w/ PadMenu)                     // e.g. R1 or R2 (PS4), RB or RT (Xbox), R or ZL (Switch)
    ImGuiNavInput_TweakSlow,     // slower tweaks                                // e.g. L1 or L2 (PS4), LB or LT (Xbox), L or ZL (Switch)
    ImGuiNavInput_TweakFast,     // faster tweaks                                // e.g. R1 or R2 (PS4), RB or RT (Xbox), R or ZL (Switch)

    // [Internal] Don't use directly! This is used internally to differentiate keyboard from gamepad inputs for behaviors that require to differentiate them.
    // Keyboard behavior that have no corresponding gamepad mapping (e.g. CTRL+TAB) will be directly reading from io.KeysDown[] instead of io.NavInputs[].
    ImGuiNavInput_KeyMenu_,      // toggle menu                                  // = io.KeyAlt
    ImGuiNavInput_KeyLeft_,      // move left                                    // = Arrow keys
    ImGuiNavInput_KeyRight_,     // move right
    ImGuiNavInput_KeyUp_,        // move up
    ImGuiNavInput_KeyDown_,      // move down
    ImGuiNavInput_COUNT,
    ImGuiNavInput_InternalStart_ = ImGuiNavInput_KeyMenu_
};

// Configuration flags stored in io.ConfigFlags. Set by user/application.
enum ImGuiConfigFlags_
{
    ImGuiConfigFlags_None                   = 0,
    ImGuiConfigFlags_NavEnableKeyboard      = 1 << 0,   // Master keyboard navigation enable flag. NewFrame() will automatically fill io.NavInputs[] based on io.KeysDown[].
    ImGuiConfigFlags_NavEnableGamepad       = 1 << 1,   // Master gamepad navigation enable flag. This is mostly to instruct your imgui back-end to fill io.NavInputs[]. Back-end also needs to set ImGuiBackendFlags_HasGamepad.
    ImGuiConfigFlags_NavEnableSetMousePos   = 1 << 2,   // Instruct navigation to move the mouse cursor. May be useful on TV/console systems where moving a virtual mouse is awkward. Will update io.MousePos and set io.WantSetMousePos=true. If enabled you MUST honor io.WantSetMousePos requests in your binding, otherwise ImGui will react as if the mouse is jumping around back and forth.
    ImGuiConfigFlags_NavNoCaptureKeyboard   = 1 << 3,   // Instruct navigation to not set the io.WantCaptureKeyboard flag when io.NavActive is set.
    ImGuiConfigFlags_NoMouse                = 1 << 4,   // Instruct imgui to clear mouse position/buttons in NewFrame(). This allows ignoring the mouse information set by the back-end.
    ImGuiConfigFlags_NoMouseCursorChange    = 1 << 5,   // Instruct back-end to not alter mouse cursor shape and visibility. Use if the back-end cursor changes are interfering with yours and you don't want to use SetMouseCursor() to change mouse cursor. You may want to honor requests from imgui by reading GetMouseCursor() yourself instead.

    // [BETA] Docking
    ImGuiConfigFlags_DockingEnable          = 1 << 6,   // Docking enable flags.

    // [BETA] Viewports
    // When using viewports it is recommended that your default value for ImGuiCol_WindowBg is opaque (Alpha=1.0) so transition to a viewport won't be noticeable.
    ImGuiConfigFlags_ViewportsEnable        = 1 << 10,  // Viewport enable flags (require both ImGuiConfigFlags_PlatformHasViewports + ImGuiConfigFlags_RendererHasViewports set by the respective back-ends)
    ImGuiConfigFlags_DpiEnableScaleViewports= 1 << 14,  // [BETA: Don't use] FIXME-DPI: Reposition and resize imgui windows when the DpiScale of a viewport changed (mostly useful for the main viewport hosting other window). Note that resizing the main window itself is up to your application.
    ImGuiConfigFlags_DpiEnableScaleFonts    = 1 << 15,  // [BETA: Don't use] FIXME-DPI: Request bitmap-scaled fonts to match DpiScale. This is a very low-quality workaround. The correct way to handle DPI is _currently_ to replace the atlas and/or fonts in the Platform_OnChangedViewport callback, but this is all early work in progress.

    // User storage (to allow your back-end/engine to communicate to code that may be shared between multiple projects. Those flags are not used by core Dear ImGui)
    ImGuiConfigFlags_IsSRGB                 = 1 << 20,  // Application is SRGB-aware.
    ImGuiConfigFlags_IsTouchScreen          = 1 << 21   // Application is using a touch screen instead of a mouse.
};

// Back-end capabilities flags stored in io.BackendFlags. Set by imgui_impl_xxx or custom back-end.
enum ImGuiBackendFlags_
{
    ImGuiBackendFlags_None                  = 0,
    ImGuiBackendFlags_HasGamepad            = 1 << 0,   // Back-end Platform supports gamepad and currently has one connected.
    ImGuiBackendFlags_HasMouseCursors       = 1 << 1,   // Back-end Platform supports honoring GetMouseCursor() value to change the OS cursor shape.
    ImGuiBackendFlags_HasSetMousePos        = 1 << 2,   // Back-end Platform supports io.WantSetMousePos requests to reposition the OS mouse position (only used if ImGuiConfigFlags_NavEnableSetMousePos is set).
    ImGuiBackendFlags_RendererHasVtxOffset  = 1 << 3,   // Back-end Renderer supports ImDrawCmd::VtxOffset. This enables output of large meshes (64K+ vertices) while still using 16-bits indices.

    // [BETA] Viewports
    ImGuiBackendFlags_PlatformHasViewports  = 1 << 10,  // Back-end Platform supports multiple viewports.
    ImGuiBackendFlags_HasMouseHoveredViewport=1 << 11,  // Back-end Platform supports setting io.MouseHoveredViewport to the viewport directly under the mouse _IGNORING_ viewports with the ImGuiViewportFlags_NoInputs flag and _REGARDLESS_ of whether another viewport is focused and may be capturing the mouse. This information is _NOT EASY_ to provide correctly with most high-level engines! Don't set this without studying how the examples/ back-end handle it!
    ImGuiBackendFlags_RendererHasViewports  = 1 << 12   // Back-end Renderer supports multiple viewports.
};

// Enumeration for PushStyleColor() / PopStyleColor()
enum ImGuiCol_
{
    ImGuiCol_Text,
    ImGuiCol_TextDisabled,
    ImGuiCol_WindowBg,              // Background of normal windows
    ImGuiCol_ChildBg,               // Background of child windows
    ImGuiCol_PopupBg,               // Background of popups, menus, tooltips windows
    ImGuiCol_Border,
    ImGuiCol_BorderShadow,
    ImGuiCol_FrameBg,               // Background of checkbox, radio button, plot, slider, text input
    ImGuiCol_FrameBgHovered,
    ImGuiCol_FrameBgActive,
    ImGuiCol_TitleBg,
    ImGuiCol_TitleBgActive,
    ImGuiCol_TitleBgCollapsed,
    ImGuiCol_MenuBarBg,
    ImGuiCol_ScrollbarBg,
    ImGuiCol_ScrollbarGrab,
    ImGuiCol_ScrollbarGrabHovered,
    ImGuiCol_ScrollbarGrabActive,
    ImGuiCol_CheckMark,
    ImGuiCol_SliderGrab,
    ImGuiCol_SliderGrabActive,
    ImGuiCol_Button,
    ImGuiCol_ButtonHovered,
    ImGuiCol_ButtonActive,
    ImGuiCol_Header,                // Header* colors are used for CollapsingHeader, TreeNode, Selectable, MenuItem
    ImGuiCol_HeaderHovered,
    ImGuiCol_HeaderActive,
    ImGuiCol_Separator,
    ImGuiCol_SeparatorHovered,
    ImGuiCol_SeparatorActive,
    ImGuiCol_ResizeGrip,
    ImGuiCol_ResizeGripHovered,
    ImGuiCol_ResizeGripActive,
    ImGuiCol_Tab,
    ImGuiCol_TabHovered,
    ImGuiCol_TabActive,
    ImGuiCol_TabUnfocused,
    ImGuiCol_TabUnfocusedActive,
    ImGuiCol_DockingPreview,
    ImGuiCol_DockingEmptyBg,        // Background color for empty node (e.g. CentralNode with no window docked into it)
    ImGuiCol_PlotLines,
    ImGuiCol_PlotLinesHovered,
    ImGuiCol_PlotHistogram,
    ImGuiCol_PlotHistogramHovered,
    ImGuiCol_TextSelectedBg,
    ImGuiCol_DragDropTarget,
    ImGuiCol_NavHighlight,          // Gamepad/keyboard: current highlighted item
    ImGuiCol_NavWindowingHighlight, // Highlight window when using CTRL+TAB
    ImGuiCol_NavWindowingDimBg,     // Darken/colorize entire screen behind the CTRL+TAB window list, when active
    ImGuiCol_ModalWindowDimBg,      // Darken/colorize entire screen behind a modal window, when one is active
    ImGuiCol_COUNT

    // Obsolete names (will be removed)
#ifndef IMGUI_DISABLE_OBSOLETE_FUNCTIONS
    , ImGuiCol_ModalWindowDarkening = ImGuiCol_ModalWindowDimBg                      // [renamed in 1.63]
    , ImGuiCol_ChildWindowBg = ImGuiCol_ChildBg                                      // [renamed in 1.53]
    //ImGuiCol_CloseButton, ImGuiCol_CloseButtonActive, ImGuiCol_CloseButtonHovered, // [unused since 1.60+] the close button now uses regular button colors.
    //ImGuiCol_ComboBg,                                                              // [unused since 1.53+] ComboBg has been merged with PopupBg, so a redirect isn't accurate.
#endif
};

// Enumeration for PushStyleVar() / PopStyleVar() to temporarily modify the ImGuiStyle structure.
// NB: the enum only refers to fields of ImGuiStyle which makes sense to be pushed/popped inside UI code. During initialization, feel free to just poke into ImGuiStyle directly.
// NB: if changing this enum, you need to update the associated internal table GStyleVarInfo[] accordingly. This is where we link enum values to members offset/type.
enum ImGuiStyleVar_
{
    // Enum name --------------------- // Member in ImGuiStyle structure (see ImGuiStyle for descriptions)
    ImGuiStyleVar_Alpha,               // float     Alpha
    ImGuiStyleVar_WindowPadding,       // ImVec2    WindowPadding
    ImGuiStyleVar_WindowRounding,      // float     WindowRounding
    ImGuiStyleVar_WindowBorderSize,    // float     WindowBorderSize
    ImGuiStyleVar_WindowMinSize,       // ImVec2    WindowMinSize
    ImGuiStyleVar_WindowTitleAlign,    // ImVec2    WindowTitleAlign
    ImGuiStyleVar_ChildRounding,       // float     ChildRounding
    ImGuiStyleVar_ChildBorderSize,     // float     ChildBorderSize
    ImGuiStyleVar_PopupRounding,       // float     PopupRounding
    ImGuiStyleVar_PopupBorderSize,     // float     PopupBorderSize
    ImGuiStyleVar_FramePadding,        // ImVec2    FramePadding
    ImGuiStyleVar_FrameRounding,       // float     FrameRounding
    ImGuiStyleVar_FrameBorderSize,     // float     FrameBorderSize
    ImGuiStyleVar_ItemSpacing,         // ImVec2    ItemSpacing
    ImGuiStyleVar_ItemInnerSpacing,    // ImVec2    ItemInnerSpacing
    ImGuiStyleVar_IndentSpacing,       // float     IndentSpacing
    ImGuiStyleVar_ScrollbarSize,       // float     ScrollbarSize
    ImGuiStyleVar_ScrollbarRounding,   // float     ScrollbarRounding
    ImGuiStyleVar_GrabMinSize,         // float     GrabMinSize
    ImGuiStyleVar_GrabRounding,        // float     GrabRounding
    ImGuiStyleVar_TabRounding,         // float     TabRounding
    ImGuiStyleVar_ButtonTextAlign,     // ImVec2    ButtonTextAlign
    ImGuiStyleVar_SelectableTextAlign, // ImVec2    SelectableTextAlign
    ImGuiStyleVar_COUNT

    // Obsolete names (will be removed)
#ifndef IMGUI_DISABLE_OBSOLETE_FUNCTIONS
    , ImGuiStyleVar_Count_ = ImGuiStyleVar_COUNT                        // [renamed in 1.60]
    , ImGuiStyleVar_ChildWindowRounding = ImGuiStyleVar_ChildRounding   // [renamed in 1.53]
#endif
};

// Flags for ColorEdit3() / ColorEdit4() / ColorPicker3() / ColorPicker4() / ColorButton()
enum ImGuiColorEditFlags_
{
    ImGuiColorEditFlags_None            = 0,
    ImGuiColorEditFlags_NoAlpha         = 1 << 1,   //              // ColorEdit, ColorPicker, ColorButton: ignore Alpha component (will only read 3 components from the input pointer).
    ImGuiColorEditFlags_NoPicker        = 1 << 2,   //              // ColorEdit: disable picker when clicking on colored square.
    ImGuiColorEditFlags_NoOptions       = 1 << 3,   //              // ColorEdit: disable toggling options menu when right-clicking on inputs/small preview.
    ImGuiColorEditFlags_NoSmallPreview  = 1 << 4,   //              // ColorEdit, ColorPicker: disable colored square preview next to the inputs. (e.g. to show only the inputs)
    ImGuiColorEditFlags_NoInputs        = 1 << 5,   //              // ColorEdit, ColorPicker: disable inputs sliders/text widgets (e.g. to show only the small preview colored square).
    ImGuiColorEditFlags_NoTooltip       = 1 << 6,   //              // ColorEdit, ColorPicker, ColorButton: disable tooltip when hovering the preview.
    ImGuiColorEditFlags_NoLabel         = 1 << 7,   //              // ColorEdit, ColorPicker: disable display of inline text label (the label is still forwarded to the tooltip and picker).
    ImGuiColorEditFlags_NoSidePreview   = 1 << 8,   //              // ColorPicker: disable bigger color preview on right side of the picker, use small colored square preview instead.
    ImGuiColorEditFlags_NoDragDrop      = 1 << 9,   //              // ColorEdit: disable drag and drop target. ColorButton: disable drag and drop source.

    // User Options (right-click on widget to change some of them).
    ImGuiColorEditFlags_AlphaBar        = 1 << 16,  //              // ColorEdit, ColorPicker: show vertical alpha bar/gradient in picker.
    ImGuiColorEditFlags_AlphaPreview    = 1 << 17,  //              // ColorEdit, ColorPicker, ColorButton: display preview as a transparent color over a checkerboard, instead of opaque.
    ImGuiColorEditFlags_AlphaPreviewHalf= 1 << 18,  //              // ColorEdit, ColorPicker, ColorButton: display half opaque / half checkerboard, instead of opaque.
    ImGuiColorEditFlags_HDR             = 1 << 19,  //              // (WIP) ColorEdit: Currently only disable 0.0f..1.0f limits in RGBA edition (note: you probably want to use ImGuiColorEditFlags_Float flag as well).
    ImGuiColorEditFlags_DisplayRGB      = 1 << 20,  // [Display]    // ColorEdit: override _display_ type among RGB/HSV/Hex. ColorPicker: select any combination using one or more of RGB/HSV/Hex.
    ImGuiColorEditFlags_DisplayHSV      = 1 << 21,  // [Display]    // "
    ImGuiColorEditFlags_DisplayHex      = 1 << 22,  // [Display]    // "
    ImGuiColorEditFlags_Uint8           = 1 << 23,  // [DataType]   // ColorEdit, ColorPicker, ColorButton: _display_ values formatted as 0..255.
    ImGuiColorEditFlags_Float           = 1 << 24,  // [DataType]   // ColorEdit, ColorPicker, ColorButton: _display_ values formatted as 0.0f..1.0f floats instead of 0..255 integers. No round-trip of value via integers.
    ImGuiColorEditFlags_PickerHueBar    = 1 << 25,  // [Picker]     // ColorPicker: bar for Hue, rectangle for Sat/Value.
    ImGuiColorEditFlags_PickerHueWheel  = 1 << 26,  // [Picker]     // ColorPicker: wheel for Hue, triangle for Sat/Value.
    ImGuiColorEditFlags_InputRGB        = 1 << 27,  // [Input]      // ColorEdit, ColorPicker: input and output data in RGB format.
    ImGuiColorEditFlags_InputHSV        = 1 << 28,  // [Input]      // ColorEdit, ColorPicker: input and output data in HSV format.

    // Defaults Options. You can set application defaults using SetColorEditOptions(). The intent is that you probably don't want to
    // override them in most of your calls. Let the user choose via the option menu and/or call SetColorEditOptions() once during startup.
    ImGuiColorEditFlags__OptionsDefault = ImGuiColorEditFlags_Uint8|ImGuiColorEditFlags_DisplayRGB|ImGuiColorEditFlags_InputRGB|ImGuiColorEditFlags_PickerHueBar,

    // [Internal] Masks
    ImGuiColorEditFlags__DisplayMask    = ImGuiColorEditFlags_DisplayRGB|ImGuiColorEditFlags_DisplayHSV|ImGuiColorEditFlags_DisplayHex,
    ImGuiColorEditFlags__DataTypeMask   = ImGuiColorEditFlags_Uint8|ImGuiColorEditFlags_Float,
    ImGuiColorEditFlags__PickerMask     = ImGuiColorEditFlags_PickerHueWheel|ImGuiColorEditFlags_PickerHueBar,
    ImGuiColorEditFlags__InputMask      = ImGuiColorEditFlags_InputRGB|ImGuiColorEditFlags_InputHSV

    // Obsolete names (will be removed)
#ifndef IMGUI_DISABLE_OBSOLETE_FUNCTIONS
    , ImGuiColorEditFlags_RGB = ImGuiColorEditFlags_DisplayRGB, ImGuiColorEditFlags_HSV = ImGuiColorEditFlags_DisplayHSV, ImGuiColorEditFlags_HEX = ImGuiColorEditFlags_DisplayHex  // [renamed in 1.69]
#endif
};

// Enumeration for GetMouseCursor()
// User code may request binding to display given cursor by calling SetMouseCursor(), which is why we have some cursors that are marked unused here
enum ImGuiMouseCursor_
{
    ImGuiMouseCursor_None = -1,
    ImGuiMouseCursor_Arrow = 0,
    ImGuiMouseCursor_TextInput,         // When hovering over InputText, etc.
    ImGuiMouseCursor_ResizeAll,         // (Unused by Dear ImGui functions)
    ImGuiMouseCursor_ResizeNS,          // When hovering over an horizontal border
    ImGuiMouseCursor_ResizeEW,          // When hovering over a vertical border or a column
    ImGuiMouseCursor_ResizeNESW,        // When hovering over the bottom-left corner of a window
    ImGuiMouseCursor_ResizeNWSE,        // When hovering over the bottom-right corner of a window
    ImGuiMouseCursor_Hand,              // (Unused by Dear ImGui functions. Use for e.g. hyperlinks)
    ImGuiMouseCursor_COUNT

    // Obsolete names (will be removed)
#ifndef IMGUI_DISABLE_OBSOLETE_FUNCTIONS
    , ImGuiMouseCursor_Count_ = ImGuiMouseCursor_COUNT      // [renamed in 1.60]
#endif
};

// Enumateration for ImGui::SetWindow***(), SetNextWindow***(), SetNextItem***() functions
// Represent a condition.
// Important: Treat as a regular enum! Do NOT combine multiple values using binary operators! All the functions above treat 0 as a shortcut to ImGuiCond_Always.
enum ImGuiCond_
{
    ImGuiCond_Always        = 1 << 0,   // Set the variable
    ImGuiCond_Once          = 1 << 1,   // Set the variable once per runtime session (only the first call with succeed)
    ImGuiCond_FirstUseEver  = 1 << 2,   // Set the variable if the object/window has no persistently saved data (no entry in .ini file)
    ImGuiCond_Appearing     = 1 << 3    // Set the variable if the object/window is appearing after being hidden/inactive (or the first time)
};

//-----------------------------------------------------------------------------
// Helpers: Memory allocations macros
// IM_MALLOC(), IM_FREE(), IM_NEW(), IM_PLACEMENT_NEW(), IM_DELETE()
// We call C++ constructor on own allocated memory via the placement "new(ptr) Type()" syntax.
// Defining a custom placement new() with a dummy parameter allows us to bypass including <new> which on some platforms complains when user has disabled exceptions.
//-----------------------------------------------------------------------------

struct ImNewDummy {};
inline void* operator new(size_t, ImNewDummy, void* ptr) { return ptr; }
inline void  operator delete(void*, ImNewDummy, void*)   {} // This is only required so we can use the symmetrical new()
#define IM_ALLOC(_SIZE)                     ImGui::MemAlloc(_SIZE)
#define IM_FREE(_PTR)                       ImGui::MemFree(_PTR)
#define IM_PLACEMENT_NEW(_PTR)              new(ImNewDummy(), _PTR)
#define IM_NEW(_TYPE)                       new(ImNewDummy(), ImGui::MemAlloc(sizeof(_TYPE))) _TYPE
template<typename T> void IM_DELETE(T* p)   { if (p) { p->~T(); ImGui::MemFree(p); } }

//-----------------------------------------------------------------------------
// Helper: ImVector<>
// Lightweight std::vector<>-like class to avoid dragging dependencies (also, some implementations of STL with debug enabled are absurdly slow, we bypass it so our code runs fast in debug).
// You generally do NOT need to care or use this ever. But we need to make it available in imgui.h because some of our data structures are relying on it.
// Important: clear() frees memory, resize(0) keep the allocated buffer. We use resize(0) a lot to intentionally recycle allocated buffers across frames and amortize our costs.
// Important: our implementation does NOT call C++ constructors/destructors, we treat everything as raw data! This is intentional but be extra mindful of that,
// do NOT use this class as a std::vector replacement in your own code! Many of the structures used by dear imgui can be safely initialized by a zero-memset.
//-----------------------------------------------------------------------------

template<typename T>
struct ImVector
{
    int                 Size;
    int                 Capacity;
    T*                  Data;

    // Provide standard typedefs but we don't use them ourselves.
    typedef T                   value_type;
    typedef value_type*         iterator;
    typedef const value_type*   const_iterator;

    // Constructors, destructor
    inline ImVector()                                       { Size = Capacity = 0; Data = NULL; }
    inline ImVector(const ImVector<T>& src)                 { Size = Capacity = 0; Data = NULL; operator=(src); }
    inline ImVector<T>& operator=(const ImVector<T>& src)   { clear(); resize(src.Size); memcpy(Data, src.Data, (size_t)Size * sizeof(T)); return *this; }
    inline ~ImVector()                                      { if (Data) IM_FREE(Data); }

    inline bool         empty() const                       { return Size == 0; }
    inline int          size() const                        { return Size; }
    inline int          size_in_bytes() const               { return Size * (int)sizeof(T); }
    inline int          capacity() const                    { return Capacity; }
    inline T&           operator[](int i)                   { IM_ASSERT(i < Size); return Data[i]; }
    inline const T&     operator[](int i) const             { IM_ASSERT(i < Size); return Data[i]; }

    inline void         clear()                             { if (Data) { Size = Capacity = 0; IM_FREE(Data); Data = NULL; } }
    inline T*           begin()                             { return Data; }
    inline const T*     begin() const                       { return Data; }
    inline T*           end()                               { return Data + Size; }
    inline const T*     end() const                         { return Data + Size; }
    inline T&           front()                             { IM_ASSERT(Size > 0); return Data[0]; }
    inline const T&     front() const                       { IM_ASSERT(Size > 0); return Data[0]; }
    inline T&           back()                              { IM_ASSERT(Size > 0); return Data[Size - 1]; }
    inline const T&     back() const                        { IM_ASSERT(Size > 0); return Data[Size - 1]; }
    inline void         swap(ImVector<T>& rhs)              { int rhs_size = rhs.Size; rhs.Size = Size; Size = rhs_size; int rhs_cap = rhs.Capacity; rhs.Capacity = Capacity; Capacity = rhs_cap; T* rhs_data = rhs.Data; rhs.Data = Data; Data = rhs_data; }

    inline int          _grow_capacity(int sz) const        { int new_capacity = Capacity ? (Capacity + Capacity/2) : 8; return new_capacity > sz ? new_capacity : sz; }
    inline void         resize(int new_size)                { if (new_size > Capacity) reserve(_grow_capacity(new_size)); Size = new_size; }
    inline void         resize(int new_size, const T& v)    { if (new_size > Capacity) reserve(_grow_capacity(new_size)); if (new_size > Size) for (int n = Size; n < new_size; n++) memcpy(&Data[n], &v, sizeof(v)); Size = new_size; }
    inline void         reserve(int new_capacity)           { if (new_capacity <= Capacity) return; T* new_data = (T*)IM_ALLOC((size_t)new_capacity * sizeof(T)); if (Data) { memcpy(new_data, Data, (size_t)Size * sizeof(T)); IM_FREE(Data); } Data = new_data; Capacity = new_capacity; }

    // NB: It is illegal to call push_back/push_front/insert with a reference pointing inside the ImVector data itself! e.g. v.push_back(v[10]) is forbidden.
    inline void         push_back(const T& v)               { if (Size == Capacity) reserve(_grow_capacity(Size + 1)); memcpy(&Data[Size], &v, sizeof(v)); Size++; }
    inline void         pop_back()                          { IM_ASSERT(Size > 0); Size--; }
    inline void         push_front(const T& v)              { if (Size == 0) push_back(v); else insert(Data, v); }
    inline T*           erase(const T* it)                  { IM_ASSERT(it >= Data && it < Data+Size); const ptrdiff_t off = it - Data; memmove(Data + off, Data + off + 1, ((size_t)Size - (size_t)off - 1) * sizeof(T)); Size--; return Data + off; }
    inline T*           erase(const T* it, const T* it_last){ IM_ASSERT(it >= Data && it < Data+Size && it_last > it && it_last <= Data+Size); const ptrdiff_t count = it_last - it; const ptrdiff_t off = it - Data; memmove(Data + off, Data + off + count, ((size_t)Size - (size_t)off - count) * sizeof(T)); Size -= (int)count; return Data + off; }
    inline T*           erase_unsorted(const T* it)         { IM_ASSERT(it >= Data && it < Data+Size);  const ptrdiff_t off = it - Data; if (it < Data+Size-1) memcpy(Data + off, Data + Size - 1, sizeof(T)); Size--; return Data + off; }
    inline T*           insert(const T* it, const T& v)     { IM_ASSERT(it >= Data && it <= Data+Size); const ptrdiff_t off = it - Data; if (Size == Capacity) reserve(_grow_capacity(Size + 1)); if (off < (int)Size) memmove(Data + off + 1, Data + off, ((size_t)Size - (size_t)off) * sizeof(T)); memcpy(&Data[off], &v, sizeof(v)); Size++; return Data + off; }
    inline bool         contains(const T& v) const          { const T* data = Data;  const T* data_end = Data + Size; while (data < data_end) if (*data++ == v) return true; return false; }
    inline T*           find(const T& v)                    { T* data = Data;  const T* data_end = Data + Size; while (data < data_end) if (*data == v) break; else ++data; return data; }
    inline const T*     find(const T& v) const              { const T* data = Data;  const T* data_end = Data + Size; while (data < data_end) if (*data == v) break; else ++data; return data; }
    inline bool         find_erase(const T& v)              { const T* it = find(v); if (it < Data + Size) { erase(it); return true; } return false; }
    inline bool         find_erase_unsorted(const T& v)     { const T* it = find(v); if (it < Data + Size) { erase_unsorted(it); return true; } return false; }
    inline int          index_from_ptr(const T* it) const   { IM_ASSERT(it >= Data && it < Data + Size); const ptrdiff_t off = it - Data; return (int)off; }
};

//-----------------------------------------------------------------------------
// ImGuiStyle
// You may modify the ImGui::GetStyle() main instance during initialization and before NewFrame().
// During the frame, use ImGui::PushStyleVar(ImGuiStyleVar_XXXX)/PopStyleVar() to alter the main style values,
// and ImGui::PushStyleColor(ImGuiCol_XXX)/PopStyleColor() for colors.
//-----------------------------------------------------------------------------

struct ImGuiStyle
{
    float       Alpha;                      // Global alpha applies to everything in Dear ImGui.
    ImVec2      WindowPadding;              // Padding within a window.
    float       WindowRounding;             // Radius of window corners rounding. Set to 0.0f to have rectangular windows.
    float       WindowBorderSize;           // Thickness of border around windows. Generally set to 0.0f or 1.0f. (Other values are not well tested and more CPU/GPU costly).
    ImVec2      WindowMinSize;              // Minimum window size. This is a global setting. If you want to constraint individual windows, use SetNextWindowSizeConstraints().
    ImVec2      WindowTitleAlign;           // Alignment for title bar text. Defaults to (0.0f,0.5f) for left-aligned,vertically centered.
    ImGuiDir    WindowMenuButtonPosition;   // Side of the collapsing/docking button in the title bar (None/Left/Right). Defaults to ImGuiDir_Left.
    float       ChildRounding;              // Radius of child window corners rounding. Set to 0.0f to have rectangular windows.
    float       ChildBorderSize;            // Thickness of border around child windows. Generally set to 0.0f or 1.0f. (Other values are not well tested and more CPU/GPU costly).
    float       PopupRounding;              // Radius of popup window corners rounding. (Note that tooltip windows use WindowRounding)
    float       PopupBorderSize;            // Thickness of border around popup/tooltip windows. Generally set to 0.0f or 1.0f. (Other values are not well tested and more CPU/GPU costly).
    ImVec2      FramePadding;               // Padding within a framed rectangle (used by most widgets).
    float       FrameRounding;              // Radius of frame corners rounding. Set to 0.0f to have rectangular frame (used by most widgets).
    float       FrameBorderSize;            // Thickness of border around frames. Generally set to 0.0f or 1.0f. (Other values are not well tested and more CPU/GPU costly).
    ImVec2      ItemSpacing;                // Horizontal and vertical spacing between widgets/lines.
    ImVec2      ItemInnerSpacing;           // Horizontal and vertical spacing between within elements of a composed widget (e.g. a slider and its label).
    ImVec2      TouchExtraPadding;          // Expand reactive bounding box for touch-based system where touch position is not accurate enough. Unfortunately we don't sort widgets so priority on overlap will always be given to the first widget. So don't grow this too much!
    float       IndentSpacing;              // Horizontal indentation when e.g. entering a tree node. Generally == (FontSize + FramePadding.x*2).
    float       ColumnsMinSpacing;          // Minimum horizontal spacing between two columns. Preferably > (FramePadding.x + 1).
    float       ScrollbarSize;              // Width of the vertical scrollbar, Height of the horizontal scrollbar.
    float       ScrollbarRounding;          // Radius of grab corners for scrollbar.
    float       GrabMinSize;                // Minimum width/height of a grab box for slider/scrollbar.
    float       GrabRounding;               // Radius of grabs corners rounding. Set to 0.0f to have rectangular slider grabs.
    float       TabRounding;                // Radius of upper corners of a tab. Set to 0.0f to have rectangular tabs.
    float       TabBorderSize;              // Thickness of border around tabs.
    ImGuiDir    ColorButtonPosition;        // Side of the color button in the ColorEdit4 widget (left/right). Defaults to ImGuiDir_Right.
    ImVec2      ButtonTextAlign;            // Alignment of button text when button is larger than text. Defaults to (0.5f, 0.5f) (centered).
    ImVec2      SelectableTextAlign;        // Alignment of selectable text when selectable is larger than text. Defaults to (0.0f, 0.0f) (top-left aligned).
    ImVec2      DisplayWindowPadding;       // Window position are clamped to be visible within the display area or monitors by at least this amount. Only applies to regular windows.
    ImVec2      DisplaySafeAreaPadding;     // If you cannot see the edges of your screen (e.g. on a TV) increase the safe area padding. Apply to popups/tooltips as well regular windows. NB: Prefer configuring your TV sets correctly!
    float       MouseCursorScale;           // Scale software rendered mouse cursor (when io.MouseDrawCursor is enabled). May be removed later.
    bool        AntiAliasedLines;           // Enable anti-aliasing on lines/borders. Disable if you are really tight on CPU/GPU.
    bool        AntiAliasedFill;            // Enable anti-aliasing on filled shapes (rounded rectangles, circles, etc.)
    float       CurveTessellationTol;       // Tessellation tolerance when using PathBezierCurveTo() without a specific number of segments. Decrease for highly tessellated curves (higher quality, more polygons), increase to reduce quality.
    ImVec4      Colors[ImGuiCol_COUNT];

    IMGUI_API ImGuiStyle();
    IMGUI_API void ScaleAllSizes(float scale_factor);
};

//-----------------------------------------------------------------------------
// ImGuiIO
// Communicate most settings and inputs/outputs to Dear ImGui using this structure.
// Access via ImGui::GetIO(). Read 'Programmer guide' section in .cpp file for general usage.
//-----------------------------------------------------------------------------

struct ImGuiIO
{
    //------------------------------------------------------------------
    // Configuration (fill once)                // Default value
    //------------------------------------------------------------------

    ImGuiConfigFlags   ConfigFlags;             // = 0              // See ImGuiConfigFlags_ enum. Set by user/application. Gamepad/keyboard navigation options, etc.
    ImGuiBackendFlags  BackendFlags;            // = 0              // See ImGuiBackendFlags_ enum. Set by back-end (imgui_impl_xxx files or custom back-end) to communicate features supported by the back-end.
    ImVec2      DisplaySize;                    // <unset>          // Main display size, in pixels. This is for the default viewport. Use BeginViewport() for other viewports.
    float       DeltaTime;                      // = 1.0f/60.0f     // Time elapsed since last frame, in seconds.
    float       IniSavingRate;                  // = 5.0f           // Minimum time between saving positions/sizes to .ini file, in seconds.
    const char* IniFilename;                    // = "imgui.ini"    // Path to .ini file. Set NULL to disable automatic .ini loading/saving, if e.g. you want to manually load/save from memory.
    const char* LogFilename;                    // = "imgui_log.txt"// Path to .log file (default parameter to ImGui::LogToFile when no file is specified).
    float       MouseDoubleClickTime;           // = 0.30f          // Time for a double-click, in seconds.
    float       MouseDoubleClickMaxDist;        // = 6.0f           // Distance threshold to stay in to validate a double-click, in pixels.
    float       MouseDragThreshold;             // = 6.0f           // Distance threshold before considering we are dragging.
    int         KeyMap[ImGuiKey_COUNT];         // <unset>          // Map of indices into the KeysDown[512] entries array which represent your "native" keyboard state.
    float       KeyRepeatDelay;                 // = 0.250f         // When holding a key/button, time before it starts repeating, in seconds (for buttons in Repeat mode, etc.).
    float       KeyRepeatRate;                  // = 0.050f         // When holding a key/button, rate at which it repeats, in seconds.
    void*       UserData;                       // = NULL           // Store your own data for retrieval by callbacks.

    ImFontAtlas*Fonts;                          // <auto>           // Font atlas: load, rasterize and pack one or more fonts into a single texture.
    float       FontGlobalScale;                // = 1.0f           // Global scale all fonts
    bool        FontAllowUserScaling;           // = false          // Allow user scaling text of individual window with CTRL+Wheel.
    ImFont*     FontDefault;                    // = NULL           // Font to use on NewFrame(). Use NULL to uses Fonts->Fonts[0].
    ImVec2      DisplayFramebufferScale;        // = (1, 1)         // For retina display or other situations where window coordinates are different from framebuffer coordinates. This generally ends up in ImDrawData::FramebufferScale.

    // Docking options (when ImGuiConfigFlags_DockingEnable is set)
    bool        ConfigDockingNoSplit;           // = false          // Simplified docking mode: disable window splitting, so docking is limited to merging multiple windows together into tab-bars.
    bool        ConfigDockingWithShift;         // = false          // Enable docking with holding Shift key (reduce visual noise, allows dropping in wider space)
    bool        ConfigDockingAlwaysTabBar;      // = false          // [BETA] [FIXME: This currently creates regression with auto-sizing and general overhead] Make every single floating window display within a docking node.
    bool        ConfigDockingTransparentPayload;// = false          // [BETA] Make window or viewport transparent when docking and only display docking boxes on the target viewport. Useful if rendering of multiple viewport cannot be synced. Best used with ConfigViewportsNoAutoMerge.

    // Viewport options (when ImGuiConfigFlags_ViewportsEnable is set)
    bool        ConfigViewportsNoAutoMerge;     // = false;         // Set to make all floating imgui windows always create their own viewport. Otherwise, they are merged into the main host viewports when overlapping it. May also set ImGuiViewportFlags_NoAutoMerge on individual viewport.
    bool        ConfigViewportsNoTaskBarIcon;   // = false          // Disable default OS task bar icon flag for secondary viewports. When a viewport doesn't want a task bar icon, ImGuiViewportFlags_NoTaskBarIcon will be set on it.
    bool        ConfigViewportsNoDecoration;    // = true           // [BETA] Disable default OS window decoration flag for secondary viewports. When a viewport doesn't want window decorations, ImGuiViewportFlags_NoDecoration will be set on it. Enabling decoration can create subsequent issues at OS levels (e.g. minimum window size).
    bool        ConfigViewportsNoDefaultParent; // = false          // Disable default OS parenting to main viewport for secondary viewports. By default, viewports are marked with ParentViewportId = <main_viewport>, expecting the platform back-end to setup a parent/child relationship between the OS windows (some back-end may ignore this). Set to true if you want the default to be 0, then all viewports will be top-level OS windows.

    // Miscellaneous options
    bool        MouseDrawCursor;                // = false          // Request ImGui to draw a mouse cursor for you (if you are on a platform without a mouse cursor). Cannot be easily renamed to 'io.ConfigXXX' because this is frequently used by back-end implementations.
    bool        ConfigMacOSXBehaviors;          // = defined(__APPLE__) // OS X style: Text editing cursor movement using Alt instead of Ctrl, Shortcuts using Cmd/Super instead of Ctrl, Line/Text Start and End using Cmd+Arrows instead of Home/End, Double click selects by word instead of selecting whole text, Multi-selection in lists uses Cmd/Super instead of Ctrl (was called io.OptMacOSXBehaviors prior to 1.63)
    bool        ConfigInputTextCursorBlink;     // = true           // Set to false to disable blinking cursor, for users who consider it distracting. (was called: io.OptCursorBlink prior to 1.63)
    bool        ConfigWindowsResizeFromEdges;   // = true           // Enable resizing of windows from their edges and from the lower-left corner. This requires (io.BackendFlags & ImGuiBackendFlags_HasMouseCursors) because it needs mouse cursor feedback. (This used to be a per-window ImGuiWindowFlags_ResizeFromAnySide flag)
    bool        ConfigWindowsMoveFromTitleBarOnly; // = false       // [BETA] Set to true to only allow moving windows when clicked+dragged from the title bar. Windows without a title bar are not affected.
    float       ConfigWindowsMemoryCompactTimer;// = 60.0f          // [BETA] Compact window memory usage when unused. Set to -1.0f to disable.

    //------------------------------------------------------------------
    // Platform Functions
    // (the imgui_impl_xxxx back-end files are setting those up for you)
    //------------------------------------------------------------------

    // Optional: Platform/Renderer back-end name (informational only! will be displayed in About Window) + User data for back-end/wrappers to store their own stuff.
    const char* BackendPlatformName;            // = NULL
    const char* BackendRendererName;            // = NULL
    void*       BackendPlatformUserData;        // = NULL
    void*       BackendRendererUserData;        // = NULL
    void*       BackendLanguageUserData;        // = NULL

    // Optional: Access OS clipboard
    // (default to use native Win32 clipboard on Windows, otherwise uses a private clipboard. Override to access OS clipboard on other architectures)
    const char* (*GetClipboardTextFn)(void* user_data);
    void        (*SetClipboardTextFn)(void* user_data, const char* text);
    void*       ClipboardUserData;

#ifndef IMGUI_DISABLE_OBSOLETE_FUNCTIONS
    // [OBSOLETE since 1.60+] Rendering function, will be automatically called in Render(). Please call your rendering function yourself now!
    // You can obtain the ImDrawData* by calling ImGui::GetDrawData() after Render(). See example applications if you are unsure of how to implement this.
    void        (*RenderDrawListsFn)(ImDrawData* data);
#else
    // This is only here to keep ImGuiIO the same size/layout, so that IMGUI_DISABLE_OBSOLETE_FUNCTIONS can exceptionally be used outside of imconfig.h.
    void*       RenderDrawListsFnUnused;
#endif

    //------------------------------------------------------------------
    // Input - Fill before calling NewFrame()
    //------------------------------------------------------------------

    ImVec2      MousePos;                       // Mouse position, in pixels. Set to ImVec2(-FLT_MAX,-FLT_MAX) if mouse is unavailable (on another screen, etc.)
    bool        MouseDown[5];                   // Mouse buttons: 0=left, 1=right, 2=middle + extras. ImGui itself mostly only uses left button (BeginPopupContext** are using right button). Others buttons allows us to track if the mouse is being used by your application + available to user as a convenience via IsMouse** API.
    float       MouseWheel;                     // Mouse wheel Vertical: 1 unit scrolls about 5 lines text.
    float       MouseWheelH;                    // Mouse wheel Horizontal. Most users don't have a mouse with an horizontal wheel, may not be filled by all back-ends.
    ImGuiID     MouseHoveredViewport;           // (Optional) When using multiple viewports: viewport the OS mouse cursor is hovering _IGNORING_ viewports with the ImGuiViewportFlags_NoInputs flag, and _REGARDLESS_ of whether another viewport is focused. Set io.BackendFlags |= ImGuiBackendFlags_HasMouseHoveredViewport if you can provide this info. If you don't imgui will infer the value using the rectangles and last focused time of the viewports it knows about (ignoring other OS windows).
    bool        KeyCtrl;                        // Keyboard modifier pressed: Control
    bool        KeyShift;                       // Keyboard modifier pressed: Shift
    bool        KeyAlt;                         // Keyboard modifier pressed: Alt
    bool        KeySuper;                       // Keyboard modifier pressed: Cmd/Super/Windows
    bool        KeysDown[512];                  // Keyboard keys that are pressed (ideally left in the "native" order your engine has access to keyboard keys, so you can use your own defines/enums for keys).
    float       NavInputs[ImGuiNavInput_COUNT]; // Gamepad inputs. Cleared back to zero by EndFrame(). Keyboard keys will be auto-mapped and be written here by NewFrame().

    // Functions
    IMGUI_API void  AddInputCharacter(unsigned int c);          // Queue new character input
    IMGUI_API void  AddInputCharactersUTF8(const char* str);    // Queue new characters input from an UTF-8 string
    IMGUI_API void  ClearInputCharacters();                     // Clear the text input buffer manually

    //------------------------------------------------------------------
    // Output - Retrieve after calling NewFrame()
    //------------------------------------------------------------------

    bool        WantCaptureMouse;               // When io.WantCaptureMouse is true, imgui will use the mouse inputs, do not dispatch them to your main game/application (in both cases, always pass on mouse inputs to imgui). (e.g. unclicked mouse is hovering over an imgui window, widget is active, mouse was clicked over an imgui window, etc.).
    bool        WantCaptureKeyboard;            // When io.WantCaptureKeyboard is true, imgui will use the keyboard inputs, do not dispatch them to your main game/application (in both cases, always pass keyboard inputs to imgui). (e.g. InputText active, or an imgui window is focused and navigation is enabled, etc.).
    bool        WantTextInput;                  // Mobile/console: when io.WantTextInput is true, you may display an on-screen keyboard. This is set by ImGui when it wants textual keyboard input to happen (e.g. when a InputText widget is active).
    bool        WantSetMousePos;                // MousePos has been altered, back-end should reposition mouse on next frame. Set only when ImGuiConfigFlags_NavEnableSetMousePos flag is enabled.
    bool        WantSaveIniSettings;            // When manual .ini load/save is active (io.IniFilename == NULL), this will be set to notify your application that you can call SaveIniSettingsToMemory() and save yourself. IMPORTANT: You need to clear io.WantSaveIniSettings yourself.
    bool        NavActive;                      // Directional navigation is currently allowed (will handle ImGuiKey_NavXXX events) = a window is focused and it doesn't use the ImGuiWindowFlags_NoNavInputs flag.
    bool        NavVisible;                     // Directional navigation is visible and allowed (will handle ImGuiKey_NavXXX events).
    float       Framerate;                      // Application framerate estimation, in frame per second. Solely for convenience. Rolling average estimation based on IO.DeltaTime over 120 frames
    int         MetricsRenderVertices;          // Vertices output during last call to Render()
    int         MetricsRenderIndices;           // Indices output during last call to Render() = number of triangles * 3
    int         MetricsRenderWindows;           // Number of visible windows
    int         MetricsActiveWindows;           // Number of active windows
    int         MetricsActiveAllocations;       // Number of active allocations, updated by MemAlloc/MemFree based on current context. May be off if you have multiple imgui contexts.
    ImVec2      MouseDelta;                     // Mouse delta. Note that this is zero if either current or previous position are invalid (-FLT_MAX,-FLT_MAX), so a disappearing/reappearing mouse won't have a huge delta.

    //------------------------------------------------------------------
    // [Internal] ImGui will maintain those fields. Forward compatibility not guaranteed!
    //------------------------------------------------------------------

    ImVec2      MousePosPrev;                   // Previous mouse position (note that MouseDelta is not necessary == MousePos-MousePosPrev, in case either position is invalid)
    ImVec2      MouseClickedPos[5];             // Position at time of clicking
    double      MouseClickedTime[5];            // Time of last click (used to figure out double-click)
    bool        MouseClicked[5];                // Mouse button went from !Down to Down
    bool        MouseDoubleClicked[5];          // Has mouse button been double-clicked?
    bool        MouseReleased[5];               // Mouse button went from Down to !Down
    bool        MouseDownOwned[5];              // Track if button was clicked inside a dear imgui window. We don't request mouse capture from the application if click started outside ImGui bounds.
    bool        MouseDownWasDoubleClick[5];     // Track if button down was a double-click
    float       MouseDownDuration[5];           // Duration the mouse button has been down (0.0f == just clicked)
    float       MouseDownDurationPrev[5];       // Previous time the mouse button has been down
    ImVec2      MouseDragMaxDistanceAbs[5];     // Maximum distance, absolute, on each axis, of how much mouse has traveled from the clicking point
    float       MouseDragMaxDistanceSqr[5];     // Squared maximum distance of how much mouse has traveled from the clicking point
    float       KeysDownDuration[512];          // Duration the keyboard key has been down (0.0f == just pressed)
    float       KeysDownDurationPrev[512];      // Previous duration the key has been down
    float       NavInputsDownDuration[ImGuiNavInput_COUNT];
    float       NavInputsDownDurationPrev[ImGuiNavInput_COUNT];
    ImVector<ImWchar> InputQueueCharacters;     // Queue of _characters_ input (obtained by platform back-end). Fill using AddInputCharacter() helper.

    IMGUI_API   ImGuiIO();
};

//-----------------------------------------------------------------------------
// Misc data structures
//-----------------------------------------------------------------------------

// Shared state of InputText(), passed as an argument to your callback when a ImGuiInputTextFlags_Callback* flag is used.
// The callback function should return 0 by default.
// Callbacks (follow a flag name and see comments in ImGuiInputTextFlags_ declarations for more details)
// - ImGuiInputTextFlags_CallbackCompletion:  Callback on pressing TAB
// - ImGuiInputTextFlags_CallbackHistory:     Callback on pressing Up/Down arrows
// - ImGuiInputTextFlags_CallbackAlways:      Callback on each iteration
// - ImGuiInputTextFlags_CallbackCharFilter:  Callback on character inputs to replace or discard them. Modify 'EventChar' to replace or discard, or return 1 in callback to discard.
// - ImGuiInputTextFlags_CallbackResize:      Callback on buffer capacity changes request (beyond 'buf_size' parameter value), allowing the string to grow.
struct ImGuiInputTextCallbackData
{
    ImGuiInputTextFlags EventFlag;      // One ImGuiInputTextFlags_Callback*    // Read-only
    ImGuiInputTextFlags Flags;          // What user passed to InputText()      // Read-only
    void*               UserData;       // What user passed to InputText()      // Read-only

    // Arguments for the different callback events
    // - To modify the text buffer in a callback, prefer using the InsertChars() / DeleteChars() function. InsertChars() will take care of calling the resize callback if necessary.
    // - If you know your edits are not going to resize the underlying buffer allocation, you may modify the contents of 'Buf[]' directly. You need to update 'BufTextLen' accordingly (0 <= BufTextLen < BufSize) and set 'BufDirty'' to true so InputText can update its internal state.
    ImWchar             EventChar;      // Character input                      // Read-write   // [CharFilter] Replace character with another one, or set to zero to drop. return 1 is equivalent to setting EventChar=0;
    ImGuiKey            EventKey;       // Key pressed (Up/Down/TAB)            // Read-only    // [Completion,History]
    char*               Buf;            // Text buffer                          // Read-write   // [Resize] Can replace pointer / [Completion,History,Always] Only write to pointed data, don't replace the actual pointer!
    int                 BufTextLen;     // Text length (in bytes)               // Read-write   // [Resize,Completion,History,Always] Exclude zero-terminator storage. In C land: == strlen(some_text), in C++ land: string.length()
    int                 BufSize;        // Buffer size (in bytes) = capacity+1  // Read-only    // [Resize,Completion,History,Always] Include zero-terminator storage. In C land == ARRAYSIZE(my_char_array), in C++ land: string.capacity()+1
    bool                BufDirty;       // Set if you modify Buf/BufTextLen!    // Write        // [Completion,History,Always]
    int                 CursorPos;      //                                      // Read-write   // [Completion,History,Always]
    int                 SelectionStart; //                                      // Read-write   // [Completion,History,Always] == to SelectionEnd when no selection)
    int                 SelectionEnd;   //                                      // Read-write   // [Completion,History,Always]

    // Helper functions for text manipulation.
    // Use those function to benefit from the CallbackResize behaviors. Calling those function reset the selection.
    IMGUI_API ImGuiInputTextCallbackData();
    IMGUI_API void      DeleteChars(int pos, int bytes_count);
    IMGUI_API void      InsertChars(int pos, const char* text, const char* text_end = NULL);
    bool                HasSelection() const { return SelectionStart != SelectionEnd; }
};

// Resizing callback data to apply custom constraint. As enabled by SetNextWindowSizeConstraints(). Callback is called during the next Begin().
// NB: For basic min/max size constraint on each axis you don't need to use the callback! The SetNextWindowSizeConstraints() parameters are enough.
struct ImGuiSizeCallbackData
{
    void*   UserData;       // Read-only.   What user passed to SetNextWindowSizeConstraints()
    ImVec2  Pos;            // Read-only.   Window position, for reference.
    ImVec2  CurrentSize;    // Read-only.   Current window size.
    ImVec2  DesiredSize;    // Read-write.  Desired size, based on user's mouse position. Write to this field to restrain resizing.
};

// [BETA] Rarely used / very advanced uses only. Use with SetNextWindowClass() and DockSpace() functions.
// Provide hints to the platform back-end via altered viewport flags (enable/disable OS decoration, OS task bar icons, etc.) and OS level parent/child relationships.
struct ImGuiWindowClass
{
    ImGuiID             ClassId;                    // User data. 0 = Default class (unclassed)
    ImGuiID             ParentViewportId;           // Hint for the platform back-end. If non-zero, the platform back-end can create a parent<>child relationship between the platform windows. Not conforming back-ends are free to e.g. parent every viewport to the main viewport or not.
    ImGuiViewportFlags  ViewportFlagsOverrideSet;   // Viewport flags to set when a window of this class owns a viewport. This allows you to enforce OS decoration or task bar icon, override the defaults on a per-window basis.
    ImGuiViewportFlags  ViewportFlagsOverrideClear; // Viewport flags to clear when a window of this class owns a viewport. This allows you to enforce OS decoration or task bar icon, override the defaults on a per-window basis.
    bool                DockingAlwaysTabBar;        // Set to true to enforce windows of this class always having their own tab (equivalent of setting the global io.ConfigDockingAlwaysTabBar)
    bool                DockingAllowUnclassed;      // Set to true to allow windows of this class to be docked/merged with an unclassed window.

    ImGuiWindowClass() { ClassId = 0; ParentViewportId = 0; ViewportFlagsOverrideSet = ViewportFlagsOverrideClear = 0x00; DockingAlwaysTabBar = false; DockingAllowUnclassed = true; }
};

// Data payload for Drag and Drop operations: AcceptDragDropPayload(), GetDragDropPayload()
struct ImGuiPayload
{
    // Members
    void*           Data;               // Data (copied and owned by dear imgui)
    int             DataSize;           // Data size

    // [Internal]
    ImGuiID         SourceId;           // Source item id
    ImGuiID         SourceParentId;     // Source parent id (if available)
    int             DataFrameCount;     // Data timestamp
    char            DataType[32+1];     // Data type tag (short user-supplied string, 32 characters max)
    bool            Preview;            // Set when AcceptDragDropPayload() was called and mouse has been hovering the target item (nb: handle overlapping drag targets)
    bool            Delivery;           // Set when AcceptDragDropPayload() was called and mouse button is released over the target item.

    ImGuiPayload()  { Clear(); }
    void Clear()    { SourceId = SourceParentId = 0; Data = NULL; DataSize = 0; memset(DataType, 0, sizeof(DataType)); DataFrameCount = -1; Preview = Delivery = false; }
    bool IsDataType(const char* type) const { return DataFrameCount != -1 && strcmp(type, DataType) == 0; }
    bool IsPreview() const                  { return Preview; }
    bool IsDelivery() const                 { return Delivery; }
};

//-----------------------------------------------------------------------------
// Obsolete functions (Will be removed! Read 'API BREAKING CHANGES' section in imgui.cpp for details)
// Please keep your copy of dear imgui up to date! Occasionally set '#define IMGUI_DISABLE_OBSOLETE_FUNCTIONS' in imconfig.h to stay ahead.
//-----------------------------------------------------------------------------

#ifndef IMGUI_DISABLE_OBSOLETE_FUNCTIONS
namespace ImGui
{
    // OBSOLETED in 1.72 (from July 2019)
    static inline void  TreeAdvanceToLabelPos()               { SetCursorPosX(GetCursorPosX() + GetTreeNodeToLabelSpacing()); }
    // OBSOLETED in 1.71 (from June 2019)
    static inline void  SetNextTreeNodeOpen(bool open, ImGuiCond cond = 0) { SetNextItemOpen(open, cond); }
    // OBSOLETED in 1.70 (from May 2019)
    static inline float GetContentRegionAvailWidth()          { return GetContentRegionAvail().x; }
    // OBSOLETED in 1.69 (from Mar 2019)
    static inline ImDrawList* GetOverlayDrawList()            { return GetForegroundDrawList(); }
    // OBSOLETED in 1.66 (from Sep 2018)
    static inline void  SetScrollHere(float center_ratio=0.5f){ SetScrollHereY(center_ratio); }
    // OBSOLETED in 1.63 (between Aug 2018 and Sept 2018)
    static inline bool  IsItemDeactivatedAfterChange()        { return IsItemDeactivatedAfterEdit(); }
    // OBSOLETED in 1.61 (between Apr 2018 and Aug 2018)
    IMGUI_API bool      InputFloat(const char* label, float* v, float step, float step_fast, int decimal_precision, ImGuiInputTextFlags flags = 0); // Use the 'const char* format' version instead of 'decimal_precision'!
    IMGUI_API bool      InputFloat2(const char* label, float v[2], int decimal_precision, ImGuiInputTextFlags flags = 0);
    IMGUI_API bool      InputFloat3(const char* label, float v[3], int decimal_precision, ImGuiInputTextFlags flags = 0);
    IMGUI_API bool      InputFloat4(const char* label, float v[4], int decimal_precision, ImGuiInputTextFlags flags = 0);
    // OBSOLETED in 1.60 (between Dec 2017 and Apr 2018)
    static inline bool  IsAnyWindowFocused()                  { return IsWindowFocused(ImGuiFocusedFlags_AnyWindow); }
    static inline bool  IsAnyWindowHovered()                  { return IsWindowHovered(ImGuiHoveredFlags_AnyWindow); }
    static inline ImVec2 CalcItemRectClosestPoint(const ImVec2& pos, bool on_edge = false, float outward = 0.f) { IM_UNUSED(on_edge); IM_UNUSED(outward); IM_ASSERT(0); return pos; }
    // OBSOLETED in 1.53 (between Oct 2017 and Dec 2017)
    static inline void  ShowTestWindow()                      { return ShowDemoWindow(); }
    static inline bool  IsRootWindowFocused()                 { return IsWindowFocused(ImGuiFocusedFlags_RootWindow); }
    static inline bool  IsRootWindowOrAnyChildFocused()       { return IsWindowFocused(ImGuiFocusedFlags_RootAndChildWindows); }
    static inline void  SetNextWindowContentWidth(float w)    { SetNextWindowContentSize(ImVec2(w, 0.0f)); }
    static inline float GetItemsLineHeightWithSpacing()       { return GetFrameHeightWithSpacing(); }
<<<<<<< HEAD
    // OBSOLETED in 1.52 (between Aug 2017 and Oct 2017)
    IMGUI_API bool      Begin(const char* name, bool* p_open, const ImVec2& size_on_first_use, float bg_alpha_override = -1.0f, ImGuiWindowFlags flags = 0); // Use SetNextWindowSize(size, ImGuiCond_FirstUseEver) + SetNextWindowBgAlpha() instead.
    static inline bool  IsRootWindowOrAnyChildHovered()       { return IsWindowHovered(ImGuiHoveredFlags_RootAndChildWindows); }
    static inline void  AlignFirstTextHeightToWidgets()       { AlignTextToFramePadding(); }
    void                SetNextWindowPosCenter(ImGuiCond cond);
=======
>>>>>>> 3c238eca
}
typedef ImGuiInputTextCallback      ImGuiTextEditCallback;    // OBSOLETED in 1.63 (from Aug 2018): made the names consistent
typedef ImGuiInputTextCallbackData  ImGuiTextEditCallbackData;
#endif

//-----------------------------------------------------------------------------
// Helpers
//-----------------------------------------------------------------------------

// Helper: Execute a block of code at maximum once a frame. Convenient if you want to quickly create an UI within deep-nested code that runs multiple times every frame.
// Usage: static ImGuiOnceUponAFrame oaf; if (oaf) ImGui::Text("This will be called only once per frame");
struct ImGuiOnceUponAFrame
{
    ImGuiOnceUponAFrame() { RefFrame = -1; }
    mutable int RefFrame;
    operator bool() const { int current_frame = ImGui::GetFrameCount(); if (RefFrame == current_frame) return false; RefFrame = current_frame; return true; }
};

// Helper: Parse and apply text filters. In format "aaaaa[,bbbb][,ccccc]"
struct ImGuiTextFilter
{
    IMGUI_API           ImGuiTextFilter(const char* default_filter = "");
    IMGUI_API bool      Draw(const char* label = "Filter (inc,-exc)", float width = 0.0f);  // Helper calling InputText+Build
    IMGUI_API bool      PassFilter(const char* text, const char* text_end = NULL) const;
    IMGUI_API void      Build();
    void                Clear()          { InputBuf[0] = 0; Build(); }
    bool                IsActive() const { return !Filters.empty(); }

    // [Internal]
    struct ImGuiTextRange
    {
        const char*     b;
        const char*     e;

        ImGuiTextRange()                                { b = e = NULL; }
        ImGuiTextRange(const char* _b, const char* _e)  { b = _b; e = _e; }
        bool            empty() const                   { return b == e; }
        IMGUI_API void  split(char separator, ImVector<ImGuiTextRange>* out) const;
    };
    char                    InputBuf[256];
    ImVector<ImGuiTextRange>Filters;
    int                     CountGrep;
};

// Helper: Growable text buffer for logging/accumulating text
// (this could be called 'ImGuiTextBuilder' / 'ImGuiStringBuilder')
struct ImGuiTextBuffer
{
    ImVector<char>      Buf;
    IMGUI_API static char EmptyString[1];

    ImGuiTextBuffer()   { }
    inline char         operator[](int i)       { IM_ASSERT(Buf.Data != NULL); return Buf.Data[i]; }
    const char*         begin() const           { return Buf.Data ? &Buf.front() : EmptyString; }
    const char*         end() const             { return Buf.Data ? &Buf.back() : EmptyString; }   // Buf is zero-terminated, so end() will point on the zero-terminator
    int                 size() const            { return Buf.Size ? Buf.Size - 1 : 0; }
    bool                empty()                 { return Buf.Size <= 1; }
    void                clear()                 { Buf.clear(); }
    void                reserve(int capacity)   { Buf.reserve(capacity); }
    const char*         c_str() const           { return Buf.Data ? Buf.Data : EmptyString; }
    IMGUI_API void      append(const char* str, const char* str_end = NULL);
    IMGUI_API void      appendf(const char* fmt, ...) IM_FMTARGS(2);
    IMGUI_API void      appendfv(const char* fmt, va_list args) IM_FMTLIST(2);
};

// Helper: Key->Value storage
// Typically you don't have to worry about this since a storage is held within each Window.
// We use it to e.g. store collapse state for a tree (Int 0/1)
// This is optimized for efficient lookup (dichotomy into a contiguous buffer) and rare insertion (typically tied to user interactions aka max once a frame)
// You can use it as custom user storage for temporary values. Declare your own storage if, for example:
// - You want to manipulate the open/close state of a particular sub-tree in your interface (tree node uses Int 0/1 to store their state).
// - You want to store custom debug data easily without adding or editing structures in your code (probably not efficient, but convenient)
// Types are NOT stored, so it is up to you to make sure your Key don't collide with different types.
struct ImGuiStorage
{
    // [Internal]
    struct ImGuiStoragePair
    {
        ImGuiID key;
        union { int val_i; float val_f; void* val_p; };
        ImGuiStoragePair(ImGuiID _key, int _val_i)      { key = _key; val_i = _val_i; }
        ImGuiStoragePair(ImGuiID _key, float _val_f)    { key = _key; val_f = _val_f; }
        ImGuiStoragePair(ImGuiID _key, void* _val_p)    { key = _key; val_p = _val_p; }
    };

    ImVector<ImGuiStoragePair>      Data;

    // - Get***() functions find pair, never add/allocate. Pairs are sorted so a query is O(log N)
    // - Set***() functions find pair, insertion on demand if missing.
    // - Sorted insertion is costly, paid once. A typical frame shouldn't need to insert any new pair.
    void                Clear() { Data.clear(); }
    IMGUI_API int       GetInt(ImGuiID key, int default_val = 0) const;
    IMGUI_API void      SetInt(ImGuiID key, int val);
    IMGUI_API bool      GetBool(ImGuiID key, bool default_val = false) const;
    IMGUI_API void      SetBool(ImGuiID key, bool val);
    IMGUI_API float     GetFloat(ImGuiID key, float default_val = 0.0f) const;
    IMGUI_API void      SetFloat(ImGuiID key, float val);
    IMGUI_API void*     GetVoidPtr(ImGuiID key) const; // default_val is NULL
    IMGUI_API void      SetVoidPtr(ImGuiID key, void* val);

    // - Get***Ref() functions finds pair, insert on demand if missing, return pointer. Useful if you intend to do Get+Set.
    // - References are only valid until a new value is added to the storage. Calling a Set***() function or a Get***Ref() function invalidates the pointer.
    // - A typical use case where this is convenient for quick hacking (e.g. add storage during a live Edit&Continue session if you can't modify existing struct)
    //      float* pvar = ImGui::GetFloatRef(key); ImGui::SliderFloat("var", pvar, 0, 100.0f); some_var += *pvar;
    IMGUI_API int*      GetIntRef(ImGuiID key, int default_val = 0);
    IMGUI_API bool*     GetBoolRef(ImGuiID key, bool default_val = false);
    IMGUI_API float*    GetFloatRef(ImGuiID key, float default_val = 0.0f);
    IMGUI_API void**    GetVoidPtrRef(ImGuiID key, void* default_val = NULL);

    // Use on your own storage if you know only integer are being stored (open/close all tree nodes)
    IMGUI_API void      SetAllInt(int val);

    // For quicker full rebuild of a storage (instead of an incremental one), you may add all your contents and then sort once.
    IMGUI_API void      BuildSortByKey();
};

// Helper: Manually clip large list of items.
// If you are submitting lots of evenly spaced items and you have a random access to the list, you can perform coarse clipping based on visibility to save yourself from processing those items at all.
// The clipper calculates the range of visible items and advance the cursor to compensate for the non-visible items we have skipped.
// ImGui already clip items based on their bounds but it needs to measure text size to do so. Coarse clipping before submission makes this cost and your own data fetching/submission cost null.
// Usage:
//     ImGuiListClipper clipper(1000);  // we have 1000 elements, evenly spaced.
//     while (clipper.Step())
//         for (int i = clipper.DisplayStart; i < clipper.DisplayEnd; i++)
//             ImGui::Text("line number %d", i);
// - Step 0: the clipper let you process the first element, regardless of it being visible or not, so we can measure the element height (step skipped if we passed a known height as second arg to constructor).
// - Step 1: the clipper infer height from first element, calculate the actual range of elements to display, and position the cursor before the first element.
// - (Step 2: dummy step only required if an explicit items_height was passed to constructor or Begin() and user call Step(). Does nothing and switch to Step 3.)
// - Step 3: the clipper validate that we have reached the expected Y position (corresponding to element DisplayEnd), advance the cursor to the end of the list and then returns 'false' to end the loop.
struct ImGuiListClipper
{
    float   StartPosY;
    float   ItemsHeight;
    int     ItemsCount, StepNo, DisplayStart, DisplayEnd;

    // items_count:  Use -1 to ignore (you can call Begin later). Use INT_MAX if you don't know how many items you have (in which case the cursor won't be advanced in the final step).
    // items_height: Use -1.0f to be calculated automatically on first step. Otherwise pass in the distance between your items, typically GetTextLineHeightWithSpacing() or GetFrameHeightWithSpacing().
    // If you don't specify an items_height, you NEED to call Step(). If you specify items_height you may call the old Begin()/End() api directly, but prefer calling Step().
    ImGuiListClipper(int items_count = -1, float items_height = -1.0f)  { Begin(items_count, items_height); } // NB: Begin() initialize every fields (as we allow user to call Begin/End multiple times on a same instance if they want).
    ~ImGuiListClipper()                                                 { IM_ASSERT(ItemsCount == -1); }      // Assert if user forgot to call End() or Step() until false.

    IMGUI_API bool Step();                                              // Call until it returns false. The DisplayStart/DisplayEnd fields will be set and you can process/draw those items.
    IMGUI_API void Begin(int items_count, float items_height = -1.0f);  // Automatically called by constructor if you passed 'items_count' or by Step() in Step 1.
    IMGUI_API void End();                                               // Automatically called on the last call of Step() that returns false.
};

// Helpers macros to generate 32-bits encoded colors
#ifdef IMGUI_USE_BGRA_PACKED_COLOR
#define IM_COL32_R_SHIFT    16
#define IM_COL32_G_SHIFT    8
#define IM_COL32_B_SHIFT    0
#define IM_COL32_A_SHIFT    24
#define IM_COL32_A_MASK     0xFF000000
#else
#define IM_COL32_R_SHIFT    0
#define IM_COL32_G_SHIFT    8
#define IM_COL32_B_SHIFT    16
#define IM_COL32_A_SHIFT    24
#define IM_COL32_A_MASK     0xFF000000
#endif
#define IM_COL32(R,G,B,A)    (((ImU32)(A)<<IM_COL32_A_SHIFT) | ((ImU32)(B)<<IM_COL32_B_SHIFT) | ((ImU32)(G)<<IM_COL32_G_SHIFT) | ((ImU32)(R)<<IM_COL32_R_SHIFT))
#define IM_COL32_WHITE       IM_COL32(255,255,255,255)  // Opaque white = 0xFFFFFFFF
#define IM_COL32_BLACK       IM_COL32(0,0,0,255)        // Opaque black
#define IM_COL32_BLACK_TRANS IM_COL32(0,0,0,0)          // Transparent black = 0x00000000

// Helper: ImColor() implicitly converts colors to either ImU32 (packed 4x1 byte) or ImVec4 (4x1 float)
// Prefer using IM_COL32() macros if you want a guaranteed compile-time ImU32 for usage with ImDrawList API.
// **Avoid storing ImColor! Store either u32 of ImVec4. This is not a full-featured color class. MAY OBSOLETE.
// **None of the ImGui API are using ImColor directly but you can use it as a convenience to pass colors in either ImU32 or ImVec4 formats. Explicitly cast to ImU32 or ImVec4 if needed.
struct ImColor
{
    ImVec4              Value;

    ImColor()                                                       { Value.x = Value.y = Value.z = Value.w = 0.0f; }
    ImColor(int r, int g, int b, int a = 255)                       { float sc = 1.0f/255.0f; Value.x = (float)r * sc; Value.y = (float)g * sc; Value.z = (float)b * sc; Value.w = (float)a * sc; }
    ImColor(ImU32 rgba)                                             { float sc = 1.0f/255.0f; Value.x = (float)((rgba>>IM_COL32_R_SHIFT)&0xFF) * sc; Value.y = (float)((rgba>>IM_COL32_G_SHIFT)&0xFF) * sc; Value.z = (float)((rgba>>IM_COL32_B_SHIFT)&0xFF) * sc; Value.w = (float)((rgba>>IM_COL32_A_SHIFT)&0xFF) * sc; }
    ImColor(float r, float g, float b, float a = 1.0f)              { Value.x = r; Value.y = g; Value.z = b; Value.w = a; }
    ImColor(const ImVec4& col)                                      { Value = col; }
    inline operator ImU32() const                                   { return ImGui::ColorConvertFloat4ToU32(Value); }
    inline operator ImVec4() const                                  { return Value; }

    // FIXME-OBSOLETE: May need to obsolete/cleanup those helpers.
    inline void    SetHSV(float h, float s, float v, float a = 1.0f){ ImGui::ColorConvertHSVtoRGB(h, s, v, Value.x, Value.y, Value.z); Value.w = a; }
    static ImColor HSV(float h, float s, float v, float a = 1.0f)   { float r,g,b; ImGui::ColorConvertHSVtoRGB(h, s, v, r, g, b); return ImColor(r,g,b,a); }
};

//-----------------------------------------------------------------------------
// Draw List API (ImDrawCmd, ImDrawIdx, ImDrawVert, ImDrawChannel, ImDrawListSplitter, ImDrawListFlags, ImDrawList, ImDrawData)
// Hold a series of drawing commands. The user provides a renderer for ImDrawData which essentially contains an array of ImDrawList.
//-----------------------------------------------------------------------------

// Draw callbacks for advanced uses.
// NB: You most likely do NOT need to use draw callbacks just to create your own widget or customized UI rendering,
// you can poke into the draw list for that! Draw callback may be useful for example to:
//  A) Change your GPU render state,
//  B) render a complex 3D scene inside a UI element without an intermediate texture/render target, etc.
// The expected behavior from your rendering function is 'if (cmd.UserCallback != NULL) { cmd.UserCallback(parent_list, cmd); } else { RenderTriangles() }'
// If you want to override the signature of ImDrawCallback, you can simply use e.g. '#define ImDrawCallback MyDrawCallback' (in imconfig.h) + update rendering back-end accordingly.
#ifndef ImDrawCallback
typedef void (*ImDrawCallback)(const ImDrawList* parent_list, const ImDrawCmd* cmd);
#endif

// Special Draw callback value to request renderer back-end to reset the graphics/render state.
// The renderer back-end needs to handle this special value, otherwise it will crash trying to call a function at this address.
// This is useful for example if you submitted callbacks which you know have altered the render state and you want it to be restored.
// It is not done by default because they are many perfectly useful way of altering render state for imgui contents (e.g. changing shader/blending settings before an Image call).
#define ImDrawCallback_ResetRenderState     (ImDrawCallback)(-1)

// Typically, 1 command = 1 GPU draw call (unless command is a callback)
// Pre 1.71 back-ends will typically ignore the VtxOffset/IdxOffset fields. When 'io.BackendFlags & ImGuiBackendFlags_RendererHasVtxOffset'
// is enabled, those fields allow us to render meshes larger than 64K vertices while keeping 16-bits indices.
struct ImDrawCmd
{
    unsigned int    ElemCount;              // Number of indices (multiple of 3) to be rendered as triangles. Vertices are stored in the callee ImDrawList's vtx_buffer[] array, indices in idx_buffer[].
    ImVec4          ClipRect;               // Clipping rectangle (x1, y1, x2, y2). Subtract ImDrawData->DisplayPos to get clipping rectangle in "viewport" coordinates
    ImTextureID     TextureId;              // User-provided texture ID. Set by user in ImfontAtlas::SetTexID() for fonts or passed to Image*() functions. Ignore if never using images or multiple fonts atlas.
    unsigned int    VtxOffset;              // Start offset in vertex buffer. Pre-1.71 or without ImGuiBackendFlags_RendererHasVtxOffset: always 0. With ImGuiBackendFlags_RendererHasVtxOffset: may be >0 to support meshes larger than 64K vertices with 16-bits indices.
    unsigned int    IdxOffset;              // Start offset in index buffer. Always equal to sum of ElemCount drawn so far.
    ImDrawCallback  UserCallback;           // If != NULL, call the function instead of rendering the vertices. clip_rect and texture_id will be set normally.
    void*           UserCallbackData;       // The draw callback code can access this.

    ImDrawCmd() { ElemCount = 0; TextureId = (ImTextureID)NULL; VtxOffset = IdxOffset = 0;  UserCallback = NULL; UserCallbackData = NULL; }
};

// Vertex index
// (to allow large meshes with 16-bits indices: set 'io.BackendFlags |= ImGuiBackendFlags_RendererHasVtxOffset' and handle ImDrawCmd::VtxOffset in the renderer back-end)
// (to use 32-bits indices: override with '#define ImDrawIdx unsigned int' in imconfig.h)
#ifndef ImDrawIdx
typedef unsigned short ImDrawIdx;
#endif

// Vertex layout
#ifndef IMGUI_OVERRIDE_DRAWVERT_STRUCT_LAYOUT
struct ImDrawVert
{
    ImVec2  pos;
    ImVec2  uv;
    ImU32   col;
};
#else
// You can override the vertex format layout by defining IMGUI_OVERRIDE_DRAWVERT_STRUCT_LAYOUT in imconfig.h
// The code expect ImVec2 pos (8 bytes), ImVec2 uv (8 bytes), ImU32 col (4 bytes), but you can re-order them or add other fields as needed to simplify integration in your engine.
// The type has to be described within the macro (you can either declare the struct or use a typedef). This is because ImVec2/ImU32 are likely not declared a the time you'd want to set your type up.
// NOTE: IMGUI DOESN'T CLEAR THE STRUCTURE AND DOESN'T CALL A CONSTRUCTOR SO ANY CUSTOM FIELD WILL BE UNINITIALIZED. IF YOU ADD EXTRA FIELDS (SUCH AS A 'Z' COORDINATES) YOU WILL NEED TO CLEAR THEM DURING RENDER OR TO IGNORE THEM.
IMGUI_OVERRIDE_DRAWVERT_STRUCT_LAYOUT;
#endif

// For use by ImDrawListSplitter.
struct ImDrawChannel
{
    ImVector<ImDrawCmd>         _CmdBuffer;
    ImVector<ImDrawIdx>         _IdxBuffer;
};

// Split/Merge functions are used to split the draw list into different layers which can be drawn into out of order.
// This is used by the Columns api, so items of each column can be batched together in a same draw call.
struct ImDrawListSplitter
{
    int                         _Current;    // Current channel number (0)
    int                         _Count;      // Number of active channels (1+)
    ImVector<ImDrawChannel>     _Channels;   // Draw channels (not resized down so _Count might be < Channels.Size)

    inline ImDrawListSplitter()  { Clear(); }
    inline ~ImDrawListSplitter() { ClearFreeMemory(); }
    inline void                 Clear() { _Current = 0; _Count = 1; } // Do not clear Channels[] so our allocations are reused next frame
    IMGUI_API void              ClearFreeMemory();
    IMGUI_API void              Split(ImDrawList* draw_list, int count);
    IMGUI_API void              Merge(ImDrawList* draw_list);
    IMGUI_API void              SetCurrentChannel(ImDrawList* draw_list, int channel_idx);
};

enum ImDrawCornerFlags_
{
    ImDrawCornerFlags_None      = 0,
    ImDrawCornerFlags_TopLeft   = 1 << 0, // 0x1
    ImDrawCornerFlags_TopRight  = 1 << 1, // 0x2
    ImDrawCornerFlags_BotLeft   = 1 << 2, // 0x4
    ImDrawCornerFlags_BotRight  = 1 << 3, // 0x8
    ImDrawCornerFlags_Top       = ImDrawCornerFlags_TopLeft | ImDrawCornerFlags_TopRight,   // 0x3
    ImDrawCornerFlags_Bot       = ImDrawCornerFlags_BotLeft | ImDrawCornerFlags_BotRight,   // 0xC
    ImDrawCornerFlags_Left      = ImDrawCornerFlags_TopLeft | ImDrawCornerFlags_BotLeft,    // 0x5
    ImDrawCornerFlags_Right     = ImDrawCornerFlags_TopRight | ImDrawCornerFlags_BotRight,  // 0xA
    ImDrawCornerFlags_All       = 0xF     // In your function calls you may use ~0 (= all bits sets) instead of ImDrawCornerFlags_All, as a convenience
};

enum ImDrawListFlags_
{
    ImDrawListFlags_None             = 0,
    ImDrawListFlags_AntiAliasedLines = 1 << 0,  // Lines are anti-aliased (*2 the number of triangles for 1.0f wide line, otherwise *3 the number of triangles)
    ImDrawListFlags_AntiAliasedFill  = 1 << 1,  // Filled shapes have anti-aliased edges (*2 the number of vertices)
    ImDrawListFlags_AllowVtxOffset   = 1 << 2   // Can emit 'VtxOffset > 0' to allow large meshes. Set when 'ImGuiBackendFlags_RendererHasVtxOffset' is enabled.
};

// Draw command list
// This is the low-level list of polygons that ImGui:: functions are filling. At the end of the frame,
// all command lists are passed to your ImGuiIO::RenderDrawListFn function for rendering.
// Each dear imgui window contains its own ImDrawList. You can use ImGui::GetWindowDrawList() to
// access the current window draw list and draw custom primitives.
// You can interleave normal ImGui:: calls and adding primitives to the current draw list.
// All positions are generally in pixel coordinates (generally top-left at 0,0, bottom-right at io.DisplaySize, unless multiple viewports are used), but you are totally free to apply whatever transformation matrix to want to the data (if you apply such transformation you'll want to apply it to ClipRect as well)
// Important: Primitives are always added to the list and not culled (culling is done at higher-level by ImGui:: functions), if you use this API a lot consider coarse culling your drawn objects.
struct ImDrawList
{
    // This is what you have to render
    ImVector<ImDrawCmd>     CmdBuffer;          // Draw commands. Typically 1 command = 1 GPU draw call, unless the command is a callback.
    ImVector<ImDrawIdx>     IdxBuffer;          // Index buffer. Each command consume ImDrawCmd::ElemCount of those
    ImVector<ImDrawVert>    VtxBuffer;          // Vertex buffer.
    ImDrawListFlags         Flags;              // Flags, you may poke into these to adjust anti-aliasing settings per-primitive.

    // [Internal, used while building lists]
    const ImDrawListSharedData* _Data;          // Pointer to shared draw data (you can use ImGui::GetDrawListSharedData() to get the one from current ImGui context)
    const char*             _OwnerName;         // Pointer to owner window's name for debugging
    unsigned int            _VtxCurrentOffset;  // [Internal] Always 0 unless 'Flags & ImDrawListFlags_AllowVtxOffset'.
    unsigned int            _VtxCurrentIdx;     // [Internal] Generally == VtxBuffer.Size unless we are past 64K vertices, in which case this gets reset to 0.
    ImDrawVert*             _VtxWritePtr;       // [Internal] point within VtxBuffer.Data after each add command (to avoid using the ImVector<> operators too much)
    ImDrawIdx*              _IdxWritePtr;       // [Internal] point within IdxBuffer.Data after each add command (to avoid using the ImVector<> operators too much)
    ImVector<ImVec4>        _ClipRectStack;     // [Internal]
    ImVector<ImTextureID>   _TextureIdStack;    // [Internal]
    ImVector<ImVec2>        _Path;              // [Internal] current path building
    ImDrawListSplitter      _Splitter;          // [Internal] for channels api

    // If you want to create ImDrawList instances, pass them ImGui::GetDrawListSharedData() or create and use your own ImDrawListSharedData (so you can use ImDrawList without ImGui)
    ImDrawList(const ImDrawListSharedData* shared_data) { _Data = shared_data; _OwnerName = NULL; Clear(); }
    ~ImDrawList() { ClearFreeMemory(); }
    IMGUI_API void  PushClipRect(ImVec2 clip_rect_min, ImVec2 clip_rect_max, bool intersect_with_current_clip_rect = false);  // Render-level scissoring. This is passed down to your render function but not used for CPU-side coarse clipping. Prefer using higher-level ImGui::PushClipRect() to affect logic (hit-testing and widget culling)
    IMGUI_API void  PushClipRectFullScreen();
    IMGUI_API void  PopClipRect();
    IMGUI_API void  PushTextureID(ImTextureID texture_id);
    IMGUI_API void  PopTextureID();
    inline ImVec2   GetClipRectMin() const { const ImVec4& cr = _ClipRectStack.back(); return ImVec2(cr.x, cr.y); }
    inline ImVec2   GetClipRectMax() const { const ImVec4& cr = _ClipRectStack.back(); return ImVec2(cr.z, cr.w); }

    // Primitives
    // - For rectangular primitives, "p_min" and "p_max" represent the upper-left and lower-right corners.
    IMGUI_API void  AddLine(const ImVec2& p1, const ImVec2& p2, ImU32 col, float thickness = 1.0f);
    IMGUI_API void  AddRect(const ImVec2& p_min, const ImVec2& p_max, ImU32 col, float rounding = 0.0f, ImDrawCornerFlags rounding_corners = ImDrawCornerFlags_All, float thickness = 1.0f);   // a: upper-left, b: lower-right (== upper-left + size), rounding_corners_flags: 4-bits corresponding to which corner to round
    IMGUI_API void  AddRectFilled(const ImVec2& p_min, const ImVec2& p_max, ImU32 col, float rounding = 0.0f, ImDrawCornerFlags rounding_corners = ImDrawCornerFlags_All);                     // a: upper-left, b: lower-right (== upper-left + size)
    IMGUI_API void  AddRectFilledMultiColor(const ImVec2& p_min, const ImVec2& p_max, ImU32 col_upr_left, ImU32 col_upr_right, ImU32 col_bot_right, ImU32 col_bot_left);
    IMGUI_API void  AddQuad(const ImVec2& p1, const ImVec2& p2, const ImVec2& p3, const ImVec2& p4, ImU32 col, float thickness = 1.0f);
    IMGUI_API void  AddQuadFilled(const ImVec2& p1, const ImVec2& p2, const ImVec2& p3, const ImVec2& p4, ImU32 col);
    IMGUI_API void  AddTriangle(const ImVec2& p1, const ImVec2& p2, const ImVec2& p3, ImU32 col, float thickness = 1.0f);
    IMGUI_API void  AddTriangleFilled(const ImVec2& p1, const ImVec2& p2, const ImVec2& p3, ImU32 col);
    IMGUI_API void  AddCircle(const ImVec2& center, float radius, ImU32 col, int num_segments = 12, float thickness = 1.0f);
    IMGUI_API void  AddCircleFilled(const ImVec2& center, float radius, ImU32 col, int num_segments = 12);
    IMGUI_API void  AddText(const ImVec2& pos, ImU32 col, const char* text_begin, const char* text_end = NULL);
    IMGUI_API void  AddText(const ImFont* font, float font_size, const ImVec2& pos, ImU32 col, const char* text_begin, const char* text_end = NULL, float wrap_width = 0.0f, const ImVec4* cpu_fine_clip_rect = NULL);
    IMGUI_API void  AddPolyline(const ImVec2* points, int num_points, ImU32 col, bool closed, float thickness);
    IMGUI_API void  AddConvexPolyFilled(const ImVec2* points, int num_points, ImU32 col); // Note: Anti-aliased filling requires points to be in clockwise order.
    IMGUI_API void  AddBezierCurve(const ImVec2& pos0, const ImVec2& cp0, const ImVec2& cp1, const ImVec2& pos1, ImU32 col, float thickness, int num_segments = 0);

    // Image primitives
    // - Read FAQ to understand what ImTextureID is.
    // - "p_min" and "p_max" represent the upper-left and lower-right corners of the rectangle.
    // - "uv_min" and "uv_max" represent the normalized texture coordinates to use for those corners. Using (0,0)->(1,1) texture coordinates will generally display the entire texture.
    IMGUI_API void  AddImage(ImTextureID user_texture_id, const ImVec2& p_min, const ImVec2& p_max, const ImVec2& uv_min = ImVec2(0, 0), const ImVec2& uv_max = ImVec2(1, 1), ImU32 col = IM_COL32_WHITE);
    IMGUI_API void  AddImageQuad(ImTextureID user_texture_id, const ImVec2& p1, const ImVec2& p2, const ImVec2& p3, const ImVec2& p4, const ImVec2& uv1 = ImVec2(0, 0), const ImVec2& uv2 = ImVec2(1, 0), const ImVec2& uv3 = ImVec2(1, 1), const ImVec2& uv4 = ImVec2(0, 1), ImU32 col = IM_COL32_WHITE);
    IMGUI_API void  AddImageRounded(ImTextureID user_texture_id, const ImVec2& p_min, const ImVec2& p_max, const ImVec2& uv_min, const ImVec2& uv_max, ImU32 col, float rounding, ImDrawCornerFlags rounding_corners = ImDrawCornerFlags_All);

    // Stateful path API, add points then finish with PathFillConvex() or PathStroke()
    inline    void  PathClear()                                                 { _Path.Size = 0; }
    inline    void  PathLineTo(const ImVec2& pos)                               { _Path.push_back(pos); }
    inline    void  PathLineToMergeDuplicate(const ImVec2& pos)                 { if (_Path.Size == 0 || memcmp(&_Path.Data[_Path.Size-1], &pos, 8) != 0) _Path.push_back(pos); }
    inline    void  PathFillConvex(ImU32 col)                                   { AddConvexPolyFilled(_Path.Data, _Path.Size, col); _Path.Size = 0; }  // Note: Anti-aliased filling requires points to be in clockwise order.
    inline    void  PathStroke(ImU32 col, bool closed, float thickness = 1.0f)  { AddPolyline(_Path.Data, _Path.Size, col, closed, thickness); _Path.Size = 0; }
    IMGUI_API void  PathArcTo(const ImVec2& center, float radius, float a_min, float a_max, int num_segments = 10);
    IMGUI_API void  PathArcToFast(const ImVec2& center, float radius, int a_min_of_12, int a_max_of_12);                                            // Use precomputed angles for a 12 steps circle
    IMGUI_API void  PathBezierCurveTo(const ImVec2& p1, const ImVec2& p2, const ImVec2& p3, int num_segments = 0);
    IMGUI_API void  PathRect(const ImVec2& rect_min, const ImVec2& rect_max, float rounding = 0.0f, ImDrawCornerFlags rounding_corners = ImDrawCornerFlags_All);

    // Advanced
    IMGUI_API void  AddCallback(ImDrawCallback callback, void* callback_data);  // Your rendering function must check for 'UserCallback' in ImDrawCmd and call the function instead of rendering triangles.
    IMGUI_API void  AddDrawCmd();                                               // This is useful if you need to forcefully create a new draw call (to allow for dependent rendering / blending). Otherwise primitives are merged into the same draw-call as much as possible
    IMGUI_API ImDrawList* CloneOutput() const;                                  // Create a clone of the CmdBuffer/IdxBuffer/VtxBuffer.

    // Advanced: Channels
    // - Use to split render into layers. By switching channels to can render out-of-order (e.g. submit foreground primitives before background primitives)
    // - Use to minimize draw calls (e.g. if going back-and-forth between multiple non-overlapping clipping rectangles, prefer to append into separate channels then merge at the end)
    inline void     ChannelsSplit(int count)    { _Splitter.Split(this, count); }
    inline void     ChannelsMerge()             { _Splitter.Merge(this); }
    inline void     ChannelsSetCurrent(int n)   { _Splitter.SetCurrentChannel(this, n); }

    // Internal helpers
    // NB: all primitives needs to be reserved via PrimReserve() beforehand!
    IMGUI_API void  Clear();
    IMGUI_API void  ClearFreeMemory();
    IMGUI_API void  PrimReserve(int idx_count, int vtx_count);
    IMGUI_API void  PrimRect(const ImVec2& a, const ImVec2& b, ImU32 col);      // Axis aligned rectangle (composed of two triangles)
    IMGUI_API void  PrimRectUV(const ImVec2& a, const ImVec2& b, const ImVec2& uv_a, const ImVec2& uv_b, ImU32 col);
    IMGUI_API void  PrimQuadUV(const ImVec2& a, const ImVec2& b, const ImVec2& c, const ImVec2& d, const ImVec2& uv_a, const ImVec2& uv_b, const ImVec2& uv_c, const ImVec2& uv_d, ImU32 col);
    inline    void  PrimWriteVtx(const ImVec2& pos, const ImVec2& uv, ImU32 col){ _VtxWritePtr->pos = pos; _VtxWritePtr->uv = uv; _VtxWritePtr->col = col; _VtxWritePtr++; _VtxCurrentIdx++; }
    inline    void  PrimWriteIdx(ImDrawIdx idx)                                 { *_IdxWritePtr = idx; _IdxWritePtr++; }
    inline    void  PrimVtx(const ImVec2& pos, const ImVec2& uv, ImU32 col)     { PrimWriteIdx((ImDrawIdx)_VtxCurrentIdx); PrimWriteVtx(pos, uv, col); }
    IMGUI_API void  UpdateClipRect();
    IMGUI_API void  UpdateTextureID();
};

// All draw data to render a Dear ImGui frame
// (NB: the style and the naming convention here is a little inconsistent, we currently preserve them for backward compatibility purpose,
// as this is one of the oldest structure exposed by the library! Basically, ImDrawList == CmdList)
struct ImDrawData
{
    bool            Valid;                  // Only valid after Render() is called and before the next NewFrame() is called.
    ImDrawList**    CmdLists;               // Array of ImDrawList* to render. The ImDrawList are owned by ImGuiContext and only pointed to from here.
    int             CmdListsCount;          // Number of ImDrawList* to render
    int             TotalIdxCount;          // For convenience, sum of all ImDrawList's IdxBuffer.Size
    int             TotalVtxCount;          // For convenience, sum of all ImDrawList's VtxBuffer.Size
    ImVec2          DisplayPos;             // Upper-left position of the viewport to render (== upper-left of the orthogonal projection matrix to use)
    ImVec2          DisplaySize;            // Size of the viewport to render (== io.DisplaySize for the main viewport) (DisplayPos + DisplaySize == lower-right of the orthogonal projection matrix to use)
    ImVec2          FramebufferScale;       // Amount of pixels for each unit of DisplaySize. Based on io.DisplayFramebufferScale. Generally (1,1) on normal display, (2,2) on OSX with Retina display.
    ImGuiViewport*  OwnerViewport;          // Viewport carrying the ImDrawData instance, might be of use to the renderer (generally not).

    // Functions
    ImDrawData()    { Valid = false; Clear(); }
    ~ImDrawData()   { Clear(); }
    void Clear()    { Valid = false; CmdLists = NULL; CmdListsCount = TotalVtxCount = TotalIdxCount = 0; DisplayPos = DisplaySize = FramebufferScale = ImVec2(0.f, 0.f); OwnerViewport = NULL; } // The ImDrawList are owned by ImGuiContext!
    IMGUI_API void  DeIndexAllBuffers();                    // Helper to convert all buffers from indexed to non-indexed, in case you cannot render indexed. Note: this is slow and most likely a waste of resources. Always prefer indexed rendering!
    IMGUI_API void  ScaleClipRects(const ImVec2& fb_scale); // Helper to scale the ClipRect field of each ImDrawCmd. Use if your final output buffer is at a different scale than Dear ImGui expects, or if there is a difference between your window resolution and framebuffer resolution.
};

//-----------------------------------------------------------------------------
// Font API (ImFontConfig, ImFontGlyph, ImFontAtlasFlags, ImFontAtlas, ImFontGlyphRangesBuilder, ImFont)
//-----------------------------------------------------------------------------

struct ImFontConfig
{
    void*           FontData;               //          // TTF/OTF data
    int             FontDataSize;           //          // TTF/OTF data size
    bool            FontDataOwnedByAtlas;   // true     // TTF/OTF data ownership taken by the container ImFontAtlas (will delete memory itself).
    int             FontNo;                 // 0        // Index of font within TTF/OTF file
    float           SizePixels;             //          // Size in pixels for rasterizer (more or less maps to the resulting font height).
    int             OversampleH;            // 3        // Rasterize at higher quality for sub-pixel positioning. Read https://github.com/nothings/stb/blob/master/tests/oversample/README.md for details.
    int             OversampleV;            // 1        // Rasterize at higher quality for sub-pixel positioning. We don't use sub-pixel positions on the Y axis.
    bool            PixelSnapH;             // false    // Align every glyph to pixel boundary. Useful e.g. if you are merging a non-pixel aligned font with the default font. If enabled, you can set OversampleH/V to 1.
    ImVec2          GlyphExtraSpacing;      // 0, 0     // Extra spacing (in pixels) between glyphs. Only X axis is supported for now.
    ImVec2          GlyphOffset;            // 0, 0     // Offset all glyphs from this font input.
    const ImWchar*  GlyphRanges;            // NULL     // Pointer to a user-provided list of Unicode range (2 value per range, values are inclusive, zero-terminated list). THE ARRAY DATA NEEDS TO PERSIST AS LONG AS THE FONT IS ALIVE.
    float           GlyphMinAdvanceX;       // 0        // Minimum AdvanceX for glyphs, set Min to align font icons, set both Min/Max to enforce mono-space font
    float           GlyphMaxAdvanceX;       // FLT_MAX  // Maximum AdvanceX for glyphs
    bool            MergeMode;              // false    // Merge into previous ImFont, so you can combine multiple inputs font into one ImFont (e.g. ASCII font + icons + Japanese glyphs). You may want to use GlyphOffset.y when merge font of different heights.
    unsigned int    RasterizerFlags;        // 0x00     // Settings for custom font rasterizer (e.g. ImGuiFreeType). Leave as zero if you aren't using one.
    float           RasterizerMultiply;     // 1.0f     // Brighten (>1.0f) or darken (<1.0f) font output. Brightening small fonts may be a good workaround to make them more readable.
    ImWchar         EllipsisChar;           // -1       // Explicitly specify unicode codepoint of ellipsis character. When fonts are being merged first specified ellipsis will be used.

    // [Internal]
    char            Name[40];               // Name (strictly to ease debugging)
    ImFont*         DstFont;

    IMGUI_API ImFontConfig();
};

struct ImFontGlyph
{
    ImWchar         Codepoint;          // 0x0000..0xFFFF
    float           AdvanceX;           // Distance to next character (= data from font + ImFontConfig::GlyphExtraSpacing.x baked in)
    float           X0, Y0, X1, Y1;     // Glyph corners
    float           U0, V0, U1, V1;     // Texture coordinates
};

// Helper to build glyph ranges from text/string data. Feed your application strings/characters to it then call BuildRanges().
// This is essentially a tightly packed of vector of 64k booleans = 8KB storage.
struct ImFontGlyphRangesBuilder
{
    ImVector<ImU32> UsedChars;            // Store 1-bit per Unicode code point (0=unused, 1=used)

    ImFontGlyphRangesBuilder()          { Clear(); }
    inline void     Clear()             { int size_in_bytes = 0x10000 / 8; UsedChars.resize(size_in_bytes / (int)sizeof(ImU32)); memset(UsedChars.Data, 0, (size_t)size_in_bytes); }
    inline bool     GetBit(int n) const { int off = (n >> 5); ImU32 mask = 1u << (n & 31); return (UsedChars[off] & mask) != 0; }  // Get bit n in the array
    inline void     SetBit(int n)       { int off = (n >> 5); ImU32 mask = 1u << (n & 31); UsedChars[off] |= mask; }               // Set bit n in the array
    inline void     AddChar(ImWchar c)  { SetBit(c); }                          // Add character
    IMGUI_API void  AddText(const char* text, const char* text_end = NULL);     // Add string (each character of the UTF-8 string are added)
    IMGUI_API void  AddRanges(const ImWchar* ranges);                           // Add ranges, e.g. builder.AddRanges(ImFontAtlas::GetGlyphRangesDefault()) to force add all of ASCII/Latin+Ext
    IMGUI_API void  BuildRanges(ImVector<ImWchar>* out_ranges);                 // Output new ranges
};

// See ImFontAtlas::AddCustomRectXXX functions.
struct ImFontAtlasCustomRect
{
    unsigned int    ID;             // Input    // User ID. Use <0x10000 to map into a font glyph, >=0x10000 for other/internal/custom texture data.
    unsigned short  Width, Height;  // Input    // Desired rectangle dimension
    unsigned short  X, Y;           // Output   // Packed position in Atlas
    float           GlyphAdvanceX;  // Input    // For custom font glyphs only (ID<0x10000): glyph xadvance
    ImVec2          GlyphOffset;    // Input    // For custom font glyphs only (ID<0x10000): glyph display offset
    ImFont*         Font;           // Input    // For custom font glyphs only (ID<0x10000): target font
    ImFontAtlasCustomRect()         { ID = 0xFFFFFFFF; Width = Height = 0; X = Y = 0xFFFF; GlyphAdvanceX = 0.0f; GlyphOffset = ImVec2(0,0); Font = NULL; }
    bool IsPacked() const           { return X != 0xFFFF; }
};

enum ImFontAtlasFlags_
{
    ImFontAtlasFlags_None               = 0,
    ImFontAtlasFlags_NoPowerOfTwoHeight = 1 << 0,   // Don't round the height to next power of two
    ImFontAtlasFlags_NoMouseCursors     = 1 << 1    // Don't build software mouse cursors into the atlas
};

// Load and rasterize multiple TTF/OTF fonts into a same texture. The font atlas will build a single texture holding:
//  - One or more fonts.
//  - Custom graphics data needed to render the shapes needed by Dear ImGui.
//  - Mouse cursor shapes for software cursor rendering (unless setting 'Flags |= ImFontAtlasFlags_NoMouseCursors' in the font atlas).
// It is the user-code responsibility to setup/build the atlas, then upload the pixel data into a texture accessible by your graphics api.
//  - Optionally, call any of the AddFont*** functions. If you don't call any, the default font embedded in the code will be loaded for you.
//  - Call GetTexDataAsAlpha8() or GetTexDataAsRGBA32() to build and retrieve pixels data.
//  - Upload the pixels data into a texture within your graphics system (see imgui_impl_xxxx.cpp examples)
//  - Call SetTexID(my_tex_id); and pass the pointer/identifier to your texture in a format natural to your graphics API.
//    This value will be passed back to you during rendering to identify the texture. Read FAQ entry about ImTextureID for more details.
// Common pitfalls:
// - If you pass a 'glyph_ranges' array to AddFont*** functions, you need to make sure that your array persist up until the
//   atlas is build (when calling GetTexData*** or Build()). We only copy the pointer, not the data.
// - Important: By default, AddFontFromMemoryTTF() takes ownership of the data. Even though we are not writing to it, we will free the pointer on destruction.
//   You can set font_cfg->FontDataOwnedByAtlas=false to keep ownership of your data and it won't be freed,
// - Even though many functions are suffixed with "TTF", OTF data is supported just as well.
// - This is an old API and it is currently awkward for those and and various other reasons! We will address them in the future!
struct ImFontAtlas
{
    IMGUI_API ImFontAtlas();
    IMGUI_API ~ImFontAtlas();
    IMGUI_API ImFont*           AddFont(const ImFontConfig* font_cfg);
    IMGUI_API ImFont*           AddFontDefault(const ImFontConfig* font_cfg = NULL);
    IMGUI_API ImFont*           AddFontFromFileTTF(const char* filename, float size_pixels, const ImFontConfig* font_cfg = NULL, const ImWchar* glyph_ranges = NULL);
    IMGUI_API ImFont*           AddFontFromMemoryTTF(void* font_data, int font_size, float size_pixels, const ImFontConfig* font_cfg = NULL, const ImWchar* glyph_ranges = NULL); // Note: Transfer ownership of 'ttf_data' to ImFontAtlas! Will be deleted after destruction of the atlas. Set font_cfg->FontDataOwnedByAtlas=false to keep ownership of your data and it won't be freed.
    IMGUI_API ImFont*           AddFontFromMemoryCompressedTTF(const void* compressed_font_data, int compressed_font_size, float size_pixels, const ImFontConfig* font_cfg = NULL, const ImWchar* glyph_ranges = NULL); // 'compressed_font_data' still owned by caller. Compress with binary_to_compressed_c.cpp.
    IMGUI_API ImFont*           AddFontFromMemoryCompressedBase85TTF(const char* compressed_font_data_base85, float size_pixels, const ImFontConfig* font_cfg = NULL, const ImWchar* glyph_ranges = NULL);              // 'compressed_font_data_base85' still owned by caller. Compress with binary_to_compressed_c.cpp with -base85 parameter.
    IMGUI_API void              ClearInputData();           // Clear input data (all ImFontConfig structures including sizes, TTF data, glyph ranges, etc.) = all the data used to build the texture and fonts.
    IMGUI_API void              ClearTexData();             // Clear output texture data (CPU side). Saves RAM once the texture has been copied to graphics memory.
    IMGUI_API void              ClearFonts();               // Clear output font data (glyphs storage, UV coordinates).
    IMGUI_API void              Clear();                    // Clear all input and output.

    // Build atlas, retrieve pixel data.
    // User is in charge of copying the pixels into graphics memory (e.g. create a texture with your engine). Then store your texture handle with SetTexID().
    // The pitch is always = Width * BytesPerPixels (1 or 4)
    // Building in RGBA32 format is provided for convenience and compatibility, but note that unless you manually manipulate or copy color data into
    // the texture (e.g. when using the AddCustomRect*** api), then the RGB pixels emitted will always be white (~75% of memory/bandwidth waste.
    IMGUI_API bool              Build();                    // Build pixels data. This is called automatically for you by the GetTexData*** functions.
    IMGUI_API void              GetTexDataAsAlpha8(unsigned char** out_pixels, int* out_width, int* out_height, int* out_bytes_per_pixel = NULL);  // 1 byte per-pixel
    IMGUI_API void              GetTexDataAsRGBA32(unsigned char** out_pixels, int* out_width, int* out_height, int* out_bytes_per_pixel = NULL);  // 4 bytes-per-pixel
    bool                        IsBuilt()                   { return Fonts.Size > 0 && (TexPixelsAlpha8 != NULL || TexPixelsRGBA32 != NULL); }
    void                        SetTexID(ImTextureID id)    { TexID = id; }

    //-------------------------------------------
    // Glyph Ranges
    //-------------------------------------------

    // Helpers to retrieve list of common Unicode ranges (2 value per range, values are inclusive, zero-terminated list)
    // NB: Make sure that your string are UTF-8 and NOT in your local code page. In C++11, you can create UTF-8 string literal using the u8"Hello world" syntax. See FAQ for details.
    // NB: Consider using ImFontGlyphRangesBuilder to build glyph ranges from textual data.
    IMGUI_API const ImWchar*    GetGlyphRangesDefault();                // Basic Latin, Extended Latin
    IMGUI_API const ImWchar*    GetGlyphRangesKorean();                 // Default + Korean characters
    IMGUI_API const ImWchar*    GetGlyphRangesJapanese();               // Default + Hiragana, Katakana, Half-Width, Selection of 1946 Ideographs
    IMGUI_API const ImWchar*    GetGlyphRangesChineseFull();            // Default + Half-Width + Japanese Hiragana/Katakana + full set of about 21000 CJK Unified Ideographs
    IMGUI_API const ImWchar*    GetGlyphRangesChineseSimplifiedCommon();// Default + Half-Width + Japanese Hiragana/Katakana + set of 2500 CJK Unified Ideographs for common simplified Chinese
    IMGUI_API const ImWchar*    GetGlyphRangesCyrillic();               // Default + about 400 Cyrillic characters
    IMGUI_API const ImWchar*    GetGlyphRangesThai();                   // Default + Thai characters
    IMGUI_API const ImWchar*    GetGlyphRangesVietnamese();             // Default + Vietnamese characters

    //-------------------------------------------
    // [BETA] Custom Rectangles/Glyphs API
    //-------------------------------------------

    // You can request arbitrary rectangles to be packed into the atlas, for your own purposes.
    // After calling Build(), you can query the rectangle position and render your pixels.
    // You can also request your rectangles to be mapped as font glyph (given a font + Unicode point),
    // so you can render e.g. custom colorful icons and use them as regular glyphs.
    // Read misc/fonts/README.txt for more details about using colorful icons.
    IMGUI_API int               AddCustomRectRegular(unsigned int id, int width, int height);                                                                   // Id needs to be >= 0x10000. Id >= 0x80000000 are reserved for ImGui and ImDrawList
    IMGUI_API int               AddCustomRectFontGlyph(ImFont* font, ImWchar id, int width, int height, float advance_x, const ImVec2& offset = ImVec2(0,0));   // Id needs to be < 0x10000 to register a rectangle to map into a specific font.
    const ImFontAtlasCustomRect*GetCustomRectByIndex(int index) const { if (index < 0) return NULL; return &CustomRects[index]; }

    // [Internal]
    IMGUI_API void              CalcCustomRectUV(const ImFontAtlasCustomRect* rect, ImVec2* out_uv_min, ImVec2* out_uv_max);
    IMGUI_API bool              GetMouseCursorTexData(ImGuiMouseCursor cursor, ImVec2* out_offset, ImVec2* out_size, ImVec2 out_uv_border[2], ImVec2 out_uv_fill[2]);

    //-------------------------------------------
    // Members
    //-------------------------------------------

    bool                        Locked;             // Marked as Locked by ImGui::NewFrame() so attempt to modify the atlas will assert.
    ImFontAtlasFlags            Flags;              // Build flags (see ImFontAtlasFlags_)
    ImTextureID                 TexID;              // User data to refer to the texture once it has been uploaded to user's graphic systems. It is passed back to you during rendering via the ImDrawCmd structure.
    int                         TexDesiredWidth;    // Texture width desired by user before Build(). Must be a power-of-two. If have many glyphs your graphics API have texture size restrictions you may want to increase texture width to decrease height.
    int                         TexGlyphPadding;    // Padding between glyphs within texture in pixels. Defaults to 1. If your rendering method doesn't rely on bilinear filtering you may set this to 0.

    // [Internal]
    // NB: Access texture data via GetTexData*() calls! Which will setup a default font for you.
    unsigned char*              TexPixelsAlpha8;    // 1 component per pixel, each component is unsigned 8-bit. Total size = TexWidth * TexHeight
    unsigned int*               TexPixelsRGBA32;    // 4 component per pixel, each component is unsigned 8-bit. Total size = TexWidth * TexHeight * 4
    int                         TexWidth;           // Texture width calculated during Build().
    int                         TexHeight;          // Texture height calculated during Build().
    ImVec2                      TexUvScale;         // = (1.0f/TexWidth, 1.0f/TexHeight)
    ImVec2                      TexUvWhitePixel;    // Texture coordinates to a white pixel
    ImVector<ImFont*>           Fonts;              // Hold all the fonts returned by AddFont*. Fonts[0] is the default font upon calling ImGui::NewFrame(), use ImGui::PushFont()/PopFont() to change the current font.
    ImVector<ImFontAtlasCustomRect> CustomRects;    // Rectangles for packing custom texture data into the atlas.
    ImVector<ImFontConfig>      ConfigData;         // Internal data
    int                         CustomRectIds[1];   // Identifiers of custom texture rectangle used by ImFontAtlas/ImDrawList

#ifndef IMGUI_DISABLE_OBSOLETE_FUNCTIONS
    typedef ImFontAtlasCustomRect    CustomRect;         // OBSOLETED in 1.72+
    typedef ImFontGlyphRangesBuilder GlyphRangesBuilder; // OBSOLETED in 1.67+
#endif
};

// Font runtime data and rendering
// ImFontAtlas automatically loads a default embedded font for you when you call GetTexDataAsAlpha8() or GetTexDataAsRGBA32().
struct ImFont
{
    // Members: Hot ~20/24 bytes (for CalcTextSize)
    ImVector<float>             IndexAdvanceX;      // 12-16 // out //            // Sparse. Glyphs->AdvanceX in a directly indexable way (cache-friendly for CalcTextSize functions which only this this info, and are often bottleneck in large UI).
    float                       FallbackAdvanceX;   // 4     // out // = FallbackGlyph->AdvanceX
    float                       FontSize;           // 4     // in  //            // Height of characters/line, set during loading (don't change after loading)

    // Members: Hot ~36/48 bytes (for CalcTextSize + render loop)
    ImVector<ImWchar>           IndexLookup;        // 12-16 // out //            // Sparse. Index glyphs by Unicode code-point.
    ImVector<ImFontGlyph>       Glyphs;             // 12-16 // out //            // All glyphs.
    const ImFontGlyph*          FallbackGlyph;      // 4-8   // out // = FindGlyph(FontFallbackChar)
    ImVec2                      DisplayOffset;      // 8     // in  // = (0,0)    // Offset font rendering by xx pixels

    // Members: Cold ~32/40 bytes
    ImFontAtlas*                ContainerAtlas;     // 4-8   // out //            // What we has been loaded into
    const ImFontConfig*         ConfigData;         // 4-8   // in  //            // Pointer within ContainerAtlas->ConfigData
    short                       ConfigDataCount;    // 2     // in  // ~ 1        // Number of ImFontConfig involved in creating this font. Bigger than 1 when merging multiple font sources into one ImFont.
    ImWchar                     FallbackChar;       // 2     // in  // = '?'      // Replacement character if a glyph isn't found. Only set via SetFallbackChar()
    ImWchar                     EllipsisChar;       // 2     // out // = -1       // Character used for ellipsis rendering.
    float                       Scale;              // 4     // in  // = 1.f      // Base font scale, multiplied by the per-window font scale which you can adjust with SetWindowFontScale()
    float                       Ascent, Descent;    // 4+4   // out //            // Ascent: distance from top to bottom of e.g. 'A' [0..FontSize]
    int                         MetricsTotalSurface;// 4     // out //            // Total surface in pixels to get an idea of the font rasterization/texture cost (not exact, we approximate the cost of padding between glyphs)
    bool                        DirtyLookupTables;  // 1     // out //

    // Methods
    IMGUI_API ImFont();
    IMGUI_API ~ImFont();
    IMGUI_API const ImFontGlyph*FindGlyph(ImWchar c) const;
    IMGUI_API const ImFontGlyph*FindGlyphNoFallback(ImWchar c) const;
    float                       GetCharAdvance(ImWchar c) const     { return ((int)c < IndexAdvanceX.Size) ? IndexAdvanceX[(int)c] : FallbackAdvanceX; }
    bool                        IsLoaded() const                    { return ContainerAtlas != NULL; }
    const char*                 GetDebugName() const                { return ConfigData ? ConfigData->Name : "<unknown>"; }

    // 'max_width' stops rendering after a certain width (could be turned into a 2d size). FLT_MAX to disable.
    // 'wrap_width' enable automatic word-wrapping across multiple lines to fit into given width. 0.0f to disable.
    IMGUI_API ImVec2            CalcTextSizeA(float size, float max_width, float wrap_width, const char* text_begin, const char* text_end = NULL, const char** remaining = NULL) const; // utf8
    IMGUI_API const char*       CalcWordWrapPositionA(float scale, const char* text, const char* text_end, float wrap_width) const;
    IMGUI_API void              RenderChar(ImDrawList* draw_list, float size, ImVec2 pos, ImU32 col, ImWchar c) const;
    IMGUI_API void              RenderText(ImDrawList* draw_list, float size, ImVec2 pos, ImU32 col, const ImVec4& clip_rect, const char* text_begin, const char* text_end, float wrap_width = 0.0f, bool cpu_fine_clip = false) const;

    // [Internal] Don't use!
    IMGUI_API void              BuildLookupTable();
    IMGUI_API void              ClearOutputData();
    IMGUI_API void              GrowIndex(int new_size);
    IMGUI_API void              AddGlyph(ImWchar c, float x0, float y0, float x1, float y1, float u0, float v0, float u1, float v1, float advance_x);
    IMGUI_API void              AddRemapChar(ImWchar dst, ImWchar src, bool overwrite_dst = true); // Makes 'dst' character/glyph points to 'src' character/glyph. Currently needs to be called AFTER fonts have been built.
    IMGUI_API void              SetFallbackChar(ImWchar c);
};

//-----------------------------------------------------------------------------
// [BETA] Platform interface for multi-viewport support
// - completely optional, for advanced users!
// - this is used for back-ends aiming to support the seamless creation of multiple viewport (= multiple Platform/OS windows)
//   dear imgui manages the viewports, and the back-end create one Platform/OS windows for each secondary viewport.
// - if you are new to dear imgui and trying to integrate it into your engine, you should probably ignore this for now.
//-----------------------------------------------------------------------------

// (Optional) This is required when enabling multi-viewport. Represent the bounds of each connected monitor/display and their DPI.
// We use this information for multiple DPI support + clamping the position of popups and tooltips so they don't straddle multiple monitors.
struct ImGuiPlatformMonitor
{
    ImVec2  MainPos, MainSize;  // Coordinates of the area displayed on this monitor (Min = upper left, Max = bottom right)
    ImVec2  WorkPos, WorkSize;  // (Optional) Coordinates without task bars / side bars / menu bars. imgui uses this to avoid positioning popups/tooltips inside this region.
    float   DpiScale;           // 1.0f = 96 DPI
    ImGuiPlatformMonitor() { MainPos = MainSize = WorkPos = WorkSize = ImVec2(0,0); DpiScale = 1.0f; }
};

// (Optional) Setup required only if (io.ConfigFlags & ImGuiConfigFlags_ViewportsEnable) is enabled.
// Access via ImGui::GetPlatformIO(). This is designed so we can mix and match two imgui_impl_xxxx files,
// one for the Platform (~window handling), one for Renderer. Custom engine back-ends will often provide
// both Platform and Renderer interfaces and so may not need to use all functions.
// Platform functions are typically called before their Renderer counterpart,
// apart from Destroy which are called the other way.
// RenderPlatformWindowsDefault() is that helper that iterate secondary viewports and call, in this order:
//   Platform_RenderWindow(), Renderer_RenderWindow(), Platform_SwapBuffers(), Renderer_SwapBuffers()
// You may skip using RenderPlatformWindowsDefault() and call your draw/swap functions yourself if you need
// specific behavior for your multi-window rendering.
struct ImGuiPlatformIO
{
    //------------------------------------------------------------------
    // Input - Back-end interface/functions + Monitor List
    //------------------------------------------------------------------

    // (Optional) Platform functions (e.g. Win32, GLFW, SDL2)
    // Most of them are called by ImGui::UpdatePlatformWindows() and ImGui::RenderPlatformWindowsDefault().
    void    (*Platform_CreateWindow)(ImGuiViewport* vp);                    // Create a new platform window for the given viewport
    void    (*Platform_DestroyWindow)(ImGuiViewport* vp);
    void    (*Platform_ShowWindow)(ImGuiViewport* vp);                      // Newly created windows are initially hidden so SetWindowPos/Size/Title can be called on them first
    void    (*Platform_SetWindowPos)(ImGuiViewport* vp, ImVec2 pos);
    ImVec2  (*Platform_GetWindowPos)(ImGuiViewport* vp);
    void    (*Platform_SetWindowSize)(ImGuiViewport* vp, ImVec2 size);
    ImVec2  (*Platform_GetWindowSize)(ImGuiViewport* vp);
    void    (*Platform_SetWindowFocus)(ImGuiViewport* vp);                  // Move window to front and set input focus
    bool    (*Platform_GetWindowFocus)(ImGuiViewport* vp);
    bool    (*Platform_GetWindowMinimized)(ImGuiViewport* vp);
    void    (*Platform_SetWindowTitle)(ImGuiViewport* vp, const char* title);
    void    (*Platform_SetWindowAlpha)(ImGuiViewport* vp, float alpha);     // (Optional) Setup window transparency
    void    (*Platform_UpdateWindow)(ImGuiViewport* vp);                    // (Optional) Called in UpdatePlatforms(). Optional hook to allow the platform back-end from doing general book-keeping every frame.
    void    (*Platform_RenderWindow)(ImGuiViewport* vp, void* render_arg);  // (Optional) Setup for render
    void    (*Platform_SwapBuffers)(ImGuiViewport* vp, void* render_arg);   // (Optional) Call Present/SwapBuffers (platform side)
    float   (*Platform_GetWindowDpiScale)(ImGuiViewport* vp);               // (Optional) [BETA] (FIXME-DPI) DPI handling: Return DPI scale for this viewport. 1.0f = 96 DPI.
    void    (*Platform_OnChangedViewport)(ImGuiViewport* vp);               // (Optional) [BETA] (FIXME-DPI) DPI handling: Called during Begin() every time the viewport we are outputting into changes, so back-end has a chance to swap fonts to adjust style.
    void    (*Platform_SetImeInputPos)(ImGuiViewport* vp, ImVec2 pos);      // (Optional) Set IME (Input Method Editor, e.g. for Asian languages) input position, so text preview appears over the imgui input box.
    int     (*Platform_CreateVkSurface)(ImGuiViewport* vp, ImU64 vk_inst, const void* vk_allocators, ImU64* out_vk_surface); // (Optional) For Renderer to call into Platform code

    // (Optional) Renderer functions (e.g. DirectX, OpenGL3, Vulkan)
    void    (*Renderer_CreateWindow)(ImGuiViewport* vp);                    // Create swap chains, frame buffers etc.
    void    (*Renderer_DestroyWindow)(ImGuiViewport* vp);
    void    (*Renderer_SetWindowSize)(ImGuiViewport* vp, ImVec2 size);      // Resize swap chain, frame buffers etc.
    void    (*Renderer_RenderWindow)(ImGuiViewport* vp, void* render_arg);  // (Optional) Clear targets, Render viewport->DrawData
    void    (*Renderer_SwapBuffers)(ImGuiViewport* vp, void* render_arg);   // (Optional) Call Present/SwapBuffers (renderer side)

    // (Optional) List of monitors (updated by: app/back-end, used by: imgui to clamp popups/tooltips within same monitor and not have them straddle monitors)
    ImVector<ImGuiPlatformMonitor>  Monitors;

    //------------------------------------------------------------------
    // Output - List of viewports to render into platform windows
    //------------------------------------------------------------------

    // List of viewports (the list is updated by calling ImGui::EndFrame or ImGui::Render)
    ImGuiViewport*                  MainViewport;                           // Guaranteed to be == Viewports[0]
    ImVector<ImGuiViewport*>        Viewports;                              // Main viewports, followed by all secondary viewports.
    ImGuiPlatformIO()               { memset(this, 0, sizeof(*this)); }     // Zero clear
};

// Flags stored in ImGuiViewport::Flags, giving indications to the platform back-ends.
enum ImGuiViewportFlags_
{
    ImGuiViewportFlags_None                     = 0,
    ImGuiViewportFlags_NoDecoration             = 1 << 0,   // Platform Window: Disable platform decorations: title bar, borders, etc. (generally set all windows, but if ImGuiConfigFlags_ViewportsDecoration is set we only set this on popups/tooltips)
    ImGuiViewportFlags_NoTaskBarIcon            = 1 << 1,   // Platform Window: Disable platform task bar icon (generally set on popups/tooltips, or all windows if ImGuiConfigFlags_ViewportsNoTaskBarIcon is set)
    ImGuiViewportFlags_NoFocusOnAppearing       = 1 << 2,   // Platform Window: Don't take focus when created.
    ImGuiViewportFlags_NoFocusOnClick           = 1 << 3,   // Platform Window: Don't take focus when clicked on.
    ImGuiViewportFlags_NoInputs                 = 1 << 4,   // Platform Window: Make mouse pass through so we can drag this window while peaking behind it.
    ImGuiViewportFlags_NoRendererClear          = 1 << 5,   // Platform Window: Renderer doesn't need to clear the framebuffer ahead (because we will fill it entirely).
    ImGuiViewportFlags_TopMost                  = 1 << 6,   // Platform Window: Display on top (for tooltips only).
    ImGuiViewportFlags_Minimized                = 1 << 7,   // Platform Window: Window is minimized, can skip render. When minimized we tend to avoid using the viewport pos/size for clipping window or testing if they are contained in the viewport.
    ImGuiViewportFlags_NoAutoMerge              = 1 << 8,   // Platform Window: Avoid merging this widow into another host window. This can only be set via ImGuiWindowClass viewport flags override (because we need to now ahead if we are going to create a viewport in the first place!).
    ImGuiViewportFlags_CanHostOtherWindows      = 1 << 9    // Main viewport: can host multiple imgui windows (secondary viewports are associated to a single window).
};

// The viewports created and managed by imgui. The role of the platform back-end is to create the platform/OS windows corresponding to each viewport.
struct ImGuiViewport
{
    ImGuiID             ID;                     // Unique identifier for the viewport
    ImGuiViewportFlags  Flags;                  // See ImGuiViewportFlags_
    ImVec2              Pos;                    // Position of viewport both in imgui space and in OS desktop/native space
    ImVec2              Size;                   // Size of viewport in pixel
    float               DpiScale;               // 1.0f = 96 DPI = No extra scale
    ImDrawData*         DrawData;               // The ImDrawData corresponding to this viewport. Valid after Render() and until the next call to NewFrame().
    ImGuiID             ParentViewportId;       // (Advanced) 0: no parent. Instruct the platform back-end to setup a parent/child relationship between platform windows.

    void*               RendererUserData;       // void* to hold custom data structure for the renderer (e.g. swap chain, frame-buffers etc.)
    void*               PlatformUserData;       // void* to hold custom data structure for the OS / platform (e.g. windowing info, render context)
    void*               PlatformHandle;         // void* for FindViewportByPlatformHandle(). (e.g. suggested to use natural platform handle such as HWND, GLFWWindow*, SDL_Window*)
    void*               PlatformHandleRaw;      // void* to hold low-level, platform-native window handle (e.g. the HWND) when using an abstraction layer like GLFW or SDL (where PlatformHandle would be a SDL_Window*)
    bool                PlatformRequestClose;   // Platform window requested closure (e.g. window was moved by the OS / host window manager, e.g. pressing ALT-F4)
    bool                PlatformRequestMove;    // Platform window requested move (e.g. window was moved by the OS / host window manager, authoritative position will be OS window position)
    bool                PlatformRequestResize;  // Platform window requested resize (e.g. window was resized by the OS / host window manager, authoritative size will be OS window size)

    ImGuiViewport()     { ID = 0; Flags = 0; DpiScale = 0.0f; DrawData = NULL; ParentViewportId = 0; RendererUserData = PlatformUserData = PlatformHandle = PlatformHandleRaw = NULL; PlatformRequestClose = PlatformRequestMove = PlatformRequestResize = false; }
    ~ImGuiViewport()    { IM_ASSERT(PlatformUserData == NULL && RendererUserData == NULL); }
};

#if defined(__clang__)
#pragma clang diagnostic pop
#elif defined(__GNUC__)
#pragma GCC diagnostic pop
#endif

// Include imgui_user.h at the end of imgui.h (convenient for user to only explicitly include vanilla imgui.h)
#ifdef IMGUI_INCLUDE_IMGUI_USER_H
#include "imgui_user.h"
#endif<|MERGE_RESOLUTION|>--- conflicted
+++ resolved
@@ -602,11 +602,7 @@
     IMGUI_API int           GetColumnsCount();
 
     // Tab Bars, Tabs
-<<<<<<< HEAD
-    // [BETA API] API may evolve!
     // Note: Tabs are automatically created by the docking system. Use this to create tab bars/tabs yourself without docking being involved.
-=======
->>>>>>> 3c238eca
     IMGUI_API bool          BeginTabBar(const char* str_id, ImGuiTabBarFlags flags = 0);        // create and append into a TabBar
     IMGUI_API void          EndTabBar();                                                        // only call EndTabBar() if BeginTabBar() returns true!
     IMGUI_API bool          BeginTabItem(const char* label, bool* p_open = NULL, ImGuiTabItemFlags flags = 0);// create a Tab. Returns true if the Tab is selected.
@@ -1676,14 +1672,6 @@
     static inline bool  IsRootWindowOrAnyChildFocused()       { return IsWindowFocused(ImGuiFocusedFlags_RootAndChildWindows); }
     static inline void  SetNextWindowContentWidth(float w)    { SetNextWindowContentSize(ImVec2(w, 0.0f)); }
     static inline float GetItemsLineHeightWithSpacing()       { return GetFrameHeightWithSpacing(); }
-<<<<<<< HEAD
-    // OBSOLETED in 1.52 (between Aug 2017 and Oct 2017)
-    IMGUI_API bool      Begin(const char* name, bool* p_open, const ImVec2& size_on_first_use, float bg_alpha_override = -1.0f, ImGuiWindowFlags flags = 0); // Use SetNextWindowSize(size, ImGuiCond_FirstUseEver) + SetNextWindowBgAlpha() instead.
-    static inline bool  IsRootWindowOrAnyChildHovered()       { return IsWindowHovered(ImGuiHoveredFlags_RootAndChildWindows); }
-    static inline void  AlignFirstTextHeightToWidgets()       { AlignTextToFramePadding(); }
-    void                SetNextWindowPosCenter(ImGuiCond cond);
-=======
->>>>>>> 3c238eca
 }
 typedef ImGuiInputTextCallback      ImGuiTextEditCallback;    // OBSOLETED in 1.63 (from Aug 2018): made the names consistent
 typedef ImGuiInputTextCallbackData  ImGuiTextEditCallbackData;

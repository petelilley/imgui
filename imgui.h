// dear imgui, v1.86 WIP
// (headers)

// Help:
// - Read FAQ at http://dearimgui.org/faq
// - Newcomers, read 'Programmer guide' in imgui.cpp for notes on how to setup Dear ImGui in your codebase.
// - Call and read ImGui::ShowDemoWindow() in imgui_demo.cpp. All applications in examples/ are doing that.
// Read imgui.cpp for details, links and comments.

// Resources:
// - FAQ                   http://dearimgui.org/faq
// - Homepage & latest     https://github.com/ocornut/imgui
// - Releases & changelog  https://github.com/ocornut/imgui/releases
// - Gallery               https://github.com/ocornut/imgui/issues/4451 (please post your screenshots/video there!)
// - Wiki                  https://github.com/ocornut/imgui/wiki (lots of good stuff there)
// - Glossary              https://github.com/ocornut/imgui/wiki/Glossary
// - Issues & support      https://github.com/ocornut/imgui/issues

// Getting Started?
// - For first-time users having issues compiling/linking/running or issues loading fonts:
//   please post in https://github.com/ocornut/imgui/discussions if you cannot find a solution in resources above.

/*

Index of this file:
// [SECTION] Header mess
// [SECTION] Forward declarations and basic types
// [SECTION] Dear ImGui end-user API functions
// [SECTION] Flags & Enumerations
// [SECTION] Helpers: Memory allocations macros, ImVector<>
// [SECTION] ImGuiStyle
// [SECTION] ImGuiIO
// [SECTION] Misc data structures (ImGuiInputTextCallbackData, ImGuiSizeCallbackData, ImGuiWindowClass, ImGuiPayload, ImGuiTableSortSpecs, ImGuiTableColumnSortSpecs)
// [SECTION] Helpers (ImGuiOnceUponAFrame, ImGuiTextFilter, ImGuiTextBuffer, ImGuiStorage, ImGuiListClipper, ImColor)
// [SECTION] Drawing API (ImDrawCallback, ImDrawCmd, ImDrawIdx, ImDrawVert, ImDrawChannel, ImDrawListSplitter, ImDrawFlags, ImDrawListFlags, ImDrawList, ImDrawData)
// [SECTION] Font API (ImFontConfig, ImFontGlyph, ImFontGlyphRangesBuilder, ImFontAtlasFlags, ImFontAtlas, ImFont)
// [SECTION] Viewports (ImGuiViewportFlags, ImGuiViewport)
// [SECTION] Platform interface for multi-viewport support (ImGuiPlatformIO, ImGuiPlatformMonitor)
// [SECTION] Obsolete functions and types

*/

#pragma once

// Configuration file with compile-time options (edit imconfig.h or '#define IMGUI_USER_CONFIG "myfilename.h" from your build system')
#ifdef IMGUI_USER_CONFIG
#include IMGUI_USER_CONFIG
#endif
#if !defined(IMGUI_DISABLE_INCLUDE_IMCONFIG_H) || defined(IMGUI_INCLUDE_IMCONFIG_H)
#include "imconfig.h"
#endif

#ifndef IMGUI_DISABLE

//-----------------------------------------------------------------------------
// [SECTION] Header mess
//-----------------------------------------------------------------------------

// Includes
#include <float.h>                  // FLT_MIN, FLT_MAX
#include <stdarg.h>                 // va_list, va_start, va_end
#include <stddef.h>                 // ptrdiff_t, NULL
#include <string.h>                 // memset, memmove, memcpy, strlen, strchr, strcpy, strcmp

// Version
// (Integer encoded as XYYZZ for use in #if preprocessor conditionals. Work in progress versions typically starts at XYY99 then bounce up to XYY00, XYY01 etc. when release tagging happens)
#define IMGUI_VERSION               "1.86 WIP"
#define IMGUI_VERSION_NUM           18514
#define IMGUI_CHECKVERSION()        ImGui::DebugCheckVersionAndDataLayout(IMGUI_VERSION, sizeof(ImGuiIO), sizeof(ImGuiStyle), sizeof(ImVec2), sizeof(ImVec4), sizeof(ImDrawVert), sizeof(ImDrawIdx))
#define IMGUI_HAS_TABLE
#define IMGUI_HAS_VIEWPORT          // Viewport WIP branch
#define IMGUI_HAS_DOCK              // Docking WIP branch

// Define attributes of all API symbols declarations (e.g. for DLL under Windows)
// IMGUI_API is used for core imgui functions, IMGUI_IMPL_API is used for the default backends files (imgui_impl_xxx.h)
// Using dear imgui via a shared library is not recommended, because we don't guarantee backward nor forward ABI compatibility (also function call overhead, as dear imgui is a call-heavy API)
#ifndef IMGUI_API
#define IMGUI_API
#endif
#ifndef IMGUI_IMPL_API
#define IMGUI_IMPL_API              IMGUI_API
#endif

// Helper Macros
#ifndef IM_ASSERT
#include <assert.h>
#define IM_ASSERT(_EXPR)            assert(_EXPR)                               // You can override the default assert handler by editing imconfig.h
#endif
#define IM_ARRAYSIZE(_ARR)          ((int)(sizeof(_ARR) / sizeof(*(_ARR))))     // Size of a static C-style array. Don't use on pointers!
#define IM_UNUSED(_VAR)             ((void)(_VAR))                              // Used to silence "unused variable warnings". Often useful as asserts may be stripped out from final builds.
#if (__cplusplus >= 201100) || (defined(_MSVC_LANG) && _MSVC_LANG >= 201100)
#define IM_OFFSETOF(_TYPE,_MEMBER)  offsetof(_TYPE, _MEMBER)                    // Offset of _MEMBER within _TYPE. Standardized as offsetof() in C++11
#else
#define IM_OFFSETOF(_TYPE,_MEMBER)  ((size_t)&(((_TYPE*)0)->_MEMBER))           // Offset of _MEMBER within _TYPE. Old style macro.
#endif

// Helper Macros - IM_FMTARGS, IM_FMTLIST: Apply printf-style warnings to our formatting functions.
#if !defined(IMGUI_USE_STB_SPRINTF) && defined(__MINGW32__) && !defined(__clang__)
#define IM_FMTARGS(FMT)             __attribute__((format(gnu_printf, FMT, FMT+1)))
#define IM_FMTLIST(FMT)             __attribute__((format(gnu_printf, FMT, 0)))
#elif !defined(IMGUI_USE_STB_SPRINTF) && (defined(__clang__) || defined(__GNUC__))
#define IM_FMTARGS(FMT)             __attribute__((format(printf, FMT, FMT+1)))
#define IM_FMTLIST(FMT)             __attribute__((format(printf, FMT, 0)))
#else
#define IM_FMTARGS(FMT)
#define IM_FMTLIST(FMT)
#endif

// Disable some of MSVC most aggressive Debug runtime checks in function header/footer (used in some simple/low-level functions)
#if defined(_MSC_VER) && !defined(__clang__) && !defined(IMGUI_DEBUG_PARANOID)
#define IM_MSVC_RUNTIME_CHECKS_OFF      __pragma(runtime_checks("",off))     __pragma(check_stack(off)) __pragma(strict_gs_check(push,off))
#define IM_MSVC_RUNTIME_CHECKS_RESTORE  __pragma(runtime_checks("",restore)) __pragma(check_stack())    __pragma(strict_gs_check(pop))
#else
#define IM_MSVC_RUNTIME_CHECKS_OFF
#define IM_MSVC_RUNTIME_CHECKS_RESTORE
#endif

// Warnings
#ifdef _MSC_VER
#pragma warning (push)
#pragma warning (disable: 26495)    // [Static Analyzer] Variable 'XXX' is uninitialized. Always initialize a member variable (type.6).
#endif
#if defined(__clang__)
#pragma clang diagnostic push
#pragma clang diagnostic ignored "-Wold-style-cast"
#if __has_warning("-Wzero-as-null-pointer-constant")
#pragma clang diagnostic ignored "-Wzero-as-null-pointer-constant"
#endif
#elif defined(__GNUC__)
#pragma GCC diagnostic push
#pragma GCC diagnostic ignored "-Wpragmas"          // warning: unknown option after '#pragma GCC diagnostic' kind
#pragma GCC diagnostic ignored "-Wclass-memaccess"  // [__GNUC__ >= 8] warning: 'memset/memcpy' clearing/writing an object of type 'xxxx' with no trivial copy-assignment; use assignment or value-initialization instead
#endif

//-----------------------------------------------------------------------------
// [SECTION] Forward declarations and basic types
//-----------------------------------------------------------------------------

// Forward declarations
struct ImDrawChannel;               // Temporary storage to output draw commands out of order, used by ImDrawListSplitter and ImDrawList::ChannelsSplit()
struct ImDrawCmd;                   // A single draw command within a parent ImDrawList (generally maps to 1 GPU draw call, unless it is a callback)
struct ImDrawData;                  // All draw command lists required to render the frame + pos/size coordinates to use for the projection matrix.
struct ImDrawList;                  // A single draw command list (generally one per window, conceptually you may see this as a dynamic "mesh" builder)
struct ImDrawListSharedData;        // Data shared among multiple draw lists (typically owned by parent ImGui context, but you may create one yourself)
struct ImDrawListSplitter;          // Helper to split a draw list into different layers which can be drawn into out of order, then flattened back.
struct ImDrawVert;                  // A single vertex (pos + uv + col = 20 bytes by default. Override layout with IMGUI_OVERRIDE_DRAWVERT_STRUCT_LAYOUT)
struct ImFont;                      // Runtime data for a single font within a parent ImFontAtlas
struct ImFontAtlas;                 // Runtime data for multiple fonts, bake multiple fonts into a single texture, TTF/OTF font loader
struct ImFontBuilderIO;             // Opaque interface to a font builder (stb_truetype or FreeType).
struct ImFontConfig;                // Configuration data when adding a font or merging fonts
struct ImFontGlyph;                 // A single font glyph (code point + coordinates within in ImFontAtlas + offset)
struct ImFontGlyphRangesBuilder;    // Helper to build glyph ranges from text/string data
struct ImColor;                     // Helper functions to create a color that can be converted to either u32 or float4 (*OBSOLETE* please avoid using)
struct ImGuiContext;                // Dear ImGui context (opaque structure, unless including imgui_internal.h)
struct ImGuiIO;                     // Main configuration and I/O between your application and ImGui
struct ImGuiInputTextCallbackData;  // Shared state of InputText() when using custom ImGuiInputTextCallback (rare/advanced use)
struct ImGuiListClipper;            // Helper to manually clip large list of items
struct ImGuiOnceUponAFrame;         // Helper for running a block of code not more than once a frame
struct ImGuiPayload;                // User data payload for drag and drop operations
struct ImGuiPlatformIO;             // Multi-viewport support: interface for Platform/Renderer backends + viewports to render
struct ImGuiPlatformMonitor;        // Multi-viewport support: user-provided bounds for each connected monitor/display. Used when positioning popups and tooltips to avoid them straddling monitors
struct ImGuiSizeCallbackData;       // Callback data when using SetNextWindowSizeConstraints() (rare/advanced use)
struct ImGuiStorage;                // Helper for key->value storage
struct ImGuiStyle;                  // Runtime data for styling/colors
struct ImGuiTableSortSpecs;         // Sorting specifications for a table (often handling sort specs for a single column, occasionally more)
struct ImGuiTableColumnSortSpecs;   // Sorting specification for one column of a table
struct ImGuiTextBuffer;             // Helper to hold and append into a text buffer (~string builder)
struct ImGuiTextFilter;             // Helper to parse and apply text filters (e.g. "aaaaa[,bbbbb][,ccccc]")
struct ImGuiViewport;               // A Platform Window (always 1 unless multi-viewport are enabled. One per platform window to output to). In the future may represent Platform Monitor
struct ImGuiWindowClass;            // Window class (rare/advanced uses: provide hints to the platform backend via altered viewport flags and parent/child info)

// Enums/Flags (declared as int for compatibility with old C++, to allow using as flags without overhead, and to not pollute the top of this file)
// - Tip: Use your programming IDE navigation facilities on the names in the _central column_ below to find the actual flags/enum lists!
//   In Visual Studio IDE: CTRL+comma ("Edit.NavigateTo") can follow symbols in comments, whereas CTRL+F12 ("Edit.GoToImplementation") cannot.
//   With Visual Assist installed: ALT+G ("VAssistX.GoToImplementation") can also follow symbols in comments.
typedef int ImGuiCol;               // -> enum ImGuiCol_             // Enum: A color identifier for styling
typedef int ImGuiCond;              // -> enum ImGuiCond_            // Enum: A condition for many Set*() functions
typedef int ImGuiDataType;          // -> enum ImGuiDataType_        // Enum: A primary data type
typedef int ImGuiDir;               // -> enum ImGuiDir_             // Enum: A cardinal direction
typedef int ImGuiKey;               // -> enum ImGuiKey_             // Enum: A key identifier (ImGui-side enum)
typedef int ImGuiNavInput;          // -> enum ImGuiNavInput_        // Enum: An input identifier for navigation
typedef int ImGuiMouseButton;       // -> enum ImGuiMouseButton_     // Enum: A mouse button identifier (0=left, 1=right, 2=middle)
typedef int ImGuiMouseCursor;       // -> enum ImGuiMouseCursor_     // Enum: A mouse cursor identifier
typedef int ImGuiSortDirection;     // -> enum ImGuiSortDirection_   // Enum: A sorting direction (ascending or descending)
typedef int ImGuiStyleVar;          // -> enum ImGuiStyleVar_        // Enum: A variable identifier for styling
typedef int ImGuiTableBgTarget;     // -> enum ImGuiTableBgTarget_   // Enum: A color target for TableSetBgColor()
typedef int ImDrawFlags;            // -> enum ImDrawFlags_          // Flags: for ImDrawList functions
typedef int ImDrawListFlags;        // -> enum ImDrawListFlags_      // Flags: for ImDrawList instance
typedef int ImFontAtlasFlags;       // -> enum ImFontAtlasFlags_     // Flags: for ImFontAtlas build
typedef int ImGuiBackendFlags;      // -> enum ImGuiBackendFlags_    // Flags: for io.BackendFlags
typedef int ImGuiButtonFlags;       // -> enum ImGuiButtonFlags_     // Flags: for InvisibleButton()
typedef int ImGuiColorEditFlags;    // -> enum ImGuiColorEditFlags_  // Flags: for ColorEdit4(), ColorPicker4() etc.
typedef int ImGuiConfigFlags;       // -> enum ImGuiConfigFlags_     // Flags: for io.ConfigFlags
typedef int ImGuiComboFlags;        // -> enum ImGuiComboFlags_      // Flags: for BeginCombo()
typedef int ImGuiDockNodeFlags;     // -> enum ImGuiDockNodeFlags_   // Flags: for DockSpace()
typedef int ImGuiDragDropFlags;     // -> enum ImGuiDragDropFlags_   // Flags: for BeginDragDropSource(), AcceptDragDropPayload()
typedef int ImGuiFocusedFlags;      // -> enum ImGuiFocusedFlags_    // Flags: for IsWindowFocused()
typedef int ImGuiHoveredFlags;      // -> enum ImGuiHoveredFlags_    // Flags: for IsItemHovered(), IsWindowHovered() etc.
typedef int ImGuiInputTextFlags;    // -> enum ImGuiInputTextFlags_  // Flags: for InputText(), InputTextMultiline()
typedef int ImGuiKeyModFlags;       // -> enum ImGuiKeyModFlags_     // Flags: for io.KeyMods (Ctrl/Shift/Alt/Super)
typedef int ImGuiPopupFlags;        // -> enum ImGuiPopupFlags_      // Flags: for OpenPopup*(), BeginPopupContext*(), IsPopupOpen()
typedef int ImGuiSelectableFlags;   // -> enum ImGuiSelectableFlags_ // Flags: for Selectable()
typedef int ImGuiSliderFlags;       // -> enum ImGuiSliderFlags_     // Flags: for DragFloat(), DragInt(), SliderFloat(), SliderInt() etc.
typedef int ImGuiTabBarFlags;       // -> enum ImGuiTabBarFlags_     // Flags: for BeginTabBar()
typedef int ImGuiTabItemFlags;      // -> enum ImGuiTabItemFlags_    // Flags: for BeginTabItem()
typedef int ImGuiTableFlags;        // -> enum ImGuiTableFlags_      // Flags: For BeginTable()
typedef int ImGuiTableColumnFlags;  // -> enum ImGuiTableColumnFlags_// Flags: For TableSetupColumn()
typedef int ImGuiTableRowFlags;     // -> enum ImGuiTableRowFlags_   // Flags: For TableNextRow()
typedef int ImGuiTreeNodeFlags;     // -> enum ImGuiTreeNodeFlags_   // Flags: for TreeNode(), TreeNodeEx(), CollapsingHeader()
typedef int ImGuiViewportFlags;     // -> enum ImGuiViewportFlags_   // Flags: for ImGuiViewport
typedef int ImGuiWindowFlags;       // -> enum ImGuiWindowFlags_     // Flags: for Begin(), BeginChild()

// ImTexture: user data for renderer backend to identify a texture [Compile-time configurable type]
// - To use something else than an opaque void* pointer: override with e.g. '#define ImTextureID MyTextureType*' in your imconfig.h file.
// - This can be whatever to you want it to be! read the FAQ about ImTextureID for details.
#ifndef ImTextureID
typedef void* ImTextureID;          // Default: store a pointer or an integer fitting in a pointer (most renderer backends are ok with that)
#endif

// ImDrawIdx: vertex index. [Compile-time configurable type]
// - To use 16-bit indices + allow large meshes: backend need to set 'io.BackendFlags |= ImGuiBackendFlags_RendererHasVtxOffset' and handle ImDrawCmd::VtxOffset (recommended).
// - To use 32-bit indices: override with '#define ImDrawIdx unsigned int' in your imconfig.h file.
#ifndef ImDrawIdx
typedef unsigned short ImDrawIdx;   // Default: 16-bit (for maximum compatibility with renderer backends)
#endif

// Scalar data types
typedef unsigned int        ImGuiID;// A unique ID used by widgets (typically the result of hashing a stack of string)
typedef signed char         ImS8;   // 8-bit signed integer
typedef unsigned char       ImU8;   // 8-bit unsigned integer
typedef signed short        ImS16;  // 16-bit signed integer
typedef unsigned short      ImU16;  // 16-bit unsigned integer
typedef signed int          ImS32;  // 32-bit signed integer == int
typedef unsigned int        ImU32;  // 32-bit unsigned integer (often used to store packed colors)
#if defined(_MSC_VER) && !defined(__clang__)
typedef signed   __int64    ImS64;  // 64-bit signed integer (pre and post C++11 with Visual Studio)
typedef unsigned __int64    ImU64;  // 64-bit unsigned integer (pre and post C++11 with Visual Studio)
#elif (defined(__clang__) || defined(__GNUC__)) && (__cplusplus < 201100)
#include <stdint.h>
typedef int64_t             ImS64;  // 64-bit signed integer (pre C++11)
typedef uint64_t            ImU64;  // 64-bit unsigned integer (pre C++11)
#else
typedef signed   long long  ImS64;  // 64-bit signed integer (post C++11)
typedef unsigned long long  ImU64;  // 64-bit unsigned integer (post C++11)
#endif

// Character types
// (we generally use UTF-8 encoded string in the API. This is storage specifically for a decoded character used for keyboard input and display)
typedef unsigned short ImWchar16;   // A single decoded U16 character/code point. We encode them as multi bytes UTF-8 when used in strings.
typedef unsigned int ImWchar32;     // A single decoded U32 character/code point. We encode them as multi bytes UTF-8 when used in strings.
#ifdef IMGUI_USE_WCHAR32            // ImWchar [configurable type: override in imconfig.h with '#define IMGUI_USE_WCHAR32' to support Unicode planes 1-16]
typedef ImWchar32 ImWchar;
#else
typedef ImWchar16 ImWchar;
#endif

// Callback and functions types
typedef int     (*ImGuiInputTextCallback)(ImGuiInputTextCallbackData* data);    // Callback function for ImGui::InputText()
typedef void    (*ImGuiSizeCallback)(ImGuiSizeCallbackData* data);              // Callback function for ImGui::SetNextWindowSizeConstraints()
typedef void*   (*ImGuiMemAllocFunc)(size_t sz, void* user_data);               // Function signature for ImGui::SetAllocatorFunctions()
typedef void    (*ImGuiMemFreeFunc)(void* ptr, void* user_data);                // Function signature for ImGui::SetAllocatorFunctions()

// ImVec2: 2D vector used to store positions, sizes etc. [Compile-time configurable type]
// This is a frequently used type in the API. Consider using IM_VEC2_CLASS_EXTRA to create implicit cast from/to our preferred type.
IM_MSVC_RUNTIME_CHECKS_OFF
struct ImVec2
{
    float                                   x, y;
    ImVec2()                                { x = y = 0.0f; }
    ImVec2(float _x, float _y)              { x = _x; y = _y; }
    float  operator[] (size_t idx) const    { IM_ASSERT(idx <= 1); return (&x)[idx]; }    // We very rarely use this [] operator, the assert overhead is fine.
    float& operator[] (size_t idx)          { IM_ASSERT(idx <= 1); return (&x)[idx]; }    // We very rarely use this [] operator, the assert overhead is fine.
#ifdef IM_VEC2_CLASS_EXTRA
    IM_VEC2_CLASS_EXTRA     // Define additional constructors and implicit cast operators in imconfig.h to convert back and forth between your math types and ImVec2.
#endif
};

// ImVec4: 4D vector used to store clipping rectangles, colors etc. [Compile-time configurable type]
struct ImVec4
{
    float                                           x, y, z, w;
    ImVec4()                                        { x = y = z = w = 0.0f; }
    ImVec4(float _x, float _y, float _z, float _w)  { x = _x; y = _y; z = _z; w = _w; }
#ifdef IM_VEC4_CLASS_EXTRA
    IM_VEC4_CLASS_EXTRA     // Define additional constructors and implicit cast operators in imconfig.h to convert back and forth between your math types and ImVec4.
#endif
};
IM_MSVC_RUNTIME_CHECKS_RESTORE

//-----------------------------------------------------------------------------
// [SECTION] Dear ImGui end-user API functions
// (Note that ImGui:: being a namespace, you can add extra ImGui:: functions in your own separate file. Please don't modify imgui source files!)
//-----------------------------------------------------------------------------

namespace ImGui
{
    // Context creation and access
    // - Each context create its own ImFontAtlas by default. You may instance one yourself and pass it to CreateContext() to share a font atlas between contexts.
    // - DLL users: heaps and globals are not shared across DLL boundaries! You will need to call SetCurrentContext() + SetAllocatorFunctions()
    //   for each static/DLL boundary you are calling from. Read "Context and Memory Allocators" section of imgui.cpp for details.
    IMGUI_API ImGuiContext* CreateContext(ImFontAtlas* shared_font_atlas = NULL);
    IMGUI_API void          DestroyContext(ImGuiContext* ctx = NULL);   // NULL = destroy current context
    IMGUI_API ImGuiContext* GetCurrentContext();
    IMGUI_API void          SetCurrentContext(ImGuiContext* ctx);

    // Main
    IMGUI_API ImGuiIO&      GetIO();                                    // access the IO structure (mouse/keyboard/gamepad inputs, time, various configuration options/flags)
    IMGUI_API ImGuiStyle&   GetStyle();                                 // access the Style structure (colors, sizes). Always use PushStyleCol(), PushStyleVar() to modify style mid-frame!
    IMGUI_API void          NewFrame();                                 // start a new Dear ImGui frame, you can submit any command from this point until Render()/EndFrame().
    IMGUI_API void          EndFrame();                                 // ends the Dear ImGui frame. automatically called by Render(). If you don't need to render data (skipping rendering) you may call EndFrame() without Render()... but you'll have wasted CPU already! If you don't need to render, better to not create any windows and not call NewFrame() at all!
    IMGUI_API void          Render();                                   // ends the Dear ImGui frame, finalize the draw data. You can then get call GetDrawData().
    IMGUI_API ImDrawData*   GetDrawData();                              // valid after Render() and until the next call to NewFrame(). this is what you have to render.

    // Demo, Debug, Information
    IMGUI_API void          ShowDemoWindow(bool* p_open = NULL);        // create Demo window. demonstrate most ImGui features. call this to learn about the library! try to make it always available in your application!
    IMGUI_API void          ShowMetricsWindow(bool* p_open = NULL);     // create Metrics/Debugger window. display Dear ImGui internals: windows, draw commands, various internal state, etc.
    IMGUI_API void          ShowStackToolWindow(bool* p_open = NULL);   // create Stack Tool window. hover items with mouse to query information about the source of their unique ID.
    IMGUI_API void          ShowAboutWindow(bool* p_open = NULL);       // create About window. display Dear ImGui version, credits and build/system information.
    IMGUI_API void          ShowStyleEditor(ImGuiStyle* ref = NULL);    // add style editor block (not a window). you can pass in a reference ImGuiStyle structure to compare to, revert to and save to (else it uses the default style)
    IMGUI_API bool          ShowStyleSelector(const char* label);       // add style selector block (not a window), essentially a combo listing the default styles.
    IMGUI_API void          ShowFontSelector(const char* label);        // add font selector block (not a window), essentially a combo listing the loaded fonts.
    IMGUI_API void          ShowUserGuide();                            // add basic help/info block (not a window): how to manipulate ImGui as a end-user (mouse/keyboard controls).
    IMGUI_API const char*   GetVersion();                               // get the compiled version string e.g. "1.80 WIP" (essentially the value for IMGUI_VERSION from the compiled version of imgui.cpp)

    // Styles
    IMGUI_API void          StyleColorsDark(ImGuiStyle* dst = NULL);    // new, recommended style (default)
    IMGUI_API void          StyleColorsLight(ImGuiStyle* dst = NULL);   // best used with borders and a custom, thicker font
    IMGUI_API void          StyleColorsClassic(ImGuiStyle* dst = NULL); // classic imgui style

    // Windows
    // - Begin() = push window to the stack and start appending to it. End() = pop window from the stack.
    // - Passing 'bool* p_open != NULL' shows a window-closing widget in the upper-right corner of the window,
    //   which clicking will set the boolean to false when clicked.
    // - You may append multiple times to the same window during the same frame by calling Begin()/End() pairs multiple times.
    //   Some information such as 'flags' or 'p_open' will only be considered by the first call to Begin().
    // - Begin() return false to indicate the window is collapsed or fully clipped, so you may early out and omit submitting
    //   anything to the window. Always call a matching End() for each Begin() call, regardless of its return value!
    //   [Important: due to legacy reason, this is inconsistent with most other functions such as BeginMenu/EndMenu,
    //    BeginPopup/EndPopup, etc. where the EndXXX call should only be called if the corresponding BeginXXX function
    //    returned true. Begin and BeginChild are the only odd ones out. Will be fixed in a future update.]
    // - Note that the bottom of window stack always contains a window called "Debug".
    IMGUI_API bool          Begin(const char* name, bool* p_open = NULL, ImGuiWindowFlags flags = 0);
    IMGUI_API void          End();

    // Child Windows
    // - Use child windows to begin into a self-contained independent scrolling/clipping regions within a host window. Child windows can embed their own child.
    // - For each independent axis of 'size': ==0.0f: use remaining host window size / >0.0f: fixed size / <0.0f: use remaining window size minus abs(size) / Each axis can use a different mode, e.g. ImVec2(0,400).
    // - BeginChild() returns false to indicate the window is collapsed or fully clipped, so you may early out and omit submitting anything to the window.
    //   Always call a matching EndChild() for each BeginChild() call, regardless of its return value.
    //   [Important: due to legacy reason, this is inconsistent with most other functions such as BeginMenu/EndMenu,
    //    BeginPopup/EndPopup, etc. where the EndXXX call should only be called if the corresponding BeginXXX function
    //    returned true. Begin and BeginChild are the only odd ones out. Will be fixed in a future update.]
    IMGUI_API bool          BeginChild(const char* str_id, const ImVec2& size = ImVec2(0, 0), bool border = false, ImGuiWindowFlags flags = 0);
    IMGUI_API bool          BeginChild(ImGuiID id, const ImVec2& size = ImVec2(0, 0), bool border = false, ImGuiWindowFlags flags = 0);
    IMGUI_API void          EndChild();

    // Windows Utilities
    // - 'current window' = the window we are appending into while inside a Begin()/End() block. 'next window' = next window we will Begin() into.
    IMGUI_API bool          IsWindowAppearing();
    IMGUI_API bool          IsWindowCollapsed();
    IMGUI_API bool          IsWindowFocused(ImGuiFocusedFlags flags=0); // is current window focused? or its root/child, depending on flags. see flags for options.
    IMGUI_API bool          IsWindowHovered(ImGuiHoveredFlags flags=0); // is current window hovered (and typically: not blocked by a popup/modal)? see flags for options. NB: If you are trying to check whether your mouse should be dispatched to imgui or to your app, you should use the 'io.WantCaptureMouse' boolean for that! Please read the FAQ!
    IMGUI_API ImDrawList*   GetWindowDrawList();                        // get draw list associated to the current window, to append your own drawing primitives
    IMGUI_API float         GetWindowDpiScale();                        // get DPI scale currently associated to the current window's viewport.
    IMGUI_API ImVec2        GetWindowPos();                             // get current window position in screen space (useful if you want to do your own drawing via the DrawList API)
    IMGUI_API ImVec2        GetWindowSize();                            // get current window size
    IMGUI_API float         GetWindowWidth();                           // get current window width (shortcut for GetWindowSize().x)
    IMGUI_API float         GetWindowHeight();                          // get current window height (shortcut for GetWindowSize().y)
    IMGUI_API ImGuiViewport*GetWindowViewport();                        // get viewport currently associated to the current window.

    // Window manipulation
    // - Prefer using SetNextXXX functions (before Begin) rather that SetXXX functions (after Begin).
    IMGUI_API void          SetNextWindowPos(const ImVec2& pos, ImGuiCond cond = 0, const ImVec2& pivot = ImVec2(0, 0)); // set next window position. call before Begin(). use pivot=(0.5f,0.5f) to center on given point, etc.
    IMGUI_API void          SetNextWindowSize(const ImVec2& size, ImGuiCond cond = 0);                  // set next window size. set axis to 0.0f to force an auto-fit on this axis. call before Begin()
    IMGUI_API void          SetNextWindowSizeConstraints(const ImVec2& size_min, const ImVec2& size_max, ImGuiSizeCallback custom_callback = NULL, void* custom_callback_data = NULL); // set next window size limits. use -1,-1 on either X/Y axis to preserve the current size. Sizes will be rounded down. Use callback to apply non-trivial programmatic constraints.
    IMGUI_API void          SetNextWindowContentSize(const ImVec2& size);                               // set next window content size (~ scrollable client area, which enforce the range of scrollbars). Not including window decorations (title bar, menu bar, etc.) nor WindowPadding. set an axis to 0.0f to leave it automatic. call before Begin()
    IMGUI_API void          SetNextWindowCollapsed(bool collapsed, ImGuiCond cond = 0);                 // set next window collapsed state. call before Begin()
    IMGUI_API void          SetNextWindowFocus();                                                       // set next window to be focused / top-most. call before Begin()
    IMGUI_API void          SetNextWindowBgAlpha(float alpha);                                          // set next window background color alpha. helper to easily override the Alpha component of ImGuiCol_WindowBg/ChildBg/PopupBg. you may also use ImGuiWindowFlags_NoBackground.
    IMGUI_API void          SetNextWindowViewport(ImGuiID viewport_id);                                 // set next window viewport
    IMGUI_API void          SetWindowPos(const ImVec2& pos, ImGuiCond cond = 0);                        // (not recommended) set current window position - call within Begin()/End(). prefer using SetNextWindowPos(), as this may incur tearing and side-effects.
    IMGUI_API void          SetWindowSize(const ImVec2& size, ImGuiCond cond = 0);                      // (not recommended) set current window size - call within Begin()/End(). set to ImVec2(0, 0) to force an auto-fit. prefer using SetNextWindowSize(), as this may incur tearing and minor side-effects.
    IMGUI_API void          SetWindowCollapsed(bool collapsed, ImGuiCond cond = 0);                     // (not recommended) set current window collapsed state. prefer using SetNextWindowCollapsed().
    IMGUI_API void          SetWindowFocus();                                                           // (not recommended) set current window to be focused / top-most. prefer using SetNextWindowFocus().
    IMGUI_API void          SetWindowFontScale(float scale);                                            // [OBSOLETE] set font scale. Adjust IO.FontGlobalScale if you want to scale all windows. This is an old API! For correct scaling, prefer to reload font + rebuild ImFontAtlas + call style.ScaleAllSizes().
    IMGUI_API void          SetWindowPos(const char* name, const ImVec2& pos, ImGuiCond cond = 0);      // set named window position.
    IMGUI_API void          SetWindowSize(const char* name, const ImVec2& size, ImGuiCond cond = 0);    // set named window size. set axis to 0.0f to force an auto-fit on this axis.
    IMGUI_API void          SetWindowCollapsed(const char* name, bool collapsed, ImGuiCond cond = 0);   // set named window collapsed state
    IMGUI_API void          SetWindowFocus(const char* name);                                           // set named window to be focused / top-most. use NULL to remove focus.

    // Content region
    // - Retrieve available space from a given point. GetContentRegionAvail() is frequently useful.
    // - Those functions are bound to be redesigned (they are confusing, incomplete and the Min/Max return values are in local window coordinates which increases confusion)
    IMGUI_API ImVec2        GetContentRegionAvail();                                        // == GetContentRegionMax() - GetCursorPos()
    IMGUI_API ImVec2        GetContentRegionMax();                                          // current content boundaries (typically window boundaries including scrolling, or current column boundaries), in windows coordinates
    IMGUI_API ImVec2        GetWindowContentRegionMin();                                    // content boundaries min for the full window (roughly (0,0)-Scroll), in window coordinates
    IMGUI_API ImVec2        GetWindowContentRegionMax();                                    // content boundaries max for the full window (roughly (0,0)+Size-Scroll) where Size can be override with SetNextWindowContentSize(), in window coordinates

    // Windows Scrolling
    IMGUI_API float         GetScrollX();                                                   // get scrolling amount [0 .. GetScrollMaxX()]
    IMGUI_API float         GetScrollY();                                                   // get scrolling amount [0 .. GetScrollMaxY()]
    IMGUI_API void          SetScrollX(float scroll_x);                                     // set scrolling amount [0 .. GetScrollMaxX()]
    IMGUI_API void          SetScrollY(float scroll_y);                                     // set scrolling amount [0 .. GetScrollMaxY()]
    IMGUI_API float         GetScrollMaxX();                                                // get maximum scrolling amount ~~ ContentSize.x - WindowSize.x - DecorationsSize.x
    IMGUI_API float         GetScrollMaxY();                                                // get maximum scrolling amount ~~ ContentSize.y - WindowSize.y - DecorationsSize.y
    IMGUI_API void          SetScrollHereX(float center_x_ratio = 0.5f);                    // adjust scrolling amount to make current cursor position visible. center_x_ratio=0.0: left, 0.5: center, 1.0: right. When using to make a "default/current item" visible, consider using SetItemDefaultFocus() instead.
    IMGUI_API void          SetScrollHereY(float center_y_ratio = 0.5f);                    // adjust scrolling amount to make current cursor position visible. center_y_ratio=0.0: top, 0.5: center, 1.0: bottom. When using to make a "default/current item" visible, consider using SetItemDefaultFocus() instead.
    IMGUI_API void          SetScrollFromPosX(float local_x, float center_x_ratio = 0.5f);  // adjust scrolling amount to make given position visible. Generally GetCursorStartPos() + offset to compute a valid position.
    IMGUI_API void          SetScrollFromPosY(float local_y, float center_y_ratio = 0.5f);  // adjust scrolling amount to make given position visible. Generally GetCursorStartPos() + offset to compute a valid position.

    // Parameters stacks (shared)
    IMGUI_API void          PushFont(ImFont* font);                                         // use NULL as a shortcut to push default font
    IMGUI_API void          PopFont();
    IMGUI_API void          PushStyleColor(ImGuiCol idx, ImU32 col);                        // modify a style color. always use this if you modify the style after NewFrame().
    IMGUI_API void          PushStyleColor(ImGuiCol idx, const ImVec4& col);
    IMGUI_API void          PopStyleColor(int count = 1);
    IMGUI_API void          PushStyleVar(ImGuiStyleVar idx, float val);                     // modify a style float variable. always use this if you modify the style after NewFrame().
    IMGUI_API void          PushStyleVar(ImGuiStyleVar idx, const ImVec2& val);             // modify a style ImVec2 variable. always use this if you modify the style after NewFrame().
    IMGUI_API void          PopStyleVar(int count = 1);
    IMGUI_API void          PushAllowKeyboardFocus(bool allow_keyboard_focus);              // == tab stop enable. Allow focusing using TAB/Shift-TAB, enabled by default but you can disable it for certain widgets
    IMGUI_API void          PopAllowKeyboardFocus();
    IMGUI_API void          PushButtonRepeat(bool repeat);                                  // in 'repeat' mode, Button*() functions return repeated true in a typematic manner (using io.KeyRepeatDelay/io.KeyRepeatRate setting). Note that you can call IsItemActive() after any Button() to tell if the button is held in the current frame.
    IMGUI_API void          PopButtonRepeat();

    // Parameters stacks (current window)
    IMGUI_API void          PushItemWidth(float item_width);                                // push width of items for common large "item+label" widgets. >0.0f: width in pixels, <0.0f align xx pixels to the right of window (so -FLT_MIN always align width to the right side).
    IMGUI_API void          PopItemWidth();
    IMGUI_API void          SetNextItemWidth(float item_width);                             // set width of the _next_ common large "item+label" widget. >0.0f: width in pixels, <0.0f align xx pixels to the right of window (so -FLT_MIN always align width to the right side)
    IMGUI_API float         CalcItemWidth();                                                // width of item given pushed settings and current cursor position. NOT necessarily the width of last item unlike most 'Item' functions.
    IMGUI_API void          PushTextWrapPos(float wrap_local_pos_x = 0.0f);                 // push word-wrapping position for Text*() commands. < 0.0f: no wrapping; 0.0f: wrap to end of window (or column); > 0.0f: wrap at 'wrap_pos_x' position in window local space
    IMGUI_API void          PopTextWrapPos();

    // Style read access
    // - Use the style editor (ShowStyleEditor() function) to interactively see what the colors are)
    IMGUI_API ImFont*       GetFont();                                                      // get current font
    IMGUI_API float         GetFontSize();                                                  // get current font size (= height in pixels) of current font with current scale applied
    IMGUI_API ImVec2        GetFontTexUvWhitePixel();                                       // get UV coordinate for a while pixel, useful to draw custom shapes via the ImDrawList API
    IMGUI_API ImU32         GetColorU32(ImGuiCol idx, float alpha_mul = 1.0f);              // retrieve given style color with style alpha applied and optional extra alpha multiplier, packed as a 32-bit value suitable for ImDrawList
    IMGUI_API ImU32         GetColorU32(const ImVec4& col);                                 // retrieve given color with style alpha applied, packed as a 32-bit value suitable for ImDrawList
    IMGUI_API ImU32         GetColorU32(ImU32 col);                                         // retrieve given color with style alpha applied, packed as a 32-bit value suitable for ImDrawList
    IMGUI_API const ImVec4& GetStyleColorVec4(ImGuiCol idx);                                // retrieve style color as stored in ImGuiStyle structure. use to feed back into PushStyleColor(), otherwise use GetColorU32() to get style color with style alpha baked in.

    // Cursor / Layout
    // - By "cursor" we mean the current output position.
    // - The typical widget behavior is to output themselves at the current cursor position, then move the cursor one line down.
    // - You can call SameLine() between widgets to undo the last carriage return and output at the right of the preceding widget.
    // - Attention! We currently have inconsistencies between window-local and absolute positions we will aim to fix with future API:
    //    Window-local coordinates:   SameLine(), GetCursorPos(), SetCursorPos(), GetCursorStartPos(), GetContentRegionMax(), GetWindowContentRegion*(), PushTextWrapPos()
    //    Absolute coordinate:        GetCursorScreenPos(), SetCursorScreenPos(), all ImDrawList:: functions.
    IMGUI_API void          Separator();                                                    // separator, generally horizontal. inside a menu bar or in horizontal layout mode, this becomes a vertical separator.
    IMGUI_API void          SameLine(float offset_from_start_x=0.0f, float spacing=-1.0f);  // call between widgets or groups to layout them horizontally. X position given in window coordinates.
    IMGUI_API void          NewLine();                                                      // undo a SameLine() or force a new line when in an horizontal-layout context.
    IMGUI_API void          Spacing();                                                      // add vertical spacing.
    IMGUI_API void          Dummy(const ImVec2& size);                                      // add a dummy item of given size. unlike InvisibleButton(), Dummy() won't take the mouse click or be navigable into.
    IMGUI_API void          Indent(float indent_w = 0.0f);                                  // move content position toward the right, by indent_w, or style.IndentSpacing if indent_w <= 0
    IMGUI_API void          Unindent(float indent_w = 0.0f);                                // move content position back to the left, by indent_w, or style.IndentSpacing if indent_w <= 0
    IMGUI_API void          BeginGroup();                                                   // lock horizontal starting position
    IMGUI_API void          EndGroup();                                                     // unlock horizontal starting position + capture the whole group bounding box into one "item" (so you can use IsItemHovered() or layout primitives such as SameLine() on whole group, etc.)
    IMGUI_API ImVec2        GetCursorPos();                                                 // cursor position in window coordinates (relative to window position)
    IMGUI_API float         GetCursorPosX();                                                //   (some functions are using window-relative coordinates, such as: GetCursorPos, GetCursorStartPos, GetContentRegionMax, GetWindowContentRegion* etc.
    IMGUI_API float         GetCursorPosY();                                                //    other functions such as GetCursorScreenPos or everything in ImDrawList::
    IMGUI_API void          SetCursorPos(const ImVec2& local_pos);                          //    are using the main, absolute coordinate system.
    IMGUI_API void          SetCursorPosX(float local_x);                                   //    GetWindowPos() + GetCursorPos() == GetCursorScreenPos() etc.)
    IMGUI_API void          SetCursorPosY(float local_y);                                   //
    IMGUI_API ImVec2        GetCursorStartPos();                                            // initial cursor position in window coordinates
    IMGUI_API ImVec2        GetCursorScreenPos();                                           // cursor position in absolute coordinates (useful to work with ImDrawList API). generally top-left == GetMainViewport()->Pos == (0,0) in single viewport mode, and bottom-right == GetMainViewport()->Pos+Size == io.DisplaySize in single-viewport mode.
    IMGUI_API void          SetCursorScreenPos(const ImVec2& pos);                          // cursor position in absolute coordinates
    IMGUI_API void          AlignTextToFramePadding();                                      // vertically align upcoming text baseline to FramePadding.y so that it will align properly to regularly framed items (call if you have text on a line before a framed item)
    IMGUI_API float         GetTextLineHeight();                                            // ~ FontSize
    IMGUI_API float         GetTextLineHeightWithSpacing();                                 // ~ FontSize + style.ItemSpacing.y (distance in pixels between 2 consecutive lines of text)
    IMGUI_API float         GetFrameHeight();                                               // ~ FontSize + style.FramePadding.y * 2
    IMGUI_API float         GetFrameHeightWithSpacing();                                    // ~ FontSize + style.FramePadding.y * 2 + style.ItemSpacing.y (distance in pixels between 2 consecutive lines of framed widgets)

    // ID stack/scopes
    // Read the FAQ (docs/FAQ.md or http://dearimgui.org/faq) for more details about how ID are handled in dear imgui.
    // - Those questions are answered and impacted by understanding of the ID stack system:
    //   - "Q: Why is my widget not reacting when I click on it?"
    //   - "Q: How can I have widgets with an empty label?"
    //   - "Q: How can I have multiple widgets with the same label?"
    // - Short version: ID are hashes of the entire ID stack. If you are creating widgets in a loop you most likely
    //   want to push a unique identifier (e.g. object pointer, loop index) to uniquely differentiate them.
    // - You can also use the "Label##foobar" syntax within widget label to distinguish them from each others.
    // - In this header file we use the "label"/"name" terminology to denote a string that will be displayed + used as an ID,
    //   whereas "str_id" denote a string that is only used as an ID and not normally displayed.
    IMGUI_API void          PushID(const char* str_id);                                     // push string into the ID stack (will hash string).
    IMGUI_API void          PushID(const char* str_id_begin, const char* str_id_end);       // push string into the ID stack (will hash string).
    IMGUI_API void          PushID(const void* ptr_id);                                     // push pointer into the ID stack (will hash pointer).
    IMGUI_API void          PushID(int int_id);                                             // push integer into the ID stack (will hash integer).
    IMGUI_API void          PopID();                                                        // pop from the ID stack.
    IMGUI_API ImGuiID       GetID(const char* str_id);                                      // calculate unique ID (hash of whole ID stack + given parameter). e.g. if you want to query into ImGuiStorage yourself
    IMGUI_API ImGuiID       GetID(const char* str_id_begin, const char* str_id_end);
    IMGUI_API ImGuiID       GetID(const void* ptr_id);

    // Widgets: Text
    IMGUI_API void          TextUnformatted(const char* text, const char* text_end = NULL); // raw text without formatting. Roughly equivalent to Text("%s", text) but: A) doesn't require null terminated string if 'text_end' is specified, B) it's faster, no memory copy is done, no buffer size limits, recommended for long chunks of text.
    IMGUI_API void          Text(const char* fmt, ...)                                      IM_FMTARGS(1); // formatted text
    IMGUI_API void          TextV(const char* fmt, va_list args)                            IM_FMTLIST(1);
    IMGUI_API void          TextColored(const ImVec4& col, const char* fmt, ...)            IM_FMTARGS(2); // shortcut for PushStyleColor(ImGuiCol_Text, col); Text(fmt, ...); PopStyleColor();
    IMGUI_API void          TextColoredV(const ImVec4& col, const char* fmt, va_list args)  IM_FMTLIST(2);
    IMGUI_API void          TextDisabled(const char* fmt, ...)                              IM_FMTARGS(1); // shortcut for PushStyleColor(ImGuiCol_Text, style.Colors[ImGuiCol_TextDisabled]); Text(fmt, ...); PopStyleColor();
    IMGUI_API void          TextDisabledV(const char* fmt, va_list args)                    IM_FMTLIST(1);
    IMGUI_API void          TextWrapped(const char* fmt, ...)                               IM_FMTARGS(1); // shortcut for PushTextWrapPos(0.0f); Text(fmt, ...); PopTextWrapPos();. Note that this won't work on an auto-resizing window if there's no other widgets to extend the window width, yoy may need to set a size using SetNextWindowSize().
    IMGUI_API void          TextWrappedV(const char* fmt, va_list args)                     IM_FMTLIST(1);
    IMGUI_API void          LabelText(const char* label, const char* fmt, ...)              IM_FMTARGS(2); // display text+label aligned the same way as value+label widgets
    IMGUI_API void          LabelTextV(const char* label, const char* fmt, va_list args)    IM_FMTLIST(2);
    IMGUI_API void          BulletText(const char* fmt, ...)                                IM_FMTARGS(1); // shortcut for Bullet()+Text()
    IMGUI_API void          BulletTextV(const char* fmt, va_list args)                      IM_FMTLIST(1);

    // Widgets: Main
    // - Most widgets return true when the value has been changed or when pressed/selected
    // - You may also use one of the many IsItemXXX functions (e.g. IsItemActive, IsItemHovered, etc.) to query widget state.
    IMGUI_API bool          Button(const char* label, const ImVec2& size = ImVec2(0, 0));   // button
    IMGUI_API bool          SmallButton(const char* label);                                 // button with FramePadding=(0,0) to easily embed within text
    IMGUI_API bool          InvisibleButton(const char* str_id, const ImVec2& size, ImGuiButtonFlags flags = 0); // flexible button behavior without the visuals, frequently useful to build custom behaviors using the public api (along with IsItemActive, IsItemHovered, etc.)
    IMGUI_API bool          ArrowButton(const char* str_id, ImGuiDir dir);                  // square button with an arrow shape
    IMGUI_API void          Image(ImTextureID user_texture_id, const ImVec2& size, const ImVec2& uv0 = ImVec2(0, 0), const ImVec2& uv1 = ImVec2(1,1), const ImVec4& tint_col = ImVec4(1,1,1,1), const ImVec4& border_col = ImVec4(0,0,0,0));
    IMGUI_API bool          ImageButton(ImTextureID user_texture_id, const ImVec2& size, const ImVec2& uv0 = ImVec2(0, 0),  const ImVec2& uv1 = ImVec2(1,1), int frame_padding = -1, const ImVec4& bg_col = ImVec4(0,0,0,0), const ImVec4& tint_col = ImVec4(1,1,1,1));    // <0 frame_padding uses default frame padding settings. 0 for no padding
    IMGUI_API bool          Checkbox(const char* label, bool* v);
    IMGUI_API bool          CheckboxFlags(const char* label, int* flags, int flags_value);
    IMGUI_API bool          CheckboxFlags(const char* label, unsigned int* flags, unsigned int flags_value);
    IMGUI_API bool          RadioButton(const char* label, bool active);                    // use with e.g. if (RadioButton("one", my_value==1)) { my_value = 1; }
    IMGUI_API bool          RadioButton(const char* label, int* v, int v_button);           // shortcut to handle the above pattern when value is an integer
    IMGUI_API void          ProgressBar(float fraction, const ImVec2& size_arg = ImVec2(-FLT_MIN, 0), const char* overlay = NULL);
    IMGUI_API void          Bullet();                                                       // draw a small circle + keep the cursor on the same line. advance cursor x position by GetTreeNodeToLabelSpacing(), same distance that TreeNode() uses

    // Widgets: Combo Box
    // - The BeginCombo()/EndCombo() api allows you to manage your contents and selection state however you want it, by creating e.g. Selectable() items.
    // - The old Combo() api are helpers over BeginCombo()/EndCombo() which are kept available for convenience purpose. This is analogous to how ListBox are created.
    IMGUI_API bool          BeginCombo(const char* label, const char* preview_value, ImGuiComboFlags flags = 0);
    IMGUI_API void          EndCombo(); // only call EndCombo() if BeginCombo() returns true!
    IMGUI_API bool          Combo(const char* label, int* current_item, const char* const items[], int items_count, int popup_max_height_in_items = -1);
    IMGUI_API bool          Combo(const char* label, int* current_item, const char* items_separated_by_zeros, int popup_max_height_in_items = -1);      // Separate items with \0 within a string, end item-list with \0\0. e.g. "One\0Two\0Three\0"
    IMGUI_API bool          Combo(const char* label, int* current_item, bool(*items_getter)(void* data, int idx, const char** out_text), void* data, int items_count, int popup_max_height_in_items = -1);

    // Widgets: Drag Sliders
    // - CTRL+Click on any drag box to turn them into an input box. Manually input values aren't clamped by default and can go off-bounds. Use ImGuiSliderFlags_AlwaysClamp to always clamp.
    // - For all the Float2/Float3/Float4/Int2/Int3/Int4 versions of every functions, note that a 'float v[X]' function argument is the same as 'float* v', the array syntax is just a way to document the number of elements that are expected to be accessible. You can pass address of your first element out of a contiguous set, e.g. &myvector.x
    // - Adjust format string to decorate the value with a prefix, a suffix, or adapt the editing and display precision e.g. "%.3f" -> 1.234; "%5.2f secs" -> 01.23 secs; "Biscuit: %.0f" -> Biscuit: 1; etc.
    // - Format string may also be set to NULL or use the default format ("%f" or "%d").
    // - Speed are per-pixel of mouse movement (v_speed=0.2f: mouse needs to move by 5 pixels to increase value by 1). For gamepad/keyboard navigation, minimum speed is Max(v_speed, minimum_step_at_given_precision).
    // - Use v_min < v_max to clamp edits to given limits. Note that CTRL+Click manual input can override those limits if ImGuiSliderFlags_AlwaysClamp is not used.
    // - Use v_max = FLT_MAX / INT_MAX etc to avoid clamping to a maximum, same with v_min = -FLT_MAX / INT_MIN to avoid clamping to a minimum.
    // - We use the same sets of flags for DragXXX() and SliderXXX() functions as the features are the same and it makes it easier to swap them.
    // - Legacy: Pre-1.78 there are DragXXX() function signatures that takes a final `float power=1.0f' argument instead of the `ImGuiSliderFlags flags=0' argument.
    //   If you get a warning converting a float to ImGuiSliderFlags, read https://github.com/ocornut/imgui/issues/3361
    IMGUI_API bool          DragFloat(const char* label, float* v, float v_speed = 1.0f, float v_min = 0.0f, float v_max = 0.0f, const char* format = "%.3f", ImGuiSliderFlags flags = 0);     // If v_min >= v_max we have no bound
    IMGUI_API bool          DragFloat2(const char* label, float v[2], float v_speed = 1.0f, float v_min = 0.0f, float v_max = 0.0f, const char* format = "%.3f", ImGuiSliderFlags flags = 0);
    IMGUI_API bool          DragFloat3(const char* label, float v[3], float v_speed = 1.0f, float v_min = 0.0f, float v_max = 0.0f, const char* format = "%.3f", ImGuiSliderFlags flags = 0);
    IMGUI_API bool          DragFloat4(const char* label, float v[4], float v_speed = 1.0f, float v_min = 0.0f, float v_max = 0.0f, const char* format = "%.3f", ImGuiSliderFlags flags = 0);
    IMGUI_API bool          DragFloatRange2(const char* label, float* v_current_min, float* v_current_max, float v_speed = 1.0f, float v_min = 0.0f, float v_max = 0.0f, const char* format = "%.3f", const char* format_max = NULL, ImGuiSliderFlags flags = 0);
    IMGUI_API bool          DragInt(const char* label, int* v, float v_speed = 1.0f, int v_min = 0, int v_max = 0, const char* format = "%d", ImGuiSliderFlags flags = 0);  // If v_min >= v_max we have no bound
    IMGUI_API bool          DragInt2(const char* label, int v[2], float v_speed = 1.0f, int v_min = 0, int v_max = 0, const char* format = "%d", ImGuiSliderFlags flags = 0);
    IMGUI_API bool          DragInt3(const char* label, int v[3], float v_speed = 1.0f, int v_min = 0, int v_max = 0, const char* format = "%d", ImGuiSliderFlags flags = 0);
    IMGUI_API bool          DragInt4(const char* label, int v[4], float v_speed = 1.0f, int v_min = 0, int v_max = 0, const char* format = "%d", ImGuiSliderFlags flags = 0);
    IMGUI_API bool          DragIntRange2(const char* label, int* v_current_min, int* v_current_max, float v_speed = 1.0f, int v_min = 0, int v_max = 0, const char* format = "%d", const char* format_max = NULL, ImGuiSliderFlags flags = 0);
    IMGUI_API bool          DragScalar(const char* label, ImGuiDataType data_type, void* p_data, float v_speed = 1.0f, const void* p_min = NULL, const void* p_max = NULL, const char* format = NULL, ImGuiSliderFlags flags = 0);
    IMGUI_API bool          DragScalarN(const char* label, ImGuiDataType data_type, void* p_data, int components, float v_speed = 1.0f, const void* p_min = NULL, const void* p_max = NULL, const char* format = NULL, ImGuiSliderFlags flags = 0);

    // Widgets: Regular Sliders
    // - CTRL+Click on any slider to turn them into an input box. Manually input values aren't clamped by default and can go off-bounds. Use ImGuiSliderFlags_AlwaysClamp to always clamp.
    // - Adjust format string to decorate the value with a prefix, a suffix, or adapt the editing and display precision e.g. "%.3f" -> 1.234; "%5.2f secs" -> 01.23 secs; "Biscuit: %.0f" -> Biscuit: 1; etc.
    // - Format string may also be set to NULL or use the default format ("%f" or "%d").
    // - Legacy: Pre-1.78 there are SliderXXX() function signatures that takes a final `float power=1.0f' argument instead of the `ImGuiSliderFlags flags=0' argument.
    //   If you get a warning converting a float to ImGuiSliderFlags, read https://github.com/ocornut/imgui/issues/3361
    IMGUI_API bool          SliderFloat(const char* label, float* v, float v_min, float v_max, const char* format = "%.3f", ImGuiSliderFlags flags = 0);     // adjust format to decorate the value with a prefix or a suffix for in-slider labels or unit display.
    IMGUI_API bool          SliderFloat2(const char* label, float v[2], float v_min, float v_max, const char* format = "%.3f", ImGuiSliderFlags flags = 0);
    IMGUI_API bool          SliderFloat3(const char* label, float v[3], float v_min, float v_max, const char* format = "%.3f", ImGuiSliderFlags flags = 0);
    IMGUI_API bool          SliderFloat4(const char* label, float v[4], float v_min, float v_max, const char* format = "%.3f", ImGuiSliderFlags flags = 0);
    IMGUI_API bool          SliderAngle(const char* label, float* v_rad, float v_degrees_min = -360.0f, float v_degrees_max = +360.0f, const char* format = "%.0f deg", ImGuiSliderFlags flags = 0);
    IMGUI_API bool          SliderInt(const char* label, int* v, int v_min, int v_max, const char* format = "%d", ImGuiSliderFlags flags = 0);
    IMGUI_API bool          SliderInt2(const char* label, int v[2], int v_min, int v_max, const char* format = "%d", ImGuiSliderFlags flags = 0);
    IMGUI_API bool          SliderInt3(const char* label, int v[3], int v_min, int v_max, const char* format = "%d", ImGuiSliderFlags flags = 0);
    IMGUI_API bool          SliderInt4(const char* label, int v[4], int v_min, int v_max, const char* format = "%d", ImGuiSliderFlags flags = 0);
    IMGUI_API bool          SliderScalar(const char* label, ImGuiDataType data_type, void* p_data, const void* p_min, const void* p_max, const char* format = NULL, ImGuiSliderFlags flags = 0);
    IMGUI_API bool          SliderScalarN(const char* label, ImGuiDataType data_type, void* p_data, int components, const void* p_min, const void* p_max, const char* format = NULL, ImGuiSliderFlags flags = 0);
    IMGUI_API bool          VSliderFloat(const char* label, const ImVec2& size, float* v, float v_min, float v_max, const char* format = "%.3f", ImGuiSliderFlags flags = 0);
    IMGUI_API bool          VSliderInt(const char* label, const ImVec2& size, int* v, int v_min, int v_max, const char* format = "%d", ImGuiSliderFlags flags = 0);
    IMGUI_API bool          VSliderScalar(const char* label, const ImVec2& size, ImGuiDataType data_type, void* p_data, const void* p_min, const void* p_max, const char* format = NULL, ImGuiSliderFlags flags = 0);

    // Widgets: Input with Keyboard
    // - If you want to use InputText() with std::string or any custom dynamic string type, see misc/cpp/imgui_stdlib.h and comments in imgui_demo.cpp.
    // - Most of the ImGuiInputTextFlags flags are only useful for InputText() and not for InputFloatX, InputIntX, InputDouble etc.
    IMGUI_API bool          InputText(const char* label, char* buf, size_t buf_size, ImGuiInputTextFlags flags = 0, ImGuiInputTextCallback callback = NULL, void* user_data = NULL);
    IMGUI_API bool          InputTextMultiline(const char* label, char* buf, size_t buf_size, const ImVec2& size = ImVec2(0, 0), ImGuiInputTextFlags flags = 0, ImGuiInputTextCallback callback = NULL, void* user_data = NULL);
    IMGUI_API bool          InputTextWithHint(const char* label, const char* hint, char* buf, size_t buf_size, ImGuiInputTextFlags flags = 0, ImGuiInputTextCallback callback = NULL, void* user_data = NULL);
    IMGUI_API bool          InputFloat(const char* label, float* v, float step = 0.0f, float step_fast = 0.0f, const char* format = "%.3f", ImGuiInputTextFlags flags = 0);
    IMGUI_API bool          InputFloat2(const char* label, float v[2], const char* format = "%.3f", ImGuiInputTextFlags flags = 0);
    IMGUI_API bool          InputFloat3(const char* label, float v[3], const char* format = "%.3f", ImGuiInputTextFlags flags = 0);
    IMGUI_API bool          InputFloat4(const char* label, float v[4], const char* format = "%.3f", ImGuiInputTextFlags flags = 0);
    IMGUI_API bool          InputInt(const char* label, int* v, int step = 1, int step_fast = 100, ImGuiInputTextFlags flags = 0);
    IMGUI_API bool          InputInt2(const char* label, int v[2], ImGuiInputTextFlags flags = 0);
    IMGUI_API bool          InputInt3(const char* label, int v[3], ImGuiInputTextFlags flags = 0);
    IMGUI_API bool          InputInt4(const char* label, int v[4], ImGuiInputTextFlags flags = 0);
    IMGUI_API bool          InputDouble(const char* label, double* v, double step = 0.0, double step_fast = 0.0, const char* format = "%.6f", ImGuiInputTextFlags flags = 0);
    IMGUI_API bool          InputScalar(const char* label, ImGuiDataType data_type, void* p_data, const void* p_step = NULL, const void* p_step_fast = NULL, const char* format = NULL, ImGuiInputTextFlags flags = 0);
    IMGUI_API bool          InputScalarN(const char* label, ImGuiDataType data_type, void* p_data, int components, const void* p_step = NULL, const void* p_step_fast = NULL, const char* format = NULL, ImGuiInputTextFlags flags = 0);

    // Widgets: Color Editor/Picker (tip: the ColorEdit* functions have a little color square that can be left-clicked to open a picker, and right-clicked to open an option menu.)
    // - Note that in C++ a 'float v[X]' function argument is the _same_ as 'float* v', the array syntax is just a way to document the number of elements that are expected to be accessible.
    // - You can pass the address of a first float element out of a contiguous structure, e.g. &myvector.x
    IMGUI_API bool          ColorEdit3(const char* label, float col[3], ImGuiColorEditFlags flags = 0);
    IMGUI_API bool          ColorEdit4(const char* label, float col[4], ImGuiColorEditFlags flags = 0);
    IMGUI_API bool          ColorPicker3(const char* label, float col[3], ImGuiColorEditFlags flags = 0);
    IMGUI_API bool          ColorPicker4(const char* label, float col[4], ImGuiColorEditFlags flags = 0, const float* ref_col = NULL);
    IMGUI_API bool          ColorButton(const char* desc_id, const ImVec4& col, ImGuiColorEditFlags flags = 0, ImVec2 size = ImVec2(0, 0)); // display a color square/button, hover for details, return true when pressed.
    IMGUI_API void          SetColorEditOptions(ImGuiColorEditFlags flags);                     // initialize current options (generally on application startup) if you want to select a default format, picker type, etc. User will be able to change many settings, unless you pass the _NoOptions flag to your calls.

    // Widgets: Trees
    // - TreeNode functions return true when the node is open, in which case you need to also call TreePop() when you are finished displaying the tree node contents.
    IMGUI_API bool          TreeNode(const char* label);
    IMGUI_API bool          TreeNode(const char* str_id, const char* fmt, ...) IM_FMTARGS(2);   // helper variation to easily decorelate the id from the displayed string. Read the FAQ about why and how to use ID. to align arbitrary text at the same level as a TreeNode() you can use Bullet().
    IMGUI_API bool          TreeNode(const void* ptr_id, const char* fmt, ...) IM_FMTARGS(2);   // "
    IMGUI_API bool          TreeNodeV(const char* str_id, const char* fmt, va_list args) IM_FMTLIST(2);
    IMGUI_API bool          TreeNodeV(const void* ptr_id, const char* fmt, va_list args) IM_FMTLIST(2);
    IMGUI_API bool          TreeNodeEx(const char* label, ImGuiTreeNodeFlags flags = 0);
    IMGUI_API bool          TreeNodeEx(const char* str_id, ImGuiTreeNodeFlags flags, const char* fmt, ...) IM_FMTARGS(3);
    IMGUI_API bool          TreeNodeEx(const void* ptr_id, ImGuiTreeNodeFlags flags, const char* fmt, ...) IM_FMTARGS(3);
    IMGUI_API bool          TreeNodeExV(const char* str_id, ImGuiTreeNodeFlags flags, const char* fmt, va_list args) IM_FMTLIST(3);
    IMGUI_API bool          TreeNodeExV(const void* ptr_id, ImGuiTreeNodeFlags flags, const char* fmt, va_list args) IM_FMTLIST(3);
    IMGUI_API void          TreePush(const char* str_id);                                       // ~ Indent()+PushId(). Already called by TreeNode() when returning true, but you can call TreePush/TreePop yourself if desired.
    IMGUI_API void          TreePush(const void* ptr_id = NULL);                                // "
    IMGUI_API void          TreePop();                                                          // ~ Unindent()+PopId()
    IMGUI_API float         GetTreeNodeToLabelSpacing();                                        // horizontal distance preceding label when using TreeNode*() or Bullet() == (g.FontSize + style.FramePadding.x*2) for a regular unframed TreeNode
    IMGUI_API bool          CollapsingHeader(const char* label, ImGuiTreeNodeFlags flags = 0);  // if returning 'true' the header is open. doesn't indent nor push on ID stack. user doesn't have to call TreePop().
    IMGUI_API bool          CollapsingHeader(const char* label, bool* p_visible, ImGuiTreeNodeFlags flags = 0); // when 'p_visible != NULL': if '*p_visible==true' display an additional small close button on upper right of the header which will set the bool to false when clicked, if '*p_visible==false' don't display the header.
    IMGUI_API void          SetNextItemOpen(bool is_open, ImGuiCond cond = 0);                  // set next TreeNode/CollapsingHeader open state.

    // Widgets: Selectables
    // - A selectable highlights when hovered, and can display another color when selected.
    // - Neighbors selectable extend their highlight bounds in order to leave no gap between them. This is so a series of selected Selectable appear contiguous.
    IMGUI_API bool          Selectable(const char* label, bool selected = false, ImGuiSelectableFlags flags = 0, const ImVec2& size = ImVec2(0, 0)); // "bool selected" carry the selection state (read-only). Selectable() is clicked is returns true so you can modify your selection state. size.x==0.0: use remaining width, size.x>0.0: specify width. size.y==0.0: use label height, size.y>0.0: specify height
    IMGUI_API bool          Selectable(const char* label, bool* p_selected, ImGuiSelectableFlags flags = 0, const ImVec2& size = ImVec2(0, 0));      // "bool* p_selected" point to the selection state (read-write), as a convenient helper.

    // Widgets: List Boxes
    // - This is essentially a thin wrapper to using BeginChild/EndChild with some stylistic changes.
    // - The BeginListBox()/EndListBox() api allows you to manage your contents and selection state however you want it, by creating e.g. Selectable() or any items.
    // - The simplified/old ListBox() api are helpers over BeginListBox()/EndListBox() which are kept available for convenience purpose. This is analoguous to how Combos are created.
    // - Choose frame width:   size.x > 0.0f: custom  /  size.x < 0.0f or -FLT_MIN: right-align   /  size.x = 0.0f (default): use current ItemWidth
    // - Choose frame height:  size.y > 0.0f: custom  /  size.y < 0.0f or -FLT_MIN: bottom-align  /  size.y = 0.0f (default): arbitrary default height which can fit ~7 items
    IMGUI_API bool          BeginListBox(const char* label, const ImVec2& size = ImVec2(0, 0)); // open a framed scrolling region
    IMGUI_API void          EndListBox();                                                       // only call EndListBox() if BeginListBox() returned true!
    IMGUI_API bool          ListBox(const char* label, int* current_item, const char* const items[], int items_count, int height_in_items = -1);
    IMGUI_API bool          ListBox(const char* label, int* current_item, bool (*items_getter)(void* data, int idx, const char** out_text), void* data, int items_count, int height_in_items = -1);

    // Widgets: Data Plotting
    // - Consider using ImPlot (https://github.com/epezent/implot) which is much better!
    IMGUI_API void          PlotLines(const char* label, const float* values, int values_count, int values_offset = 0, const char* overlay_text = NULL, float scale_min = FLT_MAX, float scale_max = FLT_MAX, ImVec2 graph_size = ImVec2(0, 0), int stride = sizeof(float));
    IMGUI_API void          PlotLines(const char* label, float(*values_getter)(void* data, int idx), void* data, int values_count, int values_offset = 0, const char* overlay_text = NULL, float scale_min = FLT_MAX, float scale_max = FLT_MAX, ImVec2 graph_size = ImVec2(0, 0));
    IMGUI_API void          PlotHistogram(const char* label, const float* values, int values_count, int values_offset = 0, const char* overlay_text = NULL, float scale_min = FLT_MAX, float scale_max = FLT_MAX, ImVec2 graph_size = ImVec2(0, 0), int stride = sizeof(float));
    IMGUI_API void          PlotHistogram(const char* label, float(*values_getter)(void* data, int idx), void* data, int values_count, int values_offset = 0, const char* overlay_text = NULL, float scale_min = FLT_MAX, float scale_max = FLT_MAX, ImVec2 graph_size = ImVec2(0, 0));

    // Widgets: Value() Helpers.
    // - Those are merely shortcut to calling Text() with a format string. Output single value in "name: value" format (tip: freely declare more in your code to handle your types. you can add functions to the ImGui namespace)
    IMGUI_API void          Value(const char* prefix, bool b);
    IMGUI_API void          Value(const char* prefix, int v);
    IMGUI_API void          Value(const char* prefix, unsigned int v);
    IMGUI_API void          Value(const char* prefix, float v, const char* float_format = NULL);

    // Widgets: Menus
    // - Use BeginMenuBar() on a window ImGuiWindowFlags_MenuBar to append to its menu bar.
    // - Use BeginMainMenuBar() to create a menu bar at the top of the screen and append to it.
    // - Use BeginMenu() to create a menu. You can call BeginMenu() multiple time with the same identifier to append more items to it.
    // - Not that MenuItem() keyboardshortcuts are displayed as a convenience but _not processed_ by Dear ImGui at the moment.
    IMGUI_API bool          BeginMenuBar();                                                     // append to menu-bar of current window (requires ImGuiWindowFlags_MenuBar flag set on parent window).
    IMGUI_API void          EndMenuBar();                                                       // only call EndMenuBar() if BeginMenuBar() returns true!
    IMGUI_API bool          BeginMainMenuBar();                                                 // create and append to a full screen menu-bar.
    IMGUI_API void          EndMainMenuBar();                                                   // only call EndMainMenuBar() if BeginMainMenuBar() returns true!
    IMGUI_API bool          BeginMenu(const char* label, bool enabled = true);                  // create a sub-menu entry. only call EndMenu() if this returns true!
    IMGUI_API void          EndMenu();                                                          // only call EndMenu() if BeginMenu() returns true!
    IMGUI_API bool          MenuItem(const char* label, const char* shortcut = NULL, bool selected = false, bool enabled = true);  // return true when activated.
    IMGUI_API bool          MenuItem(const char* label, const char* shortcut, bool* p_selected, bool enabled = true);              // return true when activated + toggle (*p_selected) if p_selected != NULL

    // Tooltips
    // - Tooltip are windows following the mouse. They do not take focus away.
    IMGUI_API void          BeginTooltip();                                                     // begin/append a tooltip window. to create full-featured tooltip (with any kind of items).
    IMGUI_API void          EndTooltip();
    IMGUI_API void          SetTooltip(const char* fmt, ...) IM_FMTARGS(1);                     // set a text-only tooltip, typically use with ImGui::IsItemHovered(). override any previous call to SetTooltip().
    IMGUI_API void          SetTooltipV(const char* fmt, va_list args) IM_FMTLIST(1);

    // Popups, Modals
    //  - They block normal mouse hovering detection (and therefore most mouse interactions) behind them.
    //  - If not modal: they can be closed by clicking anywhere outside them, or by pressing ESCAPE.
    //  - Their visibility state (~bool) is held internally instead of being held by the programmer as we are used to with regular Begin*() calls.
    //  - The 3 properties above are related: we need to retain popup visibility state in the library because popups may be closed as any time.
    //  - You can bypass the hovering restriction by using ImGuiHoveredFlags_AllowWhenBlockedByPopup when calling IsItemHovered() or IsWindowHovered().
    //  - IMPORTANT: Popup identifiers are relative to the current ID stack, so OpenPopup and BeginPopup generally needs to be at the same level of the stack.
    //    This is sometimes leading to confusing mistakes. May rework this in the future.

    // Popups: begin/end functions
    //  - BeginPopup(): query popup state, if open start appending into the window. Call EndPopup() afterwards. ImGuiWindowFlags are forwarded to the window.
    //  - BeginPopupModal(): block every interactions behind the window, cannot be closed by user, add a dimming background, has a title bar.
    IMGUI_API bool          BeginPopup(const char* str_id, ImGuiWindowFlags flags = 0);                         // return true if the popup is open, and you can start outputting to it.
    IMGUI_API bool          BeginPopupModal(const char* name, bool* p_open = NULL, ImGuiWindowFlags flags = 0); // return true if the modal is open, and you can start outputting to it.
    IMGUI_API void          EndPopup();                                                                         // only call EndPopup() if BeginPopupXXX() returns true!

    // Popups: open/close functions
    //  - OpenPopup(): set popup state to open. ImGuiPopupFlags are available for opening options.
    //  - If not modal: they can be closed by clicking anywhere outside them, or by pressing ESCAPE.
    //  - CloseCurrentPopup(): use inside the BeginPopup()/EndPopup() scope to close manually.
    //  - CloseCurrentPopup() is called by default by Selectable()/MenuItem() when activated (FIXME: need some options).
    //  - Use ImGuiPopupFlags_NoOpenOverExistingPopup to avoid opening a popup if there's already one at the same level. This is equivalent to e.g. testing for !IsAnyPopupOpen() prior to OpenPopup().
    //  - Use IsWindowAppearing() after BeginPopup() to tell if a window just opened.
    IMGUI_API void          OpenPopup(const char* str_id, ImGuiPopupFlags popup_flags = 0);                     // call to mark popup as open (don't call every frame!).
    IMGUI_API void          OpenPopup(ImGuiID id, ImGuiPopupFlags popup_flags = 0);                             // id overload to facilitate calling from nested stacks
    IMGUI_API void          OpenPopupOnItemClick(const char* str_id = NULL, ImGuiPopupFlags popup_flags = 1);   // helper to open popup when clicked on last item. Default to ImGuiPopupFlags_MouseButtonRight == 1. (note: actually triggers on the mouse _released_ event to be consistent with popup behaviors)
    IMGUI_API void          CloseCurrentPopup();                                                                // manually close the popup we have begin-ed into.

    // Popups: open+begin combined functions helpers
    //  - Helpers to do OpenPopup+BeginPopup where the Open action is triggered by e.g. hovering an item and right-clicking.
    //  - They are convenient to easily create context menus, hence the name.
    //  - IMPORTANT: Notice that BeginPopupContextXXX takes ImGuiPopupFlags just like OpenPopup() and unlike BeginPopup(). For full consistency, we may add ImGuiWindowFlags to the BeginPopupContextXXX functions in the future.
    //  - IMPORTANT: we exceptionally default their flags to 1 (== ImGuiPopupFlags_MouseButtonRight) for backward compatibility with older API taking 'int mouse_button = 1' parameter, so if you add other flags remember to re-add the ImGuiPopupFlags_MouseButtonRight.
    IMGUI_API bool          BeginPopupContextItem(const char* str_id = NULL, ImGuiPopupFlags popup_flags = 1);  // open+begin popup when clicked on last item. Use str_id==NULL to associate the popup to previous item. If you want to use that on a non-interactive item such as Text() you need to pass in an explicit ID here. read comments in .cpp!
    IMGUI_API bool          BeginPopupContextWindow(const char* str_id = NULL, ImGuiPopupFlags popup_flags = 1);// open+begin popup when clicked on current window.
    IMGUI_API bool          BeginPopupContextVoid(const char* str_id = NULL, ImGuiPopupFlags popup_flags = 1);  // open+begin popup when clicked in void (where there are no windows).

    // Popups: query functions
    //  - IsPopupOpen(): return true if the popup is open at the current BeginPopup() level of the popup stack.
    //  - IsPopupOpen() with ImGuiPopupFlags_AnyPopupId: return true if any popup is open at the current BeginPopup() level of the popup stack.
    //  - IsPopupOpen() with ImGuiPopupFlags_AnyPopupId + ImGuiPopupFlags_AnyPopupLevel: return true if any popup is open.
    IMGUI_API bool          IsPopupOpen(const char* str_id, ImGuiPopupFlags flags = 0);                         // return true if the popup is open.

    // Tables
    // [BETA API] API may evolve slightly! If you use this, please update to the next version when it comes out!
    // - Full-featured replacement for old Columns API.
    // - See Demo->Tables for demo code.
    // - See top of imgui_tables.cpp for general commentary.
    // - See ImGuiTableFlags_ and ImGuiTableColumnFlags_ enums for a description of available flags.
    // The typical call flow is:
    // - 1. Call BeginTable().
    // - 2. Optionally call TableSetupColumn() to submit column name/flags/defaults.
    // - 3. Optionally call TableSetupScrollFreeze() to request scroll freezing of columns/rows.
    // - 4. Optionally call TableHeadersRow() to submit a header row. Names are pulled from TableSetupColumn() data.
    // - 5. Populate contents:
    //    - In most situations you can use TableNextRow() + TableSetColumnIndex(N) to start appending into a column.
    //    - If you are using tables as a sort of grid, where every columns is holding the same type of contents,
    //      you may prefer using TableNextColumn() instead of TableNextRow() + TableSetColumnIndex().
    //      TableNextColumn() will automatically wrap-around into the next row if needed.
    //    - IMPORTANT: Comparatively to the old Columns() API, we need to call TableNextColumn() for the first column!
    //    - Summary of possible call flow:
    //        --------------------------------------------------------------------------------------------------------
    //        TableNextRow() -> TableSetColumnIndex(0) -> Text("Hello 0") -> TableSetColumnIndex(1) -> Text("Hello 1")  // OK
    //        TableNextRow() -> TableNextColumn()      -> Text("Hello 0") -> TableNextColumn()      -> Text("Hello 1")  // OK
    //                          TableNextColumn()      -> Text("Hello 0") -> TableNextColumn()      -> Text("Hello 1")  // OK: TableNextColumn() automatically gets to next row!
    //        TableNextRow()                           -> Text("Hello 0")                                               // Not OK! Missing TableSetColumnIndex() or TableNextColumn()! Text will not appear!
    //        --------------------------------------------------------------------------------------------------------
    // - 5. Call EndTable()
    IMGUI_API bool          BeginTable(const char* str_id, int column, ImGuiTableFlags flags = 0, const ImVec2& outer_size = ImVec2(0.0f, 0.0f), float inner_width = 0.0f);
    IMGUI_API void          EndTable();                                 // only call EndTable() if BeginTable() returns true!
    IMGUI_API void          TableNextRow(ImGuiTableRowFlags row_flags = 0, float min_row_height = 0.0f); // append into the first cell of a new row.
    IMGUI_API bool          TableNextColumn();                          // append into the next column (or first column of next row if currently in last column). Return true when column is visible.
    IMGUI_API bool          TableSetColumnIndex(int column_n);          // append into the specified column. Return true when column is visible.

    // Tables: Headers & Columns declaration
    // - Use TableSetupColumn() to specify label, resizing policy, default width/weight, id, various other flags etc.
    // - Use TableHeadersRow() to create a header row and automatically submit a TableHeader() for each column.
    //   Headers are required to perform: reordering, sorting, and opening the context menu.
    //   The context menu can also be made available in columns body using ImGuiTableFlags_ContextMenuInBody.
    // - You may manually submit headers using TableNextRow() + TableHeader() calls, but this is only useful in
    //   some advanced use cases (e.g. adding custom widgets in header row).
    // - Use TableSetupScrollFreeze() to lock columns/rows so they stay visible when scrolled.
    IMGUI_API void          TableSetupColumn(const char* label, ImGuiTableColumnFlags flags = 0, float init_width_or_weight = 0.0f, ImGuiID user_id = 0);
    IMGUI_API void          TableSetupScrollFreeze(int cols, int rows); // lock columns/rows so they stay visible when scrolled.
    IMGUI_API void          TableHeadersRow();                          // submit all headers cells based on data provided to TableSetupColumn() + submit context menu
    IMGUI_API void          TableHeader(const char* label);             // submit one header cell manually (rarely used)

    // Tables: Sorting
    // - Call TableGetSortSpecs() to retrieve latest sort specs for the table. NULL when not sorting.
    // - When 'SpecsDirty == true' you should sort your data. It will be true when sorting specs have changed
    //   since last call, or the first time. Make sure to set 'SpecsDirty = false' after sorting, else you may
    //   wastefully sort your data every frame!
    // - Lifetime: don't hold on this pointer over multiple frames or past any subsequent call to BeginTable().
    IMGUI_API ImGuiTableSortSpecs*  TableGetSortSpecs();                        // get latest sort specs for the table (NULL if not sorting).

    // Tables: Miscellaneous functions
    // - Functions args 'int column_n' treat the default value of -1 as the same as passing the current column index.
    IMGUI_API int                   TableGetColumnCount();                      // return number of columns (value passed to BeginTable)
    IMGUI_API int                   TableGetColumnIndex();                      // return current column index.
    IMGUI_API int                   TableGetRowIndex();                         // return current row index.
    IMGUI_API const char*           TableGetColumnName(int column_n = -1);      // return "" if column didn't have a name declared by TableSetupColumn(). Pass -1 to use current column.
    IMGUI_API ImGuiTableColumnFlags TableGetColumnFlags(int column_n = -1);     // return column flags so you can query their Enabled/Visible/Sorted/Hovered status flags. Pass -1 to use current column.
    IMGUI_API void                  TableSetColumnEnabled(int column_n, bool v);// change user accessible enabled/disabled state of a column. Set to false to hide the column. User can use the context menu to change this themselves (right-click in headers, or right-click in columns body with ImGuiTableFlags_ContextMenuInBody)
    IMGUI_API void                  TableSetBgColor(ImGuiTableBgTarget target, ImU32 color, int column_n = -1);  // change the color of a cell, row, or column. See ImGuiTableBgTarget_ flags for details.

    // Legacy Columns API (prefer using Tables!)
    // - You can also use SameLine(pos_x) to mimic simplified columns.
    IMGUI_API void          Columns(int count = 1, const char* id = NULL, bool border = true);
    IMGUI_API void          NextColumn();                                                       // next column, defaults to current row or next row if the current row is finished
    IMGUI_API int           GetColumnIndex();                                                   // get current column index
    IMGUI_API float         GetColumnWidth(int column_index = -1);                              // get column width (in pixels). pass -1 to use current column
    IMGUI_API void          SetColumnWidth(int column_index, float width);                      // set column width (in pixels). pass -1 to use current column
    IMGUI_API float         GetColumnOffset(int column_index = -1);                             // get position of column line (in pixels, from the left side of the contents region). pass -1 to use current column, otherwise 0..GetColumnsCount() inclusive. column 0 is typically 0.0f
    IMGUI_API void          SetColumnOffset(int column_index, float offset_x);                  // set position of column line (in pixels, from the left side of the contents region). pass -1 to use current column
    IMGUI_API int           GetColumnsCount();

    // Tab Bars, Tabs
    // Note: Tabs are automatically created by the docking system. Use this to create tab bars/tabs yourself without docking being involved.
    IMGUI_API bool          BeginTabBar(const char* str_id, ImGuiTabBarFlags flags = 0);        // create and append into a TabBar
    IMGUI_API void          EndTabBar();                                                        // only call EndTabBar() if BeginTabBar() returns true!
    IMGUI_API bool          BeginTabItem(const char* label, bool* p_open = NULL, ImGuiTabItemFlags flags = 0); // create a Tab. Returns true if the Tab is selected.
    IMGUI_API void          EndTabItem();                                                       // only call EndTabItem() if BeginTabItem() returns true!
    IMGUI_API bool          TabItemButton(const char* label, ImGuiTabItemFlags flags = 0);      // create a Tab behaving like a button. return true when clicked. cannot be selected in the tab bar.
    IMGUI_API void          SetTabItemClosed(const char* tab_or_docked_window_label);           // notify TabBar or Docking system of a closed tab/window ahead (useful to reduce visual flicker on reorderable tab bars). For tab-bar: call after BeginTabBar() and before Tab submissions. Otherwise call with a window name.

    // Docking
    // [BETA API] Enable with io.ConfigFlags |= ImGuiConfigFlags_DockingEnable.
    // Note: You can use most Docking facilities without calling any API. You DO NOT need to call DockSpace() to use Docking!
    // - Drag from window title bar or their tab to dock/undock. Hold SHIFT to disable docking/undocking.
    // - Drag from window menu button (upper-left button) to undock an entire node (all windows).
    // - When io.ConfigDockingWithShift == true, you instead need to hold SHIFT to _enable_ docking/undocking.
    // About dockspaces:
    // - Use DockSpace() to create an explicit dock node _within_ an existing window. See Docking demo for details.
    // - Use DockSpaceOverViewport() to create an explicit dock node covering the screen or a specific viewport.
    //   This is often used with ImGuiDockNodeFlags_PassthruCentralNode.
    // - Important: Dockspaces need to be submitted _before_ any window they can host. Submit it early in your frame!
    // - Important: Dockspaces need to be kept alive if hidden, otherwise windows docked into it will be undocked.
    //   e.g. if you have multiple tabs with a dockspace inside each tab: submit the non-visible dockspaces with ImGuiDockNodeFlags_KeepAliveOnly.
    IMGUI_API ImGuiID       DockSpace(ImGuiID id, const ImVec2& size = ImVec2(0, 0), ImGuiDockNodeFlags flags = 0, const ImGuiWindowClass* window_class = NULL);
    IMGUI_API ImGuiID       DockSpaceOverViewport(const ImGuiViewport* viewport = NULL, ImGuiDockNodeFlags flags = 0, const ImGuiWindowClass* window_class = NULL);
    IMGUI_API void          SetNextWindowDockID(ImGuiID dock_id, ImGuiCond cond = 0);           // set next window dock id
    IMGUI_API void          SetNextWindowClass(const ImGuiWindowClass* window_class);           // set next window class (control docking compatibility + provide hints to platform backend via custom viewport flags and platform parent/child relationship)
    IMGUI_API ImGuiID       GetWindowDockID();
    IMGUI_API bool          IsWindowDocked();                                                   // is current window docked into another window?

    // Logging/Capture
    // - All text output from the interface can be captured into tty/file/clipboard. By default, tree nodes are automatically opened during logging.
    IMGUI_API void          LogToTTY(int auto_open_depth = -1);                                 // start logging to tty (stdout)
    IMGUI_API void          LogToFile(int auto_open_depth = -1, const char* filename = NULL);   // start logging to file
    IMGUI_API void          LogToClipboard(int auto_open_depth = -1);                           // start logging to OS clipboard
    IMGUI_API void          LogFinish();                                                        // stop logging (close file, etc.)
    IMGUI_API void          LogButtons();                                                       // helper to display buttons for logging to tty/file/clipboard
    IMGUI_API void          LogText(const char* fmt, ...) IM_FMTARGS(1);                        // pass text data straight to log (without being displayed)
    IMGUI_API void          LogTextV(const char* fmt, va_list args) IM_FMTLIST(1);

    // Drag and Drop
    // - On source items, call BeginDragDropSource(), if it returns true also call SetDragDropPayload() + EndDragDropSource().
    // - On target candidates, call BeginDragDropTarget(), if it returns true also call AcceptDragDropPayload() + EndDragDropTarget().
    // - If you stop calling BeginDragDropSource() the payload is preserved however it won't have a preview tooltip (we currently display a fallback "..." tooltip, see #1725)
    // - An item can be both drag source and drop target.
    IMGUI_API bool          BeginDragDropSource(ImGuiDragDropFlags flags = 0);                                      // call after submitting an item which may be dragged. when this return true, you can call SetDragDropPayload() + EndDragDropSource()
    IMGUI_API bool          SetDragDropPayload(const char* type, const void* data, size_t sz, ImGuiCond cond = 0);  // type is a user defined string of maximum 32 characters. Strings starting with '_' are reserved for dear imgui internal types. Data is copied and held by imgui.
    IMGUI_API void          EndDragDropSource();                                                                    // only call EndDragDropSource() if BeginDragDropSource() returns true!
    IMGUI_API bool                  BeginDragDropTarget();                                                          // call after submitting an item that may receive a payload. If this returns true, you can call AcceptDragDropPayload() + EndDragDropTarget()
    IMGUI_API const ImGuiPayload*   AcceptDragDropPayload(const char* type, ImGuiDragDropFlags flags = 0);          // accept contents of a given type. If ImGuiDragDropFlags_AcceptBeforeDelivery is set you can peek into the payload before the mouse button is released.
    IMGUI_API void                  EndDragDropTarget();                                                            // only call EndDragDropTarget() if BeginDragDropTarget() returns true!
    IMGUI_API const ImGuiPayload*   GetDragDropPayload();                                                           // peek directly into the current payload from anywhere. may return NULL. use ImGuiPayload::IsDataType() to test for the payload type.

    // Disabling [BETA API]
    // - Disable all user interactions and dim items visuals (applying style.DisabledAlpha over current colors)
    // - Those can be nested but it cannot be used to enable an already disabled section (a single BeginDisabled(true) in the stack is enough to keep everything disabled)
    // - BeginDisabled(false) essentially does nothing useful but is provided to facilitate use of boolean expressions. If you can avoid calling BeginDisabled(False)/EndDisabled() best to avoid it.
    IMGUI_API void          BeginDisabled(bool disabled = true);
    IMGUI_API void          EndDisabled();

    // Clipping
    // - Mouse hovering is affected by ImGui::PushClipRect() calls, unlike direct calls to ImDrawList::PushClipRect() which are render only.
    IMGUI_API void          PushClipRect(const ImVec2& clip_rect_min, const ImVec2& clip_rect_max, bool intersect_with_current_clip_rect);
    IMGUI_API void          PopClipRect();

    // Focus, Activation
    // - Prefer using "SetItemDefaultFocus()" over "if (IsWindowAppearing()) SetScrollHereY()" when applicable to signify "this is the default item"
    IMGUI_API void          SetItemDefaultFocus();                                              // make last item the default focused item of a window.
    IMGUI_API void          SetKeyboardFocusHere(int offset = 0);                               // focus keyboard on the next widget. Use positive 'offset' to access sub components of a multiple component widget. Use -1 to access previous widget.

    // Item/Widgets Utilities and Query Functions
    // - Most of the functions are referring to the previous Item that has been submitted.
    // - See Demo Window under "Widgets->Querying Status" for an interactive visualization of most of those functions.
    IMGUI_API bool          IsItemHovered(ImGuiHoveredFlags flags = 0);                         // is the last item hovered? (and usable, aka not blocked by a popup, etc.). See ImGuiHoveredFlags for more options.
    IMGUI_API bool          IsItemActive();                                                     // is the last item active? (e.g. button being held, text field being edited. This will continuously return true while holding mouse button on an item. Items that don't interact will always return false)
    IMGUI_API bool          IsItemFocused();                                                    // is the last item focused for keyboard/gamepad navigation?
    IMGUI_API bool          IsItemClicked(ImGuiMouseButton mouse_button = 0);                   // is the last item hovered and mouse clicked on? (**)  == IsMouseClicked(mouse_button) && IsItemHovered()Important. (**) this it NOT equivalent to the behavior of e.g. Button(). Read comments in function definition.
    IMGUI_API bool          IsItemVisible();                                                    // is the last item visible? (items may be out of sight because of clipping/scrolling)
    IMGUI_API bool          IsItemEdited();                                                     // did the last item modify its underlying value this frame? or was pressed? This is generally the same as the "bool" return value of many widgets.
    IMGUI_API bool          IsItemActivated();                                                  // was the last item just made active (item was previously inactive).
    IMGUI_API bool          IsItemDeactivated();                                                // was the last item just made inactive (item was previously active). Useful for Undo/Redo patterns with widgets that requires continuous editing.
    IMGUI_API bool          IsItemDeactivatedAfterEdit();                                       // was the last item just made inactive and made a value change when it was active? (e.g. Slider/Drag moved). Useful for Undo/Redo patterns with widgets that requires continuous editing. Note that you may get false positives (some widgets such as Combo()/ListBox()/Selectable() will return true even when clicking an already selected item).
    IMGUI_API bool          IsItemToggledOpen();                                                // was the last item open state toggled? set by TreeNode().
    IMGUI_API bool          IsAnyItemHovered();                                                 // is any item hovered?
    IMGUI_API bool          IsAnyItemActive();                                                  // is any item active?
    IMGUI_API bool          IsAnyItemFocused();                                                 // is any item focused?
    IMGUI_API ImVec2        GetItemRectMin();                                                   // get upper-left bounding rectangle of the last item (screen space)
    IMGUI_API ImVec2        GetItemRectMax();                                                   // get lower-right bounding rectangle of the last item (screen space)
    IMGUI_API ImVec2        GetItemRectSize();                                                  // get size of last item
    IMGUI_API void          SetItemAllowOverlap();                                              // allow last item to be overlapped by a subsequent item. sometimes useful with invisible buttons, selectables, etc. to catch unused area.

    // Viewports
    // - Currently represents the Platform Window created by the application which is hosting our Dear ImGui windows.
    // - In 'docking' branch with multi-viewport enabled, we extend this concept to have multiple active viewports.
    // - In the future we will extend this concept further to also represent Platform Monitor and support a "no main platform window" operation mode.
    IMGUI_API ImGuiViewport* GetMainViewport();                                                 // return primary/default viewport. This can never be NULL.

    // Miscellaneous Utilities
    IMGUI_API bool          IsRectVisible(const ImVec2& size);                                  // test if rectangle (of given size, starting from cursor position) is visible / not clipped.
    IMGUI_API bool          IsRectVisible(const ImVec2& rect_min, const ImVec2& rect_max);      // test if rectangle (in screen space) is visible / not clipped. to perform coarse clipping on user's side.
    IMGUI_API double        GetTime();                                                          // get global imgui time. incremented by io.DeltaTime every frame.
    IMGUI_API int           GetFrameCount();                                                    // get global imgui frame count. incremented by 1 every frame.
    IMGUI_API ImDrawList*   GetBackgroundDrawList();                                            // get background draw list for the viewport associated to the current window. this draw list will be the first rendering one. Useful to quickly draw shapes/text behind dear imgui contents.
    IMGUI_API ImDrawList*   GetForegroundDrawList();                                            // get foreground draw list for the viewport associated to the current window. this draw list will be the last rendered one. Useful to quickly draw shapes/text over dear imgui contents.
    IMGUI_API ImDrawList*   GetBackgroundDrawList(ImGuiViewport* viewport);                     // get background draw list for the given viewport. this draw list will be the first rendering one. Useful to quickly draw shapes/text behind dear imgui contents.
    IMGUI_API ImDrawList*   GetForegroundDrawList(ImGuiViewport* viewport);                     // get foreground draw list for the given viewport. this draw list will be the last rendered one. Useful to quickly draw shapes/text over dear imgui contents.
    IMGUI_API ImDrawListSharedData* GetDrawListSharedData();                                    // you may use this when creating your own ImDrawList instances.
    IMGUI_API const char*   GetStyleColorName(ImGuiCol idx);                                    // get a string corresponding to the enum value (for display, saving, etc.).
    IMGUI_API void          SetStateStorage(ImGuiStorage* storage);                             // replace current window storage with our own (if you want to manipulate it yourself, typically clear subsection of it)
    IMGUI_API ImGuiStorage* GetStateStorage();
    IMGUI_API bool          BeginChildFrame(ImGuiID id, const ImVec2& size, ImGuiWindowFlags flags = 0); // helper to create a child window / scrolling region that looks like a normal widget frame
    IMGUI_API void          EndChildFrame();                                                    // always call EndChildFrame() regardless of BeginChildFrame() return values (which indicates a collapsed/clipped window)

    // Text Utilities
    IMGUI_API ImVec2        CalcTextSize(const char* text, const char* text_end = NULL, bool hide_text_after_double_hash = false, float wrap_width = -1.0f);

    // Color Utilities
    IMGUI_API ImVec4        ColorConvertU32ToFloat4(ImU32 in);
    IMGUI_API ImU32         ColorConvertFloat4ToU32(const ImVec4& in);
    IMGUI_API void          ColorConvertRGBtoHSV(float r, float g, float b, float& out_h, float& out_s, float& out_v);
    IMGUI_API void          ColorConvertHSVtoRGB(float h, float s, float v, float& out_r, float& out_g, float& out_b);

    // Inputs Utilities: Keyboard
    // - For 'int user_key_index' you can use your own indices/enums according to how your backend/engine stored them in io.KeysDown[].
    // - We don't know the meaning of those value. You can use GetKeyIndex() to map a ImGuiKey_ value into the user index.
    IMGUI_API int           GetKeyIndex(ImGuiKey imgui_key);                                    // map ImGuiKey_* values into user's key index. == io.KeyMap[key]
    IMGUI_API bool          IsKeyDown(int user_key_index);                                      // is key being held. == io.KeysDown[user_key_index].
    IMGUI_API bool          IsKeyPressed(int user_key_index, bool repeat = true);               // was key pressed (went from !Down to Down)? if repeat=true, uses io.KeyRepeatDelay / KeyRepeatRate
    IMGUI_API bool          IsKeyReleased(int user_key_index);                                  // was key released (went from Down to !Down)?
    IMGUI_API int           GetKeyPressedAmount(int key_index, float repeat_delay, float rate); // uses provided repeat rate/delay. return a count, most often 0 or 1 but might be >1 if RepeatRate is small enough that DeltaTime > RepeatRate
    IMGUI_API void          CaptureKeyboardFromApp(bool want_capture_keyboard_value = true);    // attention: misleading name! manually override io.WantCaptureKeyboard flag next frame (said flag is entirely left for your application to handle). e.g. force capture keyboard when your widget is being hovered. This is equivalent to setting "io.WantCaptureKeyboard = want_capture_keyboard_value"; after the next NewFrame() call.

    // Inputs Utilities: Mouse
    // - To refer to a mouse button, you may use named enums in your code e.g. ImGuiMouseButton_Left, ImGuiMouseButton_Right.
    // - You can also use regular integer: it is forever guaranteed that 0=Left, 1=Right, 2=Middle.
    // - Dragging operations are only reported after mouse has moved a certain distance away from the initial clicking position (see 'lock_threshold' and 'io.MouseDraggingThreshold')
    IMGUI_API bool          IsMouseDown(ImGuiMouseButton button);                               // is mouse button held?
    IMGUI_API bool          IsMouseClicked(ImGuiMouseButton button, bool repeat = false);       // did mouse button clicked? (went from !Down to Down). Same as GetMouseClickedCount() == 1.
    IMGUI_API bool          IsMouseReleased(ImGuiMouseButton button);                           // did mouse button released? (went from Down to !Down)
    IMGUI_API bool          IsMouseDoubleClicked(ImGuiMouseButton button);                      // did mouse button double-clicked? Same as GetMouseClickedCount() == 2. (note that a double-click will also report IsMouseClicked() == true)
    IMGUI_API int           GetMouseClickedCount(ImGuiMouseButton button);                      // return the number of successive mouse-clicks at the time where a click happen (otherwise 0).
    IMGUI_API bool          IsMouseHoveringRect(const ImVec2& r_min, const ImVec2& r_max, bool clip = true);// is mouse hovering given bounding rect (in screen space). clipped by current clipping settings, but disregarding of other consideration of focus/window ordering/popup-block.
    IMGUI_API bool          IsMousePosValid(const ImVec2* mouse_pos = NULL);                    // by convention we use (-FLT_MAX,-FLT_MAX) to denote that there is no mouse available
    IMGUI_API bool          IsAnyMouseDown();                                                   // is any mouse button held?
    IMGUI_API ImVec2        GetMousePos();                                                      // shortcut to ImGui::GetIO().MousePos provided by user, to be consistent with other calls
    IMGUI_API ImVec2        GetMousePosOnOpeningCurrentPopup();                                 // retrieve mouse position at the time of opening popup we have BeginPopup() into (helper to avoid user backing that value themselves)
    IMGUI_API bool          IsMouseDragging(ImGuiMouseButton button, float lock_threshold = -1.0f);         // is mouse dragging? (if lock_threshold < -1.0f, uses io.MouseDraggingThreshold)
    IMGUI_API ImVec2        GetMouseDragDelta(ImGuiMouseButton button = 0, float lock_threshold = -1.0f);   // return the delta from the initial clicking position while the mouse button is pressed or was just released. This is locked and return 0.0f until the mouse moves past a distance threshold at least once (if lock_threshold < -1.0f, uses io.MouseDraggingThreshold)
    IMGUI_API void          ResetMouseDragDelta(ImGuiMouseButton button = 0);                   //
    IMGUI_API ImGuiMouseCursor GetMouseCursor();                                                // get desired cursor type, reset in ImGui::NewFrame(), this is updated during the frame. valid before Render(). If you use software rendering by setting io.MouseDrawCursor ImGui will render those for you
    IMGUI_API void          SetMouseCursor(ImGuiMouseCursor cursor_type);                       // set desired cursor type
    IMGUI_API void          CaptureMouseFromApp(bool want_capture_mouse_value = true);          // attention: misleading name! manually override io.WantCaptureMouse flag next frame (said flag is entirely left for your application to handle). This is equivalent to setting "io.WantCaptureMouse = want_capture_mouse_value;" after the next NewFrame() call.

    // Clipboard Utilities
    // - Also see the LogToClipboard() function to capture GUI into clipboard, or easily output text data to the clipboard.
    IMGUI_API const char*   GetClipboardText();
    IMGUI_API void          SetClipboardText(const char* text);

    // Settings/.Ini Utilities
    // - The disk functions are automatically called if io.IniFilename != NULL (default is "imgui.ini").
    // - Set io.IniFilename to NULL to load/save manually. Read io.WantSaveIniSettings description about handling .ini saving manually.
    // - Important: default value "imgui.ini" is relative to current working dir! Most apps will want to lock this to an absolute path (e.g. same path as executables).
    IMGUI_API void          LoadIniSettingsFromDisk(const char* ini_filename);                  // call after CreateContext() and before the first call to NewFrame(). NewFrame() automatically calls LoadIniSettingsFromDisk(io.IniFilename).
    IMGUI_API void          LoadIniSettingsFromMemory(const char* ini_data, size_t ini_size=0); // call after CreateContext() and before the first call to NewFrame() to provide .ini data from your own data source.
    IMGUI_API void          SaveIniSettingsToDisk(const char* ini_filename);                    // this is automatically called (if io.IniFilename is not empty) a few seconds after any modification that should be reflected in the .ini file (and also by DestroyContext).
    IMGUI_API const char*   SaveIniSettingsToMemory(size_t* out_ini_size = NULL);               // return a zero-terminated string with the .ini data which you can save by your own mean. call when io.WantSaveIniSettings is set, then save data by your own mean and clear io.WantSaveIniSettings.

    // Debug Utilities
    // - This is used by the IMGUI_CHECKVERSION() macro.
    IMGUI_API bool          DebugCheckVersionAndDataLayout(const char* version_str, size_t sz_io, size_t sz_style, size_t sz_vec2, size_t sz_vec4, size_t sz_drawvert, size_t sz_drawidx); // This is called by IMGUI_CHECKVERSION() macro.

    // Memory Allocators
    // - Those functions are not reliant on the current context.
    // - DLL users: heaps and globals are not shared across DLL boundaries! You will need to call SetCurrentContext() + SetAllocatorFunctions()
    //   for each static/DLL boundary you are calling from. Read "Context and Memory Allocators" section of imgui.cpp for more details.
    IMGUI_API void          SetAllocatorFunctions(ImGuiMemAllocFunc alloc_func, ImGuiMemFreeFunc free_func, void* user_data = NULL);
    IMGUI_API void          GetAllocatorFunctions(ImGuiMemAllocFunc* p_alloc_func, ImGuiMemFreeFunc* p_free_func, void** p_user_data);
    IMGUI_API void*         MemAlloc(size_t size);
    IMGUI_API void          MemFree(void* ptr);

    // (Optional) Platform/OS interface for multi-viewport support
    // Read comments around the ImGuiPlatformIO structure for more details.
    // Note: You may use GetWindowViewport() to get the current viewport of the current window.
    IMGUI_API ImGuiPlatformIO&  GetPlatformIO();                                                // platform/renderer functions, for backend to setup + viewports list.
    IMGUI_API void              UpdatePlatformWindows();                                        // call in main loop. will call CreateWindow/ResizeWindow/etc. platform functions for each secondary viewport, and DestroyWindow for each inactive viewport.
    IMGUI_API void              RenderPlatformWindowsDefault(void* platform_render_arg = NULL, void* renderer_render_arg = NULL); // call in main loop. will call RenderWindow/SwapBuffers platform functions for each secondary viewport which doesn't have the ImGuiViewportFlags_Minimized flag set. May be reimplemented by user for custom rendering needs.
    IMGUI_API void              DestroyPlatformWindows();                                       // call DestroyWindow platform functions for all viewports. call from backend Shutdown() if you need to close platform windows before imgui shutdown. otherwise will be called by DestroyContext().
    IMGUI_API ImGuiViewport*    FindViewportByID(ImGuiID id);                                   // this is a helper for backends.
    IMGUI_API ImGuiViewport*    FindViewportByPlatformHandle(void* platform_handle);            // this is a helper for backends. the type platform_handle is decided by the backend (e.g. HWND, MyWindow*, GLFWwindow* etc.)

} // namespace ImGui

//-----------------------------------------------------------------------------
// [SECTION] Flags & Enumerations
//-----------------------------------------------------------------------------

// Flags for ImGui::Begin()
enum ImGuiWindowFlags_
{
    ImGuiWindowFlags_None                   = 0,
    ImGuiWindowFlags_NoTitleBar             = 1 << 0,   // Disable title-bar
    ImGuiWindowFlags_NoResize               = 1 << 1,   // Disable user resizing with the lower-right grip
    ImGuiWindowFlags_NoMove                 = 1 << 2,   // Disable user moving the window
    ImGuiWindowFlags_NoScrollbar            = 1 << 3,   // Disable scrollbars (window can still scroll with mouse or programmatically)
    ImGuiWindowFlags_NoScrollWithMouse      = 1 << 4,   // Disable user vertically scrolling with mouse wheel. On child window, mouse wheel will be forwarded to the parent unless NoScrollbar is also set.
<<<<<<< HEAD
    ImGuiWindowFlags_NoCollapse             = 1 << 5,   // Disable user collapsing window by double-clicking on it. Also referred to as "window menu button" within a docking node.
=======
    ImGuiWindowFlags_NoCollapse             = 1 << 5,   // Disable user collapsing window by double-clicking on it. Also referred to as Window Menu Button (e.g. within a docking node).
>>>>>>> 23ef6c14
    ImGuiWindowFlags_AlwaysAutoResize       = 1 << 6,   // Resize every window to its content every frame
    ImGuiWindowFlags_NoBackground           = 1 << 7,   // Disable drawing background color (WindowBg, etc.) and outside border. Similar as using SetNextWindowBgAlpha(0.0f).
    ImGuiWindowFlags_NoSavedSettings        = 1 << 8,   // Never load/save settings in .ini file
    ImGuiWindowFlags_NoMouseInputs          = 1 << 9,   // Disable catching mouse, hovering test with pass through.
    ImGuiWindowFlags_MenuBar                = 1 << 10,  // Has a menu-bar
    ImGuiWindowFlags_HorizontalScrollbar    = 1 << 11,  // Allow horizontal scrollbar to appear (off by default). You may use SetNextWindowContentSize(ImVec2(width,0.0f)); prior to calling Begin() to specify width. Read code in imgui_demo in the "Horizontal Scrolling" section.
    ImGuiWindowFlags_NoFocusOnAppearing     = 1 << 12,  // Disable taking focus when transitioning from hidden to visible state
    ImGuiWindowFlags_NoBringToFrontOnFocus  = 1 << 13,  // Disable bringing window to front when taking focus (e.g. clicking on it or programmatically giving it focus)
    ImGuiWindowFlags_AlwaysVerticalScrollbar= 1 << 14,  // Always show vertical scrollbar (even if ContentSize.y < Size.y)
    ImGuiWindowFlags_AlwaysHorizontalScrollbar=1<< 15,  // Always show horizontal scrollbar (even if ContentSize.x < Size.x)
    ImGuiWindowFlags_AlwaysUseWindowPadding = 1 << 16,  // Ensure child windows without border uses style.WindowPadding (ignored by default for non-bordered child windows, because more convenient)
    ImGuiWindowFlags_NoNavInputs            = 1 << 18,  // No gamepad/keyboard navigation within the window
    ImGuiWindowFlags_NoNavFocus             = 1 << 19,  // No focusing toward this window with gamepad/keyboard navigation (e.g. skipped by CTRL+TAB)
    ImGuiWindowFlags_UnsavedDocument        = 1 << 20,  // Display a dot next to the title. When used in a tab/docking context, tab is selected when clicking the X + closure is not assumed (will wait for user to stop submitting the tab). Otherwise closure is assumed when pressing the X, so if you keep submitting the tab may reappear at end of tab bar.
    ImGuiWindowFlags_NoDocking              = 1 << 21,  // Disable docking of this window

    ImGuiWindowFlags_NoNav                  = ImGuiWindowFlags_NoNavInputs | ImGuiWindowFlags_NoNavFocus,
    ImGuiWindowFlags_NoDecoration           = ImGuiWindowFlags_NoTitleBar | ImGuiWindowFlags_NoResize | ImGuiWindowFlags_NoScrollbar | ImGuiWindowFlags_NoCollapse,
    ImGuiWindowFlags_NoInputs               = ImGuiWindowFlags_NoMouseInputs | ImGuiWindowFlags_NoNavInputs | ImGuiWindowFlags_NoNavFocus,

    // [Internal]
    ImGuiWindowFlags_NavFlattened           = 1 << 23,  // [BETA] On child window: allow gamepad/keyboard navigation to cross over parent border to this child or between sibling child windows.
    ImGuiWindowFlags_ChildWindow            = 1 << 24,  // Don't use! For internal use by BeginChild()
    ImGuiWindowFlags_Tooltip                = 1 << 25,  // Don't use! For internal use by BeginTooltip()
    ImGuiWindowFlags_Popup                  = 1 << 26,  // Don't use! For internal use by BeginPopup()
    ImGuiWindowFlags_Modal                  = 1 << 27,  // Don't use! For internal use by BeginPopupModal()
    ImGuiWindowFlags_ChildMenu              = 1 << 28,  // Don't use! For internal use by BeginMenu()
    ImGuiWindowFlags_DockNodeHost           = 1 << 29   // Don't use! For internal use by Begin()/NewFrame()

    // [Obsolete]
    //ImGuiWindowFlags_ResizeFromAnySide    = 1 << 17,  // --> Set io.ConfigWindowsResizeFromEdges=true and make sure mouse cursors are supported by backend (io.BackendFlags & ImGuiBackendFlags_HasMouseCursors)
};

// Flags for ImGui::InputText()
enum ImGuiInputTextFlags_
{
    ImGuiInputTextFlags_None                = 0,
    ImGuiInputTextFlags_CharsDecimal        = 1 << 0,   // Allow 0123456789.+-*/
    ImGuiInputTextFlags_CharsHexadecimal    = 1 << 1,   // Allow 0123456789ABCDEFabcdef
    ImGuiInputTextFlags_CharsUppercase      = 1 << 2,   // Turn a..z into A..Z
    ImGuiInputTextFlags_CharsNoBlank        = 1 << 3,   // Filter out spaces, tabs
    ImGuiInputTextFlags_AutoSelectAll       = 1 << 4,   // Select entire text when first taking mouse focus
    ImGuiInputTextFlags_EnterReturnsTrue    = 1 << 5,   // Return 'true' when Enter is pressed (as opposed to every time the value was modified). Consider looking at the IsItemDeactivatedAfterEdit() function.
    ImGuiInputTextFlags_CallbackCompletion  = 1 << 6,   // Callback on pressing TAB (for completion handling)
    ImGuiInputTextFlags_CallbackHistory     = 1 << 7,   // Callback on pressing Up/Down arrows (for history handling)
    ImGuiInputTextFlags_CallbackAlways      = 1 << 8,   // Callback on each iteration. User code may query cursor position, modify text buffer.
    ImGuiInputTextFlags_CallbackCharFilter  = 1 << 9,   // Callback on character inputs to replace or discard them. Modify 'EventChar' to replace or discard, or return 1 in callback to discard.
    ImGuiInputTextFlags_AllowTabInput       = 1 << 10,  // Pressing TAB input a '\t' character into the text field
    ImGuiInputTextFlags_CtrlEnterForNewLine = 1 << 11,  // In multi-line mode, unfocus with Enter, add new line with Ctrl+Enter (default is opposite: unfocus with Ctrl+Enter, add line with Enter).
    ImGuiInputTextFlags_NoHorizontalScroll  = 1 << 12,  // Disable following the cursor horizontally
    ImGuiInputTextFlags_AlwaysOverwrite     = 1 << 13,  // Overwrite mode
    ImGuiInputTextFlags_ReadOnly            = 1 << 14,  // Read-only mode
    ImGuiInputTextFlags_Password            = 1 << 15,  // Password mode, display all characters as '*'
    ImGuiInputTextFlags_NoUndoRedo          = 1 << 16,  // Disable undo/redo. Note that input text owns the text data while active, if you want to provide your own undo/redo stack you need e.g. to call ClearActiveID().
    ImGuiInputTextFlags_CharsScientific     = 1 << 17,  // Allow 0123456789.+-*/eE (Scientific notation input)
    ImGuiInputTextFlags_CallbackResize      = 1 << 18,  // Callback on buffer capacity changes request (beyond 'buf_size' parameter value), allowing the string to grow. Notify when the string wants to be resized (for string types which hold a cache of their Size). You will be provided a new BufSize in the callback and NEED to honor it. (see misc/cpp/imgui_stdlib.h for an example of using this)
    ImGuiInputTextFlags_CallbackEdit        = 1 << 19   // Callback on any edit (note that InputText() already returns true on edit, the callback is useful mainly to manipulate the underlying buffer while focus is active)

    // Obsolete names (will be removed soon)
#ifndef IMGUI_DISABLE_OBSOLETE_FUNCTIONS
    , ImGuiInputTextFlags_AlwaysInsertMode    = ImGuiInputTextFlags_AlwaysOverwrite   // [renamed in 1.82] name was not matching behavior
#endif
};

// Flags for ImGui::TreeNodeEx(), ImGui::CollapsingHeader*()
enum ImGuiTreeNodeFlags_
{
    ImGuiTreeNodeFlags_None                 = 0,
    ImGuiTreeNodeFlags_Selected             = 1 << 0,   // Draw as selected
    ImGuiTreeNodeFlags_Framed               = 1 << 1,   // Draw frame with background (e.g. for CollapsingHeader)
    ImGuiTreeNodeFlags_AllowItemOverlap     = 1 << 2,   // Hit testing to allow subsequent widgets to overlap this one
    ImGuiTreeNodeFlags_NoTreePushOnOpen     = 1 << 3,   // Don't do a TreePush() when open (e.g. for CollapsingHeader) = no extra indent nor pushing on ID stack
    ImGuiTreeNodeFlags_NoAutoOpenOnLog      = 1 << 4,   // Don't automatically and temporarily open node when Logging is active (by default logging will automatically open tree nodes)
    ImGuiTreeNodeFlags_DefaultOpen          = 1 << 5,   // Default node to be open
    ImGuiTreeNodeFlags_OpenOnDoubleClick    = 1 << 6,   // Need double-click to open node
    ImGuiTreeNodeFlags_OpenOnArrow          = 1 << 7,   // Only open when clicking on the arrow part. If ImGuiTreeNodeFlags_OpenOnDoubleClick is also set, single-click arrow or double-click all box to open.
    ImGuiTreeNodeFlags_Leaf                 = 1 << 8,   // No collapsing, no arrow (use as a convenience for leaf nodes).
    ImGuiTreeNodeFlags_Bullet               = 1 << 9,   // Display a bullet instead of arrow
    ImGuiTreeNodeFlags_FramePadding         = 1 << 10,  // Use FramePadding (even for an unframed text node) to vertically align text baseline to regular widget height. Equivalent to calling AlignTextToFramePadding().
    ImGuiTreeNodeFlags_SpanAvailWidth       = 1 << 11,  // Extend hit box to the right-most edge, even if not framed. This is not the default in order to allow adding other items on the same line. In the future we may refactor the hit system to be front-to-back, allowing natural overlaps and then this can become the default.
    ImGuiTreeNodeFlags_SpanFullWidth        = 1 << 12,  // Extend hit box to the left-most and right-most edges (bypass the indented area).
    ImGuiTreeNodeFlags_NavLeftJumpsBackHere = 1 << 13,  // (WIP) Nav: left direction may move to this TreeNode() from any of its child (items submitted between TreeNode and TreePop)
    //ImGuiTreeNodeFlags_NoScrollOnOpen     = 1 << 14,  // FIXME: TODO: Disable automatic scroll on TreePop() if node got just open and contents is not visible
    ImGuiTreeNodeFlags_CollapsingHeader     = ImGuiTreeNodeFlags_Framed | ImGuiTreeNodeFlags_NoTreePushOnOpen | ImGuiTreeNodeFlags_NoAutoOpenOnLog
};

// Flags for OpenPopup*(), BeginPopupContext*(), IsPopupOpen() functions.
// - To be backward compatible with older API which took an 'int mouse_button = 1' argument, we need to treat
//   small flags values as a mouse button index, so we encode the mouse button in the first few bits of the flags.
//   It is therefore guaranteed to be legal to pass a mouse button index in ImGuiPopupFlags.
// - For the same reason, we exceptionally default the ImGuiPopupFlags argument of BeginPopupContextXXX functions to 1 instead of 0.
//   IMPORTANT: because the default parameter is 1 (==ImGuiPopupFlags_MouseButtonRight), if you rely on the default parameter
//   and want to another another flag, you need to pass in the ImGuiPopupFlags_MouseButtonRight flag.
// - Multiple buttons currently cannot be combined/or-ed in those functions (we could allow it later).
enum ImGuiPopupFlags_
{
    ImGuiPopupFlags_None                    = 0,
    ImGuiPopupFlags_MouseButtonLeft         = 0,        // For BeginPopupContext*(): open on Left Mouse release. Guaranteed to always be == 0 (same as ImGuiMouseButton_Left)
    ImGuiPopupFlags_MouseButtonRight        = 1,        // For BeginPopupContext*(): open on Right Mouse release. Guaranteed to always be == 1 (same as ImGuiMouseButton_Right)
    ImGuiPopupFlags_MouseButtonMiddle       = 2,        // For BeginPopupContext*(): open on Middle Mouse release. Guaranteed to always be == 2 (same as ImGuiMouseButton_Middle)
    ImGuiPopupFlags_MouseButtonMask_        = 0x1F,
    ImGuiPopupFlags_MouseButtonDefault_     = 1,
    ImGuiPopupFlags_NoOpenOverExistingPopup = 1 << 5,   // For OpenPopup*(), BeginPopupContext*(): don't open if there's already a popup at the same level of the popup stack
    ImGuiPopupFlags_NoOpenOverItems         = 1 << 6,   // For BeginPopupContextWindow(): don't return true when hovering items, only when hovering empty space
    ImGuiPopupFlags_AnyPopupId              = 1 << 7,   // For IsPopupOpen(): ignore the ImGuiID parameter and test for any popup.
    ImGuiPopupFlags_AnyPopupLevel           = 1 << 8,   // For IsPopupOpen(): search/test at any level of the popup stack (default test in the current level)
    ImGuiPopupFlags_AnyPopup                = ImGuiPopupFlags_AnyPopupId | ImGuiPopupFlags_AnyPopupLevel
};

// Flags for ImGui::Selectable()
enum ImGuiSelectableFlags_
{
    ImGuiSelectableFlags_None               = 0,
    ImGuiSelectableFlags_DontClosePopups    = 1 << 0,   // Clicking this don't close parent popup window
    ImGuiSelectableFlags_SpanAllColumns     = 1 << 1,   // Selectable frame can span all columns (text will still fit in current column)
    ImGuiSelectableFlags_AllowDoubleClick   = 1 << 2,   // Generate press events on double clicks too
    ImGuiSelectableFlags_Disabled           = 1 << 3,   // Cannot be selected, display grayed out text
    ImGuiSelectableFlags_AllowItemOverlap   = 1 << 4    // (WIP) Hit testing to allow subsequent widgets to overlap this one
};

// Flags for ImGui::BeginCombo()
enum ImGuiComboFlags_
{
    ImGuiComboFlags_None                    = 0,
    ImGuiComboFlags_PopupAlignLeft          = 1 << 0,   // Align the popup toward the left by default
    ImGuiComboFlags_HeightSmall             = 1 << 1,   // Max ~4 items visible. Tip: If you want your combo popup to be a specific size you can use SetNextWindowSizeConstraints() prior to calling BeginCombo()
    ImGuiComboFlags_HeightRegular           = 1 << 2,   // Max ~8 items visible (default)
    ImGuiComboFlags_HeightLarge             = 1 << 3,   // Max ~20 items visible
    ImGuiComboFlags_HeightLargest           = 1 << 4,   // As many fitting items as possible
    ImGuiComboFlags_NoArrowButton           = 1 << 5,   // Display on the preview box without the square arrow button
    ImGuiComboFlags_NoPreview               = 1 << 6,   // Display only a square arrow button
    ImGuiComboFlags_HeightMask_             = ImGuiComboFlags_HeightSmall | ImGuiComboFlags_HeightRegular | ImGuiComboFlags_HeightLarge | ImGuiComboFlags_HeightLargest
};

// Flags for ImGui::BeginTabBar()
enum ImGuiTabBarFlags_
{
    ImGuiTabBarFlags_None                           = 0,
    ImGuiTabBarFlags_Reorderable                    = 1 << 0,   // Allow manually dragging tabs to re-order them + New tabs are appended at the end of list
    ImGuiTabBarFlags_AutoSelectNewTabs              = 1 << 1,   // Automatically select new tabs when they appear
    ImGuiTabBarFlags_TabListPopupButton             = 1 << 2,   // Disable buttons to open the tab list popup
    ImGuiTabBarFlags_NoCloseWithMiddleMouseButton   = 1 << 3,   // Disable behavior of closing tabs (that are submitted with p_open != NULL) with middle mouse button. You can still repro this behavior on user's side with if (IsItemHovered() && IsMouseClicked(2)) *p_open = false.
    ImGuiTabBarFlags_NoTabListScrollingButtons      = 1 << 4,   // Disable scrolling buttons (apply when fitting policy is ImGuiTabBarFlags_FittingPolicyScroll)
    ImGuiTabBarFlags_NoTooltip                      = 1 << 5,   // Disable tooltips when hovering a tab
    ImGuiTabBarFlags_FittingPolicyResizeDown        = 1 << 6,   // Resize tabs when they don't fit
    ImGuiTabBarFlags_FittingPolicyScroll            = 1 << 7,   // Add scroll buttons when tabs don't fit
    ImGuiTabBarFlags_FittingPolicyMask_             = ImGuiTabBarFlags_FittingPolicyResizeDown | ImGuiTabBarFlags_FittingPolicyScroll,
    ImGuiTabBarFlags_FittingPolicyDefault_          = ImGuiTabBarFlags_FittingPolicyResizeDown
};

// Flags for ImGui::BeginTabItem()
enum ImGuiTabItemFlags_
{
    ImGuiTabItemFlags_None                          = 0,
    ImGuiTabItemFlags_UnsavedDocument               = 1 << 0,   // Display a dot next to the title + tab is selected when clicking the X + closure is not assumed (will wait for user to stop submitting the tab). Otherwise closure is assumed when pressing the X, so if you keep submitting the tab may reappear at end of tab bar.
    ImGuiTabItemFlags_SetSelected                   = 1 << 1,   // Trigger flag to programmatically make the tab selected when calling BeginTabItem()
    ImGuiTabItemFlags_NoCloseWithMiddleMouseButton  = 1 << 2,   // Disable behavior of closing tabs (that are submitted with p_open != NULL) with middle mouse button. You can still repro this behavior on user's side with if (IsItemHovered() && IsMouseClicked(2)) *p_open = false.
    ImGuiTabItemFlags_NoPushId                      = 1 << 3,   // Don't call PushID(tab->ID)/PopID() on BeginTabItem()/EndTabItem()
    ImGuiTabItemFlags_NoTooltip                     = 1 << 4,   // Disable tooltip for the given tab
    ImGuiTabItemFlags_NoReorder                     = 1 << 5,   // Disable reordering this tab or having another tab cross over this tab
    ImGuiTabItemFlags_Leading                       = 1 << 6,   // Enforce the tab position to the left of the tab bar (after the tab list popup button)
    ImGuiTabItemFlags_Trailing                      = 1 << 7    // Enforce the tab position to the right of the tab bar (before the scrolling buttons)
};

// Flags for ImGui::BeginTable()
// [BETA API] API may evolve slightly! If you use this, please update to the next version when it comes out!
// - Important! Sizing policies have complex and subtle side effects, more so than you would expect.
//   Read comments/demos carefully + experiment with live demos to get acquainted with them.
// - The DEFAULT sizing policies are:
//    - Default to ImGuiTableFlags_SizingFixedFit    if ScrollX is on, or if host window has ImGuiWindowFlags_AlwaysAutoResize.
//    - Default to ImGuiTableFlags_SizingStretchSame if ScrollX is off.
// - When ScrollX is off:
//    - Table defaults to ImGuiTableFlags_SizingStretchSame -> all Columns defaults to ImGuiTableColumnFlags_WidthStretch with same weight.
//    - Columns sizing policy allowed: Stretch (default), Fixed/Auto.
//    - Fixed Columns will generally obtain their requested width (unless the table cannot fit them all).
//    - Stretch Columns will share the remaining width.
//    - Mixed Fixed/Stretch columns is possible but has various side-effects on resizing behaviors.
//      The typical use of mixing sizing policies is: any number of LEADING Fixed columns, followed by one or two TRAILING Stretch columns.
//      (this is because the visible order of columns have subtle but necessary effects on how they react to manual resizing).
// - When ScrollX is on:
//    - Table defaults to ImGuiTableFlags_SizingFixedFit -> all Columns defaults to ImGuiTableColumnFlags_WidthFixed
//    - Columns sizing policy allowed: Fixed/Auto mostly.
//    - Fixed Columns can be enlarged as needed. Table will show an horizontal scrollbar if needed.
//    - When using auto-resizing (non-resizable) fixed columns, querying the content width to use item right-alignment e.g. SetNextItemWidth(-FLT_MIN) doesn't make sense, would create a feedback loop.
//    - Using Stretch columns OFTEN DOES NOT MAKE SENSE if ScrollX is on, UNLESS you have specified a value for 'inner_width' in BeginTable().
//      If you specify a value for 'inner_width' then effectively the scrolling space is known and Stretch or mixed Fixed/Stretch columns become meaningful again.
// - Read on documentation at the top of imgui_tables.cpp for details.
enum ImGuiTableFlags_
{
    // Features
    ImGuiTableFlags_None                       = 0,
    ImGuiTableFlags_Resizable                  = 1 << 0,   // Enable resizing columns.
    ImGuiTableFlags_Reorderable                = 1 << 1,   // Enable reordering columns in header row (need calling TableSetupColumn() + TableHeadersRow() to display headers)
    ImGuiTableFlags_Hideable                   = 1 << 2,   // Enable hiding/disabling columns in context menu.
    ImGuiTableFlags_Sortable                   = 1 << 3,   // Enable sorting. Call TableGetSortSpecs() to obtain sort specs. Also see ImGuiTableFlags_SortMulti and ImGuiTableFlags_SortTristate.
    ImGuiTableFlags_NoSavedSettings            = 1 << 4,   // Disable persisting columns order, width and sort settings in the .ini file.
    ImGuiTableFlags_ContextMenuInBody          = 1 << 5,   // Right-click on columns body/contents will display table context menu. By default it is available in TableHeadersRow().
    // Decorations
    ImGuiTableFlags_RowBg                      = 1 << 6,   // Set each RowBg color with ImGuiCol_TableRowBg or ImGuiCol_TableRowBgAlt (equivalent of calling TableSetBgColor with ImGuiTableBgFlags_RowBg0 on each row manually)
    ImGuiTableFlags_BordersInnerH              = 1 << 7,   // Draw horizontal borders between rows.
    ImGuiTableFlags_BordersOuterH              = 1 << 8,   // Draw horizontal borders at the top and bottom.
    ImGuiTableFlags_BordersInnerV              = 1 << 9,   // Draw vertical borders between columns.
    ImGuiTableFlags_BordersOuterV              = 1 << 10,  // Draw vertical borders on the left and right sides.
    ImGuiTableFlags_BordersH                   = ImGuiTableFlags_BordersInnerH | ImGuiTableFlags_BordersOuterH, // Draw horizontal borders.
    ImGuiTableFlags_BordersV                   = ImGuiTableFlags_BordersInnerV | ImGuiTableFlags_BordersOuterV, // Draw vertical borders.
    ImGuiTableFlags_BordersInner               = ImGuiTableFlags_BordersInnerV | ImGuiTableFlags_BordersInnerH, // Draw inner borders.
    ImGuiTableFlags_BordersOuter               = ImGuiTableFlags_BordersOuterV | ImGuiTableFlags_BordersOuterH, // Draw outer borders.
    ImGuiTableFlags_Borders                    = ImGuiTableFlags_BordersInner | ImGuiTableFlags_BordersOuter,   // Draw all borders.
    ImGuiTableFlags_NoBordersInBody            = 1 << 11,  // [ALPHA] Disable vertical borders in columns Body (borders will always appears in Headers). -> May move to style
    ImGuiTableFlags_NoBordersInBodyUntilResize = 1 << 12,  // [ALPHA] Disable vertical borders in columns Body until hovered for resize (borders will always appears in Headers). -> May move to style
    // Sizing Policy (read above for defaults)
    ImGuiTableFlags_SizingFixedFit             = 1 << 13,  // Columns default to _WidthFixed or _WidthAuto (if resizable or not resizable), matching contents width.
    ImGuiTableFlags_SizingFixedSame            = 2 << 13,  // Columns default to _WidthFixed or _WidthAuto (if resizable or not resizable), matching the maximum contents width of all columns. Implicitly enable ImGuiTableFlags_NoKeepColumnsVisible.
    ImGuiTableFlags_SizingStretchProp          = 3 << 13,  // Columns default to _WidthStretch with default weights proportional to each columns contents widths.
    ImGuiTableFlags_SizingStretchSame          = 4 << 13,  // Columns default to _WidthStretch with default weights all equal, unless overridden by TableSetupColumn().
    // Sizing Extra Options
    ImGuiTableFlags_NoHostExtendX              = 1 << 16,  // Make outer width auto-fit to columns, overriding outer_size.x value. Only available when ScrollX/ScrollY are disabled and Stretch columns are not used.
    ImGuiTableFlags_NoHostExtendY              = 1 << 17,  // Make outer height stop exactly at outer_size.y (prevent auto-extending table past the limit). Only available when ScrollX/ScrollY are disabled. Data below the limit will be clipped and not visible.
    ImGuiTableFlags_NoKeepColumnsVisible       = 1 << 18,  // Disable keeping column always minimally visible when ScrollX is off and table gets too small. Not recommended if columns are resizable.
    ImGuiTableFlags_PreciseWidths              = 1 << 19,  // Disable distributing remainder width to stretched columns (width allocation on a 100-wide table with 3 columns: Without this flag: 33,33,34. With this flag: 33,33,33). With larger number of columns, resizing will appear to be less smooth.
    // Clipping
    ImGuiTableFlags_NoClip                     = 1 << 20,  // Disable clipping rectangle for every individual columns (reduce draw command count, items will be able to overflow into other columns). Generally incompatible with TableSetupScrollFreeze().
    // Padding
    ImGuiTableFlags_PadOuterX                  = 1 << 21,  // Default if BordersOuterV is on. Enable outer-most padding. Generally desirable if you have headers.
    ImGuiTableFlags_NoPadOuterX                = 1 << 22,  // Default if BordersOuterV is off. Disable outer-most padding.
    ImGuiTableFlags_NoPadInnerX                = 1 << 23,  // Disable inner padding between columns (double inner padding if BordersOuterV is on, single inner padding if BordersOuterV is off).
    // Scrolling
    ImGuiTableFlags_ScrollX                    = 1 << 24,  // Enable horizontal scrolling. Require 'outer_size' parameter of BeginTable() to specify the container size. Changes default sizing policy. Because this create a child window, ScrollY is currently generally recommended when using ScrollX.
    ImGuiTableFlags_ScrollY                    = 1 << 25,  // Enable vertical scrolling. Require 'outer_size' parameter of BeginTable() to specify the container size.
    // Sorting
    ImGuiTableFlags_SortMulti                  = 1 << 26,  // Hold shift when clicking headers to sort on multiple column. TableGetSortSpecs() may return specs where (SpecsCount > 1).
    ImGuiTableFlags_SortTristate               = 1 << 27,  // Allow no sorting, disable default sorting. TableGetSortSpecs() may return specs where (SpecsCount == 0).

    // [Internal] Combinations and masks
    ImGuiTableFlags_SizingMask_                = ImGuiTableFlags_SizingFixedFit | ImGuiTableFlags_SizingFixedSame | ImGuiTableFlags_SizingStretchProp | ImGuiTableFlags_SizingStretchSame

    // Obsolete names (will be removed soon)
#ifndef IMGUI_DISABLE_OBSOLETE_FUNCTIONS
    //, ImGuiTableFlags_ColumnsWidthFixed = ImGuiTableFlags_SizingFixedFit, ImGuiTableFlags_ColumnsWidthStretch = ImGuiTableFlags_SizingStretchSame   // WIP Tables 2020/12
    //, ImGuiTableFlags_SizingPolicyFixed = ImGuiTableFlags_SizingFixedFit, ImGuiTableFlags_SizingPolicyStretch = ImGuiTableFlags_SizingStretchSame   // WIP Tables 2021/01
#endif
};

// Flags for ImGui::TableSetupColumn()
enum ImGuiTableColumnFlags_
{
    // Input configuration flags
    ImGuiTableColumnFlags_None                  = 0,
    ImGuiTableColumnFlags_Disabled              = 1 << 0,   // Overriding/master disable flag: hide column, won't show in context menu (unlike calling TableSetColumnEnabled() which manipulates the user accessible state)
    ImGuiTableColumnFlags_DefaultHide           = 1 << 1,   // Default as a hidden/disabled column.
    ImGuiTableColumnFlags_DefaultSort           = 1 << 2,   // Default as a sorting column.
    ImGuiTableColumnFlags_WidthStretch          = 1 << 3,   // Column will stretch. Preferable with horizontal scrolling disabled (default if table sizing policy is _SizingStretchSame or _SizingStretchProp).
    ImGuiTableColumnFlags_WidthFixed            = 1 << 4,   // Column will not stretch. Preferable with horizontal scrolling enabled (default if table sizing policy is _SizingFixedFit and table is resizable).
    ImGuiTableColumnFlags_NoResize              = 1 << 5,   // Disable manual resizing.
    ImGuiTableColumnFlags_NoReorder             = 1 << 6,   // Disable manual reordering this column, this will also prevent other columns from crossing over this column.
    ImGuiTableColumnFlags_NoHide                = 1 << 7,   // Disable ability to hide/disable this column.
    ImGuiTableColumnFlags_NoClip                = 1 << 8,   // Disable clipping for this column (all NoClip columns will render in a same draw command).
    ImGuiTableColumnFlags_NoSort                = 1 << 9,   // Disable ability to sort on this field (even if ImGuiTableFlags_Sortable is set on the table).
    ImGuiTableColumnFlags_NoSortAscending       = 1 << 10,  // Disable ability to sort in the ascending direction.
    ImGuiTableColumnFlags_NoSortDescending      = 1 << 11,  // Disable ability to sort in the descending direction.
    ImGuiTableColumnFlags_NoHeaderLabel         = 1 << 12,  // TableHeadersRow() will not submit label for this column. Convenient for some small columns. Name will still appear in context menu.
    ImGuiTableColumnFlags_NoHeaderWidth         = 1 << 13,  // Disable header text width contribution to automatic column width.
    ImGuiTableColumnFlags_PreferSortAscending   = 1 << 14,  // Make the initial sort direction Ascending when first sorting on this column (default).
    ImGuiTableColumnFlags_PreferSortDescending  = 1 << 15,  // Make the initial sort direction Descending when first sorting on this column.
    ImGuiTableColumnFlags_IndentEnable          = 1 << 16,  // Use current Indent value when entering cell (default for column 0).
    ImGuiTableColumnFlags_IndentDisable         = 1 << 17,  // Ignore current Indent value when entering cell (default for columns > 0). Indentation changes _within_ the cell will still be honored.

    // Output status flags, read-only via TableGetColumnFlags()
    ImGuiTableColumnFlags_IsEnabled             = 1 << 24,  // Status: is enabled == not hidden by user/api (referred to as "Hide" in _DefaultHide and _NoHide) flags.
    ImGuiTableColumnFlags_IsVisible             = 1 << 25,  // Status: is visible == is enabled AND not clipped by scrolling.
    ImGuiTableColumnFlags_IsSorted              = 1 << 26,  // Status: is currently part of the sort specs
    ImGuiTableColumnFlags_IsHovered             = 1 << 27,  // Status: is hovered by mouse

    // [Internal] Combinations and masks
    ImGuiTableColumnFlags_WidthMask_            = ImGuiTableColumnFlags_WidthStretch | ImGuiTableColumnFlags_WidthFixed,
    ImGuiTableColumnFlags_IndentMask_           = ImGuiTableColumnFlags_IndentEnable | ImGuiTableColumnFlags_IndentDisable,
    ImGuiTableColumnFlags_StatusMask_           = ImGuiTableColumnFlags_IsEnabled | ImGuiTableColumnFlags_IsVisible | ImGuiTableColumnFlags_IsSorted | ImGuiTableColumnFlags_IsHovered,
    ImGuiTableColumnFlags_NoDirectResize_       = 1 << 30   // [Internal] Disable user resizing this column directly (it may however we resized indirectly from its left edge)

    // Obsolete names (will be removed soon)
#ifndef IMGUI_DISABLE_OBSOLETE_FUNCTIONS
    //ImGuiTableColumnFlags_WidthAuto           = ImGuiTableColumnFlags_WidthFixed | ImGuiTableColumnFlags_NoResize, // Column will not stretch and keep resizing based on submitted contents.
#endif
};

// Flags for ImGui::TableNextRow()
enum ImGuiTableRowFlags_
{
    ImGuiTableRowFlags_None                         = 0,
    ImGuiTableRowFlags_Headers                      = 1 << 0    // Identify header row (set default background color + width of its contents accounted different for auto column width)
};

// Enum for ImGui::TableSetBgColor()
// Background colors are rendering in 3 layers:
//  - Layer 0: draw with RowBg0 color if set, otherwise draw with ColumnBg0 if set.
//  - Layer 1: draw with RowBg1 color if set, otherwise draw with ColumnBg1 if set.
//  - Layer 2: draw with CellBg color if set.
// The purpose of the two row/columns layers is to let you decide if a background color changes should override or blend with the existing color.
// When using ImGuiTableFlags_RowBg on the table, each row has the RowBg0 color automatically set for odd/even rows.
// If you set the color of RowBg0 target, your color will override the existing RowBg0 color.
// If you set the color of RowBg1 or ColumnBg1 target, your color will blend over the RowBg0 color.
enum ImGuiTableBgTarget_
{
    ImGuiTableBgTarget_None                         = 0,
    ImGuiTableBgTarget_RowBg0                       = 1,        // Set row background color 0 (generally used for background, automatically set when ImGuiTableFlags_RowBg is used)
    ImGuiTableBgTarget_RowBg1                       = 2,        // Set row background color 1 (generally used for selection marking)
    ImGuiTableBgTarget_CellBg                       = 3         // Set cell background color (top-most color)
};

// Flags for ImGui::IsWindowFocused()
enum ImGuiFocusedFlags_
{
    ImGuiFocusedFlags_None                          = 0,
    ImGuiFocusedFlags_ChildWindows                  = 1 << 0,   // Return true if any children of the window is focused
    ImGuiFocusedFlags_RootWindow                    = 1 << 1,   // Test from root window (top most parent of the current hierarchy)
    ImGuiFocusedFlags_AnyWindow                     = 1 << 2,   // Return true if any window is focused. Important: If you are trying to tell how to dispatch your low-level inputs, do NOT use this. Use 'io.WantCaptureMouse' instead! Please read the FAQ!
    ImGuiFocusedFlags_NoPopupHierarchy              = 1 << 3,   // Do not consider popup hierarchy (do not treat popup emitter as parent of popup) (when used with _ChildWindows or _RootWindow)
    ImGuiFocusedFlags_DockHierarchy                 = 1 << 4,   // Consider docking hierarchy (treat dockspace host as parent of docked window) (when used with _ChildWindows or _RootWindow)
    ImGuiFocusedFlags_RootAndChildWindows           = ImGuiFocusedFlags_RootWindow | ImGuiFocusedFlags_ChildWindows
};

// Flags for ImGui::IsItemHovered(), ImGui::IsWindowHovered()
// Note: if you are trying to check whether your mouse should be dispatched to Dear ImGui or to your app, you should use 'io.WantCaptureMouse' instead! Please read the FAQ!
// Note: windows with the ImGuiWindowFlags_NoInputs flag are ignored by IsWindowHovered() calls.
enum ImGuiHoveredFlags_
{
    ImGuiHoveredFlags_None                          = 0,        // Return true if directly over the item/window, not obstructed by another window, not obstructed by an active popup or modal blocking inputs under them.
    ImGuiHoveredFlags_ChildWindows                  = 1 << 0,   // IsWindowHovered() only: Return true if any children of the window is hovered
    ImGuiHoveredFlags_RootWindow                    = 1 << 1,   // IsWindowHovered() only: Test from root window (top most parent of the current hierarchy)
    ImGuiHoveredFlags_AnyWindow                     = 1 << 2,   // IsWindowHovered() only: Return true if any window is hovered
    ImGuiHoveredFlags_NoPopupHierarchy              = 1 << 3,   // IsWindowHovered() only: Do not consider popup hierarchy (do not treat popup emitter as parent of popup) (when used with _ChildWindows or _RootWindow)
    ImGuiHoveredFlags_DockHierarchy                 = 1 << 4,   // IsWindowHovered() only: Consider docking hierarchy (treat dockspace host as parent of docked window) (when used with _ChildWindows or _RootWindow)
    ImGuiHoveredFlags_AllowWhenBlockedByPopup       = 1 << 5,   // Return true even if a popup window is normally blocking access to this item/window
    //ImGuiHoveredFlags_AllowWhenBlockedByModal     = 1 << 6,   // Return true even if a modal popup window is normally blocking access to this item/window. FIXME-TODO: Unavailable yet.
    ImGuiHoveredFlags_AllowWhenBlockedByActiveItem  = 1 << 7,   // Return true even if an active item is blocking access to this item/window. Useful for Drag and Drop patterns.
    ImGuiHoveredFlags_AllowWhenOverlapped           = 1 << 8,   // IsItemHovered() only: Return true even if the position is obstructed or overlapped by another window
    ImGuiHoveredFlags_AllowWhenDisabled             = 1 << 9,   // IsItemHovered() only: Return true even if the item is disabled
    ImGuiHoveredFlags_RectOnly                      = ImGuiHoveredFlags_AllowWhenBlockedByPopup | ImGuiHoveredFlags_AllowWhenBlockedByActiveItem | ImGuiHoveredFlags_AllowWhenOverlapped,
    ImGuiHoveredFlags_RootAndChildWindows           = ImGuiHoveredFlags_RootWindow | ImGuiHoveredFlags_ChildWindows
};

// Flags for ImGui::DockSpace(), shared/inherited by child nodes.
// (Some flags can be applied to individual nodes directly)
// FIXME-DOCK: Also see ImGuiDockNodeFlagsPrivate_ which may involve using the WIP and internal DockBuilder api.
enum ImGuiDockNodeFlags_
{
    ImGuiDockNodeFlags_None                         = 0,
    ImGuiDockNodeFlags_KeepAliveOnly                = 1 << 0,   // Shared       // Don't display the dockspace node but keep it alive. Windows docked into this dockspace node won't be undocked.
    //ImGuiDockNodeFlags_NoCentralNode              = 1 << 1,   // Shared       // Disable Central Node (the node which can stay empty)
    ImGuiDockNodeFlags_NoDockingInCentralNode       = 1 << 2,   // Shared       // Disable docking inside the Central Node, which will be always kept empty.
    ImGuiDockNodeFlags_PassthruCentralNode          = 1 << 3,   // Shared       // Enable passthru dockspace: 1) DockSpace() will render a ImGuiCol_WindowBg background covering everything excepted the Central Node when empty. Meaning the host window should probably use SetNextWindowBgAlpha(0.0f) prior to Begin() when using this. 2) When Central Node is empty: let inputs pass-through + won't display a DockingEmptyBg background. See demo for details.
    ImGuiDockNodeFlags_NoSplit                      = 1 << 4,   // Shared/Local // Disable splitting the node into smaller nodes. Useful e.g. when embedding dockspaces into a main root one (the root one may have splitting disabled to reduce confusion). Note: when turned off, existing splits will be preserved.
    ImGuiDockNodeFlags_NoResize                     = 1 << 5,   // Shared/Local // Disable resizing node using the splitter/separators. Useful with programmatically setup dockspaces.
    ImGuiDockNodeFlags_AutoHideTabBar               = 1 << 6    // Shared/Local // Tab bar will automatically hide when there is a single window in the dock node.
};

// Flags for ImGui::BeginDragDropSource(), ImGui::AcceptDragDropPayload()
enum ImGuiDragDropFlags_
{
    ImGuiDragDropFlags_None                         = 0,
    // BeginDragDropSource() flags
    ImGuiDragDropFlags_SourceNoPreviewTooltip       = 1 << 0,   // By default, a successful call to BeginDragDropSource opens a tooltip so you can display a preview or description of the source contents. This flag disable this behavior.
    ImGuiDragDropFlags_SourceNoDisableHover         = 1 << 1,   // By default, when dragging we clear data so that IsItemHovered() will return false, to avoid subsequent user code submitting tooltips. This flag disable this behavior so you can still call IsItemHovered() on the source item.
    ImGuiDragDropFlags_SourceNoHoldToOpenOthers     = 1 << 2,   // Disable the behavior that allows to open tree nodes and collapsing header by holding over them while dragging a source item.
    ImGuiDragDropFlags_SourceAllowNullID            = 1 << 3,   // Allow items such as Text(), Image() that have no unique identifier to be used as drag source, by manufacturing a temporary identifier based on their window-relative position. This is extremely unusual within the dear imgui ecosystem and so we made it explicit.
    ImGuiDragDropFlags_SourceExtern                 = 1 << 4,   // External source (from outside of dear imgui), won't attempt to read current item/window info. Will always return true. Only one Extern source can be active simultaneously.
    ImGuiDragDropFlags_SourceAutoExpirePayload      = 1 << 5,   // Automatically expire the payload if the source cease to be submitted (otherwise payloads are persisting while being dragged)
    // AcceptDragDropPayload() flags
    ImGuiDragDropFlags_AcceptBeforeDelivery         = 1 << 10,  // AcceptDragDropPayload() will returns true even before the mouse button is released. You can then call IsDelivery() to test if the payload needs to be delivered.
    ImGuiDragDropFlags_AcceptNoDrawDefaultRect      = 1 << 11,  // Do not draw the default highlight rectangle when hovering over target.
    ImGuiDragDropFlags_AcceptNoPreviewTooltip       = 1 << 12,  // Request hiding the BeginDragDropSource tooltip from the BeginDragDropTarget site.
    ImGuiDragDropFlags_AcceptPeekOnly               = ImGuiDragDropFlags_AcceptBeforeDelivery | ImGuiDragDropFlags_AcceptNoDrawDefaultRect  // For peeking ahead and inspecting the payload before delivery.
};

// Standard Drag and Drop payload types. You can define you own payload types using short strings. Types starting with '_' are defined by Dear ImGui.
#define IMGUI_PAYLOAD_TYPE_COLOR_3F     "_COL3F"    // float[3]: Standard type for colors, without alpha. User code may use this type.
#define IMGUI_PAYLOAD_TYPE_COLOR_4F     "_COL4F"    // float[4]: Standard type for colors. User code may use this type.

// A primary data type
enum ImGuiDataType_
{
    ImGuiDataType_S8,       // signed char / char (with sensible compilers)
    ImGuiDataType_U8,       // unsigned char
    ImGuiDataType_S16,      // short
    ImGuiDataType_U16,      // unsigned short
    ImGuiDataType_S32,      // int
    ImGuiDataType_U32,      // unsigned int
    ImGuiDataType_S64,      // long long / __int64
    ImGuiDataType_U64,      // unsigned long long / unsigned __int64
    ImGuiDataType_Float,    // float
    ImGuiDataType_Double,   // double
    ImGuiDataType_COUNT
};

// A cardinal direction
enum ImGuiDir_
{
    ImGuiDir_None    = -1,
    ImGuiDir_Left    = 0,
    ImGuiDir_Right   = 1,
    ImGuiDir_Up      = 2,
    ImGuiDir_Down    = 3,
    ImGuiDir_COUNT
};

// A sorting direction
enum ImGuiSortDirection_
{
    ImGuiSortDirection_None         = 0,
    ImGuiSortDirection_Ascending    = 1,    // Ascending = 0->9, A->Z etc.
    ImGuiSortDirection_Descending   = 2     // Descending = 9->0, Z->A etc.
};

// User fill ImGuiIO.KeyMap[] array with indices into the ImGuiIO.KeysDown[512] array
enum ImGuiKey_
{
    ImGuiKey_Tab,
    ImGuiKey_LeftArrow,
    ImGuiKey_RightArrow,
    ImGuiKey_UpArrow,
    ImGuiKey_DownArrow,
    ImGuiKey_PageUp,
    ImGuiKey_PageDown,
    ImGuiKey_Home,
    ImGuiKey_End,
    ImGuiKey_Insert,
    ImGuiKey_Delete,
    ImGuiKey_Backspace,
    ImGuiKey_Space,
    ImGuiKey_Enter,
    ImGuiKey_Escape,
    ImGuiKey_KeyPadEnter,
    ImGuiKey_A,                 // for text edit CTRL+A: select all
    ImGuiKey_C,                 // for text edit CTRL+C: copy
    ImGuiKey_V,                 // for text edit CTRL+V: paste
    ImGuiKey_X,                 // for text edit CTRL+X: cut
    ImGuiKey_Y,                 // for text edit CTRL+Y: redo
    ImGuiKey_Z,                 // for text edit CTRL+Z: undo
    ImGuiKey_COUNT
};

// To test io.KeyMods (which is a combination of individual fields io.KeyCtrl, io.KeyShift, io.KeyAlt set by user/backend)
enum ImGuiKeyModFlags_
{
    ImGuiKeyModFlags_None       = 0,
    ImGuiKeyModFlags_Ctrl       = 1 << 0,
    ImGuiKeyModFlags_Shift      = 1 << 1,
    ImGuiKeyModFlags_Alt        = 1 << 2,
    ImGuiKeyModFlags_Super      = 1 << 3
};

// Gamepad/Keyboard navigation
// Keyboard: Set io.ConfigFlags |= ImGuiConfigFlags_NavEnableKeyboard to enable. NewFrame() will automatically fill io.NavInputs[] based on your io.KeysDown[] + io.KeyMap[] arrays.
// Gamepad:  Set io.ConfigFlags |= ImGuiConfigFlags_NavEnableGamepad to enable. Backend: set ImGuiBackendFlags_HasGamepad and fill the io.NavInputs[] fields before calling NewFrame(). Note that io.NavInputs[] is cleared by EndFrame().
// Read instructions in imgui.cpp for more details. Download PNG/PSD at http://dearimgui.org/controls_sheets.
enum ImGuiNavInput_
{
    // Gamepad Mapping
    ImGuiNavInput_Activate,      // activate / open / toggle / tweak value       // e.g. Cross  (PS4), A (Xbox), A (Switch), Space (Keyboard)
    ImGuiNavInput_Cancel,        // cancel / close / exit                        // e.g. Circle (PS4), B (Xbox), B (Switch), Escape (Keyboard)
    ImGuiNavInput_Input,         // text input / on-screen keyboard              // e.g. Triang.(PS4), Y (Xbox), X (Switch), Return (Keyboard)
    ImGuiNavInput_Menu,          // tap: toggle menu / hold: focus, move, resize // e.g. Square (PS4), X (Xbox), Y (Switch), Alt (Keyboard)
    ImGuiNavInput_DpadLeft,      // move / tweak / resize window (w/ PadMenu)    // e.g. D-pad Left/Right/Up/Down (Gamepads), Arrow keys (Keyboard)
    ImGuiNavInput_DpadRight,     //
    ImGuiNavInput_DpadUp,        //
    ImGuiNavInput_DpadDown,      //
    ImGuiNavInput_LStickLeft,    // scroll / move window (w/ PadMenu)            // e.g. Left Analog Stick Left/Right/Up/Down
    ImGuiNavInput_LStickRight,   //
    ImGuiNavInput_LStickUp,      //
    ImGuiNavInput_LStickDown,    //
    ImGuiNavInput_FocusPrev,     // next window (w/ PadMenu)                     // e.g. L1 or L2 (PS4), LB or LT (Xbox), L or ZL (Switch)
    ImGuiNavInput_FocusNext,     // prev window (w/ PadMenu)                     // e.g. R1 or R2 (PS4), RB or RT (Xbox), R or ZL (Switch)
    ImGuiNavInput_TweakSlow,     // slower tweaks                                // e.g. L1 or L2 (PS4), LB or LT (Xbox), L or ZL (Switch)
    ImGuiNavInput_TweakFast,     // faster tweaks                                // e.g. R1 or R2 (PS4), RB or RT (Xbox), R or ZL (Switch)

    // [Internal] Don't use directly! This is used internally to differentiate keyboard from gamepad inputs for behaviors that require to differentiate them.
    // Keyboard behavior that have no corresponding gamepad mapping (e.g. CTRL+TAB) will be directly reading from io.KeysDown[] instead of io.NavInputs[].
    ImGuiNavInput_KeyLeft_,      // move left                                    // = Arrow keys
    ImGuiNavInput_KeyRight_,     // move right
    ImGuiNavInput_KeyUp_,        // move up
    ImGuiNavInput_KeyDown_,      // move down
    ImGuiNavInput_COUNT,
    ImGuiNavInput_InternalStart_ = ImGuiNavInput_KeyLeft_
};

// Configuration flags stored in io.ConfigFlags. Set by user/application.
enum ImGuiConfigFlags_
{
    ImGuiConfigFlags_None                   = 0,
    ImGuiConfigFlags_NavEnableKeyboard      = 1 << 0,   // Master keyboard navigation enable flag. NewFrame() will automatically fill io.NavInputs[] based on io.KeysDown[].
    ImGuiConfigFlags_NavEnableGamepad       = 1 << 1,   // Master gamepad navigation enable flag. This is mostly to instruct your imgui backend to fill io.NavInputs[]. Backend also needs to set ImGuiBackendFlags_HasGamepad.
    ImGuiConfigFlags_NavEnableSetMousePos   = 1 << 2,   // Instruct navigation to move the mouse cursor. May be useful on TV/console systems where moving a virtual mouse is awkward. Will update io.MousePos and set io.WantSetMousePos=true. If enabled you MUST honor io.WantSetMousePos requests in your backend, otherwise ImGui will react as if the mouse is jumping around back and forth.
    ImGuiConfigFlags_NavNoCaptureKeyboard   = 1 << 3,   // Instruct navigation to not set the io.WantCaptureKeyboard flag when io.NavActive is set.
    ImGuiConfigFlags_NoMouse                = 1 << 4,   // Instruct imgui to clear mouse position/buttons in NewFrame(). This allows ignoring the mouse information set by the backend.
    ImGuiConfigFlags_NoMouseCursorChange    = 1 << 5,   // Instruct backend to not alter mouse cursor shape and visibility. Use if the backend cursor changes are interfering with yours and you don't want to use SetMouseCursor() to change mouse cursor. You may want to honor requests from imgui by reading GetMouseCursor() yourself instead.

    // [BETA] Docking
    ImGuiConfigFlags_DockingEnable          = 1 << 6,   // Docking enable flags.

    // [BETA] Viewports
    // When using viewports it is recommended that your default value for ImGuiCol_WindowBg is opaque (Alpha=1.0) so transition to a viewport won't be noticeable.
    ImGuiConfigFlags_ViewportsEnable        = 1 << 10,  // Viewport enable flags (require both ImGuiBackendFlags_PlatformHasViewports + ImGuiBackendFlags_RendererHasViewports set by the respective backends)
    ImGuiConfigFlags_DpiEnableScaleViewports= 1 << 14,  // [BETA: Don't use] FIXME-DPI: Reposition and resize imgui windows when the DpiScale of a viewport changed (mostly useful for the main viewport hosting other window). Note that resizing the main window itself is up to your application.
    ImGuiConfigFlags_DpiEnableScaleFonts    = 1 << 15,  // [BETA: Don't use] FIXME-DPI: Request bitmap-scaled fonts to match DpiScale. This is a very low-quality workaround. The correct way to handle DPI is _currently_ to replace the atlas and/or fonts in the Platform_OnChangedViewport callback, but this is all early work in progress.

    // User storage (to allow your backend/engine to communicate to code that may be shared between multiple projects. Those flags are not used by core Dear ImGui)
    ImGuiConfigFlags_IsSRGB                 = 1 << 20,  // Application is SRGB-aware.
    ImGuiConfigFlags_IsTouchScreen          = 1 << 21   // Application is using a touch screen instead of a mouse.
};

// Backend capabilities flags stored in io.BackendFlags. Set by imgui_impl_xxx or custom backend.
enum ImGuiBackendFlags_
{
    ImGuiBackendFlags_None                  = 0,
    ImGuiBackendFlags_HasGamepad            = 1 << 0,   // Backend Platform supports gamepad and currently has one connected.
    ImGuiBackendFlags_HasMouseCursors       = 1 << 1,   // Backend Platform supports honoring GetMouseCursor() value to change the OS cursor shape.
    ImGuiBackendFlags_HasSetMousePos        = 1 << 2,   // Backend Platform supports io.WantSetMousePos requests to reposition the OS mouse position (only used if ImGuiConfigFlags_NavEnableSetMousePos is set).
    ImGuiBackendFlags_RendererHasVtxOffset  = 1 << 3,   // Backend Renderer supports ImDrawCmd::VtxOffset. This enables output of large meshes (64K+ vertices) while still using 16-bit indices.

    // [BETA] Viewports
    ImGuiBackendFlags_PlatformHasViewports  = 1 << 10,  // Backend Platform supports multiple viewports.
    ImGuiBackendFlags_HasMouseHoveredViewport=1 << 11,  // Backend Platform supports setting io.MouseHoveredViewport to the viewport directly under the mouse _IGNORING_ viewports with the ImGuiViewportFlags_NoInputs flag and _REGARDLESS_ of whether another viewport is focused and may be capturing the mouse. This information is _NOT EASY_ to provide correctly with most high-level engines! Don't set this without studying _carefully_ how the backends handle ImGuiViewportFlags_NoInputs!
    ImGuiBackendFlags_RendererHasViewports  = 1 << 12   // Backend Renderer supports multiple viewports.
};

// Enumeration for PushStyleColor() / PopStyleColor()
enum ImGuiCol_
{
    ImGuiCol_Text,
    ImGuiCol_TextDisabled,
    ImGuiCol_WindowBg,              // Background of normal windows
    ImGuiCol_ChildBg,               // Background of child windows
    ImGuiCol_PopupBg,               // Background of popups, menus, tooltips windows
    ImGuiCol_Border,
    ImGuiCol_BorderShadow,
    ImGuiCol_FrameBg,               // Background of checkbox, radio button, plot, slider, text input
    ImGuiCol_FrameBgHovered,
    ImGuiCol_FrameBgActive,
    ImGuiCol_TitleBg,
    ImGuiCol_TitleBgActive,
    ImGuiCol_TitleBgCollapsed,
    ImGuiCol_MenuBarBg,
    ImGuiCol_ScrollbarBg,
    ImGuiCol_ScrollbarGrab,
    ImGuiCol_ScrollbarGrabHovered,
    ImGuiCol_ScrollbarGrabActive,
    ImGuiCol_CheckMark,
    ImGuiCol_SliderGrab,
    ImGuiCol_SliderGrabActive,
    ImGuiCol_Button,
    ImGuiCol_ButtonHovered,
    ImGuiCol_ButtonActive,
    ImGuiCol_Header,                // Header* colors are used for CollapsingHeader, TreeNode, Selectable, MenuItem
    ImGuiCol_HeaderHovered,
    ImGuiCol_HeaderActive,
    ImGuiCol_Separator,
    ImGuiCol_SeparatorHovered,
    ImGuiCol_SeparatorActive,
    ImGuiCol_ResizeGrip,
    ImGuiCol_ResizeGripHovered,
    ImGuiCol_ResizeGripActive,
    ImGuiCol_Tab,
    ImGuiCol_TabHovered,
    ImGuiCol_TabActive,
    ImGuiCol_TabUnfocused,
    ImGuiCol_TabUnfocusedActive,
    ImGuiCol_DockingPreview,        // Preview overlay color when about to docking something
    ImGuiCol_DockingEmptyBg,        // Background color for empty node (e.g. CentralNode with no window docked into it)
    ImGuiCol_PlotLines,
    ImGuiCol_PlotLinesHovered,
    ImGuiCol_PlotHistogram,
    ImGuiCol_PlotHistogramHovered,
    ImGuiCol_TableHeaderBg,         // Table header background
    ImGuiCol_TableBorderStrong,     // Table outer and header borders (prefer using Alpha=1.0 here)
    ImGuiCol_TableBorderLight,      // Table inner borders (prefer using Alpha=1.0 here)
    ImGuiCol_TableRowBg,            // Table row background (even rows)
    ImGuiCol_TableRowBgAlt,         // Table row background (odd rows)
    ImGuiCol_TextSelectedBg,
    ImGuiCol_DragDropTarget,
    ImGuiCol_NavHighlight,          // Gamepad/keyboard: current highlighted item
    ImGuiCol_NavWindowingHighlight, // Highlight window when using CTRL+TAB
    ImGuiCol_NavWindowingDimBg,     // Darken/colorize entire screen behind the CTRL+TAB window list, when active
    ImGuiCol_ModalWindowDimBg,      // Darken/colorize entire screen behind a modal window, when one is active
    ImGuiCol_COUNT
};

// Enumeration for PushStyleVar() / PopStyleVar() to temporarily modify the ImGuiStyle structure.
// - The enum only refers to fields of ImGuiStyle which makes sense to be pushed/popped inside UI code.
//   During initialization or between frames, feel free to just poke into ImGuiStyle directly.
// - Tip: Use your programming IDE navigation facilities on the names in the _second column_ below to find the actual members and their description.
//   In Visual Studio IDE: CTRL+comma ("Edit.NavigateTo") can follow symbols in comments, whereas CTRL+F12 ("Edit.GoToImplementation") cannot.
//   With Visual Assist installed: ALT+G ("VAssistX.GoToImplementation") can also follow symbols in comments.
// - When changing this enum, you need to update the associated internal table GStyleVarInfo[] accordingly. This is where we link enum values to members offset/type.
enum ImGuiStyleVar_
{
    // Enum name --------------------- // Member in ImGuiStyle structure (see ImGuiStyle for descriptions)
    ImGuiStyleVar_Alpha,               // float     Alpha
    ImGuiStyleVar_DisabledAlpha,       // float     DisabledAlpha
    ImGuiStyleVar_WindowPadding,       // ImVec2    WindowPadding
    ImGuiStyleVar_WindowRounding,      // float     WindowRounding
    ImGuiStyleVar_WindowBorderSize,    // float     WindowBorderSize
    ImGuiStyleVar_WindowMinSize,       // ImVec2    WindowMinSize
    ImGuiStyleVar_WindowTitleAlign,    // ImVec2    WindowTitleAlign
    ImGuiStyleVar_ChildRounding,       // float     ChildRounding
    ImGuiStyleVar_ChildBorderSize,     // float     ChildBorderSize
    ImGuiStyleVar_PopupRounding,       // float     PopupRounding
    ImGuiStyleVar_PopupBorderSize,     // float     PopupBorderSize
    ImGuiStyleVar_FramePadding,        // ImVec2    FramePadding
    ImGuiStyleVar_FrameRounding,       // float     FrameRounding
    ImGuiStyleVar_FrameBorderSize,     // float     FrameBorderSize
    ImGuiStyleVar_ItemSpacing,         // ImVec2    ItemSpacing
    ImGuiStyleVar_ItemInnerSpacing,    // ImVec2    ItemInnerSpacing
    ImGuiStyleVar_IndentSpacing,       // float     IndentSpacing
    ImGuiStyleVar_CellPadding,         // ImVec2    CellPadding
    ImGuiStyleVar_ScrollbarSize,       // float     ScrollbarSize
    ImGuiStyleVar_ScrollbarRounding,   // float     ScrollbarRounding
    ImGuiStyleVar_GrabMinSize,         // float     GrabMinSize
    ImGuiStyleVar_GrabRounding,        // float     GrabRounding
    ImGuiStyleVar_TabRounding,         // float     TabRounding
    ImGuiStyleVar_ButtonTextAlign,     // ImVec2    ButtonTextAlign
    ImGuiStyleVar_SelectableTextAlign, // ImVec2    SelectableTextAlign
    ImGuiStyleVar_COUNT
};

// Flags for InvisibleButton() [extended in imgui_internal.h]
enum ImGuiButtonFlags_
{
    ImGuiButtonFlags_None                   = 0,
    ImGuiButtonFlags_MouseButtonLeft        = 1 << 0,   // React on left mouse button (default)
    ImGuiButtonFlags_MouseButtonRight       = 1 << 1,   // React on right mouse button
    ImGuiButtonFlags_MouseButtonMiddle      = 1 << 2,   // React on center mouse button

    // [Internal]
    ImGuiButtonFlags_MouseButtonMask_       = ImGuiButtonFlags_MouseButtonLeft | ImGuiButtonFlags_MouseButtonRight | ImGuiButtonFlags_MouseButtonMiddle,
    ImGuiButtonFlags_MouseButtonDefault_    = ImGuiButtonFlags_MouseButtonLeft
};

// Flags for ColorEdit3() / ColorEdit4() / ColorPicker3() / ColorPicker4() / ColorButton()
enum ImGuiColorEditFlags_
{
    ImGuiColorEditFlags_None            = 0,
    ImGuiColorEditFlags_NoAlpha         = 1 << 1,   //              // ColorEdit, ColorPicker, ColorButton: ignore Alpha component (will only read 3 components from the input pointer).
    ImGuiColorEditFlags_NoPicker        = 1 << 2,   //              // ColorEdit: disable picker when clicking on color square.
    ImGuiColorEditFlags_NoOptions       = 1 << 3,   //              // ColorEdit: disable toggling options menu when right-clicking on inputs/small preview.
    ImGuiColorEditFlags_NoSmallPreview  = 1 << 4,   //              // ColorEdit, ColorPicker: disable color square preview next to the inputs. (e.g. to show only the inputs)
    ImGuiColorEditFlags_NoInputs        = 1 << 5,   //              // ColorEdit, ColorPicker: disable inputs sliders/text widgets (e.g. to show only the small preview color square).
    ImGuiColorEditFlags_NoTooltip       = 1 << 6,   //              // ColorEdit, ColorPicker, ColorButton: disable tooltip when hovering the preview.
    ImGuiColorEditFlags_NoLabel         = 1 << 7,   //              // ColorEdit, ColorPicker: disable display of inline text label (the label is still forwarded to the tooltip and picker).
    ImGuiColorEditFlags_NoSidePreview   = 1 << 8,   //              // ColorPicker: disable bigger color preview on right side of the picker, use small color square preview instead.
    ImGuiColorEditFlags_NoDragDrop      = 1 << 9,   //              // ColorEdit: disable drag and drop target. ColorButton: disable drag and drop source.
    ImGuiColorEditFlags_NoBorder        = 1 << 10,  //              // ColorButton: disable border (which is enforced by default)

    // User Options (right-click on widget to change some of them).
    ImGuiColorEditFlags_AlphaBar        = 1 << 16,  //              // ColorEdit, ColorPicker: show vertical alpha bar/gradient in picker.
    ImGuiColorEditFlags_AlphaPreview    = 1 << 17,  //              // ColorEdit, ColorPicker, ColorButton: display preview as a transparent color over a checkerboard, instead of opaque.
    ImGuiColorEditFlags_AlphaPreviewHalf= 1 << 18,  //              // ColorEdit, ColorPicker, ColorButton: display half opaque / half checkerboard, instead of opaque.
    ImGuiColorEditFlags_HDR             = 1 << 19,  //              // (WIP) ColorEdit: Currently only disable 0.0f..1.0f limits in RGBA edition (note: you probably want to use ImGuiColorEditFlags_Float flag as well).
    ImGuiColorEditFlags_DisplayRGB      = 1 << 20,  // [Display]    // ColorEdit: override _display_ type among RGB/HSV/Hex. ColorPicker: select any combination using one or more of RGB/HSV/Hex.
    ImGuiColorEditFlags_DisplayHSV      = 1 << 21,  // [Display]    // "
    ImGuiColorEditFlags_DisplayHex      = 1 << 22,  // [Display]    // "
    ImGuiColorEditFlags_Uint8           = 1 << 23,  // [DataType]   // ColorEdit, ColorPicker, ColorButton: _display_ values formatted as 0..255.
    ImGuiColorEditFlags_Float           = 1 << 24,  // [DataType]   // ColorEdit, ColorPicker, ColorButton: _display_ values formatted as 0.0f..1.0f floats instead of 0..255 integers. No round-trip of value via integers.
    ImGuiColorEditFlags_PickerHueBar    = 1 << 25,  // [Picker]     // ColorPicker: bar for Hue, rectangle for Sat/Value.
    ImGuiColorEditFlags_PickerHueWheel  = 1 << 26,  // [Picker]     // ColorPicker: wheel for Hue, triangle for Sat/Value.
    ImGuiColorEditFlags_InputRGB        = 1 << 27,  // [Input]      // ColorEdit, ColorPicker: input and output data in RGB format.
    ImGuiColorEditFlags_InputHSV        = 1 << 28,  // [Input]      // ColorEdit, ColorPicker: input and output data in HSV format.

    // Defaults Options. You can set application defaults using SetColorEditOptions(). The intent is that you probably don't want to
    // override them in most of your calls. Let the user choose via the option menu and/or call SetColorEditOptions() once during startup.
    ImGuiColorEditFlags_DefaultOptions_ = ImGuiColorEditFlags_Uint8 | ImGuiColorEditFlags_DisplayRGB | ImGuiColorEditFlags_InputRGB | ImGuiColorEditFlags_PickerHueBar,

    // [Internal] Masks
    ImGuiColorEditFlags_DisplayMask_    = ImGuiColorEditFlags_DisplayRGB | ImGuiColorEditFlags_DisplayHSV | ImGuiColorEditFlags_DisplayHex,
    ImGuiColorEditFlags_DataTypeMask_   = ImGuiColorEditFlags_Uint8 | ImGuiColorEditFlags_Float,
    ImGuiColorEditFlags_PickerMask_     = ImGuiColorEditFlags_PickerHueWheel | ImGuiColorEditFlags_PickerHueBar,
    ImGuiColorEditFlags_InputMask_      = ImGuiColorEditFlags_InputRGB | ImGuiColorEditFlags_InputHSV

    // Obsolete names (will be removed)
#ifndef IMGUI_DISABLE_OBSOLETE_FUNCTIONS
    , ImGuiColorEditFlags_RGB = ImGuiColorEditFlags_DisplayRGB, ImGuiColorEditFlags_HSV = ImGuiColorEditFlags_DisplayHSV, ImGuiColorEditFlags_HEX = ImGuiColorEditFlags_DisplayHex  // [renamed in 1.69]
#endif
};

// Flags for DragFloat(), DragInt(), SliderFloat(), SliderInt() etc.
// We use the same sets of flags for DragXXX() and SliderXXX() functions as the features are the same and it makes it easier to swap them.
enum ImGuiSliderFlags_
{
    ImGuiSliderFlags_None                   = 0,
    ImGuiSliderFlags_AlwaysClamp            = 1 << 4,       // Clamp value to min/max bounds when input manually with CTRL+Click. By default CTRL+Click allows going out of bounds.
    ImGuiSliderFlags_Logarithmic            = 1 << 5,       // Make the widget logarithmic (linear otherwise). Consider using ImGuiSliderFlags_NoRoundToFormat with this if using a format-string with small amount of digits.
    ImGuiSliderFlags_NoRoundToFormat        = 1 << 6,       // Disable rounding underlying value to match precision of the display format string (e.g. %.3f values are rounded to those 3 digits)
    ImGuiSliderFlags_NoInput                = 1 << 7,       // Disable CTRL+Click or Enter key allowing to input text directly into the widget
    ImGuiSliderFlags_InvalidMask_           = 0x7000000F    // [Internal] We treat using those bits as being potentially a 'float power' argument from the previous API that has got miscast to this enum, and will trigger an assert if needed.

    // Obsolete names (will be removed)
#ifndef IMGUI_DISABLE_OBSOLETE_FUNCTIONS
    , ImGuiSliderFlags_ClampOnInput = ImGuiSliderFlags_AlwaysClamp // [renamed in 1.79]
#endif
};

// Identify a mouse button.
// Those values are guaranteed to be stable and we frequently use 0/1 directly. Named enums provided for convenience.
enum ImGuiMouseButton_
{
    ImGuiMouseButton_Left = 0,
    ImGuiMouseButton_Right = 1,
    ImGuiMouseButton_Middle = 2,
    ImGuiMouseButton_COUNT = 5
};

// Enumeration for GetMouseCursor()
// User code may request backend to display given cursor by calling SetMouseCursor(), which is why we have some cursors that are marked unused here
enum ImGuiMouseCursor_
{
    ImGuiMouseCursor_None = -1,
    ImGuiMouseCursor_Arrow = 0,
    ImGuiMouseCursor_TextInput,         // When hovering over InputText, etc.
    ImGuiMouseCursor_ResizeAll,         // (Unused by Dear ImGui functions)
    ImGuiMouseCursor_ResizeNS,          // When hovering over an horizontal border
    ImGuiMouseCursor_ResizeEW,          // When hovering over a vertical border or a column
    ImGuiMouseCursor_ResizeNESW,        // When hovering over the bottom-left corner of a window
    ImGuiMouseCursor_ResizeNWSE,        // When hovering over the bottom-right corner of a window
    ImGuiMouseCursor_Hand,              // (Unused by Dear ImGui functions. Use for e.g. hyperlinks)
    ImGuiMouseCursor_NotAllowed,        // When hovering something with disallowed interaction. Usually a crossed circle.
    ImGuiMouseCursor_COUNT
};

// Enumeration for ImGui::SetWindow***(), SetNextWindow***(), SetNextItem***() functions
// Represent a condition.
// Important: Treat as a regular enum! Do NOT combine multiple values using binary operators! All the functions above treat 0 as a shortcut to ImGuiCond_Always.
enum ImGuiCond_
{
    ImGuiCond_None          = 0,        // No condition (always set the variable), same as _Always
    ImGuiCond_Always        = 1 << 0,   // No condition (always set the variable)
    ImGuiCond_Once          = 1 << 1,   // Set the variable once per runtime session (only the first call will succeed)
    ImGuiCond_FirstUseEver  = 1 << 2,   // Set the variable if the object/window has no persistently saved data (no entry in .ini file)
    ImGuiCond_Appearing     = 1 << 3    // Set the variable if the object/window is appearing after being hidden/inactive (or the first time)
};

//-----------------------------------------------------------------------------
// [SECTION] Helpers: Memory allocations macros, ImVector<>
//-----------------------------------------------------------------------------

//-----------------------------------------------------------------------------
// IM_MALLOC(), IM_FREE(), IM_NEW(), IM_PLACEMENT_NEW(), IM_DELETE()
// We call C++ constructor on own allocated memory via the placement "new(ptr) Type()" syntax.
// Defining a custom placement new() with a custom parameter allows us to bypass including <new> which on some platforms complains when user has disabled exceptions.
//-----------------------------------------------------------------------------

struct ImNewWrapper {};
inline void* operator new(size_t, ImNewWrapper, void* ptr) { return ptr; }
inline void  operator delete(void*, ImNewWrapper, void*)   {} // This is only required so we can use the symmetrical new()
#define IM_ALLOC(_SIZE)                     ImGui::MemAlloc(_SIZE)
#define IM_FREE(_PTR)                       ImGui::MemFree(_PTR)
#define IM_PLACEMENT_NEW(_PTR)              new(ImNewWrapper(), _PTR)
#define IM_NEW(_TYPE)                       new(ImNewWrapper(), ImGui::MemAlloc(sizeof(_TYPE))) _TYPE
template<typename T> void IM_DELETE(T* p)   { if (p) { p->~T(); ImGui::MemFree(p); } }

//-----------------------------------------------------------------------------
// ImVector<>
// Lightweight std::vector<>-like class to avoid dragging dependencies (also, some implementations of STL with debug enabled are absurdly slow, we bypass it so our code runs fast in debug).
//-----------------------------------------------------------------------------
// - You generally do NOT need to care or use this ever. But we need to make it available in imgui.h because some of our public structures are relying on it.
// - We use std-like naming convention here, which is a little unusual for this codebase.
// - Important: clear() frees memory, resize(0) keep the allocated buffer. We use resize(0) a lot to intentionally recycle allocated buffers across frames and amortize our costs.
// - Important: our implementation does NOT call C++ constructors/destructors, we treat everything as raw data! This is intentional but be extra mindful of that,
//   Do NOT use this class as a std::vector replacement in your own code! Many of the structures used by dear imgui can be safely initialized by a zero-memset.
//-----------------------------------------------------------------------------

IM_MSVC_RUNTIME_CHECKS_OFF
template<typename T>
struct ImVector
{
    int                 Size;
    int                 Capacity;
    T*                  Data;

    // Provide standard typedefs but we don't use them ourselves.
    typedef T                   value_type;
    typedef value_type*         iterator;
    typedef const value_type*   const_iterator;

    // Constructors, destructor
    inline ImVector()                                       { Size = Capacity = 0; Data = NULL; }
    inline ImVector(const ImVector<T>& src)                 { Size = Capacity = 0; Data = NULL; operator=(src); }
    inline ImVector<T>& operator=(const ImVector<T>& src)   { clear(); resize(src.Size); memcpy(Data, src.Data, (size_t)Size * sizeof(T)); return *this; }
    inline ~ImVector()                                      { if (Data) IM_FREE(Data); } // Important: does not destruct anything

    inline void         clear()                             { if (Data) { Size = Capacity = 0; IM_FREE(Data); Data = NULL; } }  // Important: does not destruct anything
    inline void         clear_delete()                      { for (int n = 0; n < Size; n++) IM_DELETE(Data[n]); clear(); }     // Important: never called automatically! always explicit.
    inline void         clear_destruct()                    { for (int n = 0; n < Size; n++) Data[n].~T(); clear(); }           // Important: never called automatically! always explicit.

    inline bool         empty() const                       { return Size == 0; }
    inline int          size() const                        { return Size; }
    inline int          size_in_bytes() const               { return Size * (int)sizeof(T); }
    inline int          max_size() const                    { return 0x7FFFFFFF / (int)sizeof(T); }
    inline int          capacity() const                    { return Capacity; }
    inline T&           operator[](int i)                   { IM_ASSERT(i >= 0 && i < Size); return Data[i]; }
    inline const T&     operator[](int i) const             { IM_ASSERT(i >= 0 && i < Size); return Data[i]; }

    inline T*           begin()                             { return Data; }
    inline const T*     begin() const                       { return Data; }
    inline T*           end()                               { return Data + Size; }
    inline const T*     end() const                         { return Data + Size; }
    inline T&           front()                             { IM_ASSERT(Size > 0); return Data[0]; }
    inline const T&     front() const                       { IM_ASSERT(Size > 0); return Data[0]; }
    inline T&           back()                              { IM_ASSERT(Size > 0); return Data[Size - 1]; }
    inline const T&     back() const                        { IM_ASSERT(Size > 0); return Data[Size - 1]; }
    inline void         swap(ImVector<T>& rhs)              { int rhs_size = rhs.Size; rhs.Size = Size; Size = rhs_size; int rhs_cap = rhs.Capacity; rhs.Capacity = Capacity; Capacity = rhs_cap; T* rhs_data = rhs.Data; rhs.Data = Data; Data = rhs_data; }

    inline int          _grow_capacity(int sz) const        { int new_capacity = Capacity ? (Capacity + Capacity / 2) : 8; return new_capacity > sz ? new_capacity : sz; }
    inline void         resize(int new_size)                { if (new_size > Capacity) reserve(_grow_capacity(new_size)); Size = new_size; }
    inline void         resize(int new_size, const T& v)    { if (new_size > Capacity) reserve(_grow_capacity(new_size)); if (new_size > Size) for (int n = Size; n < new_size; n++) memcpy(&Data[n], &v, sizeof(v)); Size = new_size; }
    inline void         shrink(int new_size)                { IM_ASSERT(new_size <= Size); Size = new_size; } // Resize a vector to a smaller size, guaranteed not to cause a reallocation
    inline void         reserve(int new_capacity)           { if (new_capacity <= Capacity) return; T* new_data = (T*)IM_ALLOC((size_t)new_capacity * sizeof(T)); if (Data) { memcpy(new_data, Data, (size_t)Size * sizeof(T)); IM_FREE(Data); } Data = new_data; Capacity = new_capacity; }

    // NB: It is illegal to call push_back/push_front/insert with a reference pointing inside the ImVector data itself! e.g. v.push_back(v[10]) is forbidden.
    inline void         push_back(const T& v)               { if (Size == Capacity) reserve(_grow_capacity(Size + 1)); memcpy(&Data[Size], &v, sizeof(v)); Size++; }
    inline void         pop_back()                          { IM_ASSERT(Size > 0); Size--; }
    inline void         push_front(const T& v)              { if (Size == 0) push_back(v); else insert(Data, v); }
    inline T*           erase(const T* it)                  { IM_ASSERT(it >= Data && it < Data + Size); const ptrdiff_t off = it - Data; memmove(Data + off, Data + off + 1, ((size_t)Size - (size_t)off - 1) * sizeof(T)); Size--; return Data + off; }
    inline T*           erase(const T* it, const T* it_last){ IM_ASSERT(it >= Data && it < Data + Size && it_last > it && it_last <= Data + Size); const ptrdiff_t count = it_last - it; const ptrdiff_t off = it - Data; memmove(Data + off, Data + off + count, ((size_t)Size - (size_t)off - (size_t)count) * sizeof(T)); Size -= (int)count; return Data + off; }
    inline T*           erase_unsorted(const T* it)         { IM_ASSERT(it >= Data && it < Data + Size);  const ptrdiff_t off = it - Data; if (it < Data + Size - 1) memcpy(Data + off, Data + Size - 1, sizeof(T)); Size--; return Data + off; }
    inline T*           insert(const T* it, const T& v)     { IM_ASSERT(it >= Data && it <= Data + Size); const ptrdiff_t off = it - Data; if (Size == Capacity) reserve(_grow_capacity(Size + 1)); if (off < (int)Size) memmove(Data + off + 1, Data + off, ((size_t)Size - (size_t)off) * sizeof(T)); memcpy(&Data[off], &v, sizeof(v)); Size++; return Data + off; }
    inline bool         contains(const T& v) const          { const T* data = Data;  const T* data_end = Data + Size; while (data < data_end) if (*data++ == v) return true; return false; }
    inline T*           find(const T& v)                    { T* data = Data;  const T* data_end = Data + Size; while (data < data_end) if (*data == v) break; else ++data; return data; }
    inline const T*     find(const T& v) const              { const T* data = Data;  const T* data_end = Data + Size; while (data < data_end) if (*data == v) break; else ++data; return data; }
    inline bool         find_erase(const T& v)              { const T* it = find(v); if (it < Data + Size) { erase(it); return true; } return false; }
    inline bool         find_erase_unsorted(const T& v)     { const T* it = find(v); if (it < Data + Size) { erase_unsorted(it); return true; } return false; }
    inline int          index_from_ptr(const T* it) const   { IM_ASSERT(it >= Data && it < Data + Size); const ptrdiff_t off = it - Data; return (int)off; }
};
IM_MSVC_RUNTIME_CHECKS_RESTORE

//-----------------------------------------------------------------------------
// [SECTION] ImGuiStyle
//-----------------------------------------------------------------------------
// You may modify the ImGui::GetStyle() main instance during initialization and before NewFrame().
// During the frame, use ImGui::PushStyleVar(ImGuiStyleVar_XXXX)/PopStyleVar() to alter the main style values,
// and ImGui::PushStyleColor(ImGuiCol_XXX)/PopStyleColor() for colors.
//-----------------------------------------------------------------------------

struct ImGuiStyle
{
    float       Alpha;                      // Global alpha applies to everything in Dear ImGui.
    float       DisabledAlpha;              // Additional alpha multiplier applied by BeginDisabled(). Multiply over current value of Alpha.
    ImVec2      WindowPadding;              // Padding within a window.
    float       WindowRounding;             // Radius of window corners rounding. Set to 0.0f to have rectangular windows. Large values tend to lead to variety of artifacts and are not recommended.
    float       WindowBorderSize;           // Thickness of border around windows. Generally set to 0.0f or 1.0f. (Other values are not well tested and more CPU/GPU costly).
    ImVec2      WindowMinSize;              // Minimum window size. This is a global setting. If you want to constraint individual windows, use SetNextWindowSizeConstraints().
    ImVec2      WindowTitleAlign;           // Alignment for title bar text. Defaults to (0.0f,0.5f) for left-aligned,vertically centered.
    ImGuiDir    WindowMenuButtonPosition;   // Side of the collapsing/docking button in the title bar (None/Left/Right). Defaults to ImGuiDir_Left.
    float       ChildRounding;              // Radius of child window corners rounding. Set to 0.0f to have rectangular windows.
    float       ChildBorderSize;            // Thickness of border around child windows. Generally set to 0.0f or 1.0f. (Other values are not well tested and more CPU/GPU costly).
    float       PopupRounding;              // Radius of popup window corners rounding. (Note that tooltip windows use WindowRounding)
    float       PopupBorderSize;            // Thickness of border around popup/tooltip windows. Generally set to 0.0f or 1.0f. (Other values are not well tested and more CPU/GPU costly).
    ImVec2      FramePadding;               // Padding within a framed rectangle (used by most widgets).
    float       FrameRounding;              // Radius of frame corners rounding. Set to 0.0f to have rectangular frame (used by most widgets).
    float       FrameBorderSize;            // Thickness of border around frames. Generally set to 0.0f or 1.0f. (Other values are not well tested and more CPU/GPU costly).
    ImVec2      ItemSpacing;                // Horizontal and vertical spacing between widgets/lines.
    ImVec2      ItemInnerSpacing;           // Horizontal and vertical spacing between within elements of a composed widget (e.g. a slider and its label).
    ImVec2      CellPadding;                // Padding within a table cell
    ImVec2      TouchExtraPadding;          // Expand reactive bounding box for touch-based system where touch position is not accurate enough. Unfortunately we don't sort widgets so priority on overlap will always be given to the first widget. So don't grow this too much!
    float       IndentSpacing;              // Horizontal indentation when e.g. entering a tree node. Generally == (FontSize + FramePadding.x*2).
    float       ColumnsMinSpacing;          // Minimum horizontal spacing between two columns. Preferably > (FramePadding.x + 1).
    float       ScrollbarSize;              // Width of the vertical scrollbar, Height of the horizontal scrollbar.
    float       ScrollbarRounding;          // Radius of grab corners for scrollbar.
    float       GrabMinSize;                // Minimum width/height of a grab box for slider/scrollbar.
    float       GrabRounding;               // Radius of grabs corners rounding. Set to 0.0f to have rectangular slider grabs.
    float       LogSliderDeadzone;          // The size in pixels of the dead-zone around zero on logarithmic sliders that cross zero.
    float       TabRounding;                // Radius of upper corners of a tab. Set to 0.0f to have rectangular tabs.
    float       TabBorderSize;              // Thickness of border around tabs.
    float       TabMinWidthForCloseButton;  // Minimum width for close button to appears on an unselected tab when hovered. Set to 0.0f to always show when hovering, set to FLT_MAX to never show close button unless selected.
    ImGuiDir    ColorButtonPosition;        // Side of the color button in the ColorEdit4 widget (left/right). Defaults to ImGuiDir_Right.
    ImVec2      ButtonTextAlign;            // Alignment of button text when button is larger than text. Defaults to (0.5f, 0.5f) (centered).
    ImVec2      SelectableTextAlign;        // Alignment of selectable text. Defaults to (0.0f, 0.0f) (top-left aligned). It's generally important to keep this left-aligned if you want to lay multiple items on a same line.
    ImVec2      DisplayWindowPadding;       // Window position are clamped to be visible within the display area or monitors by at least this amount. Only applies to regular windows.
    ImVec2      DisplaySafeAreaPadding;     // If you cannot see the edges of your screen (e.g. on a TV) increase the safe area padding. Apply to popups/tooltips as well regular windows. NB: Prefer configuring your TV sets correctly!
    float       MouseCursorScale;           // Scale software rendered mouse cursor (when io.MouseDrawCursor is enabled). We apply per-monitor DPI scaling over this scale. May be removed later.
    bool        AntiAliasedLines;           // Enable anti-aliased lines/borders. Disable if you are really tight on CPU/GPU. Latched at the beginning of the frame (copied to ImDrawList).
    bool        AntiAliasedLinesUseTex;     // Enable anti-aliased lines/borders using textures where possible. Require backend to render with bilinear filtering. Latched at the beginning of the frame (copied to ImDrawList).
    bool        AntiAliasedFill;            // Enable anti-aliased edges around filled shapes (rounded rectangles, circles, etc.). Disable if you are really tight on CPU/GPU. Latched at the beginning of the frame (copied to ImDrawList).
    float       CurveTessellationTol;       // Tessellation tolerance when using PathBezierCurveTo() without a specific number of segments. Decrease for highly tessellated curves (higher quality, more polygons), increase to reduce quality.
    float       CircleTessellationMaxError; // Maximum error (in pixels) allowed when using AddCircle()/AddCircleFilled() or drawing rounded corner rectangles with no explicit segment count specified. Decrease for higher quality but more geometry.
    ImVec4      Colors[ImGuiCol_COUNT];

    IMGUI_API ImGuiStyle();
    IMGUI_API void ScaleAllSizes(float scale_factor);
};

//-----------------------------------------------------------------------------
// [SECTION] ImGuiIO
//-----------------------------------------------------------------------------
// Communicate most settings and inputs/outputs to Dear ImGui using this structure.
// Access via ImGui::GetIO(). Read 'Programmer guide' section in .cpp file for general usage.
//-----------------------------------------------------------------------------

struct ImGuiIO
{
    //------------------------------------------------------------------
    // Configuration (fill once)                // Default value
    //------------------------------------------------------------------

    ImGuiConfigFlags   ConfigFlags;             // = 0              // See ImGuiConfigFlags_ enum. Set by user/application. Gamepad/keyboard navigation options, etc.
    ImGuiBackendFlags  BackendFlags;            // = 0              // See ImGuiBackendFlags_ enum. Set by backend (imgui_impl_xxx files or custom backend) to communicate features supported by the backend.
    ImVec2      DisplaySize;                    // <unset>          // Main display size, in pixels (generally == GetMainViewport()->Size)
    float       DeltaTime;                      // = 1.0f/60.0f     // Time elapsed since last frame, in seconds.
    float       IniSavingRate;                  // = 5.0f           // Minimum time between saving positions/sizes to .ini file, in seconds.
    const char* IniFilename;                    // = "imgui.ini"    // Path to .ini file (important: default "imgui.ini" is relative to current working dir!). Set NULL to disable automatic .ini loading/saving or if you want to manually call LoadIniSettingsXXX() / SaveIniSettingsXXX() functions.
    const char* LogFilename;                    // = "imgui_log.txt"// Path to .log file (default parameter to ImGui::LogToFile when no file is specified).
    float       MouseDoubleClickTime;           // = 0.30f          // Time for a double-click, in seconds.
    float       MouseDoubleClickMaxDist;        // = 6.0f           // Distance threshold to stay in to validate a double-click, in pixels.
    float       MouseDragThreshold;             // = 6.0f           // Distance threshold before considering we are dragging.
    int         KeyMap[ImGuiKey_COUNT];         // <unset>          // Map of indices into the KeysDown[512] entries array which represent your "native" keyboard state.
    float       KeyRepeatDelay;                 // = 0.250f         // When holding a key/button, time before it starts repeating, in seconds (for buttons in Repeat mode, etc.).
    float       KeyRepeatRate;                  // = 0.050f         // When holding a key/button, rate at which it repeats, in seconds.
    void*       UserData;                       // = NULL           // Store your own data for retrieval by callbacks.

    ImFontAtlas*Fonts;                          // <auto>           // Font atlas: load, rasterize and pack one or more fonts into a single texture.
    float       FontGlobalScale;                // = 1.0f           // Global scale all fonts
    bool        FontAllowUserScaling;           // = false          // Allow user scaling text of individual window with CTRL+Wheel.
    ImFont*     FontDefault;                    // = NULL           // Font to use on NewFrame(). Use NULL to uses Fonts->Fonts[0].
    ImVec2      DisplayFramebufferScale;        // = (1, 1)         // For retina display or other situations where window coordinates are different from framebuffer coordinates. This generally ends up in ImDrawData::FramebufferScale.

    // Docking options (when ImGuiConfigFlags_DockingEnable is set)
    bool        ConfigDockingNoSplit;           // = false          // Simplified docking mode: disable window splitting, so docking is limited to merging multiple windows together into tab-bars.
    bool        ConfigDockingWithShift;         // = false          // Enable docking with holding Shift key (reduce visual noise, allows dropping in wider space)
    bool        ConfigDockingAlwaysTabBar;      // = false          // [BETA] [FIXME: This currently creates regression with auto-sizing and general overhead] Make every single floating window display within a docking node.
    bool        ConfigDockingTransparentPayload;// = false          // [BETA] Make window or viewport transparent when docking and only display docking boxes on the target viewport. Useful if rendering of multiple viewport cannot be synced. Best used with ConfigViewportsNoAutoMerge.

    // Viewport options (when ImGuiConfigFlags_ViewportsEnable is set)
    bool        ConfigViewportsNoAutoMerge;     // = false;         // Set to make all floating imgui windows always create their own viewport. Otherwise, they are merged into the main host viewports when overlapping it. May also set ImGuiViewportFlags_NoAutoMerge on individual viewport.
    bool        ConfigViewportsNoTaskBarIcon;   // = false          // Disable default OS task bar icon flag for secondary viewports. When a viewport doesn't want a task bar icon, ImGuiViewportFlags_NoTaskBarIcon will be set on it.
    bool        ConfigViewportsNoDecoration;    // = true           // Disable default OS window decoration flag for secondary viewports. When a viewport doesn't want window decorations, ImGuiViewportFlags_NoDecoration will be set on it. Enabling decoration can create subsequent issues at OS levels (e.g. minimum window size).
    bool        ConfigViewportsNoDefaultParent; // = false          // Disable default OS parenting to main viewport for secondary viewports. By default, viewports are marked with ParentViewportId = <main_viewport>, expecting the platform backend to setup a parent/child relationship between the OS windows (some backend may ignore this). Set to true if you want the default to be 0, then all viewports will be top-level OS windows.

    // Miscellaneous options
    bool        MouseDrawCursor;                // = false          // Request ImGui to draw a mouse cursor for you (if you are on a platform without a mouse cursor). Cannot be easily renamed to 'io.ConfigXXX' because this is frequently used by backend implementations.
    bool        ConfigMacOSXBehaviors;          // = defined(__APPLE__) // OS X style: Text editing cursor movement using Alt instead of Ctrl, Shortcuts using Cmd/Super instead of Ctrl, Line/Text Start and End using Cmd+Arrows instead of Home/End, Double click selects by word instead of selecting whole text, Multi-selection in lists uses Cmd/Super instead of Ctrl.
    bool        ConfigInputTextCursorBlink;     // = true           // Enable blinking cursor (optional as some users consider it to be distracting).
    bool        ConfigDragClickToInputText;     // = false          // [BETA] Enable turning DragXXX widgets into text input with a simple mouse click-release (without moving). Not desirable on devices without a keyboard.
    bool        ConfigWindowsResizeFromEdges;   // = true           // Enable resizing of windows from their edges and from the lower-left corner. This requires (io.BackendFlags & ImGuiBackendFlags_HasMouseCursors) because it needs mouse cursor feedback. (This used to be a per-window ImGuiWindowFlags_ResizeFromAnySide flag)
    bool        ConfigWindowsMoveFromTitleBarOnly; // = false       // Enable allowing to move windows only when clicking on their title bar. Does not apply to windows without a title bar.
    float       ConfigMemoryCompactTimer;       // = 60.0f          // Timer (in seconds) to free transient windows/tables memory buffers when unused. Set to -1.0f to disable.

    //------------------------------------------------------------------
    // Platform Functions
    // (the imgui_impl_xxxx backend files are setting those up for you)
    //------------------------------------------------------------------

    // Optional: Platform/Renderer backend name (informational only! will be displayed in About Window) + User data for backend/wrappers to store their own stuff.
    const char* BackendPlatformName;            // = NULL
    const char* BackendRendererName;            // = NULL
    void*       BackendPlatformUserData;        // = NULL           // User data for platform backend
    void*       BackendRendererUserData;        // = NULL           // User data for renderer backend
    void*       BackendLanguageUserData;        // = NULL           // User data for non C++ programming language backend

    // Optional: Access OS clipboard
    // (default to use native Win32 clipboard on Windows, otherwise uses a private clipboard. Override to access OS clipboard on other architectures)
    const char* (*GetClipboardTextFn)(void* user_data);
    void        (*SetClipboardTextFn)(void* user_data, const char* text);
    void*       ClipboardUserData;

    //------------------------------------------------------------------
    // Input - Fill before calling NewFrame()
    //------------------------------------------------------------------

    ImVec2      MousePos;                       // Mouse position, in pixels. Set to ImVec2(-FLT_MAX, -FLT_MAX) if mouse is unavailable (on another screen, etc.)
    bool        MouseDown[5];                   // Mouse buttons: 0=left, 1=right, 2=middle + extras (ImGuiMouseButton_COUNT == 5). Dear ImGui mostly uses left and right buttons. Others buttons allows us to track if the mouse is being used by your application + available to user as a convenience via IsMouse** API.
    float       MouseWheel;                     // Mouse wheel Vertical: 1 unit scrolls about 5 lines text.
    float       MouseWheelH;                    // Mouse wheel Horizontal. Most users don't have a mouse with an horizontal wheel, may not be filled by all backends.
    ImGuiID     MouseHoveredViewport;           // (Optional) When using multiple viewports: viewport the OS mouse cursor is hovering _IGNORING_ viewports with the ImGuiViewportFlags_NoInputs flag, and _REGARDLESS_ of whether another viewport is focused. Set io.BackendFlags |= ImGuiBackendFlags_HasMouseHoveredViewport if you can provide this info. If you don't imgui will infer the value using the rectangles and last focused time of the viewports it knows about (ignoring other OS windows).
    bool        KeyCtrl;                        // Keyboard modifier pressed: Control
    bool        KeyShift;                       // Keyboard modifier pressed: Shift
    bool        KeyAlt;                         // Keyboard modifier pressed: Alt
    bool        KeySuper;                       // Keyboard modifier pressed: Cmd/Super/Windows
    bool        KeysDown[512];                  // Keyboard keys that are pressed (ideally left in the "native" order your engine has access to keyboard keys, so you can use your own defines/enums for keys).
    float       NavInputs[ImGuiNavInput_COUNT]; // Gamepad inputs. Cleared back to zero by EndFrame(). Keyboard keys will be auto-mapped and be written here by NewFrame().

    // Functions
    IMGUI_API void  AddInputCharacter(unsigned int c);          // Queue new character input
    IMGUI_API void  AddInputCharacterUTF16(ImWchar16 c);        // Queue new character input from an UTF-16 character, it can be a surrogate
    IMGUI_API void  AddInputCharactersUTF8(const char* str);    // Queue new characters input from an UTF-8 string
    IMGUI_API void  AddFocusEvent(bool focused);                // Notifies Dear ImGui when hosting platform windows lose or gain input focus
    IMGUI_API void  ClearInputCharacters();                     // [Internal] Clear the text input buffer manually
    IMGUI_API void  ClearInputKeys();                           // [Internal] Release all keys

    //------------------------------------------------------------------
    // Output - Updated by NewFrame() or EndFrame()/Render()
    // (when reading from the io.WantCaptureMouse, io.WantCaptureKeyboard flags to dispatch your inputs, it is
    //  generally easier and more correct to use their state BEFORE calling NewFrame(). See FAQ for details!)
    //------------------------------------------------------------------

    bool        WantCaptureMouse;               // Set when Dear ImGui will use mouse inputs, in this case do not dispatch them to your main game/application (either way, always pass on mouse inputs to imgui). (e.g. unclicked mouse is hovering over an imgui window, widget is active, mouse was clicked over an imgui window, etc.).
    bool        WantCaptureKeyboard;            // Set when Dear ImGui will use keyboard inputs, in this case do not dispatch them to your main game/application (either way, always pass keyboard inputs to imgui). (e.g. InputText active, or an imgui window is focused and navigation is enabled, etc.).
    bool        WantTextInput;                  // Mobile/console: when set, you may display an on-screen keyboard. This is set by Dear ImGui when it wants textual keyboard input to happen (e.g. when a InputText widget is active).
    bool        WantSetMousePos;                // MousePos has been altered, backend should reposition mouse on next frame. Rarely used! Set only when ImGuiConfigFlags_NavEnableSetMousePos flag is enabled.
    bool        WantSaveIniSettings;            // When manual .ini load/save is active (io.IniFilename == NULL), this will be set to notify your application that you can call SaveIniSettingsToMemory() and save yourself. Important: clear io.WantSaveIniSettings yourself after saving!
    bool        NavActive;                      // Keyboard/Gamepad navigation is currently allowed (will handle ImGuiKey_NavXXX events) = a window is focused and it doesn't use the ImGuiWindowFlags_NoNavInputs flag.
    bool        NavVisible;                     // Keyboard/Gamepad navigation is visible and allowed (will handle ImGuiKey_NavXXX events).
    float       Framerate;                      // Rough estimate of application framerate, in frame per second. Solely for convenience. Rolling average estimation based on io.DeltaTime over 120 frames.
    int         MetricsRenderVertices;          // Vertices output during last call to Render()
    int         MetricsRenderIndices;           // Indices output during last call to Render() = number of triangles * 3
    int         MetricsRenderWindows;           // Number of visible windows
    int         MetricsActiveWindows;           // Number of active windows
    int         MetricsActiveAllocations;       // Number of active allocations, updated by MemAlloc/MemFree based on current context. May be off if you have multiple imgui contexts.
    ImVec2      MouseDelta;                     // Mouse delta. Note that this is zero if either current or previous position are invalid (-FLT_MAX,-FLT_MAX), so a disappearing/reappearing mouse won't have a huge delta.

    //------------------------------------------------------------------
    // [Internal] Dear ImGui will maintain those fields. Forward compatibility not guaranteed!
    //------------------------------------------------------------------

    bool        WantCaptureMouseUnlessPopupClose;// Alternative to WantCaptureMouse: (WantCaptureMouse == true && WantCaptureMouseUnlessPopupClose == false) when a click over void is expected to close a popup.
    ImGuiKeyModFlags KeyMods;                   // Key mods flags (same as io.KeyCtrl/KeyShift/KeyAlt/KeySuper but merged into flags), updated by NewFrame()
    ImGuiKeyModFlags KeyModsPrev;               // Previous key mods
    ImVec2      MousePosPrev;                   // Previous mouse position (note that MouseDelta is not necessary == MousePos-MousePosPrev, in case either position is invalid)
    ImVec2      MouseClickedPos[5];             // Position at time of clicking
    double      MouseClickedTime[5];            // Time of last click (used to figure out double-click)
    bool        MouseClicked[5];                // Mouse button went from !Down to Down (same as MouseClickedCount[x] != 0)
    bool        MouseDoubleClicked[5];          // Has mouse button been double-clicked? (same as MouseClickedCount[x] == 2)
    ImU16       MouseClickedCount[5];           // == 0 (not clicked), == 1 (same as MouseClicked[]), == 2 (double-clicked), == 3 (triple-clicked) etc. when going from !Down to Down
    ImU16       MouseClickedLastCount[5];       // Count successive number of clicks. Stays valid after mouse release. Reset after another click is done.
    bool        MouseReleased[5];               // Mouse button went from Down to !Down
    bool        MouseDownOwned[5];              // Track if button was clicked inside a dear imgui window or over void blocked by a popup. We don't request mouse capture from the application if click started outside ImGui bounds.
    bool        MouseDownOwnedUnlessPopupClose[5];//Track if button was clicked inside a dear imgui window.
    float       MouseDownDuration[5];           // Duration the mouse button has been down (0.0f == just clicked)
    float       MouseDownDurationPrev[5];       // Previous time the mouse button has been down
    ImVec2      MouseDragMaxDistanceAbs[5];     // Maximum distance, absolute, on each axis, of how much mouse has traveled from the clicking point
    float       MouseDragMaxDistanceSqr[5];     // Squared maximum distance of how much mouse has traveled from the clicking point
    float       KeysDownDuration[512];          // Duration the keyboard key has been down (0.0f == just pressed)
    float       KeysDownDurationPrev[512];      // Previous duration the key has been down
    float       NavInputsDownDuration[ImGuiNavInput_COUNT];
    float       NavInputsDownDurationPrev[ImGuiNavInput_COUNT];
    float       PenPressure;                    // Touch/Pen pressure (0.0f to 1.0f, should be >0.0f only when MouseDown[0] == true). Helper storage currently unused by Dear ImGui.
    bool        AppFocusLost;
    ImWchar16   InputQueueSurrogate;            // For AddInputCharacterUTF16
    ImVector<ImWchar> InputQueueCharacters;     // Queue of _characters_ input (obtained by platform backend). Fill using AddInputCharacter() helper.

    IMGUI_API   ImGuiIO();
};

//-----------------------------------------------------------------------------
// [SECTION] Misc data structures
//-----------------------------------------------------------------------------

// Shared state of InputText(), passed as an argument to your callback when a ImGuiInputTextFlags_Callback* flag is used.
// The callback function should return 0 by default.
// Callbacks (follow a flag name and see comments in ImGuiInputTextFlags_ declarations for more details)
// - ImGuiInputTextFlags_CallbackEdit:        Callback on buffer edit (note that InputText() already returns true on edit, the callback is useful mainly to manipulate the underlying buffer while focus is active)
// - ImGuiInputTextFlags_CallbackAlways:      Callback on each iteration
// - ImGuiInputTextFlags_CallbackCompletion:  Callback on pressing TAB
// - ImGuiInputTextFlags_CallbackHistory:     Callback on pressing Up/Down arrows
// - ImGuiInputTextFlags_CallbackCharFilter:  Callback on character inputs to replace or discard them. Modify 'EventChar' to replace or discard, or return 1 in callback to discard.
// - ImGuiInputTextFlags_CallbackResize:      Callback on buffer capacity changes request (beyond 'buf_size' parameter value), allowing the string to grow.
struct ImGuiInputTextCallbackData
{
    ImGuiInputTextFlags EventFlag;      // One ImGuiInputTextFlags_Callback*    // Read-only
    ImGuiInputTextFlags Flags;          // What user passed to InputText()      // Read-only
    void*               UserData;       // What user passed to InputText()      // Read-only

    // Arguments for the different callback events
    // - To modify the text buffer in a callback, prefer using the InsertChars() / DeleteChars() function. InsertChars() will take care of calling the resize callback if necessary.
    // - If you know your edits are not going to resize the underlying buffer allocation, you may modify the contents of 'Buf[]' directly. You need to update 'BufTextLen' accordingly (0 <= BufTextLen < BufSize) and set 'BufDirty'' to true so InputText can update its internal state.
    ImWchar             EventChar;      // Character input                      // Read-write   // [CharFilter] Replace character with another one, or set to zero to drop. return 1 is equivalent to setting EventChar=0;
    ImGuiKey            EventKey;       // Key pressed (Up/Down/TAB)            // Read-only    // [Completion,History]
    char*               Buf;            // Text buffer                          // Read-write   // [Resize] Can replace pointer / [Completion,History,Always] Only write to pointed data, don't replace the actual pointer!
    int                 BufTextLen;     // Text length (in bytes)               // Read-write   // [Resize,Completion,History,Always] Exclude zero-terminator storage. In C land: == strlen(some_text), in C++ land: string.length()
    int                 BufSize;        // Buffer size (in bytes) = capacity+1  // Read-only    // [Resize,Completion,History,Always] Include zero-terminator storage. In C land == ARRAYSIZE(my_char_array), in C++ land: string.capacity()+1
    bool                BufDirty;       // Set if you modify Buf/BufTextLen!    // Write        // [Completion,History,Always]
    int                 CursorPos;      //                                      // Read-write   // [Completion,History,Always]
    int                 SelectionStart; //                                      // Read-write   // [Completion,History,Always] == to SelectionEnd when no selection)
    int                 SelectionEnd;   //                                      // Read-write   // [Completion,History,Always]

    // Helper functions for text manipulation.
    // Use those function to benefit from the CallbackResize behaviors. Calling those function reset the selection.
    IMGUI_API ImGuiInputTextCallbackData();
    IMGUI_API void      DeleteChars(int pos, int bytes_count);
    IMGUI_API void      InsertChars(int pos, const char* text, const char* text_end = NULL);
    void                SelectAll()             { SelectionStart = 0; SelectionEnd = BufTextLen; }
    void                ClearSelection()        { SelectionStart = SelectionEnd = BufTextLen; }
    bool                HasSelection() const    { return SelectionStart != SelectionEnd; }
};

// Resizing callback data to apply custom constraint. As enabled by SetNextWindowSizeConstraints(). Callback is called during the next Begin().
// NB: For basic min/max size constraint on each axis you don't need to use the callback! The SetNextWindowSizeConstraints() parameters are enough.
struct ImGuiSizeCallbackData
{
    void*   UserData;       // Read-only.   What user passed to SetNextWindowSizeConstraints()
    ImVec2  Pos;            // Read-only.   Window position, for reference.
    ImVec2  CurrentSize;    // Read-only.   Current window size.
    ImVec2  DesiredSize;    // Read-write.  Desired size, based on user's mouse position. Write to this field to restrain resizing.
};

// [ALPHA] Rarely used / very advanced uses only. Use with SetNextWindowClass() and DockSpace() functions.
// Important: the content of this class is still highly WIP and likely to change and be refactored
// before we stabilize Docking features. Please be mindful if using this.
// Provide hints:
// - To the platform backend via altered viewport flags (enable/disable OS decoration, OS task bar icons, etc.)
// - To the platform backend for OS level parent/child relationships of viewport.
// - To the docking system for various options and filtering.
struct ImGuiWindowClass
{
    ImGuiID             ClassId;                    // User data. 0 = Default class (unclassed). Windows of different classes cannot be docked with each others.
    ImGuiID             ParentViewportId;           // Hint for the platform backend. -1: use default. 0: request platform backend to not parent the platform. != 0: request platform backend to create a parent<>child relationship between the platform windows. Not conforming backends are free to e.g. parent every viewport to the main viewport or not.
    ImGuiViewportFlags  ViewportFlagsOverrideSet;   // Viewport flags to set when a window of this class owns a viewport. This allows you to enforce OS decoration or task bar icon, override the defaults on a per-window basis.
    ImGuiViewportFlags  ViewportFlagsOverrideClear; // Viewport flags to clear when a window of this class owns a viewport. This allows you to enforce OS decoration or task bar icon, override the defaults on a per-window basis.
    ImGuiTabItemFlags   TabItemFlagsOverrideSet;    // [EXPERIMENTAL] TabItem flags to set when a window of this class gets submitted into a dock node tab bar. May use with ImGuiTabItemFlags_Leading or ImGuiTabItemFlags_Trailing.
    ImGuiDockNodeFlags  DockNodeFlagsOverrideSet;   // [EXPERIMENTAL] Dock node flags to set when a window of this class is hosted by a dock node (it doesn't have to be selected!)
    bool                DockingAlwaysTabBar;        // Set to true to enforce single floating windows of this class always having their own docking node (equivalent of setting the global io.ConfigDockingAlwaysTabBar)
    bool                DockingAllowUnclassed;      // Set to true to allow windows of this class to be docked/merged with an unclassed window. // FIXME-DOCK: Move to DockNodeFlags override?

    ImGuiWindowClass() { memset(this, 0, sizeof(*this)); ParentViewportId = (ImGuiID)-1; DockingAllowUnclassed = true; }
};

// Data payload for Drag and Drop operations: AcceptDragDropPayload(), GetDragDropPayload()
struct ImGuiPayload
{
    // Members
    void*           Data;               // Data (copied and owned by dear imgui)
    int             DataSize;           // Data size

    // [Internal]
    ImGuiID         SourceId;           // Source item id
    ImGuiID         SourceParentId;     // Source parent id (if available)
    int             DataFrameCount;     // Data timestamp
    char            DataType[32 + 1];   // Data type tag (short user-supplied string, 32 characters max)
    bool            Preview;            // Set when AcceptDragDropPayload() was called and mouse has been hovering the target item (nb: handle overlapping drag targets)
    bool            Delivery;           // Set when AcceptDragDropPayload() was called and mouse button is released over the target item.

    ImGuiPayload()  { Clear(); }
    void Clear()    { SourceId = SourceParentId = 0; Data = NULL; DataSize = 0; memset(DataType, 0, sizeof(DataType)); DataFrameCount = -1; Preview = Delivery = false; }
    bool IsDataType(const char* type) const { return DataFrameCount != -1 && strcmp(type, DataType) == 0; }
    bool IsPreview() const                  { return Preview; }
    bool IsDelivery() const                 { return Delivery; }
};

// Sorting specification for one column of a table (sizeof == 12 bytes)
struct ImGuiTableColumnSortSpecs
{
    ImGuiID                     ColumnUserID;       // User id of the column (if specified by a TableSetupColumn() call)
    ImS16                       ColumnIndex;        // Index of the column
    ImS16                       SortOrder;          // Index within parent ImGuiTableSortSpecs (always stored in order starting from 0, tables sorted on a single criteria will always have a 0 here)
    ImGuiSortDirection          SortDirection : 8;  // ImGuiSortDirection_Ascending or ImGuiSortDirection_Descending (you can use this or SortSign, whichever is more convenient for your sort function)

    ImGuiTableColumnSortSpecs() { memset(this, 0, sizeof(*this)); }
};

// Sorting specifications for a table (often handling sort specs for a single column, occasionally more)
// Obtained by calling TableGetSortSpecs().
// When 'SpecsDirty == true' you can sort your data. It will be true with sorting specs have changed since last call, or the first time.
// Make sure to set 'SpecsDirty = false' after sorting, else you may wastefully sort your data every frame!
struct ImGuiTableSortSpecs
{
    const ImGuiTableColumnSortSpecs* Specs;     // Pointer to sort spec array.
    int                         SpecsCount;     // Sort spec count. Most often 1. May be > 1 when ImGuiTableFlags_SortMulti is enabled. May be == 0 when ImGuiTableFlags_SortTristate is enabled.
    bool                        SpecsDirty;     // Set to true when specs have changed since last time! Use this to sort again, then clear the flag.

    ImGuiTableSortSpecs()       { memset(this, 0, sizeof(*this)); }
};

//-----------------------------------------------------------------------------
// [SECTION] Helpers (ImGuiOnceUponAFrame, ImGuiTextFilter, ImGuiTextBuffer, ImGuiStorage, ImGuiListClipper, ImColor)
//-----------------------------------------------------------------------------

// Helper: Unicode defines
#define IM_UNICODE_CODEPOINT_INVALID 0xFFFD     // Invalid Unicode code point (standard value).
#ifdef IMGUI_USE_WCHAR32
#define IM_UNICODE_CODEPOINT_MAX     0x10FFFF   // Maximum Unicode code point supported by this build.
#else
#define IM_UNICODE_CODEPOINT_MAX     0xFFFF     // Maximum Unicode code point supported by this build.
#endif

// Helper: Execute a block of code at maximum once a frame. Convenient if you want to quickly create an UI within deep-nested code that runs multiple times every frame.
// Usage: static ImGuiOnceUponAFrame oaf; if (oaf) ImGui::Text("This will be called only once per frame");
struct ImGuiOnceUponAFrame
{
    ImGuiOnceUponAFrame() { RefFrame = -1; }
    mutable int RefFrame;
    operator bool() const { int current_frame = ImGui::GetFrameCount(); if (RefFrame == current_frame) return false; RefFrame = current_frame; return true; }
};

// Helper: Parse and apply text filters. In format "aaaaa[,bbbb][,ccccc]"
struct ImGuiTextFilter
{
    IMGUI_API           ImGuiTextFilter(const char* default_filter = "");
    IMGUI_API bool      Draw(const char* label = "Filter (inc,-exc)", float width = 0.0f);  // Helper calling InputText+Build
    IMGUI_API bool      PassFilter(const char* text, const char* text_end = NULL) const;
    IMGUI_API void      Build();
    void                Clear()          { InputBuf[0] = 0; Build(); }
    bool                IsActive() const { return !Filters.empty(); }

    // [Internal]
    struct ImGuiTextRange
    {
        const char*     b;
        const char*     e;

        ImGuiTextRange()                                { b = e = NULL; }
        ImGuiTextRange(const char* _b, const char* _e)  { b = _b; e = _e; }
        bool            empty() const                   { return b == e; }
        IMGUI_API void  split(char separator, ImVector<ImGuiTextRange>* out) const;
    };
    char                    InputBuf[256];
    ImVector<ImGuiTextRange>Filters;
    int                     CountGrep;
};

// Helper: Growable text buffer for logging/accumulating text
// (this could be called 'ImGuiTextBuilder' / 'ImGuiStringBuilder')
struct ImGuiTextBuffer
{
    ImVector<char>      Buf;
    IMGUI_API static char EmptyString[1];

    ImGuiTextBuffer()   { }
    inline char         operator[](int i) const { IM_ASSERT(Buf.Data != NULL); return Buf.Data[i]; }
    const char*         begin() const           { return Buf.Data ? &Buf.front() : EmptyString; }
    const char*         end() const             { return Buf.Data ? &Buf.back() : EmptyString; }   // Buf is zero-terminated, so end() will point on the zero-terminator
    int                 size() const            { return Buf.Size ? Buf.Size - 1 : 0; }
    bool                empty() const           { return Buf.Size <= 1; }
    void                clear()                 { Buf.clear(); }
    void                reserve(int capacity)   { Buf.reserve(capacity); }
    const char*         c_str() const           { return Buf.Data ? Buf.Data : EmptyString; }
    IMGUI_API void      append(const char* str, const char* str_end = NULL);
    IMGUI_API void      appendf(const char* fmt, ...) IM_FMTARGS(2);
    IMGUI_API void      appendfv(const char* fmt, va_list args) IM_FMTLIST(2);
};

// Helper: Key->Value storage
// Typically you don't have to worry about this since a storage is held within each Window.
// We use it to e.g. store collapse state for a tree (Int 0/1)
// This is optimized for efficient lookup (dichotomy into a contiguous buffer) and rare insertion (typically tied to user interactions aka max once a frame)
// You can use it as custom user storage for temporary values. Declare your own storage if, for example:
// - You want to manipulate the open/close state of a particular sub-tree in your interface (tree node uses Int 0/1 to store their state).
// - You want to store custom debug data easily without adding or editing structures in your code (probably not efficient, but convenient)
// Types are NOT stored, so it is up to you to make sure your Key don't collide with different types.
struct ImGuiStorage
{
    // [Internal]
    struct ImGuiStoragePair
    {
        ImGuiID key;
        union { int val_i; float val_f; void* val_p; };
        ImGuiStoragePair(ImGuiID _key, int _val_i)      { key = _key; val_i = _val_i; }
        ImGuiStoragePair(ImGuiID _key, float _val_f)    { key = _key; val_f = _val_f; }
        ImGuiStoragePair(ImGuiID _key, void* _val_p)    { key = _key; val_p = _val_p; }
    };

    ImVector<ImGuiStoragePair>      Data;

    // - Get***() functions find pair, never add/allocate. Pairs are sorted so a query is O(log N)
    // - Set***() functions find pair, insertion on demand if missing.
    // - Sorted insertion is costly, paid once. A typical frame shouldn't need to insert any new pair.
    void                Clear() { Data.clear(); }
    IMGUI_API int       GetInt(ImGuiID key, int default_val = 0) const;
    IMGUI_API void      SetInt(ImGuiID key, int val);
    IMGUI_API bool      GetBool(ImGuiID key, bool default_val = false) const;
    IMGUI_API void      SetBool(ImGuiID key, bool val);
    IMGUI_API float     GetFloat(ImGuiID key, float default_val = 0.0f) const;
    IMGUI_API void      SetFloat(ImGuiID key, float val);
    IMGUI_API void*     GetVoidPtr(ImGuiID key) const; // default_val is NULL
    IMGUI_API void      SetVoidPtr(ImGuiID key, void* val);

    // - Get***Ref() functions finds pair, insert on demand if missing, return pointer. Useful if you intend to do Get+Set.
    // - References are only valid until a new value is added to the storage. Calling a Set***() function or a Get***Ref() function invalidates the pointer.
    // - A typical use case where this is convenient for quick hacking (e.g. add storage during a live Edit&Continue session if you can't modify existing struct)
    //      float* pvar = ImGui::GetFloatRef(key); ImGui::SliderFloat("var", pvar, 0, 100.0f); some_var += *pvar;
    IMGUI_API int*      GetIntRef(ImGuiID key, int default_val = 0);
    IMGUI_API bool*     GetBoolRef(ImGuiID key, bool default_val = false);
    IMGUI_API float*    GetFloatRef(ImGuiID key, float default_val = 0.0f);
    IMGUI_API void**    GetVoidPtrRef(ImGuiID key, void* default_val = NULL);

    // Use on your own storage if you know only integer are being stored (open/close all tree nodes)
    IMGUI_API void      SetAllInt(int val);

    // For quicker full rebuild of a storage (instead of an incremental one), you may add all your contents and then sort once.
    IMGUI_API void      BuildSortByKey();
};

// Helper: Manually clip large list of items.
// If you have lots evenly spaced items and you have a random access to the list, you can perform coarse
// clipping based on visibility to only submit items that are in view.
// The clipper calculates the range of visible items and advance the cursor to compensate for the non-visible items we have skipped.
// (Dear ImGui already clip items based on their bounds but: it needs to first layout the item to do so, and generally
//  fetching/submitting your own data incurs additional cost. Coarse clipping using ImGuiListClipper allows you to easily
//  scale using lists with tens of thousands of items without a problem)
// Usage:
//   ImGuiListClipper clipper;
//   clipper.Begin(1000);         // We have 1000 elements, evenly spaced.
//   while (clipper.Step())
//       for (int i = clipper.DisplayStart; i < clipper.DisplayEnd; i++)
//           ImGui::Text("line number %d", i);
// Generally what happens is:
// - Clipper lets you process the first element (DisplayStart = 0, DisplayEnd = 1) regardless of it being visible or not.
// - User code submit that one element.
// - Clipper can measure the height of the first element
// - Clipper calculate the actual range of elements to display based on the current clipping rectangle, position the cursor before the first visible element.
// - User code submit visible elements.
// - The clipper also handles various subtleties related to keyboard/gamepad navigation, wrapping etc.
struct ImGuiListClipper
{
    int             DisplayStart;       // First item to display, updated by each call to Step()
    int             DisplayEnd;         // End of items to display (exclusive)
    int             ItemsCount;         // [Internal] Number of items
    float           ItemsHeight;        // [Internal] Height of item after a first step and item submission can calculate it
    float           StartPosY;          // [Internal] Cursor position at the time of Begin() or after table frozen rows are all processed
    void*           TempData;           // [Internal] Internal data

    // items_count: Use INT_MAX if you don't know how many items you have (in which case the cursor won't be advanced in the final step)
    // items_height: Use -1.0f to be calculated automatically on first step. Otherwise pass in the distance between your items, typically GetTextLineHeightWithSpacing() or GetFrameHeightWithSpacing().
    IMGUI_API ImGuiListClipper();
    IMGUI_API ~ImGuiListClipper();
    IMGUI_API void  Begin(int items_count, float items_height = -1.0f);
    IMGUI_API void  End();             // Automatically called on the last call of Step() that returns false.
    IMGUI_API bool  Step();            // Call until it returns false. The DisplayStart/DisplayEnd fields will be set and you can process/draw those items.

    // Call ForceDisplayRangeByIndices() before first call to Step() if you need a range of items to be displayed regardless of visibility.
    IMGUI_API void  ForceDisplayRangeByIndices(int item_min, int item_max); // item_max is exclusive e.g. use (42, 42+1) to make item 42 always visible BUT due to alignment/padding of certain items it is likely that an extra item may be included on either end of the display range.

#ifndef IMGUI_DISABLE_OBSOLETE_FUNCTIONS
    inline ImGuiListClipper(int items_count, float items_height = -1.0f) { memset(this, 0, sizeof(*this)); ItemsCount = -1; Begin(items_count, items_height); } // [removed in 1.79]
#endif
};

// Helpers macros to generate 32-bit encoded colors
#ifdef IMGUI_USE_BGRA_PACKED_COLOR
#define IM_COL32_R_SHIFT    16
#define IM_COL32_G_SHIFT    8
#define IM_COL32_B_SHIFT    0
#define IM_COL32_A_SHIFT    24
#define IM_COL32_A_MASK     0xFF000000
#else
#define IM_COL32_R_SHIFT    0
#define IM_COL32_G_SHIFT    8
#define IM_COL32_B_SHIFT    16
#define IM_COL32_A_SHIFT    24
#define IM_COL32_A_MASK     0xFF000000
#endif
#define IM_COL32(R,G,B,A)    (((ImU32)(A)<<IM_COL32_A_SHIFT) | ((ImU32)(B)<<IM_COL32_B_SHIFT) | ((ImU32)(G)<<IM_COL32_G_SHIFT) | ((ImU32)(R)<<IM_COL32_R_SHIFT))
#define IM_COL32_WHITE       IM_COL32(255,255,255,255)  // Opaque white = 0xFFFFFFFF
#define IM_COL32_BLACK       IM_COL32(0,0,0,255)        // Opaque black
#define IM_COL32_BLACK_TRANS IM_COL32(0,0,0,0)          // Transparent black = 0x00000000

// Helper: ImColor() implicitly converts colors to either ImU32 (packed 4x1 byte) or ImVec4 (4x1 float)
// Prefer using IM_COL32() macros if you want a guaranteed compile-time ImU32 for usage with ImDrawList API.
// **Avoid storing ImColor! Store either u32 of ImVec4. This is not a full-featured color class. MAY OBSOLETE.
// **None of the ImGui API are using ImColor directly but you can use it as a convenience to pass colors in either ImU32 or ImVec4 formats. Explicitly cast to ImU32 or ImVec4 if needed.
struct ImColor
{
    ImVec4              Value;

    ImColor()                                                       { Value.x = Value.y = Value.z = Value.w = 0.0f; }
    ImColor(int r, int g, int b, int a = 255)                       { float sc = 1.0f / 255.0f; Value.x = (float)r * sc; Value.y = (float)g * sc; Value.z = (float)b * sc; Value.w = (float)a * sc; }
    ImColor(ImU32 rgba)                                             { float sc = 1.0f / 255.0f; Value.x = (float)((rgba >> IM_COL32_R_SHIFT) & 0xFF) * sc; Value.y = (float)((rgba >> IM_COL32_G_SHIFT) & 0xFF) * sc; Value.z = (float)((rgba >> IM_COL32_B_SHIFT) & 0xFF) * sc; Value.w = (float)((rgba >> IM_COL32_A_SHIFT) & 0xFF) * sc; }
    ImColor(float r, float g, float b, float a = 1.0f)              { Value.x = r; Value.y = g; Value.z = b; Value.w = a; }
    ImColor(const ImVec4& col)                                      { Value = col; }
    inline operator ImU32() const                                   { return ImGui::ColorConvertFloat4ToU32(Value); }
    inline operator ImVec4() const                                  { return Value; }

    // FIXME-OBSOLETE: May need to obsolete/cleanup those helpers.
    inline void    SetHSV(float h, float s, float v, float a = 1.0f){ ImGui::ColorConvertHSVtoRGB(h, s, v, Value.x, Value.y, Value.z); Value.w = a; }
    static ImColor HSV(float h, float s, float v, float a = 1.0f)   { float r, g, b; ImGui::ColorConvertHSVtoRGB(h, s, v, r, g, b); return ImColor(r, g, b, a); }
};

//-----------------------------------------------------------------------------
// [SECTION] Drawing API (ImDrawCmd, ImDrawIdx, ImDrawVert, ImDrawChannel, ImDrawListSplitter, ImDrawListFlags, ImDrawList, ImDrawData)
// Hold a series of drawing commands. The user provides a renderer for ImDrawData which essentially contains an array of ImDrawList.
//-----------------------------------------------------------------------------

// The maximum line width to bake anti-aliased textures for. Build atlas with ImFontAtlasFlags_NoBakedLines to disable baking.
#ifndef IM_DRAWLIST_TEX_LINES_WIDTH_MAX
#define IM_DRAWLIST_TEX_LINES_WIDTH_MAX     (63)
#endif

// ImDrawCallback: Draw callbacks for advanced uses [configurable type: override in imconfig.h]
// NB: You most likely do NOT need to use draw callbacks just to create your own widget or customized UI rendering,
// you can poke into the draw list for that! Draw callback may be useful for example to:
//  A) Change your GPU render state,
//  B) render a complex 3D scene inside a UI element without an intermediate texture/render target, etc.
// The expected behavior from your rendering function is 'if (cmd.UserCallback != NULL) { cmd.UserCallback(parent_list, cmd); } else { RenderTriangles() }'
// If you want to override the signature of ImDrawCallback, you can simply use e.g. '#define ImDrawCallback MyDrawCallback' (in imconfig.h) + update rendering backend accordingly.
#ifndef ImDrawCallback
typedef void (*ImDrawCallback)(const ImDrawList* parent_list, const ImDrawCmd* cmd);
#endif

// Special Draw callback value to request renderer backend to reset the graphics/render state.
// The renderer backend needs to handle this special value, otherwise it will crash trying to call a function at this address.
// This is useful for example if you submitted callbacks which you know have altered the render state and you want it to be restored.
// It is not done by default because they are many perfectly useful way of altering render state for imgui contents (e.g. changing shader/blending settings before an Image call).
#define ImDrawCallback_ResetRenderState     (ImDrawCallback)(-1)

// Typically, 1 command = 1 GPU draw call (unless command is a callback)
// - VtxOffset/IdxOffset: When 'io.BackendFlags & ImGuiBackendFlags_RendererHasVtxOffset' is enabled,
//   those fields allow us to render meshes larger than 64K vertices while keeping 16-bit indices.
//   Pre-1.71 backends will typically ignore the VtxOffset/IdxOffset fields.
// - The ClipRect/TextureId/VtxOffset fields must be contiguous as we memcmp() them together (this is asserted for).
struct ImDrawCmd
{
    ImVec4          ClipRect;           // 4*4  // Clipping rectangle (x1, y1, x2, y2). Subtract ImDrawData->DisplayPos to get clipping rectangle in "viewport" coordinates
    ImTextureID     TextureId;          // 4-8  // User-provided texture ID. Set by user in ImfontAtlas::SetTexID() for fonts or passed to Image*() functions. Ignore if never using images or multiple fonts atlas.
    unsigned int    VtxOffset;          // 4    // Start offset in vertex buffer. ImGuiBackendFlags_RendererHasVtxOffset: always 0, otherwise may be >0 to support meshes larger than 64K vertices with 16-bit indices.
    unsigned int    IdxOffset;          // 4    // Start offset in index buffer. Always equal to sum of ElemCount drawn so far.
    unsigned int    ElemCount;          // 4    // Number of indices (multiple of 3) to be rendered as triangles. Vertices are stored in the callee ImDrawList's vtx_buffer[] array, indices in idx_buffer[].
    ImDrawCallback  UserCallback;       // 4-8  // If != NULL, call the function instead of rendering the vertices. clip_rect and texture_id will be set normally.
    void*           UserCallbackData;   // 4-8  // The draw callback code can access this.

    ImDrawCmd() { memset(this, 0, sizeof(*this)); } // Also ensure our padding fields are zeroed

    // Since 1.83: returns ImTextureID associated with this draw call. Warning: DO NOT assume this is always same as 'TextureId' (we will change this function for an upcoming feature)
    inline ImTextureID GetTexID() const { return TextureId; }
};

// Vertex layout
#ifndef IMGUI_OVERRIDE_DRAWVERT_STRUCT_LAYOUT
struct ImDrawVert
{
    ImVec2  pos;
    ImVec2  uv;
    ImU32   col;
};
#else
// You can override the vertex format layout by defining IMGUI_OVERRIDE_DRAWVERT_STRUCT_LAYOUT in imconfig.h
// The code expect ImVec2 pos (8 bytes), ImVec2 uv (8 bytes), ImU32 col (4 bytes), but you can re-order them or add other fields as needed to simplify integration in your engine.
// The type has to be described within the macro (you can either declare the struct or use a typedef). This is because ImVec2/ImU32 are likely not declared a the time you'd want to set your type up.
// NOTE: IMGUI DOESN'T CLEAR THE STRUCTURE AND DOESN'T CALL A CONSTRUCTOR SO ANY CUSTOM FIELD WILL BE UNINITIALIZED. IF YOU ADD EXTRA FIELDS (SUCH AS A 'Z' COORDINATES) YOU WILL NEED TO CLEAR THEM DURING RENDER OR TO IGNORE THEM.
IMGUI_OVERRIDE_DRAWVERT_STRUCT_LAYOUT;
#endif

// [Internal] For use by ImDrawList
struct ImDrawCmdHeader
{
    ImVec4          ClipRect;
    ImTextureID     TextureId;
    unsigned int    VtxOffset;
};

// [Internal] For use by ImDrawListSplitter
struct ImDrawChannel
{
    ImVector<ImDrawCmd>         _CmdBuffer;
    ImVector<ImDrawIdx>         _IdxBuffer;
};


// Split/Merge functions are used to split the draw list into different layers which can be drawn into out of order.
// This is used by the Columns/Tables API, so items of each column can be batched together in a same draw call.
struct ImDrawListSplitter
{
    int                         _Current;    // Current channel number (0)
    int                         _Count;      // Number of active channels (1+)
    ImVector<ImDrawChannel>     _Channels;   // Draw channels (not resized down so _Count might be < Channels.Size)

    inline ImDrawListSplitter()  { memset(this, 0, sizeof(*this)); }
    inline ~ImDrawListSplitter() { ClearFreeMemory(); }
    inline void                 Clear() { _Current = 0; _Count = 1; } // Do not clear Channels[] so our allocations are reused next frame
    IMGUI_API void              ClearFreeMemory();
    IMGUI_API void              Split(ImDrawList* draw_list, int count);
    IMGUI_API void              Merge(ImDrawList* draw_list);
    IMGUI_API void              SetCurrentChannel(ImDrawList* draw_list, int channel_idx);
};

// Flags for ImDrawList functions
// (Legacy: bit 0 must always correspond to ImDrawFlags_Closed to be backward compatible with old API using a bool. Bits 1..3 must be unused)
enum ImDrawFlags_
{
    ImDrawFlags_None                        = 0,
    ImDrawFlags_Closed                      = 1 << 0, // PathStroke(), AddPolyline(): specify that shape should be closed (Important: this is always == 1 for legacy reason)
    ImDrawFlags_RoundCornersTopLeft         = 1 << 4, // AddRect(), AddRectFilled(), PathRect(): enable rounding top-left corner only (when rounding > 0.0f, we default to all corners). Was 0x01.
    ImDrawFlags_RoundCornersTopRight        = 1 << 5, // AddRect(), AddRectFilled(), PathRect(): enable rounding top-right corner only (when rounding > 0.0f, we default to all corners). Was 0x02.
    ImDrawFlags_RoundCornersBottomLeft      = 1 << 6, // AddRect(), AddRectFilled(), PathRect(): enable rounding bottom-left corner only (when rounding > 0.0f, we default to all corners). Was 0x04.
    ImDrawFlags_RoundCornersBottomRight     = 1 << 7, // AddRect(), AddRectFilled(), PathRect(): enable rounding bottom-right corner only (when rounding > 0.0f, we default to all corners). Wax 0x08.
    ImDrawFlags_RoundCornersNone            = 1 << 8, // AddRect(), AddRectFilled(), PathRect(): disable rounding on all corners (when rounding > 0.0f). This is NOT zero, NOT an implicit flag!
    ImDrawFlags_RoundCornersTop             = ImDrawFlags_RoundCornersTopLeft | ImDrawFlags_RoundCornersTopRight,
    ImDrawFlags_RoundCornersBottom          = ImDrawFlags_RoundCornersBottomLeft | ImDrawFlags_RoundCornersBottomRight,
    ImDrawFlags_RoundCornersLeft            = ImDrawFlags_RoundCornersBottomLeft | ImDrawFlags_RoundCornersTopLeft,
    ImDrawFlags_RoundCornersRight           = ImDrawFlags_RoundCornersBottomRight | ImDrawFlags_RoundCornersTopRight,
    ImDrawFlags_RoundCornersAll             = ImDrawFlags_RoundCornersTopLeft | ImDrawFlags_RoundCornersTopRight | ImDrawFlags_RoundCornersBottomLeft | ImDrawFlags_RoundCornersBottomRight,
    ImDrawFlags_RoundCornersDefault_        = ImDrawFlags_RoundCornersAll, // Default to ALL corners if none of the _RoundCornersXX flags are specified.
    ImDrawFlags_RoundCornersMask_           = ImDrawFlags_RoundCornersAll | ImDrawFlags_RoundCornersNone
};

// Flags for ImDrawList instance. Those are set automatically by ImGui:: functions from ImGuiIO settings, and generally not manipulated directly.
// It is however possible to temporarily alter flags between calls to ImDrawList:: functions.
enum ImDrawListFlags_
{
    ImDrawListFlags_None                    = 0,
    ImDrawListFlags_AntiAliasedLines        = 1 << 0,  // Enable anti-aliased lines/borders (*2 the number of triangles for 1.0f wide line or lines thin enough to be drawn using textures, otherwise *3 the number of triangles)
    ImDrawListFlags_AntiAliasedLinesUseTex  = 1 << 1,  // Enable anti-aliased lines/borders using textures when possible. Require backend to render with bilinear filtering.
    ImDrawListFlags_AntiAliasedFill         = 1 << 2,  // Enable anti-aliased edge around filled shapes (rounded rectangles, circles).
    ImDrawListFlags_AllowVtxOffset          = 1 << 3   // Can emit 'VtxOffset > 0' to allow large meshes. Set when 'ImGuiBackendFlags_RendererHasVtxOffset' is enabled.
};

// Draw command list
// This is the low-level list of polygons that ImGui:: functions are filling. At the end of the frame,
// all command lists are passed to your ImGuiIO::RenderDrawListFn function for rendering.
// Each dear imgui window contains its own ImDrawList. You can use ImGui::GetWindowDrawList() to
// access the current window draw list and draw custom primitives.
// You can interleave normal ImGui:: calls and adding primitives to the current draw list.
// In single viewport mode, top-left is == GetMainViewport()->Pos (generally 0,0), bottom-right is == GetMainViewport()->Pos+Size (generally io.DisplaySize).
// You are totally free to apply whatever transformation matrix to want to the data (depending on the use of the transformation you may want to apply it to ClipRect as well!)
// Important: Primitives are always added to the list and not culled (culling is done at higher-level by ImGui:: functions), if you use this API a lot consider coarse culling your drawn objects.
struct ImDrawList
{
    // This is what you have to render
    ImVector<ImDrawCmd>     CmdBuffer;          // Draw commands. Typically 1 command = 1 GPU draw call, unless the command is a callback.
    ImVector<ImDrawIdx>     IdxBuffer;          // Index buffer. Each command consume ImDrawCmd::ElemCount of those
    ImVector<ImDrawVert>    VtxBuffer;          // Vertex buffer.
    ImDrawListFlags         Flags;              // Flags, you may poke into these to adjust anti-aliasing settings per-primitive.

    // [Internal, used while building lists]
    unsigned int            _VtxCurrentIdx;     // [Internal] generally == VtxBuffer.Size unless we are past 64K vertices, in which case this gets reset to 0.
    const ImDrawListSharedData* _Data;          // Pointer to shared draw data (you can use ImGui::GetDrawListSharedData() to get the one from current ImGui context)
    const char*             _OwnerName;         // Pointer to owner window's name for debugging
    ImDrawVert*             _VtxWritePtr;       // [Internal] point within VtxBuffer.Data after each add command (to avoid using the ImVector<> operators too much)
    ImDrawIdx*              _IdxWritePtr;       // [Internal] point within IdxBuffer.Data after each add command (to avoid using the ImVector<> operators too much)
    ImVector<ImVec4>        _ClipRectStack;     // [Internal]
    ImVector<ImTextureID>   _TextureIdStack;    // [Internal]
    ImVector<ImVec2>        _Path;              // [Internal] current path building
    ImDrawCmdHeader         _CmdHeader;         // [Internal] template of active commands. Fields should match those of CmdBuffer.back().
    ImDrawListSplitter      _Splitter;          // [Internal] for channels api (note: prefer using your own persistent instance of ImDrawListSplitter!)
    float                   _FringeScale;       // [Internal] anti-alias fringe is scaled by this value, this helps to keep things sharp while zooming at vertex buffer content

    // If you want to create ImDrawList instances, pass them ImGui::GetDrawListSharedData() or create and use your own ImDrawListSharedData (so you can use ImDrawList without ImGui)
    ImDrawList(const ImDrawListSharedData* shared_data) { memset(this, 0, sizeof(*this)); _Data = shared_data; }

    ~ImDrawList() { _ClearFreeMemory(); }
    IMGUI_API void  PushClipRect(ImVec2 clip_rect_min, ImVec2 clip_rect_max, bool intersect_with_current_clip_rect = false);  // Render-level scissoring. This is passed down to your render function but not used for CPU-side coarse clipping. Prefer using higher-level ImGui::PushClipRect() to affect logic (hit-testing and widget culling)
    IMGUI_API void  PushClipRectFullScreen();
    IMGUI_API void  PopClipRect();
    IMGUI_API void  PushTextureID(ImTextureID texture_id);
    IMGUI_API void  PopTextureID();
    inline ImVec2   GetClipRectMin() const { const ImVec4& cr = _ClipRectStack.back(); return ImVec2(cr.x, cr.y); }
    inline ImVec2   GetClipRectMax() const { const ImVec4& cr = _ClipRectStack.back(); return ImVec2(cr.z, cr.w); }

    // Primitives
    // - For rectangular primitives, "p_min" and "p_max" represent the upper-left and lower-right corners.
    // - For circle primitives, use "num_segments == 0" to automatically calculate tessellation (preferred).
    //   In older versions (until Dear ImGui 1.77) the AddCircle functions defaulted to num_segments == 12.
    //   In future versions we will use textures to provide cheaper and higher-quality circles.
    //   Use AddNgon() and AddNgonFilled() functions if you need to guaranteed a specific number of sides.
    IMGUI_API void  AddLine(const ImVec2& p1, const ImVec2& p2, ImU32 col, float thickness = 1.0f);
    IMGUI_API void  AddRect(const ImVec2& p_min, const ImVec2& p_max, ImU32 col, float rounding = 0.0f, ImDrawFlags flags = 0, float thickness = 1.0f);   // a: upper-left, b: lower-right (== upper-left + size)
    IMGUI_API void  AddRectFilled(const ImVec2& p_min, const ImVec2& p_max, ImU32 col, float rounding = 0.0f, ImDrawFlags flags = 0);                     // a: upper-left, b: lower-right (== upper-left + size)
    IMGUI_API void  AddRectFilledMultiColor(const ImVec2& p_min, const ImVec2& p_max, ImU32 col_upr_left, ImU32 col_upr_right, ImU32 col_bot_right, ImU32 col_bot_left);
    IMGUI_API void  AddQuad(const ImVec2& p1, const ImVec2& p2, const ImVec2& p3, const ImVec2& p4, ImU32 col, float thickness = 1.0f);
    IMGUI_API void  AddQuadFilled(const ImVec2& p1, const ImVec2& p2, const ImVec2& p3, const ImVec2& p4, ImU32 col);
    IMGUI_API void  AddTriangle(const ImVec2& p1, const ImVec2& p2, const ImVec2& p3, ImU32 col, float thickness = 1.0f);
    IMGUI_API void  AddTriangleFilled(const ImVec2& p1, const ImVec2& p2, const ImVec2& p3, ImU32 col);
    IMGUI_API void  AddCircle(const ImVec2& center, float radius, ImU32 col, int num_segments = 0, float thickness = 1.0f);
    IMGUI_API void  AddCircleFilled(const ImVec2& center, float radius, ImU32 col, int num_segments = 0);
    IMGUI_API void  AddNgon(const ImVec2& center, float radius, ImU32 col, int num_segments, float thickness = 1.0f);
    IMGUI_API void  AddNgonFilled(const ImVec2& center, float radius, ImU32 col, int num_segments);
    IMGUI_API void  AddText(const ImVec2& pos, ImU32 col, const char* text_begin, const char* text_end = NULL);
    IMGUI_API void  AddText(const ImFont* font, float font_size, const ImVec2& pos, ImU32 col, const char* text_begin, const char* text_end = NULL, float wrap_width = 0.0f, const ImVec4* cpu_fine_clip_rect = NULL);
    IMGUI_API void  AddPolyline(const ImVec2* points, int num_points, ImU32 col, ImDrawFlags flags, float thickness);
    IMGUI_API void  AddConvexPolyFilled(const ImVec2* points, int num_points, ImU32 col); // Note: Anti-aliased filling requires points to be in clockwise order.
    IMGUI_API void  AddBezierCubic(const ImVec2& p1, const ImVec2& p2, const ImVec2& p3, const ImVec2& p4, ImU32 col, float thickness, int num_segments = 0); // Cubic Bezier (4 control points)
    IMGUI_API void  AddBezierQuadratic(const ImVec2& p1, const ImVec2& p2, const ImVec2& p3, ImU32 col, float thickness, int num_segments = 0);               // Quadratic Bezier (3 control points)

    // Image primitives
    // - Read FAQ to understand what ImTextureID is.
    // - "p_min" and "p_max" represent the upper-left and lower-right corners of the rectangle.
    // - "uv_min" and "uv_max" represent the normalized texture coordinates to use for those corners. Using (0,0)->(1,1) texture coordinates will generally display the entire texture.
    IMGUI_API void  AddImage(ImTextureID user_texture_id, const ImVec2& p_min, const ImVec2& p_max, const ImVec2& uv_min = ImVec2(0, 0), const ImVec2& uv_max = ImVec2(1, 1), ImU32 col = IM_COL32_WHITE);
    IMGUI_API void  AddImageQuad(ImTextureID user_texture_id, const ImVec2& p1, const ImVec2& p2, const ImVec2& p3, const ImVec2& p4, const ImVec2& uv1 = ImVec2(0, 0), const ImVec2& uv2 = ImVec2(1, 0), const ImVec2& uv3 = ImVec2(1, 1), const ImVec2& uv4 = ImVec2(0, 1), ImU32 col = IM_COL32_WHITE);
    IMGUI_API void  AddImageRounded(ImTextureID user_texture_id, const ImVec2& p_min, const ImVec2& p_max, const ImVec2& uv_min, const ImVec2& uv_max, ImU32 col, float rounding, ImDrawFlags flags = 0);

    // Stateful path API, add points then finish with PathFillConvex() or PathStroke()
    inline    void  PathClear()                                                 { _Path.Size = 0; }
    inline    void  PathLineTo(const ImVec2& pos)                               { _Path.push_back(pos); }
    inline    void  PathLineToMergeDuplicate(const ImVec2& pos)                 { if (_Path.Size == 0 || memcmp(&_Path.Data[_Path.Size - 1], &pos, 8) != 0) _Path.push_back(pos); }
    inline    void  PathFillConvex(ImU32 col)                                   { AddConvexPolyFilled(_Path.Data, _Path.Size, col); _Path.Size = 0; }  // Note: Anti-aliased filling requires points to be in clockwise order.
    inline    void  PathStroke(ImU32 col, ImDrawFlags flags = 0, float thickness = 1.0f) { AddPolyline(_Path.Data, _Path.Size, col, flags, thickness); _Path.Size = 0; }
    IMGUI_API void  PathArcTo(const ImVec2& center, float radius, float a_min, float a_max, int num_segments = 0);
    IMGUI_API void  PathArcToFast(const ImVec2& center, float radius, int a_min_of_12, int a_max_of_12);                // Use precomputed angles for a 12 steps circle
    IMGUI_API void  PathBezierCubicCurveTo(const ImVec2& p2, const ImVec2& p3, const ImVec2& p4, int num_segments = 0); // Cubic Bezier (4 control points)
    IMGUI_API void  PathBezierQuadraticCurveTo(const ImVec2& p2, const ImVec2& p3, int num_segments = 0);               // Quadratic Bezier (3 control points)
    IMGUI_API void  PathRect(const ImVec2& rect_min, const ImVec2& rect_max, float rounding = 0.0f, ImDrawFlags flags = 0);

    // Advanced
    IMGUI_API void  AddCallback(ImDrawCallback callback, void* callback_data);  // Your rendering function must check for 'UserCallback' in ImDrawCmd and call the function instead of rendering triangles.
    IMGUI_API void  AddDrawCmd();                                               // This is useful if you need to forcefully create a new draw call (to allow for dependent rendering / blending). Otherwise primitives are merged into the same draw-call as much as possible
    IMGUI_API ImDrawList* CloneOutput() const;                                  // Create a clone of the CmdBuffer/IdxBuffer/VtxBuffer.

    // Advanced: Channels
    // - Use to split render into layers. By switching channels to can render out-of-order (e.g. submit FG primitives before BG primitives)
    // - Use to minimize draw calls (e.g. if going back-and-forth between multiple clipping rectangles, prefer to append into separate channels then merge at the end)
    // - FIXME-OBSOLETE: This API shouldn't have been in ImDrawList in the first place!
    //   Prefer using your own persistent instance of ImDrawListSplitter as you can stack them.
    //   Using the ImDrawList::ChannelsXXXX you cannot stack a split over another.
    inline void     ChannelsSplit(int count)    { _Splitter.Split(this, count); }
    inline void     ChannelsMerge()             { _Splitter.Merge(this); }
    inline void     ChannelsSetCurrent(int n)   { _Splitter.SetCurrentChannel(this, n); }

    // Advanced: Primitives allocations
    // - We render triangles (three vertices)
    // - All primitives needs to be reserved via PrimReserve() beforehand.
    IMGUI_API void  PrimReserve(int idx_count, int vtx_count);
    IMGUI_API void  PrimUnreserve(int idx_count, int vtx_count);
    IMGUI_API void  PrimRect(const ImVec2& a, const ImVec2& b, ImU32 col);      // Axis aligned rectangle (composed of two triangles)
    IMGUI_API void  PrimRectUV(const ImVec2& a, const ImVec2& b, const ImVec2& uv_a, const ImVec2& uv_b, ImU32 col);
    IMGUI_API void  PrimQuadUV(const ImVec2& a, const ImVec2& b, const ImVec2& c, const ImVec2& d, const ImVec2& uv_a, const ImVec2& uv_b, const ImVec2& uv_c, const ImVec2& uv_d, ImU32 col);
    inline    void  PrimWriteVtx(const ImVec2& pos, const ImVec2& uv, ImU32 col)    { _VtxWritePtr->pos = pos; _VtxWritePtr->uv = uv; _VtxWritePtr->col = col; _VtxWritePtr++; _VtxCurrentIdx++; }
    inline    void  PrimWriteIdx(ImDrawIdx idx)                                     { *_IdxWritePtr = idx; _IdxWritePtr++; }
    inline    void  PrimVtx(const ImVec2& pos, const ImVec2& uv, ImU32 col)         { PrimWriteIdx((ImDrawIdx)_VtxCurrentIdx); PrimWriteVtx(pos, uv, col); } // Write vertex with unique index

#ifndef IMGUI_DISABLE_OBSOLETE_FUNCTIONS
    inline    void  AddBezierCurve(const ImVec2& p1, const ImVec2& p2, const ImVec2& p3, const ImVec2& p4, ImU32 col, float thickness, int num_segments = 0) { AddBezierCubic(p1, p2, p3, p4, col, thickness, num_segments); }
    inline    void  PathBezierCurveTo(const ImVec2& p2, const ImVec2& p3, const ImVec2& p4, int num_segments = 0) { PathBezierCubicCurveTo(p2, p3, p4, num_segments); }
#endif

    // [Internal helpers]
    IMGUI_API void  _ResetForNewFrame();
    IMGUI_API void  _ClearFreeMemory();
    IMGUI_API void  _PopUnusedDrawCmd();
    IMGUI_API void  _TryMergeDrawCmds();
    IMGUI_API void  _OnChangedClipRect();
    IMGUI_API void  _OnChangedTextureID();
    IMGUI_API void  _OnChangedVtxOffset();
    IMGUI_API int   _CalcCircleAutoSegmentCount(float radius) const;
    IMGUI_API void  _PathArcToFastEx(const ImVec2& center, float radius, int a_min_sample, int a_max_sample, int a_step);
    IMGUI_API void  _PathArcToN(const ImVec2& center, float radius, float a_min, float a_max, int num_segments);
};

// All draw data to render a Dear ImGui frame
// (NB: the style and the naming convention here is a little inconsistent, we currently preserve them for backward compatibility purpose,
// as this is one of the oldest structure exposed by the library! Basically, ImDrawList == CmdList)
struct ImDrawData
{
    bool            Valid;                  // Only valid after Render() is called and before the next NewFrame() is called.
    int             CmdListsCount;          // Number of ImDrawList* to render
    int             TotalIdxCount;          // For convenience, sum of all ImDrawList's IdxBuffer.Size
    int             TotalVtxCount;          // For convenience, sum of all ImDrawList's VtxBuffer.Size
    ImDrawList**    CmdLists;               // Array of ImDrawList* to render. The ImDrawList are owned by ImGuiContext and only pointed to from here.
    ImVec2          DisplayPos;             // Top-left position of the viewport to render (== top-left of the orthogonal projection matrix to use) (== GetMainViewport()->Pos for the main viewport, == (0.0) in most single-viewport applications)
    ImVec2          DisplaySize;            // Size of the viewport to render (== GetMainViewport()->Size for the main viewport, == io.DisplaySize in most single-viewport applications)
    ImVec2          FramebufferScale;       // Amount of pixels for each unit of DisplaySize. Based on io.DisplayFramebufferScale. Generally (1,1) on normal display, (2,2) on OSX with Retina display.
    ImGuiViewport*  OwnerViewport;          // Viewport carrying the ImDrawData instance, might be of use to the renderer (generally not).

    // Functions
    ImDrawData()    { Clear(); }
    void Clear()    { memset(this, 0, sizeof(*this)); }     // The ImDrawList are owned by ImGuiContext!
    IMGUI_API void  DeIndexAllBuffers();                    // Helper to convert all buffers from indexed to non-indexed, in case you cannot render indexed. Note: this is slow and most likely a waste of resources. Always prefer indexed rendering!
    IMGUI_API void  ScaleClipRects(const ImVec2& fb_scale); // Helper to scale the ClipRect field of each ImDrawCmd. Use if your final output buffer is at a different scale than Dear ImGui expects, or if there is a difference between your window resolution and framebuffer resolution.
};

//-----------------------------------------------------------------------------
// [SECTION] Font API (ImFontConfig, ImFontGlyph, ImFontAtlasFlags, ImFontAtlas, ImFontGlyphRangesBuilder, ImFont)
//-----------------------------------------------------------------------------

struct ImFontConfig
{
    void*           FontData;               //          // TTF/OTF data
    int             FontDataSize;           //          // TTF/OTF data size
    bool            FontDataOwnedByAtlas;   // true     // TTF/OTF data ownership taken by the container ImFontAtlas (will delete memory itself).
    int             FontNo;                 // 0        // Index of font within TTF/OTF file
    float           SizePixels;             //          // Size in pixels for rasterizer (more or less maps to the resulting font height).
    int             OversampleH;            // 3        // Rasterize at higher quality for sub-pixel positioning. Note the difference between 2 and 3 is minimal so you can reduce this to 2 to save memory. Read https://github.com/nothings/stb/blob/master/tests/oversample/README.md for details.
    int             OversampleV;            // 1        // Rasterize at higher quality for sub-pixel positioning. This is not really useful as we don't use sub-pixel positions on the Y axis.
    bool            PixelSnapH;             // false    // Align every glyph to pixel boundary. Useful e.g. if you are merging a non-pixel aligned font with the default font. If enabled, you can set OversampleH/V to 1.
    ImVec2          GlyphExtraSpacing;      // 0, 0     // Extra spacing (in pixels) between glyphs. Only X axis is supported for now.
    ImVec2          GlyphOffset;            // 0, 0     // Offset all glyphs from this font input.
    const ImWchar*  GlyphRanges;            // NULL     // Pointer to a user-provided list of Unicode range (2 value per range, values are inclusive, zero-terminated list). THE ARRAY DATA NEEDS TO PERSIST AS LONG AS THE FONT IS ALIVE.
    float           GlyphMinAdvanceX;       // 0        // Minimum AdvanceX for glyphs, set Min to align font icons, set both Min/Max to enforce mono-space font
    float           GlyphMaxAdvanceX;       // FLT_MAX  // Maximum AdvanceX for glyphs
    bool            MergeMode;              // false    // Merge into previous ImFont, so you can combine multiple inputs font into one ImFont (e.g. ASCII font + icons + Japanese glyphs). You may want to use GlyphOffset.y when merge font of different heights.
    unsigned int    FontBuilderFlags;       // 0        // Settings for custom font builder. THIS IS BUILDER IMPLEMENTATION DEPENDENT. Leave as zero if unsure.
    float           RasterizerMultiply;     // 1.0f     // Brighten (>1.0f) or darken (<1.0f) font output. Brightening small fonts may be a good workaround to make them more readable.
    ImWchar         EllipsisChar;           // -1       // Explicitly specify unicode codepoint of ellipsis character. When fonts are being merged first specified ellipsis will be used.

    // [Internal]
    char            Name[40];               // Name (strictly to ease debugging)
    ImFont*         DstFont;

    IMGUI_API ImFontConfig();
};

// Hold rendering data for one glyph.
// (Note: some language parsers may fail to convert the 31+1 bitfield members, in this case maybe drop store a single u32 or we can rework this)
struct ImFontGlyph
{
    unsigned int    Colored : 1;        // Flag to indicate glyph is colored and should generally ignore tinting (make it usable with no shift on little-endian as this is used in loops)
    unsigned int    Visible : 1;        // Flag to indicate glyph has no visible pixels (e.g. space). Allow early out when rendering.
    unsigned int    Codepoint : 30;     // 0x0000..0x10FFFF
    float           AdvanceX;           // Distance to next character (= data from font + ImFontConfig::GlyphExtraSpacing.x baked in)
    float           X0, Y0, X1, Y1;     // Glyph corners
    float           U0, V0, U1, V1;     // Texture coordinates
};

// Helper to build glyph ranges from text/string data. Feed your application strings/characters to it then call BuildRanges().
// This is essentially a tightly packed of vector of 64k booleans = 8KB storage.
struct ImFontGlyphRangesBuilder
{
    ImVector<ImU32> UsedChars;            // Store 1-bit per Unicode code point (0=unused, 1=used)

    ImFontGlyphRangesBuilder()              { Clear(); }
    inline void     Clear()                 { int size_in_bytes = (IM_UNICODE_CODEPOINT_MAX + 1) / 8; UsedChars.resize(size_in_bytes / (int)sizeof(ImU32)); memset(UsedChars.Data, 0, (size_t)size_in_bytes); }
    inline bool     GetBit(size_t n) const  { int off = (int)(n >> 5); ImU32 mask = 1u << (n & 31); return (UsedChars[off] & mask) != 0; }  // Get bit n in the array
    inline void     SetBit(size_t n)        { int off = (int)(n >> 5); ImU32 mask = 1u << (n & 31); UsedChars[off] |= mask; }               // Set bit n in the array
    inline void     AddChar(ImWchar c)      { SetBit(c); }                      // Add character
    IMGUI_API void  AddText(const char* text, const char* text_end = NULL);     // Add string (each character of the UTF-8 string are added)
    IMGUI_API void  AddRanges(const ImWchar* ranges);                           // Add ranges, e.g. builder.AddRanges(ImFontAtlas::GetGlyphRangesDefault()) to force add all of ASCII/Latin+Ext
    IMGUI_API void  BuildRanges(ImVector<ImWchar>* out_ranges);                 // Output new ranges
};

// See ImFontAtlas::AddCustomRectXXX functions.
struct ImFontAtlasCustomRect
{
    unsigned short  Width, Height;  // Input    // Desired rectangle dimension
    unsigned short  X, Y;           // Output   // Packed position in Atlas
    unsigned int    GlyphID;        // Input    // For custom font glyphs only (ID < 0x110000)
    float           GlyphAdvanceX;  // Input    // For custom font glyphs only: glyph xadvance
    ImVec2          GlyphOffset;    // Input    // For custom font glyphs only: glyph display offset
    ImFont*         Font;           // Input    // For custom font glyphs only: target font
    ImFontAtlasCustomRect()         { Width = Height = 0; X = Y = 0xFFFF; GlyphID = 0; GlyphAdvanceX = 0.0f; GlyphOffset = ImVec2(0, 0); Font = NULL; }
    bool IsPacked() const           { return X != 0xFFFF; }
};

// Flags for ImFontAtlas build
enum ImFontAtlasFlags_
{
    ImFontAtlasFlags_None               = 0,
    ImFontAtlasFlags_NoPowerOfTwoHeight = 1 << 0,   // Don't round the height to next power of two
    ImFontAtlasFlags_NoMouseCursors     = 1 << 1,   // Don't build software mouse cursors into the atlas (save a little texture memory)
    ImFontAtlasFlags_NoBakedLines       = 1 << 2    // Don't build thick line textures into the atlas (save a little texture memory). The AntiAliasedLinesUseTex features uses them, otherwise they will be rendered using polygons (more expensive for CPU/GPU).
};

// Load and rasterize multiple TTF/OTF fonts into a same texture. The font atlas will build a single texture holding:
//  - One or more fonts.
//  - Custom graphics data needed to render the shapes needed by Dear ImGui.
//  - Mouse cursor shapes for software cursor rendering (unless setting 'Flags |= ImFontAtlasFlags_NoMouseCursors' in the font atlas).
// It is the user-code responsibility to setup/build the atlas, then upload the pixel data into a texture accessible by your graphics api.
//  - Optionally, call any of the AddFont*** functions. If you don't call any, the default font embedded in the code will be loaded for you.
//  - Call GetTexDataAsAlpha8() or GetTexDataAsRGBA32() to build and retrieve pixels data.
//  - Upload the pixels data into a texture within your graphics system (see imgui_impl_xxxx.cpp examples)
//  - Call SetTexID(my_tex_id); and pass the pointer/identifier to your texture in a format natural to your graphics API.
//    This value will be passed back to you during rendering to identify the texture. Read FAQ entry about ImTextureID for more details.
// Common pitfalls:
// - If you pass a 'glyph_ranges' array to AddFont*** functions, you need to make sure that your array persist up until the
//   atlas is build (when calling GetTexData*** or Build()). We only copy the pointer, not the data.
// - Important: By default, AddFontFromMemoryTTF() takes ownership of the data. Even though we are not writing to it, we will free the pointer on destruction.
//   You can set font_cfg->FontDataOwnedByAtlas=false to keep ownership of your data and it won't be freed,
// - Even though many functions are suffixed with "TTF", OTF data is supported just as well.
// - This is an old API and it is currently awkward for those and and various other reasons! We will address them in the future!
struct ImFontAtlas
{
    IMGUI_API ImFontAtlas();
    IMGUI_API ~ImFontAtlas();
    IMGUI_API ImFont*           AddFont(const ImFontConfig* font_cfg);
    IMGUI_API ImFont*           AddFontDefault(const ImFontConfig* font_cfg = NULL);
    IMGUI_API ImFont*           AddFontFromFileTTF(const char* filename, float size_pixels, const ImFontConfig* font_cfg = NULL, const ImWchar* glyph_ranges = NULL);
    IMGUI_API ImFont*           AddFontFromMemoryTTF(void* font_data, int font_size, float size_pixels, const ImFontConfig* font_cfg = NULL, const ImWchar* glyph_ranges = NULL); // Note: Transfer ownership of 'ttf_data' to ImFontAtlas! Will be deleted after destruction of the atlas. Set font_cfg->FontDataOwnedByAtlas=false to keep ownership of your data and it won't be freed.
    IMGUI_API ImFont*           AddFontFromMemoryCompressedTTF(const void* compressed_font_data, int compressed_font_size, float size_pixels, const ImFontConfig* font_cfg = NULL, const ImWchar* glyph_ranges = NULL); // 'compressed_font_data' still owned by caller. Compress with binary_to_compressed_c.cpp.
    IMGUI_API ImFont*           AddFontFromMemoryCompressedBase85TTF(const char* compressed_font_data_base85, float size_pixels, const ImFontConfig* font_cfg = NULL, const ImWchar* glyph_ranges = NULL);              // 'compressed_font_data_base85' still owned by caller. Compress with binary_to_compressed_c.cpp with -base85 parameter.
    IMGUI_API void              ClearInputData();           // Clear input data (all ImFontConfig structures including sizes, TTF data, glyph ranges, etc.) = all the data used to build the texture and fonts.
    IMGUI_API void              ClearTexData();             // Clear output texture data (CPU side). Saves RAM once the texture has been copied to graphics memory.
    IMGUI_API void              ClearFonts();               // Clear output font data (glyphs storage, UV coordinates).
    IMGUI_API void              Clear();                    // Clear all input and output.

    // Build atlas, retrieve pixel data.
    // User is in charge of copying the pixels into graphics memory (e.g. create a texture with your engine). Then store your texture handle with SetTexID().
    // The pitch is always = Width * BytesPerPixels (1 or 4)
    // Building in RGBA32 format is provided for convenience and compatibility, but note that unless you manually manipulate or copy color data into
    // the texture (e.g. when using the AddCustomRect*** api), then the RGB pixels emitted will always be white (~75% of memory/bandwidth waste.
    IMGUI_API bool              Build();                    // Build pixels data. This is called automatically for you by the GetTexData*** functions.
    IMGUI_API void              GetTexDataAsAlpha8(unsigned char** out_pixels, int* out_width, int* out_height, int* out_bytes_per_pixel = NULL);  // 1 byte per-pixel
    IMGUI_API void              GetTexDataAsRGBA32(unsigned char** out_pixels, int* out_width, int* out_height, int* out_bytes_per_pixel = NULL);  // 4 bytes-per-pixel
    bool                        IsBuilt() const             { return Fonts.Size > 0 && TexReady; } // Bit ambiguous: used to detect when user didn't built texture but effectively we should check TexID != 0 except that would be backend dependent...
    void                        SetTexID(ImTextureID id)    { TexID = id; }

    //-------------------------------------------
    // Glyph Ranges
    //-------------------------------------------

    // Helpers to retrieve list of common Unicode ranges (2 value per range, values are inclusive, zero-terminated list)
    // NB: Make sure that your string are UTF-8 and NOT in your local code page. In C++11, you can create UTF-8 string literal using the u8"Hello world" syntax. See FAQ for details.
    // NB: Consider using ImFontGlyphRangesBuilder to build glyph ranges from textual data.
    IMGUI_API const ImWchar*    GetGlyphRangesDefault();                // Basic Latin, Extended Latin
    IMGUI_API const ImWchar*    GetGlyphRangesKorean();                 // Default + Korean characters
    IMGUI_API const ImWchar*    GetGlyphRangesJapanese();               // Default + Hiragana, Katakana, Half-Width, Selection of 2999 Ideographs
    IMGUI_API const ImWchar*    GetGlyphRangesChineseFull();            // Default + Half-Width + Japanese Hiragana/Katakana + full set of about 21000 CJK Unified Ideographs
    IMGUI_API const ImWchar*    GetGlyphRangesChineseSimplifiedCommon();// Default + Half-Width + Japanese Hiragana/Katakana + set of 2500 CJK Unified Ideographs for common simplified Chinese
    IMGUI_API const ImWchar*    GetGlyphRangesCyrillic();               // Default + about 400 Cyrillic characters
    IMGUI_API const ImWchar*    GetGlyphRangesThai();                   // Default + Thai characters
    IMGUI_API const ImWchar*    GetGlyphRangesVietnamese();             // Default + Vietnamese characters

    //-------------------------------------------
    // [BETA] Custom Rectangles/Glyphs API
    //-------------------------------------------

    // You can request arbitrary rectangles to be packed into the atlas, for your own purposes.
    // - After calling Build(), you can query the rectangle position and render your pixels.
    // - If you render colored output, set 'atlas->TexPixelsUseColors = true' as this may help some backends decide of prefered texture format.
    // - You can also request your rectangles to be mapped as font glyph (given a font + Unicode point),
    //   so you can render e.g. custom colorful icons and use them as regular glyphs.
    // - Read docs/FONTS.md for more details about using colorful icons.
    // - Note: this API may be redesigned later in order to support multi-monitor varying DPI settings.
    IMGUI_API int               AddCustomRectRegular(int width, int height);
    IMGUI_API int               AddCustomRectFontGlyph(ImFont* font, ImWchar id, int width, int height, float advance_x, const ImVec2& offset = ImVec2(0, 0));
    ImFontAtlasCustomRect*      GetCustomRectByIndex(int index) { IM_ASSERT(index >= 0); return &CustomRects[index]; }

    // [Internal]
    IMGUI_API void              CalcCustomRectUV(const ImFontAtlasCustomRect* rect, ImVec2* out_uv_min, ImVec2* out_uv_max) const;
    IMGUI_API bool              GetMouseCursorTexData(ImGuiMouseCursor cursor, ImVec2* out_offset, ImVec2* out_size, ImVec2 out_uv_border[2], ImVec2 out_uv_fill[2]);

    //-------------------------------------------
    // Members
    //-------------------------------------------

    ImFontAtlasFlags            Flags;              // Build flags (see ImFontAtlasFlags_)
    ImTextureID                 TexID;              // User data to refer to the texture once it has been uploaded to user's graphic systems. It is passed back to you during rendering via the ImDrawCmd structure.
    int                         TexDesiredWidth;    // Texture width desired by user before Build(). Must be a power-of-two. If have many glyphs your graphics API have texture size restrictions you may want to increase texture width to decrease height.
    int                         TexGlyphPadding;    // Padding between glyphs within texture in pixels. Defaults to 1. If your rendering method doesn't rely on bilinear filtering you may set this to 0.
    bool                        Locked;             // Marked as Locked by ImGui::NewFrame() so attempt to modify the atlas will assert.

    // [Internal]
    // NB: Access texture data via GetTexData*() calls! Which will setup a default font for you.
    bool                        TexReady;           // Set when texture was built matching current font input
    bool                        TexPixelsUseColors; // Tell whether our texture data is known to use colors (rather than just alpha channel), in order to help backend select a format.
    unsigned char*              TexPixelsAlpha8;    // 1 component per pixel, each component is unsigned 8-bit. Total size = TexWidth * TexHeight
    unsigned int*               TexPixelsRGBA32;    // 4 component per pixel, each component is unsigned 8-bit. Total size = TexWidth * TexHeight * 4
    int                         TexWidth;           // Texture width calculated during Build().
    int                         TexHeight;          // Texture height calculated during Build().
    ImVec2                      TexUvScale;         // = (1.0f/TexWidth, 1.0f/TexHeight)
    ImVec2                      TexUvWhitePixel;    // Texture coordinates to a white pixel
    ImVector<ImFont*>           Fonts;              // Hold all the fonts returned by AddFont*. Fonts[0] is the default font upon calling ImGui::NewFrame(), use ImGui::PushFont()/PopFont() to change the current font.
    ImVector<ImFontAtlasCustomRect> CustomRects;    // Rectangles for packing custom texture data into the atlas.
    ImVector<ImFontConfig>      ConfigData;         // Configuration data
    ImVec4                      TexUvLines[IM_DRAWLIST_TEX_LINES_WIDTH_MAX + 1];  // UVs for baked anti-aliased lines

    // [Internal] Font builder
    const ImFontBuilderIO*      FontBuilderIO;      // Opaque interface to a font builder (default to stb_truetype, can be changed to use FreeType by defining IMGUI_ENABLE_FREETYPE).
    unsigned int                FontBuilderFlags;   // Shared flags (for all fonts) for custom font builder. THIS IS BUILD IMPLEMENTATION DEPENDENT. Per-font override is also available in ImFontConfig.

    // [Internal] Packing data
    int                         PackIdMouseCursors; // Custom texture rectangle ID for white pixel and mouse cursors
    int                         PackIdLines;        // Custom texture rectangle ID for baked anti-aliased lines

#ifndef IMGUI_DISABLE_OBSOLETE_FUNCTIONS
    typedef ImFontAtlasCustomRect    CustomRect;         // OBSOLETED in 1.72+
    //typedef ImFontGlyphRangesBuilder GlyphRangesBuilder; // OBSOLETED in 1.67+
#endif
};

// Font runtime data and rendering
// ImFontAtlas automatically loads a default embedded font for you when you call GetTexDataAsAlpha8() or GetTexDataAsRGBA32().
struct ImFont
{
    // Members: Hot ~20/24 bytes (for CalcTextSize)
    ImVector<float>             IndexAdvanceX;      // 12-16 // out //            // Sparse. Glyphs->AdvanceX in a directly indexable way (cache-friendly for CalcTextSize functions which only this this info, and are often bottleneck in large UI).
    float                       FallbackAdvanceX;   // 4     // out // = FallbackGlyph->AdvanceX
    float                       FontSize;           // 4     // in  //            // Height of characters/line, set during loading (don't change after loading)

    // Members: Hot ~28/40 bytes (for CalcTextSize + render loop)
    ImVector<ImWchar>           IndexLookup;        // 12-16 // out //            // Sparse. Index glyphs by Unicode code-point.
    ImVector<ImFontGlyph>       Glyphs;             // 12-16 // out //            // All glyphs.
    const ImFontGlyph*          FallbackGlyph;      // 4-8   // out // = FindGlyph(FontFallbackChar)

    // Members: Cold ~32/40 bytes
    ImFontAtlas*                ContainerAtlas;     // 4-8   // out //            // What we has been loaded into
    const ImFontConfig*         ConfigData;         // 4-8   // in  //            // Pointer within ContainerAtlas->ConfigData
    short                       ConfigDataCount;    // 2     // in  // ~ 1        // Number of ImFontConfig involved in creating this font. Bigger than 1 when merging multiple font sources into one ImFont.
    ImWchar                     FallbackChar;       // 2     // out // = FFFD/'?' // Character used if a glyph isn't found.
    ImWchar                     EllipsisChar;       // 2     // out // = '...'    // Character used for ellipsis rendering.
    ImWchar                     DotChar;            // 2     // out // = '.'      // Character used for ellipsis rendering (if a single '...' character isn't found)
    bool                        DirtyLookupTables;  // 1     // out //
    float                       Scale;              // 4     // in  // = 1.f      // Base font scale, multiplied by the per-window font scale which you can adjust with SetWindowFontScale()
    float                       Ascent, Descent;    // 4+4   // out //            // Ascent: distance from top to bottom of e.g. 'A' [0..FontSize]
    int                         MetricsTotalSurface;// 4     // out //            // Total surface in pixels to get an idea of the font rasterization/texture cost (not exact, we approximate the cost of padding between glyphs)
    ImU8                        Used4kPagesMap[(IM_UNICODE_CODEPOINT_MAX+1)/4096/8]; // 2 bytes if ImWchar=ImWchar16, 34 bytes if ImWchar==ImWchar32. Store 1-bit for each block of 4K codepoints that has one active glyph. This is mainly used to facilitate iterations across all used codepoints.

    // Methods
    IMGUI_API ImFont();
    IMGUI_API ~ImFont();
    IMGUI_API const ImFontGlyph*FindGlyph(ImWchar c) const;
    IMGUI_API const ImFontGlyph*FindGlyphNoFallback(ImWchar c) const;
    float                       GetCharAdvance(ImWchar c) const     { return ((int)c < IndexAdvanceX.Size) ? IndexAdvanceX[(int)c] : FallbackAdvanceX; }
    bool                        IsLoaded() const                    { return ContainerAtlas != NULL; }
    const char*                 GetDebugName() const                { return ConfigData ? ConfigData->Name : "<unknown>"; }

    // 'max_width' stops rendering after a certain width (could be turned into a 2d size). FLT_MAX to disable.
    // 'wrap_width' enable automatic word-wrapping across multiple lines to fit into given width. 0.0f to disable.
    IMGUI_API ImVec2            CalcTextSizeA(float size, float max_width, float wrap_width, const char* text_begin, const char* text_end = NULL, const char** remaining = NULL) const; // utf8
    IMGUI_API const char*       CalcWordWrapPositionA(float scale, const char* text, const char* text_end, float wrap_width) const;
    IMGUI_API void              RenderChar(ImDrawList* draw_list, float size, ImVec2 pos, ImU32 col, ImWchar c) const;
    IMGUI_API void              RenderText(ImDrawList* draw_list, float size, ImVec2 pos, ImU32 col, const ImVec4& clip_rect, const char* text_begin, const char* text_end, float wrap_width = 0.0f, bool cpu_fine_clip = false) const;

    // [Internal] Don't use!
    IMGUI_API void              BuildLookupTable();
    IMGUI_API void              ClearOutputData();
    IMGUI_API void              GrowIndex(int new_size);
    IMGUI_API void              AddGlyph(const ImFontConfig* src_cfg, ImWchar c, float x0, float y0, float x1, float y1, float u0, float v0, float u1, float v1, float advance_x);
    IMGUI_API void              AddRemapChar(ImWchar dst, ImWchar src, bool overwrite_dst = true); // Makes 'dst' character/glyph points to 'src' character/glyph. Currently needs to be called AFTER fonts have been built.
    IMGUI_API void              SetGlyphVisible(ImWchar c, bool visible);
    IMGUI_API bool              IsGlyphRangeUnused(unsigned int c_begin, unsigned int c_last);
};

//-----------------------------------------------------------------------------
// [SECTION] Viewports
//-----------------------------------------------------------------------------

// Flags stored in ImGuiViewport::Flags, giving indications to the platform backends.
enum ImGuiViewportFlags_
{
    ImGuiViewportFlags_None                     = 0,
    ImGuiViewportFlags_IsPlatformWindow         = 1 << 0,   // Represent a Platform Window
    ImGuiViewportFlags_IsPlatformMonitor        = 1 << 1,   // Represent a Platform Monitor (unused yet)
    ImGuiViewportFlags_OwnedByApp               = 1 << 2,   // Platform Window: is created/managed by the application (rather than a dear imgui backend)
    ImGuiViewportFlags_NoDecoration             = 1 << 3,   // Platform Window: Disable platform decorations: title bar, borders, etc. (generally set all windows, but if ImGuiConfigFlags_ViewportsDecoration is set we only set this on popups/tooltips)
    ImGuiViewportFlags_NoTaskBarIcon            = 1 << 4,   // Platform Window: Disable platform task bar icon (generally set on popups/tooltips, or all windows if ImGuiConfigFlags_ViewportsNoTaskBarIcon is set)
    ImGuiViewportFlags_NoFocusOnAppearing       = 1 << 5,   // Platform Window: Don't take focus when created.
    ImGuiViewportFlags_NoFocusOnClick           = 1 << 6,   // Platform Window: Don't take focus when clicked on.
    ImGuiViewportFlags_NoInputs                 = 1 << 7,   // Platform Window: Make mouse pass through so we can drag this window while peaking behind it.
    ImGuiViewportFlags_NoRendererClear          = 1 << 8,   // Platform Window: Renderer doesn't need to clear the framebuffer ahead (because we will fill it entirely).
    ImGuiViewportFlags_TopMost                  = 1 << 9,   // Platform Window: Display on top (for tooltips only).
    ImGuiViewportFlags_Minimized                = 1 << 10,  // Platform Window: Window is minimized, can skip render. When minimized we tend to avoid using the viewport pos/size for clipping window or testing if they are contained in the viewport.
    ImGuiViewportFlags_NoAutoMerge              = 1 << 11,  // Platform Window: Avoid merging this window into another host window. This can only be set via ImGuiWindowClass viewport flags override (because we need to now ahead if we are going to create a viewport in the first place!).
    ImGuiViewportFlags_CanHostOtherWindows      = 1 << 12   // Main viewport: can host multiple imgui windows (secondary viewports are associated to a single window).
};

// - Currently represents the Platform Window created by the application which is hosting our Dear ImGui windows.
// - With multi-viewport enabled, we extend this concept to have multiple active viewports.
// - In the future we will extend this concept further to also represent Platform Monitor and support a "no main platform window" operation mode.
// - About Main Area vs Work Area:
//   - Main Area = entire viewport.
//   - Work Area = entire viewport minus sections used by main menu bars (for platform windows), or by task bar (for platform monitor).
//   - Windows are generally trying to stay within the Work Area of their host viewport.
struct ImGuiViewport
{
    ImGuiID             ID;                     // Unique identifier for the viewport
    ImGuiViewportFlags  Flags;                  // See ImGuiViewportFlags_
    ImVec2              Pos;                    // Main Area: Position of the viewport (Dear ImGui coordinates are the same as OS desktop/native coordinates)
    ImVec2              Size;                   // Main Area: Size of the viewport.
    ImVec2              WorkPos;                // Work Area: Position of the viewport minus task bars, menus bars, status bars (>= Pos)
    ImVec2              WorkSize;               // Work Area: Size of the viewport minus task bars, menu bars, status bars (<= Size)
    float               DpiScale;               // 1.0f = 96 DPI = No extra scale.
    ImGuiID             ParentViewportId;       // (Advanced) 0: no parent. Instruct the platform backend to setup a parent/child relationship between platform windows.
    ImDrawData*         DrawData;               // The ImDrawData corresponding to this viewport. Valid after Render() and until the next call to NewFrame().

    // Our design separate the Renderer and Platform backends to facilitate combining default backends with each others.
    // When our create your own backend for a custom engine, it is possible that both Renderer and Platform will be handled
    // by the same system and you may not need to use all the UserData/Handle fields.
    // The library never uses those fields, they are merely storage to facilitate backend implementation.
    void*               RendererUserData;       // void* to hold custom data structure for the renderer (e.g. swap chain, framebuffers etc.). generally set by your Renderer_CreateWindow function.
    void*               PlatformUserData;       // void* to hold custom data structure for the OS / platform (e.g. windowing info, render context). generally set by your Platform_CreateWindow function.
    void*               PlatformHandle;         // void* for FindViewportByPlatformHandle(). (e.g. suggested to use natural platform handle such as HWND, GLFWWindow*, SDL_Window*)
    void*               PlatformHandleRaw;      // void* to hold lower-level, platform-native window handle (e.g. the HWND) when using an abstraction layer like GLFW or SDL (where PlatformHandle would be a SDL_Window*)
    bool                PlatformRequestMove;    // Platform window requested move (e.g. window was moved by the OS / host window manager, authoritative position will be OS window position)
    bool                PlatformRequestResize;  // Platform window requested resize (e.g. window was resized by the OS / host window manager, authoritative size will be OS window size)
    bool                PlatformRequestClose;   // Platform window requested closure (e.g. window was moved by the OS / host window manager, e.g. pressing ALT-F4)

    ImGuiViewport()     { memset(this, 0, sizeof(*this)); }
    ~ImGuiViewport()    { IM_ASSERT(PlatformUserData == NULL && RendererUserData == NULL); }

    // Helpers
    ImVec2              GetCenter() const       { return ImVec2(Pos.x + Size.x * 0.5f, Pos.y + Size.y * 0.5f); }
    ImVec2              GetWorkCenter() const   { return ImVec2(WorkPos.x + WorkSize.x * 0.5f, WorkPos.y + WorkSize.y * 0.5f); }
};

//-----------------------------------------------------------------------------
// [SECTION] Platform interface for multi-viewport support
//-----------------------------------------------------------------------------
// [BETA] (Optional) This is completely optional, for advanced users!
// If you are new to Dear ImGui and trying to integrate it into your engine, you can probably ignore this for now.
//
// This feature allows you to seamlessly drag Dear ImGui windows outside of your application viewport.
// This is achieved by creating new Platform/OS windows on the fly, and rendering into them.
// Dear ImGui manages the viewport structures, and the backend create and maintain one Platform/OS window for each of those viewports.
//
// See Glossary https://github.com/ocornut/imgui/wiki/Glossary for details about some of the terminology.
// See Thread https://github.com/ocornut/imgui/issues/1542 for gifs, news and questions about this evolving feature.
//
// About the coordinates system:
// - When multi-viewports are enabled, all Dear ImGui coordinates become absolute coordinates (same as OS coordinates!)
// - So e.g. ImGui::SetNextWindowPos(ImVec2(0,0)) will position a window relative to your primary monitor!
// - If you want to position windows relative to your main application viewport, use ImGui::GetMainViewport()->Pos as a base position.
//
// Steps to use multi-viewports in your application, when using a default backend from the examples/ folder:
// - Application:  Enable feature with 'io.ConfigFlags |= ImGuiConfigFlags_ViewportsEnable'.
// - Backend:      The backend initialization will setup all necessary ImGuiPlatformIO's functions and update monitors info every frame.
// - Application:  In your main loop, call ImGui::UpdatePlatformWindows(), ImGui::RenderPlatformWindowsDefault() after EndFrame() or Render().
// - Application:  Fix absolute coordinates used in ImGui::SetWindowPos() or ImGui::SetNextWindowPos() calls.
//
// Steps to use multi-viewports in your application, when using a custom backend:
// - Important:    THIS IS NOT EASY TO DO and comes with many subtleties not described here!
//                 It's also an experimental feature, so some of the requirements may evolve.
//                 Consider using default backends if you can. Either way, carefully follow and refer to examples/ backends for details.
// - Application:  Enable feature with 'io.ConfigFlags |= ImGuiConfigFlags_ViewportsEnable'.
// - Backend:      Hook ImGuiPlatformIO's Platform_* and Renderer_* callbacks (see below).
//                 Set 'io.BackendFlags |= ImGuiBackendFlags_PlatformHasViewports' and 'io.BackendFlags |= ImGuiBackendFlags_PlatformHasViewports'.
//                 Update ImGuiPlatformIO's Monitors list every frame.
//                 Update MousePos every frame, in absolute coordinates.
// - Application:  In your main loop, call ImGui::UpdatePlatformWindows(), ImGui::RenderPlatformWindowsDefault() after EndFrame() or Render().
//                 You may skip calling RenderPlatformWindowsDefault() if its API is not convenient for your needs. Read comments below.
// - Application:  Fix absolute coordinates used in ImGui::SetWindowPos() or ImGui::SetNextWindowPos() calls.
//
// About ImGui::RenderPlatformWindowsDefault():
// - This function is a mostly a _helper_ for the common-most cases, and to facilitate using default backends.
// - You can check its simple source code to understand what it does.
//   It basically iterates secondary viewports and call 4 functions that are setup in ImGuiPlatformIO, if available:
//     Platform_RenderWindow(), Renderer_RenderWindow(), Platform_SwapBuffers(), Renderer_SwapBuffers()
//   Those functions pointers exists only for the benefit of RenderPlatformWindowsDefault().
// - If you have very specific rendering needs (e.g. flipping multiple swap-chain simultaneously, unusual sync/threading issues, etc.),
//   you may be tempted to ignore RenderPlatformWindowsDefault() and write customized code to perform your renderingg.
//   You may decide to setup the platform_io's *RenderWindow and *SwapBuffers pointers and call your functions through those pointers,
//   or you may decide to never setup those pointers and call your code directly. They are a convenience, not an obligatory interface.
//-----------------------------------------------------------------------------

// (Optional) Access via ImGui::GetPlatformIO()
struct ImGuiPlatformIO
{
    //------------------------------------------------------------------
    // Input - Backend interface/functions + Monitor List
    //------------------------------------------------------------------

    // (Optional) Platform functions (e.g. Win32, GLFW, SDL2)
    // For reference, the second column shows which function are generally calling the Platform Functions:
    //   N = ImGui::NewFrame()                        ~ beginning of the dear imgui frame: read info from platform/OS windows (latest size/position)
    //   F = ImGui::Begin(), ImGui::EndFrame()        ~ during the dear imgui frame
    //   U = ImGui::UpdatePlatformWindows()           ~ after the dear imgui frame: create and update all platform/OS windows
    //   R = ImGui::RenderPlatformWindowsDefault()    ~ render
    //   D = ImGui::DestroyPlatformWindows()          ~ shutdown
    // The general idea is that NewFrame() we will read the current Platform/OS state, and UpdatePlatformWindows() will write to it.
    //
    // The functions are designed so we can mix and match 2 imgui_impl_xxxx files, one for the Platform (~window/input handling), one for Renderer.
    // Custom engine backends will often provide both Platform and Renderer interfaces and so may not need to use all functions.
    // Platform functions are typically called before their Renderer counterpart, apart from Destroy which are called the other way.

    // Platform function --------------------------------------------------- Called by -----
    void    (*Platform_CreateWindow)(ImGuiViewport* vp);                    // . . U . .  // Create a new platform window for the given viewport
    void    (*Platform_DestroyWindow)(ImGuiViewport* vp);                   // N . U . D  //
    void    (*Platform_ShowWindow)(ImGuiViewport* vp);                      // . . U . .  // Newly created windows are initially hidden so SetWindowPos/Size/Title can be called on them before showing the window
    void    (*Platform_SetWindowPos)(ImGuiViewport* vp, ImVec2 pos);        // . . U . .  // Set platform window position (given the upper-left corner of client area)
    ImVec2  (*Platform_GetWindowPos)(ImGuiViewport* vp);                    // N . . . .  //
    void    (*Platform_SetWindowSize)(ImGuiViewport* vp, ImVec2 size);      // . . U . .  // Set platform window client area size (ignoring OS decorations such as OS title bar etc.)
    ImVec2  (*Platform_GetWindowSize)(ImGuiViewport* vp);                   // N . . . .  // Get platform window client area size
    void    (*Platform_SetWindowFocus)(ImGuiViewport* vp);                  // N . . . .  // Move window to front and set input focus
    bool    (*Platform_GetWindowFocus)(ImGuiViewport* vp);                  // . . U . .  //
    bool    (*Platform_GetWindowMinimized)(ImGuiViewport* vp);              // N . . . .  // Get platform window minimized state. When minimized, we generally won't attempt to get/set size and contents will be culled more easily
    void    (*Platform_SetWindowTitle)(ImGuiViewport* vp, const char* str); // . . U . .  // Set platform window title (given an UTF-8 string)
    void    (*Platform_SetWindowAlpha)(ImGuiViewport* vp, float alpha);     // . . U . .  // (Optional) Setup global transparency (not per-pixel transparency)
    void    (*Platform_UpdateWindow)(ImGuiViewport* vp);                    // . . U . .  // (Optional) Called by UpdatePlatformWindows(). Optional hook to allow the platform backend from doing general book-keeping every frame.
    void    (*Platform_RenderWindow)(ImGuiViewport* vp, void* render_arg);  // . . . R .  // (Optional) Main rendering (platform side! This is often unused, or just setting a "current" context for OpenGL bindings). 'render_arg' is the value passed to RenderPlatformWindowsDefault().
    void    (*Platform_SwapBuffers)(ImGuiViewport* vp, void* render_arg);   // . . . R .  // (Optional) Call Present/SwapBuffers (platform side! This is often unused!). 'render_arg' is the value passed to RenderPlatformWindowsDefault().
    float   (*Platform_GetWindowDpiScale)(ImGuiViewport* vp);               // N . . . .  // (Optional) [BETA] FIXME-DPI: DPI handling: Return DPI scale for this viewport. 1.0f = 96 DPI.
    void    (*Platform_OnChangedViewport)(ImGuiViewport* vp);               // . F . . .  // (Optional) [BETA] FIXME-DPI: DPI handling: Called during Begin() every time the viewport we are outputting into changes, so backend has a chance to swap fonts to adjust style.
    void    (*Platform_SetImeInputPos)(ImGuiViewport* vp, ImVec2 pos);      // . F . . .  // (Optional) Set IME (Input Method Editor, e.g. for Asian languages) input position, so text preview appears over the imgui input box. FIXME: The call timing of this is inconsistent because we want to support without multi-viewports.
    int     (*Platform_CreateVkSurface)(ImGuiViewport* vp, ImU64 vk_inst, const void* vk_allocators, ImU64* out_vk_surface); // (Optional) For a Vulkan Renderer to call into Platform code (since the surface creation needs to tie them both).

    // (Optional) Renderer functions (e.g. DirectX, OpenGL, Vulkan)
    void    (*Renderer_CreateWindow)(ImGuiViewport* vp);                    // . . U . .  // Create swap chain, frame buffers etc. (called after Platform_CreateWindow)
    void    (*Renderer_DestroyWindow)(ImGuiViewport* vp);                   // N . U . D  // Destroy swap chain, frame buffers etc. (called before Platform_DestroyWindow)
    void    (*Renderer_SetWindowSize)(ImGuiViewport* vp, ImVec2 size);      // . . U . .  // Resize swap chain, frame buffers etc. (called after Platform_SetWindowSize)
    void    (*Renderer_RenderWindow)(ImGuiViewport* vp, void* render_arg);  // . . . R .  // (Optional) Clear framebuffer, setup render target, then render the viewport->DrawData. 'render_arg' is the value passed to RenderPlatformWindowsDefault().
    void    (*Renderer_SwapBuffers)(ImGuiViewport* vp, void* render_arg);   // . . . R .  // (Optional) Call Present/SwapBuffers. 'render_arg' is the value passed to RenderPlatformWindowsDefault().

    // (Optional) Monitor list
    // - Updated by: app/backend. Update every frame to dynamically support changing monitor or DPI configuration.
    // - Used by: dear imgui to query DPI info, clamp popups/tooltips within same monitor and not have them straddle monitors.
    ImVector<ImGuiPlatformMonitor>  Monitors;

    //------------------------------------------------------------------
    // Output - List of viewports to render into platform windows
    //------------------------------------------------------------------

    // Viewports list (the list is updated by calling ImGui::EndFrame or ImGui::Render)
    // (in the future we will attempt to organize this feature to remove the need for a "main viewport")
    ImVector<ImGuiViewport*>        Viewports;                              // Main viewports, followed by all secondary viewports.
    ImGuiPlatformIO()               { memset(this, 0, sizeof(*this)); }     // Zero clear
};

// (Optional) This is required when enabling multi-viewport. Represent the bounds of each connected monitor/display and their DPI.
// We use this information for multiple DPI support + clamping the position of popups and tooltips so they don't straddle multiple monitors.
struct ImGuiPlatformMonitor
{
    ImVec2  MainPos, MainSize;      // Coordinates of the area displayed on this monitor (Min = upper left, Max = bottom right)
    ImVec2  WorkPos, WorkSize;      // Coordinates without task bars / side bars / menu bars. Used to avoid positioning popups/tooltips inside this region. If you don't have this info, please copy the value for MainPos/MainSize.
    float   DpiScale;               // 1.0f = 96 DPI
    ImGuiPlatformMonitor()          { MainPos = MainSize = WorkPos = WorkSize = ImVec2(0, 0); DpiScale = 1.0f; }
};

//-----------------------------------------------------------------------------
// [SECTION] Obsolete functions and types
// (Will be removed! Read 'API BREAKING CHANGES' section in imgui.cpp for details)
// Please keep your copy of dear imgui up to date! Occasionally set '#define IMGUI_DISABLE_OBSOLETE_FUNCTIONS' in imconfig.h to stay ahead.
//-----------------------------------------------------------------------------

#ifndef IMGUI_DISABLE_OBSOLETE_FUNCTIONS
namespace ImGui
{
    // OBSOLETED in 1.86 (from November 2021)
    IMGUI_API void      CalcListClipping(int items_count, float items_height, int* out_items_display_start, int* out_items_display_end); // Calculate coarse clipping for large list of evenly sized items. Prefer using ImGuiListClipper.
    // OBSOLETED in 1.85 (from August 2021)
    static inline float GetWindowContentRegionWidth() { return GetWindowContentRegionMax().x - GetWindowContentRegionMin().x; }
    // OBSOLETED in 1.81 (from February 2021)
    IMGUI_API bool      ListBoxHeader(const char* label, int items_count, int height_in_items = -1); // Helper to calculate size from items_count and height_in_items
    static inline bool  ListBoxHeader(const char* label, const ImVec2& size = ImVec2(0, 0)) { return BeginListBox(label, size); }
    static inline void  ListBoxFooter() { EndListBox(); }
    // OBSOLETED in 1.79 (from August 2020)
    static inline void  OpenPopupContextItem(const char* str_id = NULL, ImGuiMouseButton mb = 1) { OpenPopupOnItemClick(str_id, mb); } // Bool return value removed. Use IsWindowAppearing() in BeginPopup() instead. Renamed in 1.77, renamed back in 1.79. Sorry!
    // OBSOLETED in 1.78 (from June 2020)
    // Old drag/sliders functions that took a 'float power = 1.0' argument instead of flags.
    // For shared code, you can version check at compile-time with `#if IMGUI_VERSION_NUM >= 17704`.
    IMGUI_API bool      DragScalar(const char* label, ImGuiDataType data_type, void* p_data, float v_speed, const void* p_min, const void* p_max, const char* format, float power);
    IMGUI_API bool      DragScalarN(const char* label, ImGuiDataType data_type, void* p_data, int components, float v_speed, const void* p_min, const void* p_max, const char* format, float power);
    static inline bool  DragFloat(const char* label, float* v, float v_speed, float v_min, float v_max, const char* format, float power)    { return DragScalar(label, ImGuiDataType_Float, v, v_speed, &v_min, &v_max, format, power); }
    static inline bool  DragFloat2(const char* label, float v[2], float v_speed, float v_min, float v_max, const char* format, float power) { return DragScalarN(label, ImGuiDataType_Float, v, 2, v_speed, &v_min, &v_max, format, power); }
    static inline bool  DragFloat3(const char* label, float v[3], float v_speed, float v_min, float v_max, const char* format, float power) { return DragScalarN(label, ImGuiDataType_Float, v, 3, v_speed, &v_min, &v_max, format, power); }
    static inline bool  DragFloat4(const char* label, float v[4], float v_speed, float v_min, float v_max, const char* format, float power) { return DragScalarN(label, ImGuiDataType_Float, v, 4, v_speed, &v_min, &v_max, format, power); }
    IMGUI_API bool      SliderScalar(const char* label, ImGuiDataType data_type, void* p_data, const void* p_min, const void* p_max, const char* format, float power);
    IMGUI_API bool      SliderScalarN(const char* label, ImGuiDataType data_type, void* p_data, int components, const void* p_min, const void* p_max, const char* format, float power);
    static inline bool  SliderFloat(const char* label, float* v, float v_min, float v_max, const char* format, float power)                 { return SliderScalar(label, ImGuiDataType_Float, v, &v_min, &v_max, format, power); }
    static inline bool  SliderFloat2(const char* label, float v[2], float v_min, float v_max, const char* format, float power)              { return SliderScalarN(label, ImGuiDataType_Float, v, 2, &v_min, &v_max, format, power); }
    static inline bool  SliderFloat3(const char* label, float v[3], float v_min, float v_max, const char* format, float power)              { return SliderScalarN(label, ImGuiDataType_Float, v, 3, &v_min, &v_max, format, power); }
    static inline bool  SliderFloat4(const char* label, float v[4], float v_min, float v_max, const char* format, float power)              { return SliderScalarN(label, ImGuiDataType_Float, v, 4, &v_min, &v_max, format, power); }
    // OBSOLETED in 1.77 (from June 2020)
    static inline bool  BeginPopupContextWindow(const char* str_id, ImGuiMouseButton mb, bool over_items) { return BeginPopupContextWindow(str_id, mb | (over_items ? 0 : ImGuiPopupFlags_NoOpenOverItems)); }
    // OBSOLETED in 1.72 (from April 2019)
    static inline void  TreeAdvanceToLabelPos()             { SetCursorPosX(GetCursorPosX() + GetTreeNodeToLabelSpacing()); }
    // OBSOLETED in 1.71 (from June 2019)
    static inline void  SetNextTreeNodeOpen(bool open, ImGuiCond cond = 0) { SetNextItemOpen(open, cond); }
    // OBSOLETED in 1.70 (from May 2019)
    static inline float GetContentRegionAvailWidth()        { return GetContentRegionAvail().x; }

    // Some of the older obsolete names along with their replacement (commented out so they are not reported in IDE)
    //static inline ImDrawList* GetOverlayDrawList()            { return GetForegroundDrawList(); }                         // OBSOLETED in 1.69 (from Mar 2019)
    //static inline void  SetScrollHere(float ratio = 0.5f)     { SetScrollHereY(ratio); }                                  // OBSOLETED in 1.66 (from Nov 2018)
    //static inline bool  IsItemDeactivatedAfterChange()        { return IsItemDeactivatedAfterEdit(); }                    // OBSOLETED in 1.63 (from Aug 2018)
    //static inline bool  IsAnyWindowFocused()                  { return IsWindowFocused(ImGuiFocusedFlags_AnyWindow); }    // OBSOLETED in 1.60 (from Apr 2018)
    //static inline bool  IsAnyWindowHovered()                  { return IsWindowHovered(ImGuiHoveredFlags_AnyWindow); }    // OBSOLETED in 1.60 (between Dec 2017 and Apr 2018)
    //static inline void  ShowTestWindow()                      { return ShowDemoWindow(); }                                // OBSOLETED in 1.53 (between Oct 2017 and Dec 2017)
    //static inline bool  IsRootWindowFocused()                 { return IsWindowFocused(ImGuiFocusedFlags_RootWindow); }   // OBSOLETED in 1.53 (between Oct 2017 and Dec 2017)
    //static inline bool  IsRootWindowOrAnyChildFocused()       { return IsWindowFocused(ImGuiFocusedFlags_RootAndChildWindows); } // OBSOLETED in 1.53 (between Oct 2017 and Dec 2017)
    //static inline void  SetNextWindowContentWidth(float w)    { SetNextWindowContentSize(ImVec2(w, 0.0f)); }              // OBSOLETED in 1.53 (between Oct 2017 and Dec 2017)
    //static inline float GetItemsLineHeightWithSpacing()       { return GetFrameHeightWithSpacing(); }                     // OBSOLETED in 1.53 (between Oct 2017 and Dec 2017)
}

// OBSOLETED in 1.82 (from Mars 2021): flags for AddRect(), AddRectFilled(), AddImageRounded(), PathRect()
typedef ImDrawFlags ImDrawCornerFlags;
enum ImDrawCornerFlags_
{
    ImDrawCornerFlags_None      = ImDrawFlags_RoundCornersNone,         // Was == 0 prior to 1.82, this is now == ImDrawFlags_RoundCornersNone which is != 0 and not implicit
    ImDrawCornerFlags_TopLeft   = ImDrawFlags_RoundCornersTopLeft,      // Was == 0x01 (1 << 0) prior to 1.82. Order matches ImDrawFlags_NoRoundCorner* flag (we exploit this internally).
    ImDrawCornerFlags_TopRight  = ImDrawFlags_RoundCornersTopRight,     // Was == 0x02 (1 << 1) prior to 1.82.
    ImDrawCornerFlags_BotLeft   = ImDrawFlags_RoundCornersBottomLeft,   // Was == 0x04 (1 << 2) prior to 1.82.
    ImDrawCornerFlags_BotRight  = ImDrawFlags_RoundCornersBottomRight,  // Was == 0x08 (1 << 3) prior to 1.82.
    ImDrawCornerFlags_All       = ImDrawFlags_RoundCornersAll,          // Was == 0x0F prior to 1.82
    ImDrawCornerFlags_Top       = ImDrawCornerFlags_TopLeft | ImDrawCornerFlags_TopRight,
    ImDrawCornerFlags_Bot       = ImDrawCornerFlags_BotLeft | ImDrawCornerFlags_BotRight,
    ImDrawCornerFlags_Left      = ImDrawCornerFlags_TopLeft | ImDrawCornerFlags_BotLeft,
    ImDrawCornerFlags_Right     = ImDrawCornerFlags_TopRight | ImDrawCornerFlags_BotRight
};

#endif // #ifndef IMGUI_DISABLE_OBSOLETE_FUNCTIONS

//-----------------------------------------------------------------------------

#if defined(__clang__)
#pragma clang diagnostic pop
#elif defined(__GNUC__)
#pragma GCC diagnostic pop
#endif

#ifdef _MSC_VER
#pragma warning (pop)
#endif

// Include imgui_user.h at the end of imgui.h (convenient for user to only explicitly include vanilla imgui.h)
#ifdef IMGUI_INCLUDE_IMGUI_USER_H
#include "imgui_user.h"
#endif

#endif // #ifndef IMGUI_DISABLE<|MERGE_RESOLUTION|>--- conflicted
+++ resolved
@@ -997,11 +997,7 @@
     ImGuiWindowFlags_NoMove                 = 1 << 2,   // Disable user moving the window
     ImGuiWindowFlags_NoScrollbar            = 1 << 3,   // Disable scrollbars (window can still scroll with mouse or programmatically)
     ImGuiWindowFlags_NoScrollWithMouse      = 1 << 4,   // Disable user vertically scrolling with mouse wheel. On child window, mouse wheel will be forwarded to the parent unless NoScrollbar is also set.
-<<<<<<< HEAD
-    ImGuiWindowFlags_NoCollapse             = 1 << 5,   // Disable user collapsing window by double-clicking on it. Also referred to as "window menu button" within a docking node.
-=======
     ImGuiWindowFlags_NoCollapse             = 1 << 5,   // Disable user collapsing window by double-clicking on it. Also referred to as Window Menu Button (e.g. within a docking node).
->>>>>>> 23ef6c14
     ImGuiWindowFlags_AlwaysAutoResize       = 1 << 6,   // Resize every window to its content every frame
     ImGuiWindowFlags_NoBackground           = 1 << 7,   // Disable drawing background color (WindowBg, etc.) and outside border. Similar as using SetNextWindowBgAlpha(0.0f).
     ImGuiWindowFlags_NoSavedSettings        = 1 << 8,   // Never load/save settings in .ini file

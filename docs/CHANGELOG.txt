dear imgui
CHANGELOG

This document holds the user-facing changelog that we also use in release notes.
We generally fold multiple commits pertaining to the same topic as a single entry.
Changes to backends are also included within the individual .cpp files of each backend.

FAQ                     https://www.dearimgui.com/faq/
RELEASE NOTES:          https://github.com/ocornut/imgui/releases
WIKI                    https://github.com/ocornut/imgui/wiki
GETTING STARTED         https://github.com/ocornut/imgui/wiki/Getting-Started
GLOSSARY                https://github.com/ocornut/imgui/wiki/Glossary
ISSUES & SUPPORT        https://github.com/ocornut/imgui/issues

WHEN TO UPDATE?

- Keeping your copy of Dear ImGui updated regularly is recommended.
- It is generally safe and recommended to sync to the latest commit in 'master' or 'docking'
  branches. The library is fairly stable and regressions tends to be fixed fast when reported.

HOW TO UPDATE?

- Update submodule or copy/overwrite every file.
- About imconfig.h:
  - You may modify your copy of imconfig.h, in this case don't overwrite it.
  - or you may locally branch to modify imconfig.h and merge/rebase latest.
  - or you may '#define IMGUI_USER_CONFIG "my_config_file.h"' globally from your build system to
    specify a custom path for your imconfig.h file and instead not have to modify the default one.
- Read the `Breaking Changes` section (in imgui.cpp or here in the Changelog).
- If you have a problem with a missing function/symbols, search for its name in the code, there will likely be a comment about it.
- If you are copying this repository in your codebase, please leave the demo and documentations files in there, they will be useful.
- You may diff your previous Changelog with the one you just copied and read that diff.
- You may enable `IMGUI_DISABLE_OBSOLETE_FUNCTIONS` in imconfig.h to forcefully disable legacy names and symbols.
  Doing it every once in a while is a good way to make sure you are not using obsolete symbols. Dear ImGui is in active development,
  and API updates have been a little more frequent lately. They are documented below and in imgui.cpp and should not affect all users.
- Please report any issue!

-----------------------------------------------------------------------
<<<<<<< HEAD
 VERSION 1.90.4 (In Progress)
=======
 VERSION 1.90.4 WIP (In Progress)
>>>>>>> d3f1a716
-----------------------------------------------------------------------

Breaking changes:

Other changes:

<<<<<<< HEAD
Docking+Viewports Branch:

- Backends: GLFW: enable ImGuiBackendFlags_HasMouseHoveredViewport support with GLFW 3.3.x,
  as required specs for it was relaxed in 1.87. This enable better viewport hovering detection
  without GLFW 3.4's GLFW_MOUSE_PASSTHROUGH, with less reliance on dear imgui's own heuristic
  of platform windows order. (#7316)
=======
- Menus, Popups: Fixed an issue where hovering a parent-menu upward would
  erroneously close the window. (#7325, #7287, #7063)
- Popups: Fixed resizable popup minimum size being too small. Standardized minimum
  size logic. (#7329).
- Tables: Angled headers: fixed support for multi-line labels. (#6917)
- Tables: Angled headers: various fixes to accurately handle CellPadding changes. (#6917)
- Tables: Angled headers: properly registers horizontal component of angled headers
  for auto-resizing of columns. (#6917)
- Tables: Angled headers: fixed TableAngledHeadersRow() incorrect background fill
  drawn too low, particularly visible with tables that have no scrolling. (#6917)
>>>>>>> d3f1a716


-----------------------------------------------------------------------
 VERSION 1.90.3 (Released 2024-02-14)
-----------------------------------------------------------------------

Decorated log and release notes: https://github.com/ocornut/imgui/releases/tag/v1.90.3

Breaking changes:

- Backends: SDL2: Removed obsolete ImGui_ImplSDL2_NewFrame(SDL_Window*) signature which
  was obsoleted in 1.84. Calling ImGui_ImplSDL2_NewFrame() is fine.
- Backends: Vulkan: Moved RenderPass parameter from ImGui_ImplVulkan_Init() function to
  ImGui_ImplVulkan_InitInfo structure. Not required when using dynamic rendering. (#7308) [@shawnhatori]
- Backends: Vulkan: Using dynamic rendering now require filling the PipelineRenderingCreateInfo
  structure in ImGui_ImplVulkan_InitInfo, allowing to configure color/depth/stencil formats.
  Removed ColorAttachmentFormat field previously provided for dynamic rendering.
  (#7166, #6855, #5446, #5037) [@shawnhatori]

Other changes:

- Menus, Popups: Fixed menus and popups with ChildWindow flag erroneously not displaying
  a scrollbar when contents is over parent viewport size. (#7287, #7063) [@ZingBallyhoo]
- Backends: SDL2, SDL3: Handle gamepad disconnection + fixed increasing gamepad reference
  counter continuously. Added support for multiple simultaneous gamepads.
  Added ImGui_ImplSDL2_SetGamepadMode()) function to select whether to automatically pick
  first available gamepad, all gamepads, or specific gamepads.
  (#3884, #6559, #6890, #7180) [@ocornut, @lethal-guitar, @wn2000, @bog-dan-ro]
- BackendsL SDL3: Fixed gamepad handling. (#7180) [@bog-dan-ro]
- Backends: SDLRenderer3: query newly added SDL_RenderViewportSet() to not restore
  a wrong viewport if none was initially set.
- Backends: DirectX9: Using RGBA format when allowed by the driver to avoid CPU side
  conversion. (#6575) [@Demonese]
- Internals: Fixed ImFileOpen not working before context is created, preventing creation
  of a font atlas before main context creation. (#7314, #7315) [@PathogenDavid, @ocornut]


-----------------------------------------------------------------------
 VERSION 1.90.2 (Released 2024-02-09)
-----------------------------------------------------------------------

Decorated log and release notes: https://github.com/ocornut/imgui/releases/tag/v1.90.2

Breaking changes:

- Commented out ImGuiIO::ImeWindowHandle obsoleted in 1.87 in favor of writing
  to 'void* ImGuiViewport::PlatformHandleRaw'.
- Backends: WebGPU: ImGui_ImplWGPU_Init() now takes a ImGui_ImplWGPU_InitInfo structure
  instead of variety of parameters, allowing for easier further changes. (#7240)

Other changes:

- Nav: keyboard/gamepad activation mark widgets as held to give better visual feedback.
- Nav: tweak to logic marking navigated item as hovered when using keyboard, allowing
  the hover highlight to stay even while another item is activated.
- Nav: Fixed SetKeyboardFocusHere() not working when current nav focus is in different scope,
  regression from 1.90.1 related to code scoping Tab presses to local scope. (#7226) [@bratpilz]
- Nav: Fixed pressing Escape while in a child window with _NavFlattened flag. (#7237)
- Nav: Improve handling of Alt key to toggle menu so that key ownership may be claimed on
  individual left/right alt key without interfering with the other.
- Nav, Menus: Fixed click on a BeginMenu() followed by right-arrow from making the child menu
  reopen and flicker (using ImGuiPopupFlags_NoReopen).
- Nav: ImGuiWindowFlags_NoNavInputs is tested during scoring so NavFlattened windows can use it.
- Popups: OpenPopup(): added ImGuiPopupFlags_NoReopen flag to specifically not close and reopen
  a popup when it is already open. (#1497, #1533)
  (Note that this differs from specific handling we already have in place for the case of calling
  OpenPopup() repeatedly every frame: we already didn't reopen in that specific situation, otherwise
  the effect would be very disastrous in term of confusion, as reopening would steal focus).
- Popups: Slight change to popup closing logic (e.g. after focusing another window) which skipped
  over popups that are also child windows.
- Combo: Fixed not reusing windows optimally when used inside a popup stack.
- Debug Tools: Metrics: Fixed debug break in SetShortcutRouting() not handling ImGuiMod_Shortcut redirect.
- Debug Tools: Metrics: Improved Monitors and Viewports minimap display. Highlight on hover.
- Debug Tools: Debug Log: Added "Input Routing" logging.
- Debug Tools: Added "nop" to IM_DEBUG_BREAK macro on GCC to work around GDB bug (#7266) [@Peter0x44]
- Backends: Vulkan: Fixed vkAcquireNextImageKHR() validation errors in VulkanSDK 1.3.275 by
  allocating one extra semaphore than in-flight frames. (#7236) [@mklefrancois]
- Backends: Vulkan: Fixed vkMapMemory() calls unnecessarily using full buffer size. (#3957)
- Backends: Vulkan: Fixed handling of ImGui_ImplVulkan_InitInfo::MinAllocationSize field. (#7189, #4238)
- Backends: WebGPU: Added ImGui_ImplWGPU_InitInfo::PipelineMultisampleState. (#7240)
- Backends: WebGPU: Filling all WGPUDepthStencilState fields explicitly as a recent Dawn
  update stopped setting default values. (#7232) [@GrigoryGraborenko]
- Backends: WebGPU: Fixed pipeline layout leak. (#7245) [@rajveermalviya]
- Backends: OpenGL3: Backup and restore GL_PIXEL_UNPACK_BUFFER. (#7253)
- Internals: Many improvements related to yet unpublicized shortcut routing and input ownership systems.
- Internals: InputText: Added internal helpers to force reload of user-buf when active. (#2890) [@kudaba, @ocornut]
  Often requested in some form (#6962, #5219, #3290, #4627, #5054, #3878, #2881, #1506, #1216, #968),
  and useful for interactive completion/suggestions popups (#2057, #718)

Docking+Viewports Branch:

- Added ImGuiWindowClass::FocusRouteParentWindowId as a way to connect the focus route between
  a tool window to a parent document window, so that Shortcuts in the documents are routed when the
  tool is focused (regardless of whether the tool is docked or in a floating viewport, etc.) (#6798)
- Added ImGuiDockNodeFlags_DockedWindowsInFocusRoute to automatically make a dockspace connect
  the focus route of its docked window. This is provided a convenience in case you have windows
  where a connection is not explicit. (#6798)
- Viewports: Fixed moving accross monitors when io.ConfigWindowsMoveFromTitleBarOnly is set. (#7299, #3071)
- Backends: OSX: Fixed not submitting Monitors info when viewports are not enabled, leading to
  missing e.g. DpiScale info. (#7257) [@actboy168]


-----------------------------------------------------------------------
 VERSION 1.90.1 (Released 2024-01-10)
-----------------------------------------------------------------------

Decorated log and release notes: https://github.com/ocornut/imgui/releases/tag/v1.90.1

Breaking changes:

- imgui_freetype: commented out ImGuiFreeType::BuildFontAtlas() obsoleted in 1.81.
  Prefer using #define IMGUI_ENABLE_FREETYPE or see commented code for manual calls.
- Removed CalcListClipping() marked obsolete in 1.86. (#3841)
  Prefer using ImGuiListClipper which can return non-contiguous ranges.
- Internals, Columns: commented out legacy ImGuiColumnsFlags_XXX symbols redirecting
  to ImGuiOldColumnsFlags_XXX, obsoleted from imgui_internal.h in 1.80.
- Commented out obsolete ImGuiKey_KeyPadEnter redirection to ImGuiKey_KeypadEnter. (#2625, #7143)

Other changes:

- Windows:
  - BeginChild(): Fixed auto-resizing erroneously limiting size to host viewport
    minus padding. There are no limit to a child width/height. (#7063) [@Devyre]
  - BeginChild(): Resize borders rendered even when ImGuiWindowFlags_NoBackground
    is specified. (#1710, #7194)
  - Fixed some auto-resizing path using style.WindowMinSize.x (instead of x/y)
    for both axises since 1.90. (#7106) [@n0bodysec]
  - Scrolling: internal scrolling value is rounded instead of truncated, as a way to reduce
    speed asymmetry when (incorrectly) attempting to scroll by non-integer amount. (#6677)
- Navigation (Keyboard/gamepad):
  - Nav, IO: SetNextFrameWantCaptureKeyboard(false) calls are not overridden back to true when
    navigation is enabled. SetNextFrameWantCaptureKeyboard() is always higher priority. (#6997)
  - Nav: Activation can also be performed with Keypad Enter. (#5606)
- Drag and Drop:
  - Fixed drop target highlight on items temporarily pushing a widened clip rect
    (namely Selectables and Treenodes using SpanAllColumn flag) so the highlight properly covers
    all columns. (#7049, #4281, #3272)
- InputText:
  - InputTextMultiline: Fixed Tab character input not repeating (1.89.4 regression).
  - InputTextMultiline: Tabbing through a multi-line text editor which allows Tab character inputs
    (using the ImGuiInputTextFlags_AllowTabInput flag) doesn't automatically activate it, in order
    to allow passing through multiple widgets easily. (#3092, #5759, #787)
- Drags, Sliders, Inputs:
  - DragScalarN, SliderScalarN, InputScalarN: Fixed incorrect pushes into ItemWidth
    stack when number of components is 1. [#7095] [@Nahor]
  - Drags, Sliders, Inputs: removed all attempts to filter non-numerical characters during text
    editing. Invalid inputs not applied to value, visibly reverted after validation. (#6810, #7096)
  - Drags, Sliders, Inputs: removal of filter means that "nan" and "inf" values may be input. (#7096)
  - DragScalarN, SliderScalarN, InputScalarN, PushMultiItemsWidths: improve multi-components
    width computation to better distribute the error. (#7120, #7121) [@Nahor]
- Menus:
  - Tweaked hover slack logic, adding an extra timeout to avoid situations where a slow vertical
    movements toward another parent BeginMenu() can keep the wrong child menu open. (#6671, #6926)
- Color Editors:
  - ColorEdit: Layout tweaks for very small sizes. (#7120, #7121)
  - ColorPicker: Fixed saturation/value cursor radius not scaling properly.
- Tabs: Added ImGuiTabItemFlags_NoAssumedClosure to enable app to react on closure attempt,
  without having to draw an unsaved document marker (ImGuiTabItemFlags_UnsavedDocument sets
  _NoAssumedClosure automatically). (#7084)
- Debug Tools:
  - Added io.ConfigDebugIsDebuggerPresent option. When enabled, this adds buttons in various
    locations of Metrics/Debugger to manually request a debugger break:
    - Request a debug break in a Begin() call.
    - Request a debug break in a ItemAdd() call via debug log and hovering 0xXXXXXX identifiers.
    - Request a debug break in a BeginTable() call.
    - Request a debug break in a SetShortcutRouting()/Shortcut() call. [Internal]
  - Metrics: Reorganize Tools menu.
  - Added DebugFlashStyleColor() to identify a style color. Added to Style Editor.
  - Debug Log: Hide its own clipper log to reduce noise in the output. (#5855)
  - Debug Log: Clicking any filter with SHIFT held enables it for 2 frames only,
    making it easier when dealing with spammy logs. (#5855)
- Settings: Fixed an issue marking settings as dirty when merely clicking on a border or resize
  grip without moving it.
- Misc: Added IMGUI_USER_H_FILENAME to change the path included when using
  IMGUI_INCLUDE_IMGUI_USER_H. (#7039) [@bryceberger]
- Misc: Rework debug display of texture id in Metrics window to avoid compile-error when
  ImTextureID is defined to be larger than 64-bits. (#7090)
- Misc: Added extra courtesy ==/!= operators when IMGUI_DEFINE_MATH_OPERATORS is defined.
- Misc: Fixed text functions fast-path for handling "%s" and "%.*s" to handle null pointers gracefully,
  like most printf implementations. (#7016, #3466, #6846) [@codefrog2002]
- Misc: Renamed some defines in imstb_textedit.h to avoid conflicts when using unity/jumbo builds
  on a codebase where another copy of the library is used.
- Misc: During shutdown, check that io.BackendPlatformUserData and io.BackendRendererUserData are NULL
  in order to catch cases where backend was not shut down. (#7175)
- Misc: Reworked Issue Template to a shinier and better form. (#5927) [@Panquesito7, @PathogenDavid, @ocornut]
- Backends:
  - GLFW, Emscripten: Added ImGui_ImplGlfw_InstallEmscriptenCanvasResizeCallback() to
    register canvas selector and auto-resize GLFW window. (#6751) [@Traveller23, @ypujante]
  - GLFW: Fixed Windows specific hooks to use Unicode version of WndProc even when
    compiling in MBCS mode. (#7174) [@kimidaisuki22]
  - OpenGL3: Update GL3W based imgui_impl_opengl3_loader.h to load libGL.so variants in
    case of missing symlink. Fix 1.90 regression for some distros. (#6983)
  - Vulkan: Fixed mismatching allocator passed to vkCreateCommandPool() vs
    vkDestroyCommandPool(). (#7075) [@FoonTheRaccoon]
  - Vulkan: Added MinAllocationSize field in ImGui_ImplVulkan_InitInfo to workaround zealous
    "best practice" validation layer. (#7189, #4238) [@philae-ael]
  - Vulkan: Stopped creating command pools with VK_COMMAND_POOL_CREATE_RESET_COMMAND_BUFFER_BIT
    as we don't reset them.
  - WebGPU: Fixed wgpuRenderPassEncoderSetScissorRect() crash when rendering modal window's
    dimming layer, which has an unclipped value in ImDrawCmd::ClipRect. (#7191) [@aparis69]
- Examples:
  - Examples: GLFW+Emscripten: Fixed examples not consistently resizing according to host canvas.
    (#6751) [@Traveller23, @ypujante]
  - Examples: SDL3: Minor fixes following recent SDL3 in-progress development.

Docking+Viewports Branch:

- Windows: Fixed ImGuiCol_TitleBg/Active alpha being used for viewport-owned windows. (#7181) [@PathogenDavid]
- Backends: DX12: Changed swapchain scaling mode to DXGI_SCALING_NONE to reduce artifacts as
  queued frames aren't synchronized with platform window resizes. (#7152, #7153) [@SuperWangKai]
- Backends: OSX: Fixed monitor and window position by correctly transforming Y origin on multi-viewports
  multi-monitor setups. (#7028, #7101, #6009, #6432) [@dmirty-kuzmenko, @734vin] 
- Backends: OSX: Fixed IME position in multi-monitor multi-viewports setups. (#7028) [@734vin]


-----------------------------------------------------------------------
 VERSION 1.90.0 (Released 2023-11-15)
-----------------------------------------------------------------------

Decorated log and release notes: https://github.com/ocornut/imgui/releases/tag/v1.90

Breaking changes:

 - BeginChild(): Upgraded 'bool border = false' parameter to 'ImGuiChildFlags flags = 0'.
   Added ImGuiChildFlags_Border value. As with our prior "bool-to-flags" API updates,
   the ImGuiChildFlags_Border value is guaranteed to be == true forever to ensure a
   smoother transition, meaning all existing calls will still work.
   If you want to neatly transition your call sites:
      Before:  BeginChild("Name", size, true)
      After:   BeginChild("Name", size, ImGuiChildFlags_Border)
      Before:  BeginChild("Name", size, false)
      After:   BeginChild("Name", size) or BeginChild("Name", 0) or BeginChild("Name", size, ImGuiChildFlags_None)
   Existing code will still work as 'ImGuiChildFlags_Border == true', but you are encouraged to update call sites.
 - BeginChild(): Added child-flag ImGuiChildFlags_AlwaysUseWindowPadding as a replacement for
   the window-flag ImGuiWindowFlags_AlwaysUseWindowPadding: the feature only ever made sense
   for use with BeginChild() anyhow, passing it to Begin() had no effect. Now that we accept
   child-flags we are moving it there. (#462)
      Before:  BeginChild("Name", size, 0, ImGuiWindowFlags_AlwaysUseWindowPadding);
      After:   BeginChild("Name", size, ImGuiChildFlags_AlwaysUseWindowPadding, 0);
   Kept inline redirection enum (will obsolete later) so existing code will work.
 - BeginChildFrame()/EndChildFrame(): removed functions in favor of using BeginChild() with
   the ImGuiChildFlags_FrameStyle flag. Kept inline redirection function (will obsolete).
   Those functions were merely PushStyle/PopStyle helpers and custom versions are easy to create.
   (The removal isn't so much motivated by needing to add the feature in BeginChild(), but by the
   necessity to avoid BeginChildFrame() signature mismatching BeginChild() signature and features.)
 - Debug Tools: Renamed ShowStackToolWindow() ("Stack Tool") to ShowIDStackToolWindow() ("ID Stack Tool"),
   as earlier name was misleading. Kept inline redirection function. (#4631)
 - IO: Removed io.MetricsActiveAllocations introduced in 1.63, was displayed in Metrics and unlikely to
   be accessed by end-user. Value still visible in the UI and easily to recompute from a delta.
 - Defining IMGUI_DISABLE_OBSOLETE_FUNCTIONS now automatically defines IMGUI_DISABLE_OBSOLETE_KEYIO. (#4921)
 - Removed IM_OFFSETOF() macro in favor of using offsetof() available in C++11. Kept redirection define. (#4537)
 - ListBox, Combo: Changed signature of "name getter" callback in old one-liner ListBox()/Combo() apis.
   Before:
      getter type:   bool (*getter)(void* user_data, int idx, const char** out_text)
      function:      bool Combo(const char* label, int* current_item, bool (*getter)(void* user_data, int idx, const char** out_text), ...);
      function:      bool ListBox(const char* label, int* current_item, bool (*getting)(void* user_data, int idx, const char** out_text), ...);
   After:
      getter type:   const char* (*getter)(void* user_data, int idx)
      function:      bool Combo(const char* label, int* current_item, const char* (*getter)(void* user_data, int idx), ...);
      function:      bool ListBox(const char* label, int* current_item, const char* (*getter)(void* user_data, int idx), ...);
   Old type was unnecessarily complex and harder to wrap in e.g. a lambda. Kept inline redirection function (will obsolete).
 - Commented out obsolete redirecting enums/functions that were marked obsolete two years ago:
   - GetWindowContentRegionWidth() -> use GetWindowContentRegionMax().x - GetWindowContentRegionMin().x.
     Consider that generally 'GetContentRegionAvail().x' is often more correct and more useful.
   - ImDrawCornerFlags_XXX         -> use ImDrawFlags_RoundCornersXXX names.
     Read 1.82 changelog for details + grep commented names in sources.
   - Commented out runtime support for hardcoded ~0 or 0x01..0x0F rounding flags values for
     AddRect()/AddRectFilled()/PathRect()/AddImageRounded(). -> Use ImDrawFlags_RoundCornersXXX flags.
     Read 1.82 changelog for details.
 - Backends: Vulkan: Removed parameter from ImGui_ImplVulkan_CreateFontsTexture(): backend now creates its own
   command-buffer to upload fonts. Removed ImGui_ImplVulkan_DestroyFontUploadObjects() which is now unnecessary.
   No need to call ImGui_ImplVulkan_CreateFontsTexture() as it is done automatically in ImGui_ImplVulkan_NewFrame().
   You can call ImGui_ImplVulkan_CreateFontsTexture() manually if you need to reload the font atlas texture.
   (#6943, #6715, #6327, #3743, #4618)

Other changes:

- Windows:
  - BeginChild(): Added ImGuiChildFlags_ResizeX and ImGuiChildFlags_ResizeY to allow resizing
    child windows from the bottom/right border (toward layout direction). Resized child windows
    settings are saved and persistent in .ini file. (#1710)
  - BeginChild(): Added ImGuiChildFlags_Border as a replacement for 'bool border = true' parameter.
  - BeginChild(): Added ImGuiChildFlags_AutoResizeX and ImGuiChildFlags_AutoResizeY to auto-resize
    on one axis, while generally providing a size on the other axis. (#1666, #1395, #1496, #1710)
    e.g. BeginChild("name", {-FLT_MIN, 0.0f}, ImGuiChildFlags_AutoResizeY);
    - Size is only reevaluated if the child window is within visible boundaries or just appearing.
      This allows coarse clipping to be performed and auto-resizing childs to return false when
      hidden because of being scrolled out.
    - Combining this with also specifying ImGuiChildFlags_AlwaysAutoResize disables
      this optimization, meaning child contents will never be clipped (not recommended).
    - Please be considerate that child are full windows and carry significant overhead:
      combining auto-resizing for both axises to create a non-scrolling child to merely draw
      a border would be better more optimally using BeginGroup(). (see #1496)
      (until we come up with new helpers for framed groups and work-rect adjustments).
  - BeginChild(): made it possible to use SetNextWindowSizeConstraints() rectangle, often
    useful when ImGuiChildFlags_AutoResizeX or ImGuiChildFlags_AutoResizeY. (#1666, #1395, #1496)
    Custom constraint callback are not supported with child window.
  - BeginChild(): Added ImGuiChildFlags_FrameStyle as a replacement for BeginChildFrame(),
    use it to make child window use FrameBg, FrameRounding, FrameBorderSize, FramePadding
    instead of ChildBg, ChildRounding, ChildBorderSize, WindowPadding.
  - Popups: clarified meaning of 'p_open != NULL' in BeginPopupModal() + set back user value
    to false when popup is closed in ways other than clicking the close button. (#6900)
  - Double-clicking lower-left resize grip auto-resize (like lower-right one).
  - Double-clicking bottom or right window border auto-resize on a singles axis.
  - Use relative mouse movement for border resize when the border geometry has moved
    (e.g. resizing a child window triggering parent scroll) in order to avoid resizing
    feedback loops. Unless manually mouse-wheeling while border resizing. (#1710)
- Separators:
  - Altered end-points to use more standard boundaries. (#205, #4787, #1643)
    Left position is always current cursor X position, right position is always work-rect
    rightmost edge. It effectively means that:
    - A separator in the root of a window will end up a little more distant from edges
      than previously (essentially following WindowPadding instead of clipping edges).
    - A separator inside a table cell end up a little distance from edges instead of
      touching them (essentially following CellPadding instead of clipping edges).
    - Matches tree indentation (was not the case before).
    - Matches SeparatorText(). (#1643)
    - Makes things correct inside groups without specific/hard-coded handling. (#205)
  - Support legacy behavior when used inside old Columns(), as we favored that idiom back then,
    only different is left position follows indentation level, to match calling a Separator()
    inside or outside Columns().
- Tooltips:
  - Made using SetItemTooltip()/IsItemHovered(ImGuiHoveredFlags_ForTooltip) defaults to
    activate tooltips on disabled items. This is done by adding ImGuiHoveredFlags_AllowWhenDisabled
    to the default value of style.HoverFlagsForTooltipMouse/HoverFlagsForTooltipNav. (#1485)
  - Made is possible to combine ImGuiHoveredFlags_ForTooltip with a ImGuiHoveredFlags_DelayXXX
    override. (#1485)
- Drag and Drop:
  - Reworked drop target highlight: reduce rectangle to its visible portion, and then expand
    slightly. A full rectangle is always visible and it may protrude slightly. (#4281, #3272)
  - Fixed submitting a tooltip from drop target location when using AcceptDragDropPayload()
    with ImGuiDragDropFlags_AcceptNoPreviewTooltip and submitting a tooltip manually.
- Tables:
  - Added angled headers support. You need to set ImGuiTableColumnFlags_AngledHeader on selected
    columns and call TableAngledHeadersRow(). Added style.TableAngledHeadersAngle style option. (#6917)
  - Added ImGuiTableFlags_HighlightHoveredColumn flag, currently highlighting column header.
  - Fixed an edge-case when no columns are visible + table scrollbar is visible + user
    code is always testing return value of TableSetColumnIndex() to coarse clip. With an active
    clipper it would have asserted. Without a clipper, the scrollbar range would be wrong.
  - Request user to submit contents when outer host-window is requesting auto-resize,
    so a scrolling table can contribute to initial window size. (#6510)
  - Fixed subtle drawing overlap between borders in some situations.
  - Fixed bottom-most and right-most outer border offset by one. (#6765, #3752) [@v-ein]
  - Fixed top-most and left-most outer border overlapping inner clip-rect when scrolling. (#6765)
  - Fixed top-most outer border being drawn with both TableBorderLight and TableBorderStrong
    in some situations, causing the earlier to be visible underneath when alpha is not 1.0f.
  - Fixed right-clicking right-most section (past right-most column) from highlighting a column.
  - Fixed an issue with ScrollX enabled where an extraneous draw command would be created.
- Menus:
  - Menus: Fixed a bug where activating an item in a child-menu and dragging mouse over the
    parent-menu would erroneously close the child-menu. (Regression from 1.88). (#6869)
  - MenuBar: Fixed an issue where layouting an item in the menu-bar would erroneously
    register contents size in a way that would affect the scrolling layer.
    Was most often noticeable when using an horizontal scrollbar. (#6789)
- InputText:
  - InputTextMultiline: Fixed a crash pressing Down on last empty line of a multi-line buffer.
    (regression from 1.89.2, only happened in some states). (#6783, #6000)
  - InputTextMultiline: Fixed Tabbing cycle leading to a situation where Enter key wouldn't
    be accepted by the widget when navigation highlight is visible. (#6802, #3092, #5759, #787)
- Nav: Tabbing always enable nav highlight when ImGuiConfigFlags_NavEnableKeyboard is set.
  Previously was inconsistent and only enabled when stepping through a non-input item.
  (#6802, #3092, #5759, #787)
- TreeNode: Added ImGuiTreeNodeFlags_SpanAllColumns for use in tables. (#3151, #3565, #2451, #2438)
- TabBar: Fixed position of unsaved document marker (ImGuiTabItemFlags_UnsavedDocument) which was
  accidentally offset in 1.89.9. (#6862) [@alektron]
- ColorPicker4(): Fixed ImGuiColorEditFlags_NoTooltip not being forwarded to individual DragFloat3
  sub-widgets which have a visible color preview when ImGuiColorEditFlags_NoSidePreview is also set. (#6957)
- BeginGroup(): Fixed a bug pushing line lower extent too far down when called after a call
  to SameLine() followed by manual cursor manipulation.
- BeginCombo(): Added ImGuiComboFlags_WidthFitPreview flag. (#6881) [@mpv-enjoyer]
- BeginListBox(): Fixed not consuming SetNextWindowXXX() data when returning false.
- Fonts:
  - Argument 'float size_pixels' passed to AddFontXXX() functions is now rounded to lowest integer.
    This is because our layout/font system currently doesn't fully support non-integer sizes. Until
    it does, this has been a common pitfall leading to more or less subtle issues. (#3164, #3309, #6800)
  - Better assert during load when passing truncated font data or wrong data size. (#6822)
  - Ensure calling AddFontXXX function doesn't invalidates ImFont's ConfigData pointers
    prior to building again. (#6825)
  - Added ImFontConfig::RasterizerDensity field to increase texture size of rendered glyphs
    without altering other metrics. Among other things, this makes it easier to have zooming code
    swapping between 2 fonts (e.g. a 100% and a 400% fonts) depending on current scale. (#6925) [@thedmd]
    Important: if you increase this it is expected that you would render the font with a scale of
    similar value or magnitude. Merely increasing this without increasing scale may lower quality.
  - imgui_freetype: Added support for RasterizerDensity. (#6925) [@thedmd]
  - imgui_freetype: Fixed a warning and leak in IMGUI_ENABLE_FREETYPE_LUNASVG support. (#6842, #6591)
- Inputs: Added IsKeyChordPressed() helper function e.g. IsKeyChordPressed(ImGuiMod_Ctrl | ImGuiKey_S).
  (note that ImGuiMod_Shortcut may be used as an alias for Cmd on OSX and Ctrl on other systems).
- Misc: Most text functions also treat "%.*s" (along with "%s") specially to bypass formatting. (#3466, #6846)
- IO: Add extra keys to ImGuiKey enum: ImGuiKey_F13 to ImGuiKey_F24. (#6891, #4921)
- IO: Add extra keys to ImGuiKey enum: ImGuiKey_AppBack, ImGuiKey_AppForward. (#4921)
- IO: Setting io.WantSetMousePos ignores incoming MousePos events. (#6837, #228) [@bertaye]
- Debug Tools: Metrics: Added log of recent alloc/free calls.
- Debug Tools: Metrics: Added "Show groups rectangles" in tools.
- ImDrawList: Added AddEllipse(), AddEllipseFilled(), PathEllipticalArcTo(). (#2743) [@Doohl]
- ImVector: Added find_index() helper.
- Demo: Added "Drag and Drop -> Tooltip at target location" demo.
- Demo: Added "Layout -> Child Windows -> Manual-resize" demo. (#1710)
- Demo: Added "Layout -> Child Windows -> Auto-resize with constraints" demo. (#1666, #1395, #1496, #1710)
- Demo: Partly fixed "Examples -> Constrained-resizing window" custom constrains demo. (#6210) [@cfillion]
- Backends: Vulkan: Removed parameter from ImGui_ImplVulkan_CreateFontsTexture(): backend now creates its own
  command-buffer to upload fonts. Removed ImGui_ImplVulkan_DestroyFontUploadObjects() which is now unnecessary.
  No need to call ImGui_ImplVulkan_CreateFontsTexture() as it is done automatically in ImGui_ImplVulkan_NewFrame().
  You can call ImGui_ImplVulkan_CreateFontsTexture() manually if you need to reload font atlas texture.
  Fixed leaks, and added ImGui_ImplVulkan_DestroyFontsTexture() (probably no need to call this directly).
  (#6943, #6715, #6327, #3743, #4618)
  [@helynranta, @thomasherzog, @guybrush77, @albin-johansson, @MiroKaku, @benbatya-fb, @ocornut]
- Backends: Vulkan: use specified ColorAttachmentFormat when creating a secondary window when enabling
  UseDynamicRendering option. (#6999, #5446, #5037) [@raaaviol]
- Backends: GLFW: Clear emscripten's MouseWheel callback before shutdown. (#6790, #6096, #4019) [@halx99]
- Backends: GLFW: Added support for F13 to F24 function keys. (#6891)
- Backends: SDL2, SDL3: Added support for F13 to F24 function keys, AppBack, AppForward. (#6891)
- Backends: SDL3: Updates for recent API changes. (#7000, #6974)
- Backends: Win32: Added support for F13 to F24 function keys, AppBack, AppForward. (#6891)
- Backends: Win32: Added support for keyboard codepage conversion for when application
  is compiled in MBCS mode and using a non-Unicode window. (#6785, #6782, #5725, #5961) [@sneakyevil]
- Backends: Win32: Synthesize key-down event on key-up for VK_SNAPSHOT / ImGuiKey_PrintScreen as Windows
  doesn't emit it (same behavior as GLFW/SDL). (#6859) [@thedmd, @SuperWangKai]
- Backends: OpenGL3: rename symbols in our internal loader so that LTO compilation with another
  copy of gl3w becomes possible. (#6875, #6668, #4445) [@nicolasnoble]
- Backends: OpenGL3: Update GL3W based imgui_impl_opengl3_loader.h to load "libGL.so" instead
  of "libGL.so.1", accommodating for NetBSD systems having only "libGL.so.3" available. (#6983)
- Backends: OSX: Added support for F13 to F20 function keys. Support mapping F13 to PrintScreen. (#6891)
- Examples: GLFW+Vulkan, SDL+Vulkan: Simplified and removed code due to backend improvements.
- Internals: Renamed ImFloor() to ImTrunc(). Renamed ImFloorSigned() to ImFloor(). (#6861)

Docking+Viewports Branch:

- Viewports: Fixed window inner clipping rectangle off by one when window is located on a monitor
  with negative coordinates. While it is expected that other small issues with arise from this
  situation, at the moment we are fixing the most noticeable one. (#6861, #2884) [@Vuhdo, @alektron]
- Docking: revised undocking to reduce accidental whole-node undocking:
  - cannot undock a whole node by dragging from empty space in tab-bar.
  - can undock whole node by dragging from window/collapse menu button.
  - can undock single window by dragging from its tab.
  - can still move (but not undock) whole node or whole hierarchy when node is part of a
    floating hierarchy.
  - added tooltip when hovering the collapse/window menu button, to faciliate understanding
    that whole dock node may be undocked or grabbed from here.
- Docking: Fixed an issue leading to incorrect restoration of selected tab in dock nodes that
  don't carry the currently focused window. (#2304)
- Docking: added ImGuiDockNodeFlags_NoUndocking. (#2999, #6823, #6780, #3492)
- Docking: renamed ImGuiDockNodeFlags_NoSplit to ImGuiDockNodeFlags_NoDockingSplit.
- Docking: renamed ImGuiDockNodeFlags_NoDockingInCentralNode to ImGuiDockNodeFlags_NoDockingOverCentralNode.
- Docking: Internals: renamed ImGuiDockNodeFlags_NoDockingSplitMe to ImGuiDockNodeFlags_NoDockingSplit.
- Docking: Fixed a bug where ClassId compare tests (when using SetNextWindowClass) on success would
  prevent further filter from running, namely the one that prevent docking over a popup.
- Backends: GLFW: Fixed an assertion in situation where the WndProc handler is different between
  main and secondary viewport (may happen due to third-party hooks). (#6889)
- Backends: DX9: Fixed incorrect assert triggering on reopening session with minimized windows. (#3424)


-----------------------------------------------------------------------
 VERSION 1.89.9 (Released 2023-09-04)
-----------------------------------------------------------------------

Decorated log and release notes: https://github.com/ocornut/imgui/releases/tag/v1.89.9

Breaking changes:

- Clipper: Renamed IncludeRangeByIndices(), also called ForceDisplayRangeByIndices()
  before 1.89.6, to IncludeItemsByIndex(). Kept inline redirection function. (#6424, #3841)

Other changes:

- Tables: Made it possible to use SameLine(0,0) after TableNextColumn() or
  TableSetColumnIndex() in order to reuse line pos/height from previous cell. (#3740)
- Tables: Made it possible to change style.CellPadding.y between rows. (#3740)
- Nav, TreeNode: Pressing Left with ImGuiTreeNodeFlags_NavLeftJumpsBackHere now goes
  through proper navigation logic: honor scrolling and selection. (#1079, #1131)
- Sliders: Fixed an integer overflow and div-by-zero in SliderInt() when
  v_max=INT_MAX (#6675, #6679) [@jbarthelmes]
- Windows: Layout of Close/Collapse buttons uses style.ItemInnerSpacing.x between items,
  stopped incorrectly using FramePadding in a way where hit-boxes could overlap when
  setting large values. (#6749)
- TabBar, Style: added style.TabBarBorderSize and associated ImGuiStyleVar_TabBarBorderSize.
  Tweaked rendering of that separator to allow thicker values. (#6820, #4859, #5022, #5239)
- InputFloat, SliderFloat, DragFloat: always turn both '.' and ',' into the current decimal
  point character when using Decimal/Scientific character filter. (#6719, #2278) [@adamsepp]
- ColorEdit, ColorPicker: Manipulating options popup don't mark item as edited. (#6722)
  (Note that they may still be marked as Active/Hovered.)
- Clipper: Added IncludeItemByIndex() helper to include a single item. (#6424, #3841)
- Clipper: Fixed a bug if attempt to force-include a range which matches an already
  included range, clipper would end earlier. (#3841)
- ImDrawData: Fixed an issue where TotalVtxCount/TotalIdxCount does not match the sum
  of individual ImDrawList's buffer sizes when a dimming/modal background is rendered. (#6716)
- ImDrawList: Automatically calling ChannelsMerge() if not done after a split.
- ImDrawList: Fixed OOB access in _CalcCircleAutoSegmentCount when passing excessively
  large radius to AddCircle(). (#6657, #5317) [@EggsyCRO, @jdpatdiscord]
- IO: Exposed io.PlatformLocaleDecimalPoint to configure decimal point ('.' or ',') for
  languages needing it. Should ideally be set to the value of '*localeconv()->decimal_point'
  but our backends don't do it yet. (#6719, #2278)
- IO: Fixed io.AddMousePosEvent() and io.AddMouseButtonEvent() writing MouseSource to
  wrong union section. Was semantically incorrect and accidentally had no side-effects
  with default compiler alignment settings. (#6727) [@RickHuang2001]
- Misc: Made multiple calls to Render() during the same frame early out faster.
- Debug Tools: Metrics: Fixed "Drawlists" section and per-viewport equivalent
  appearing empty (regression in 1.89.8).
- Demo: Reorganized "Examples" menu.
- Demo: Tables: Demonstrate using SameLine() between cells. (#3740)
- Demo: Tables: Demonstrate altering CellPadding.y between rows. (#3740)
- Demo: Custom Rendering: Demonstrate out-of-order rendering using ImDrawListSplitter.
- Backends: SDL2,SDL3: added ImGui_ImplSDL2_InitForOther()/ImGui_ImplSDL3_InitForOther()
  for consistency (matching GLFW backend) and as most initialization paths don't actually
  need to care about rendering backend.
- Examples: Emscripten+WebGPU: Fixed WGPUInstance creation process + use preferred
  framebuffer format. (#6640, #6748) [@smileorigin]

Docking+Viewports Branch:

- Docking: when io.ConfigDockingWithShift is enabled, staying stationary while moving
  a window displays an help tooltip to increase affordance. (#6709, #4643)


-----------------------------------------------------------------------
 VERSION 1.89.8 (Released 2023-08-01)
-----------------------------------------------------------------------

Decorated log and release notes: https://github.com/ocornut/imgui/releases/tag/v1.89.8

Breaking changes:

- IO: Obsoleted io.ClearInputCharacters() (added in 1.47) as it now ambiguous
  and often incorrect/misleading considering the existence of a higher-level
  input queue. This is automatically cleared by io.ClearInputsKeys(). (#4921)
- ImDrawData: CmdLists[] array is now owned, changed from 'ImDrawList**' to
  'ImVector<ImDrawList*>'. Majority of users shouldn't be affected, but you
  cannot compare to NULL nor reassign manually anymore.
  Instead use AddDrawList(). Allocation count are identical. (#6406, #4879, #1878)

Other changes:

- Fonts: ImFontConfig::OversampleH now defaults to 2 instead of 3, since the
  quality increase is largely minimal.
- Fonts, imgui_freetype: Added support to render OpenType SVG fonts using lunasvg.
  Requires enabling IMGUI_ENABLE_FREETYPE_LUNASVG along with IMGUI_ENABLE_FREETYPE,
  and providing headers/libraries for lunasvg. (#6591, #6607) [@sakiodre]
- ImDrawData: CmdLists[] array is now an ImVector<> owned by ImDrawData rather
  than a pointer to internal state.
  - This makes it easier for user to create their own or append to an existing draw data.
    Added a ImDrawData::AddDrawList() helper function to do that. (#6406, #4879, #1878)
  - This makes it easier to perform a deep-swap instead of a deep-copy, as array
    ownership is now clear. (#6597, #6475, #6167, #5776, #5109, #4763, #3515, #1860)
  - Syntax and allocation count are otherwise identical.
- Fixed CTRL+Tab dimming background assert when target window has a callback
  in the last ImDrawCmd. (#4857, #5937)
- IsItemHovered: Fixed ImGuiHoveredFlags_ForTooltip for Keyboard/Gamepad navigation,
  got broken prior to 1.89.7 due to an unrelated change making flags conflict. (#6622, #1485)
- InputText: Fixed a case where deactivation frame would write to underlying
  buffer or call CallbackResize although unnecessary, in a frame where the
  return value was false.
- Tables: fixed GetContentRegionAvail().y report not taking account of lower cell
  padding or of using ImGuiTableFlags_NoHostExtendY. Not taking it into account
  would make the idiom of creating vertically bottom-aligned content (e.g. a child
  window) inside a table make the parent window erroneously have a scrollbar. (#6619)
- Tables: fixed calculation of multi-instance shared decoration/scrollbar width of
  scrolling tables, to avoid flickering width variation when resizing down a table
  hosting a child window. (#5920, #6619)
- Scrollbar: layout needs to take account of window border size, so a border size
  will slightly reduce scrollbar size. Generally we tried to make it that window
  border size has no incidence on layout but this can't work with thick borders. (#2522)
- IO: Added io.ClearEventsQueue() to clear incoming inputs events. (#4921)
  May be useful in conjunction with io.ClearInputsKeys() if you need to clear
  both current inputs state and queued events (e.g. when using blocking native
  dialogs such as Windows's ::MessageBox() or ::GetOpenFileName()).
- IO: Changed io.ClearInputsKeys() specs to also clear current frame character buffer
  (what now obsoleted io.ClearInputCharacters() did), as this is effectively the
  desirable behavior.
- Misc: Added IMGUI_DISABLE_STB_SPRINTF_IMPLEMENTATION config macro to disable
  stb_sprintf implementation when using IMGUI_USE_STB_SPRINTF. (#6626) [@septag]
- Misc: Avoid stb_textedit.h reincluding string.h while in a namespace, which
  messes up with building with Clang Modules. (#6653, #4791) [@JohelEGP]
- Demo: Better showcase use of SetNextItemAllowOverlap(). (#6574, #6512, #3909, #517)
- Demo: Showcase a few more InputText() flags.
- Backends: Made all backends sources files support global IMGUI_DISABLE. (#6601)
- Backends: GLFW: Revert ignoring mouse data on GLFW_CURSOR_DISABLED as it can be used
  differently. User may set ImGuiConfigFlags_NoMouse if desired. (#5625, #6609) [@scorpion-26]
- Backends: WebGPU: Update for changes in Dawn. (#6602, #6188) [@williamhCode]
- Examples: Vulkan: Creating minimal descriptor pools to fit only what is needed by
  example. (#6642) [@SaschaWillem]

Docking+Viewports Branch:

- Docking, Style: resizing separators use same colors as window borders (ImGuiCol_Border)
  for consistency. With default styles it doesn't make a big difference. (#2522) [@rmitton]
  In the future if we promote using thick value for inner/outer docking padding we may
  need to introduce new colors for it.
- Docking: added style.DockingSeparatorSize, ImGuiStyleVar_DockingSeparatorSize. Now
  also scaled by style.ScaleAllSizes(). (#3481, #4721, #2522) [@PossiblyAShrub, @wobbier]
- Docking: fixed rendering of docked-window scrollbar above outer border. (#2522)


-----------------------------------------------------------------------
 VERSION 1.89.7 (Released 2023-07-04)
-----------------------------------------------------------------------

Decorated log and release notes: https://github.com/ocornut/imgui/releases/tag/v1.89.7

Breaking changes:

- Moved io.HoverDelayShort/io.HoverDelayNormal to style.HoverDelayShort/style.HoverDelayNormal.
  As the fields were added in 1.89 and expected to be left unchanged by most users, or only
  tweaked once during app initialisation, we are exceptionally accepting the breakage.
  Majority of users should not even notice.
- Overlapping items: (#6512, #3909, #517)
  - Added 'SetNextItemAllowOverlap()' (called before an item) as a replacement for using
    'SetItemAllowOverlap()' (called after an item). This is roughly equivalent to using the
    legacy 'SetItemAllowOverlap()' call (public API) + ImGuiButtonFlags_AllowOverlap (internal).
  - Obsoleted 'SetItemAllowOverlap()': it didn't and couldn't work reliably since 1.89 (2022-11-15),
    and relied on ambiguously defined design. Use 'SetNextItemAllowOverlap()' before item instead.
  - Selectable, TreeNode: When using ImGuiSelectableFlags_AllowOverlap/ImGuiTreeNodeFlags_AllowOverlap
    and holding item held, overlapping widgets won't appear as hovered. (#6512, #3909)
    While this fixes a common small visual issue, it also means that calling IsItemHovered()
    after a non-reactive elements - e.g. Text() - overlapping an active one may fail if you don't
    use IsItemHovered(ImGuiHoveredFlags_AllowWhenBlockedByActiveItem). (#6610)
  - Renamed 'ImGuiTreeNodeFlags_AllowItemOverlap' to 'ImGuiTreeNodeFlags_AllowOverlap'.
  - Renamed 'ImGuiSelectableFlags_AllowItemOverlap' to 'ImGuiSelectableFlags_AllowOverlap'
  - Kept redirecting enums (will obsolete).

Other changes:

- Tooltips/IsItemHovered() related changes:
  - Tooltips: Added SetItemTooltip() and BeginItemTooltip() functions.
    They are shortcuts for the common idiom of using IsItemHovered().
    - SetItemTooltip("Hello")   == if (IsItemHovered(ImGuiHoveredFlags_Tooltip)) { SetTooltip("Hello"); }
    - BeginItemTooltip()        == IsItemHovered(ImGuiHoveredFlags_Tooltip) && BeginTooltip()
    The newly added ImGuiHoveredFlags_Tooltip is meant to facilitate standardizing
    mouse hovering delays and rules for a given application.
    The previously common idiom of using 'if (IsItemHovered()) { SetTooltip(...); }'
    won't use delay or stationary test.
  - IsItemHovered: Added ImGuiHoveredFlags_Stationary to require mouse being
    stationary when hovering a new item. Added style.HoverStationaryDelay (~0.15 sec).
    Once the mouse has been stationary once the state is preserved for same item. (#1485)
  - IsItemHovered: Added ImGuiHoveredFlags_ForTooltip as a shortcut for pulling flags
    from style.HoverFlagsForTooltipMouse or style.HoverFlagsForTooltipNav depending
    on active inputs (#1485)
    - style.HoverFlagsForTooltipMouse defaults to 'ImGuiHoveredFlags_Stationary | ImGuiHoveredFlags_DelayShort'
    - style.HoverFlagsForTooltipNav defaults to 'ImGuiHoveredFlags_NoSharedDelay | ImGuiHoveredFlags_DelayNormal'.
  - Tooltips: Tweak default offset for non-drag and drop tooltips so underlying items
    isn't covered as much. (Match offset for drag and drop tooltips)
  - IsItemHovered: Tweaked default value of style.HoverDelayNormal from 0.30 to 0.40,
    Tweaked default value of style.HoverDelayShort from 0.10 to 0.15. (#1485)
  - IsItemHovered: Added ImGuiHoveredFlags_AllowWhenOverlappedByWindow to ignore window-overlap only.
    Option ImGuiHoveredFlags_AllowWhenOverlapped now expand into a combination of both
    _AllowWhenOverlappedByWindow + _AllowWhenOverlappedByItem, matching old behavior.
- Overlapping items: (#6512, #3909, #517)
  - Most item types should now work with SetNextItemAllowOverlap(). (#6512, #3909, #517)
  - Fixed first frame of an overlap highlighting underlying item if previous frame didn't hover anything.
  - IsItemHovered: Changed to return false when querying an item using AllowOverlap mode which
    is being overlapped. Added ImGuiHoveredFlags_AllowWhenOverlappedByItem to opt-out. (#6512, #3909, #517)
- IsWindowHovered: Added support for ImGuiHoveredFlags_Stationary.
- IsWindowHovered, IsItemHovered: Assert when passed any unsupported flags.
- Tables: Fixed a regression in 1.89.6 leading to the first column of tables with either
  ScrollX or ScrollY flags from being impossible to resize. (#6503)
- CollapsingHeader/TreeNode: Fixed text padding when using _Framed+_Leaf flags. (#6549) [@BobbyAnguelov]
- InputText: Fixed not returning true when buffer is cleared while using the
  ImGuiInputTextFlags_EscapeClearsAll flag. (#5688, #2620)
- InputText: Fixed a crash on deactivating a ReadOnly buffer. (#6570, #6292, #4714)
- InputText: ImGuiInputTextCallbackData::InsertChars() accept (NULL,NULL) range, in order to conform
  to common idioms (e.g. passing .data(), .data() + .size() from a null string). (#6565, #6566, #3615)
- Combo: Made simple/legacy Combo() function not returns true when picking already selected item.
  This is consistent with other widgets. If you need something else, you can use BeginCombo(). (#1182)
- Clipper: Rework inner logic to allow functioning with a zero-clear constructor.
  This is order to facilitate usage for language bindings (e.g cimgui or dear_binding)
  where user may not be calling a constructor manually. (#5856)
- Drag and Drop: Apply default behavior of drag source not reporting itself as hovered
  at lower-level, so DragXXX, SliderXXX, InputXXX, Plot widgets are fulfilling it.
  (Behavior doesn't apply when ImGuiDragDropFlags_SourceNoDisableHover is set).
- Modals: In the case of nested modal, made sure that focused or appearing windows are
  moved below the lowest blocking modal (rather than the highest one). (#4317)
- GetKeyName(): Fixed assert with ImGuiMod_XXX values when IMGUI_DISABLE_OBSOLETE_KEYIO is set.
- Debug Tools: Added 'io.ConfigDebugIniSettings' option to save .ini data with extra
  comments. Currently mainly for inspecting Docking .ini data, but makes saving slower.
- Demo: Added more developed "Widgets->Tooltips" section. (#1485)
- Backends: OpenGL3: Fixed support for glBindSampler() backup/restore on ES3. (#6375, #6508) [@jsm174]
- Backends: OpenGL3: Fixed erroneous use glGetIntegerv(GL_CONTEXT_PROFILE_MASK) on contexts
  lower than 3.2. (#6539, #6333) [@krumelmonster]
- Backends: Vulkan: Added optional support for VK_KHR_dynamic_rendering (Vulkan 1.3+) in the
  backend for applications using it. User needs to set 'init_info->UseDynamicRendering = true'
  and 'init_info->ColorAttachmentFormat'. RenderPass becomes unused. (#5446, #5037) [@spnda, @cmarcelo]
- Backends: GLFW: Accept glfwGetTime() not returning a monotonically increasing value.
  This seems to happens on some Windows setup when peripherals disconnect, and is likely
  to also happen on browser+Emscripten. Matches similar 1.89.4 fix in SDL backend. (#6491)
- Examples: Win32+OpenGL3: Changed DefWindowProc() to DefWindowProcW() to match other examples
  and support the example app being compiled without UNICODE. (#6516, #5725, #5961, #5975) [@yenixing]

Docking+Viewports Branch:

- Viewports+Docking: Fixed extraneous viewport+platform-window recreation in various
  combination of showing or hiding windows, docking with/without split, undocking.
  While with some backends and without OS decorations, some extraneous window recreation
  were visibly not noticeable, they would typically become noticeable when enabling
  OS decorations on those windows (e.g. Windows title bar fade-in/animation).
- Viewports: Closing a viewport via OS/platform means (e.g. OS close button or task-bar menu),
  mark all windows in this viewport as closed.
- Docking: Fixed one-frame flickering on reappearing windows binding to a dock node
  where a later-submitted window was already bound.
- Docking: Fixed dragging from title-bar empty space (regression from 1.88 related to
  keeping ID alive when calling low-level ButtonBehavior() directly). (#5181, #2645)
- Docking: [Internal] DockBuilderDockWindow() API calls don't clear docking order
  if the target node is same as existing one.
- Backends: Win32: Added support for changing ParentViewportID after viewport creation.


-----------------------------------------------------------------------
 VERSION 1.89.6 (Released 2023-05-31)
-----------------------------------------------------------------------

Decorated log and release notes: https://github.com/ocornut/imgui/releases/tag/v1.89.6

Breaking changes:

- Clipper: Commented out obsolete redirection constructor which was marked obsolete in 1.79:
   'ImGuiListClipper(int items_count, float items_height)' --> Use 'ImGuiListClipper() + clipper.Begin()'.
- Clipper: Renamed ForceDisplayRangeByIndices() to IncludeRangeByIndices(), kept
  inline redirection function (introduced in 1.86 and rarely used). (#6424, #3841)
- Commented out obsolete/redirecting functions that were marked obsolete more than two years ago:
   - ListBoxHeader()  -> use BeginListBox()
   - ListBoxFooter()  -> use EndListBox()
   - Note how two variants of ListBoxHeader() existed. Check commented versions in imgui.h for refeence.
- Backends: SDL_Renderer: Renamed 'imgui_impl_sdlrenderer.h/cpp' to 'imgui_impl_sdlrenderer2.h/cpp',
  in order to accomodate for upcoming SDL3 and change in its SDL_Renderer API. (#6286)
- Backends: GLUT: Removed call to ImGui::NewFrame() from ImGui_ImplGLUT_NewFrame().
  It needs to be called from the main app loop, like with every other backends. (#6337) [@GereonV]

Other changes:

- Window: Fixed resizing from upper border when io.ConfigWindowsMoveFromTitleBarOnly is set. (#6390)
- Tables: Fixed a small miscalculation in TableHeader() leading to an empty tooltip
  showing when a sorting column has no visible name. (#6342) [@lukaasm]
- Tables: Fixed command merging when compiling with VS2013 (one array on stack was not
  initialized on VS2013. Unsure if due to a bug or UB/standard conformance). (#6377)
- InputText: Avoid setting io.WantTextInputNextFrame during the deactivation frame.
  (#6341) [@lukaasm]
- Drag, Sliders: if the format string doesn't contain any %, CTRL+Click to input text will
  use the default format specifier for the type. Allow display/input of raw value when using
  "enums" patterns (display label instead of value) + allow using when value is hidden. (#6405)
- Nav: Record/restore preferred position on each given axis after a movement on that axis,
  then score movement on the other axis using this as a bias. This allows going up and down
  between e.g. a large header spanning horizontal space and three-ways-columns, landing
  on the same column as before.
- Nav: Fixed navigation within tables/columns where item boundaries goes beyond columns limits,
  unclipped bounding boxes would interfere with other columns. (#2221) [@zzzyap, @ocornut]
- Nav: Fixed CTRL+Tab into a root window with only childs with _NavFlattened flags
  erroneously initializing default nav layer to menu layer.
- Menus: Fixed an issue when opening a menu hierarchy in a given menu-bar would allow
  opening another via simple hovering. (#3496, #4797)
- Fonts: Fixed crash when merging fonts and the first font has no valid glyph. (#6446) [@JaedanC]
- Fonts: Fixed crash when manually specifying an EllipsisChar that doesn't exist. (#6480)
- Misc: Added ImVec2 unary minus operator. (#6368) [@Koostosh]
- Debug Tools: Debug Log: Fixed not parsing 0xXXXXXXXX values for geo-locating on mouse
  hover hover when the identifier is at the end of the line. (#5855)
- Debug Tools: Added 'io.ConfigDebugIgnoreFocusLoss' option to disable 'io.AddFocusEvent(false)'
  handling. May facilitate interactions with a debugger when focus loss leads to clearing
  inputs data. (#4388, #4921)
- Backends: Clear bits sets io.BackendFlags on backend Shutdown(). (#6334, #6335] [@GereonV]
  Potentially this would facilitate switching runtime backend mid-session.
- Backends: Win32: Added ImGui_ImplWin32_InitForOpenGL() to facilitate combining raw
  Win32/Winapi with OpenGL. (#3218)
- Backends: OpenGL3: Restore front and back polygon mode separately when supported
  by context (Desktop 3.0, 3.1, or 3.2+ with compat bit). (#6333) [@GereonV]
- Backends: OpenGL3: Support for glBindSampler() backup/restore on ES3. (#6375) [@jsm174]
- Backends: SDL3: Fixed build on Emscripten/iOS/Android. (#6391) [@jo-codegirl]
- Backends: SDLRenderer3: Added SDL_Renderer for SDL3 backend. (#6286) [@Carcons, @ocornut]
- Examples: Added native Win32+OpenGL3 example. We don't recommend using this setup but we
  provide it for completeness. (#3218, #5170, #6086, #2772, #2600, #2359, #2022, #1553) [@learn-more]
- Examples: Vulkan: Use integrated GPU if nothing else is available. (#6359) [@kimidaisuki22]
- Examples: DX9, DX10, DX11: Queue framebuffer resize instead of processing in WM_SIZE,
  as some drivers tends to only cleanup after existing the native resize modal loop. (#6374)
- Examples: Added SDL3+SDL_Renderer example. (#6286)
- Examples: Updated all Visual Studio projects and batches to use /utf-8 argument.

Docking+Viewports Branch:

- Viewports: Fixed platform-side focus (e.g. Alt+Tab) from leading to accidental
  closure of Modal windows. Regression from 1.89.5. (#6357, #6299)
- Viewports: Fixed loss of imgui-side focus when dragging a secondary viewport back in
  main viewport, due to platform-side handling changes. Regression from 1.89.5 (#6299)
- Viewports: Avoid applying imgui-side focus when focus change is due to a viewport
  destruction. Fixes erroneous popup closure on closing a previous popup. (#6462, #6299)
- Viewports: Added void* ImGuiPlatformMonitor::PlatformHandle field (backend-dependant),
  for usage by user code.
- Backends: GLFW: Preserve monitor list when there are no monitor, may briefly
  happen when recovering from macOS sleeping mode. (#5683) [@Guistac]
- Backends: SDL2: Update monitor list when receiving a display event. (#6348)
  Note however that SDL2 currently doesn't have an event for a DPI/Scaling change,
  so monitor data won't be updated in this situation.
- Backends: SDL3: Update monitor list when receiving a display event. (#6348)


-----------------------------------------------------------------------
 VERSION 1.89.5 (Released 2023-04-13)
-----------------------------------------------------------------------

Decorated log and release notes: https://github.com/ocornut/imgui/releases/tag/v1.89.5

Other changes:

- InputText: Reworked prev/next-word behavior to more closely match Visual Studio
  text editor. Include '.' as a delimiter and alter varying subtle behavior with how
  blanks and separators are treated when skipping words. (#6067) [@ajweeks]
- InputText: Fixed a tricky edge case, ensuring value is always written back on the
  frame where IsItemDeactivated() returns true, in order to allow usage without user
  retaining underlying data. While we don't really want to encourage user not retaining
  underlying data, in the absence of a "late commit" behavior/flag we understand it may
  be desirable to take advantage of this trick. (#4714)
- Drag, Sliders: Fixed parsing of text input when '+' or '#' format flags are used
  in the format string. (#6259) [@idbrii]
- Nav: Made Ctrl+Tab/Ctrl+Shift+Tab windowing register ownership to held modifier so
  it doesn't interfere with other code when remapping those actions. (#4828, #3255, #5641)
- Nav: Made PageUp/PageDown/Home/End navigation also scroll parent windows when
  necessary to make the target location fully visible (same as e.g. arrow keys).
- ColorEdit: Fixed shading of S/V triangle in Hue Wheel mode. (#5200, #6254) [@jamesthomasgriffin]
- TabBar: Tab-bars with ImGuiTabBarFlags_FittingPolicyScroll can be scrolled with
  horizontal mouse-wheel (or Shift + WheelY). (#2702)
- Rendering: Using adaptive tessellation for RadioButton, ColorEdit preview circles,
  Windows Close and Collapse Buttons.
- ButtonBehavior: Fixed an edge case where changing widget type/behavior while active
  and using same id could lead to an assert. (#6304)
- Misc: Fixed ImVec2 operator[] violating aliasing rules causing issue with Intel C++
  compiler. (#6272) [@BayesBug]
- IO: Input queue trickling adjustment for touch screens. (#2702, #4921)
  This fixes single-tapping to move simulated mouse and immediately click on a widget
  that is using the ImGuiButtonFlags_AllowItemOverlap policy.
  - This only works if the backend can distinguish TouchScreen vs Mouse.
    See 'Demo->Tools->Metrics->Inputs->Mouse Source' to verify.
  - Fixed tapping on BeginTabItem() on a touch-screen. (#2702)
  - Fixed tapping on CollapsingHeader() with a close button on a touch-screen.
  - Fixed tapping on TreeNode() using ImGuiTreeNodeFlags_AllowItemOverlap on a touch-screen.
  - Fixed tapping on Selectable() using ImGuiSelectableFlags_AllowItemOverlap on a touch-screen.
  - Fixed tapping on TableHeader() on a touch-screen.
- IO: Added io.AddMouseSourceEvent() and ImGuiMouseSource enum. This is to allow backend to
  specify actual event source between Mouse/TouchScreen/Pen. (#2702, #2334, #2372, #3453, #5693)
- IO: Fixed support for calling io.AddXXXX functions from inactive context (wrongly
  advertised as supported in 1.89.4). (#6199, #6256, #5856) [@cfillion]
- Backends: OpenGL3: Fixed GL loader crash when GL_VERSION returns NULL. (#6154, #4445, #3530)
- Backends: OpenGL3: Properly restoring "no shader program bound" if it was the case prior to
  running the rendering function. (#6267, #6220, #6224) [@BrunoLevy]
- Backends: Win32: Added support for io.AddMouseSourceEvent() to discriminate Mouse/TouchScreen/Pen. (#2334, #2702)
- Backends: SDL2/SDL3: Added support for io.AddMouseSourceEvent() to discriminate Mouse/TouchScreen.
  This is relying on SDL passing SDL_TOUCH_MOUSEID in the event's 'which' field. (#2334, #2702)
- Backends: SDL2/SDL3: Avoid calling SDL_StartTextInput()/SDL_StopTextInput() as they actually
  block text input input and don't only pertain to IME. It's unclear exactly what their relation
  is to other IME function such as SDL_SetTextInputRect(). (#6306, #6071, #1953)
- Backends: GLFW: Added support on Win32 only for io.AddMouseSourceEvent() to discriminate
  Mouse/TouchScreen/Pen. (#2334, #2702)
- Backends: Android: Added support for io.AddMouseSourceEvent() to discriminate Mouse/TouchScreen/Pen.
  (#6315) [@PathogenDavid]
- Backends: OSX: Added support for io.AddMouseSourceEvent() to discriminate Mouse/Pen.
  (#6314) [@PathogenDavid]
- Backends: WebGPU: Align buffers. Use WGSL shaders instead of SPIR-V. Add gamma uniform. (#6188) [@eliemichel]
- Backends: WebGPU: Reorganized to store data in io.BackendRendererUserData like other backends.
- Examples: Vulkan: Fixed validation errors with newer VulkanSDK by explicitly querying and enabling
  "VK_KHR_get_physical_device_properties2", "VK_KHR_portability_enumeration", and
  VK_INSTANCE_CREATE_ENUMERATE_PORTABILITY_BIT_KHR. (#6109, #6172, #6101)
- Examples: Windows: Added 'misc/debuggers/imgui.natstepfilter' file to all Visual Studio projects,
  now that VS 2022 17.6 Preview 2 support adding Debug Step Filter spec files into projects.
- Examples: SDL3: Updated for latest WIP SDL3 branch. (#6243)
- TestSuite: Added variety of new regression tests and improved/amended existing ones
  in imgui_test_engine/ repo. [@PathogenDavid, @ocornut]

Docking+Viewports Branch:

- Viewports: Setting focus from Platform/OS (e.g. via decoration, or Alt-Tab) sets corresponding
  focus at Dear ImGui level (generally last focused window in the viewport). (#6299)
- Docking: Fixed using GetItemXXX() or IsItemXXX() functions after a DockSpace(). (#6217)
- Backends: GLFW: Fixed key modifiers handling on secondary viewports. (#6248, #6034) [@aiekick]
- Backends: GLFW: Fixed Emscripten erroneously enabling multi-viewport support, leading to assert. (#5683)
- Backends: SDL2/SDL3: Fixed IME text input rectangle position with viewports. (#6071, #1953)
- Backends: SDL3: Fixed for compilation with multi-viewports. (#6255) [@P3RK4N]


-----------------------------------------------------------------------
 VERSION 1.89.4 (Released 2023-03-14)
-----------------------------------------------------------------------

Decorated log and release notes: https://github.com/ocornut/imgui/releases/tag/v1.89.4

Breaking Changes:

- Renamed PushAllowKeyboardFocus()/PopAllowKeyboardFocus() to PushTabStop()/PopTabStop().
  Kept inline redirection functions (will obsolete).
- Moved the optional "courtesy maths operators" implementation from imgui_internal.h in imgui.h.
  Even though we encourage using your own maths types and operators by setting up IM_VEC2_CLASS_EXTRA,
  it has been frequently requested by people to use our own. We had an opt-in define which was
  previously fulfilled by imgui_internal.h. It is now fulfilled by imgui.h. (#6164, #6137, #5966, #2832)
   OK:     #define IMGUI_DEFINE_MATH_OPERATORS / #include "imgui.h" / #include "imgui_internal.h"
   Error:  #include "imgui.h" / #define IMGUI_DEFINE_MATH_OPERATORS / #include "imgui_internal.h"
  Added a dedicated compile-time check message to help diagnose this.
- Tooltips: Added 'bool' return value to BeginTooltip() for API consistency.
  Please only submit contents and call EndTooltip() if BeginTooltip() returns true.
  In reality the function will _currently_ always return true, but further changes down the
  line may change this, best to clarify API sooner. Updated demo code accordingly.
- Commented out redirecting enums/functions names that were marked obsolete two years ago:
  - ImGuiSliderFlags_ClampOnInput        -> use ImGuiSliderFlags_AlwaysClamp
  - ImGuiInputTextFlags_AlwaysInsertMode -> use ImGuiInputTextFlags_AlwaysOverwrite
  - ImDrawList::AddBezierCurve()         -> use ImDrawList::AddBezierCubic()
  - ImDrawList::PathBezierCurveTo()      -> use ImDrawList::PathBezierCubicCurveTo()

Other changes:

- Nav: Tabbing now cycles through all items when ImGuiConfigFlags_NavEnableKeyboard is set.
  (#3092, #5759, #787)
  While this was generally desired and requested by many, note that its addition means
  that some types of UI may become more fastidious to use TAB key with, if the navigation
  cursor cycles through too many items. You can mark items items as not tab-spottable:
   - Public API: PushTabStop(false) / PopTabStop()
   - Internal: PushItemFlag(ImGuiItemFlags_NoTabStop, true);
   - Internal: Directly pass ImGuiItemFlags_NoTabStop to ItemAdd() for custom widgets.
- Nav: Tabbing/Shift-Tabbing can more reliably be used to step out of an item that is not
  tab-stoppable. (#3092, #5759, #787)
- Nav: Made Enter key submit the same type of Activation event as Space key,
  allowing to press buttons with Enter. (#5606)
  (Enter emulates a "prefer text input" activation vs.
   Space emulates a "prefer tweak" activation which is to closer to gamepad controls).
- Nav: Fixed an issue with Gamepad navigation when the movement lead to a scroll and
  frame time > repeat rate. Triggering a new move request on the same frame as a move
  result lead to an incorrect calculation and loss of navigation id. (#6171)
- Nav: Fixed SetItemDefaultFocus() from not scrolling when item is partially visible.
  (#2814, #2812) [@DomGries]
- Tables: Fixed an issue where user's Y cursor movement within a hidden column would
  have side-effects.
- IO: Lifted constraint to call io.AddEventXXX functions from current context. (#4921, #5856, #6199)
- InputText: Fixed not being able to use CTRL+Tab while an InputText() using Tab
  for completion or text data is active (regression from 1.89).
- Drag and Drop: Fixed handling of overlapping targets when smaller one is submitted
  before and can accept the same data type. (#6183).
- Drag and Drop: Clear drag and drop state as soon as delivery is accepted in order to
  avoid interferences. (#5817, #6183) [@DimaKoltun]
- Debug Tools: Added io.ConfigDebugBeginReturnValueOnce / io.ConfigDebugBeginReturnValueLoop
  options to simulate Begin/BeginChild returning false to facilitate debugging user behavior.
- Demo: Updated to test return value of BeginTooltip().
- Backends: OpenGL3: Fixed restoration of a potentially deleted OpenGL program. If an active
  program was pending deletion, attempting to restore it would error. (#6220, #6224) [@Cyphall]
- Backends: Win32: Use WM_NCMOUSEMOVE / WM_NCMOUSELEAVE to track mouse positions over
  non-client area (e.g. OS decorations) when app is not focused. (#6045, #6162)
- Backends: SDL2, SDL3: Accept SDL_GetPerformanceCounter() not returning a monotonically
  increasing value. (#6189, #6114, #3644) [@adamkewley]
- Backends: GLFW: Avoid using glfwGetError() and glfwGetGamepadState() on Emscripten, which
  recently updated its GLFW emulation layer to GLFW 3.3 without supporting those. (#6240)
- Examples: Android: Fixed example build for Gradle 8. (#6229, #6227) [@duddel]
- Examples: Updated all examples application to enable ImGuiConfigFlags_NavEnableKeyboard
  and ImGuiConfigFlags_NavEnableGamepad by default. (#787)
- Internals: Misc tweaks to facilitate applying an explicit-context patch. (#5856) [@Dragnalith]

-----------------------------------------------------------------------
 VERSION 1.89.3 (Released 2023-02-14)
-----------------------------------------------------------------------

Decorated log and release notes: https://github.com/ocornut/imgui/releases/tag/v1.89.3

Breaking Changes:

- Backends+Examples: SDL2: renamed all unnumbered references to "sdl" to "sdl2".
  This is in prevision for the future release of SDL3 and its associated backend. (#6146)
  - imgui_impl_sdl.cpp -> imgui_impl_sdl2.cpp
  - imgui_impl_sdl.h   -> imgui_impl_sdl2.h
  - example_sdl_xxxx/  -> example_sdl2_xxxx/ (folders and projects)

Other changes:

- SeparatorText(): Added SeparatorText() widget. (#1643) [@phed, @ocornut]
  - Added to style: float  SeparatorTextBorderSize.
  - Added to style: ImVec2 SeparatorTextAlign, SeparatorTextPadding.
- Tables: Raised max Columns count from 64 to 512. (#6094, #5305, #4876, #3572)
  The previous limit was due to using 64-bit integers but we moved to bits-array
  and tweaked the system enough to ensure no performance loss.
- Tables: Solved an ID conflict issue with multiple-instances of a same table,
  due to how unique table instance id was generated. (#6140) [@ocornut, @rodrigorc]
- Inputs, Scrolling: Made horizontal scroll wheel and horizontal scroll direction consistent
  across backends/os. (#4019, #6096, #1463) [@PathogenDavid, @ocornut, @rokups]
  - Clarified that 'wheel_y > 0.0f' scrolls Up, 'wheel_y > 0.0f' scrolls Down.
    Clarified that 'wheel_x > 0.0f' scrolls Left, 'wheel_x > 0.0f' scrolls Right.
  - Backends: Fixed horizontal scroll direction for Win32 and SDL backends. (#4019)
  - Shift+WheelY support on non-OSX machines was already correct. (#2424, #1463)
    (whereas on OSX machines Shift+WheelY turns into WheelX at the OS level).
  - If you use a custom backend, you should verify horizontal wheel direction.
    - Axises are flipped by OSX for mouse & touch-pad when 'Natural Scrolling' is on.
    - Axises are flipped by Windows for touch-pad when 'Settings->Touchpad->Down motion scrolls up' is on.
    - You can use 'Demo->Tools->Debug Log->IO" to visualize values submitted to Dear ImGui.
  - Known issues remaining with Emscripten:
    - The magnitude of wheeling values on Emscripten was improved but isn't perfect. (#6096)
    - When running the Emscripten app on a Mac with a mouse, SHIFT+WheelY doesn't turn into WheelX.
      This is because we don't know that we are running on Mac and apply our own Shift+swapping
      on top of OSX' own swapping, so wheel axises are swapped twice. Emscripten apps may need
      to find a way to detect this and set io.ConfigMacOSXBehaviors manually (if you know a way
      let us know!), or offer the "OSX-style behavior" option to their user.
- Window: Avoid rendering shapes for hidden resize grips.
- Text: Fixed layouting of wrapped-text block skipping successive empty lines,
  regression from the fix in 1.89.2. (#5720, #5919)
- Text: Fixed clipping of single-character "..." ellipsis (U+2026 or U+0085) when font
  is scaled. Scaling wasn't taken into account, leading to ellipsis character straying
  slightly out of its expected boundaries. (#2775)
- Text: Tweaked rendering of three-dots "..." ellipsis variant. (#2775, #4269)
- InputText: Added support for Ctrl+Delete to delete up to end-of-word. (#6067) [@ajweeks]
  (Not adding Super+Delete to delete to up to end-of-line on OSX, as OSX doesn't have it)
- InputText: On OSX, inhibit usage of Alt key to toggle menu when active (used for work skip).
- Menus: Fixed layout of MenuItem()/BeginMenu() when label contains a '\n'. (#6116) [@imkcy9]
- ColorEdit, ColorPicker: Fixed hue/saturation preservation logic from interfering with
  the displayed value (but not stored value) of others widgets instances. (#6155)
- PlotHistogram, PlotLines: Passing negative sizes honor alignment like other widgets.
- Combo: Allow SetNextWindowSize() to alter combo popup size. (#6130)
- Fonts: Assert that in each GlyphRanges[] pairs first is <= second.
- ImDrawList: Added missing early-out in AddPolyline() and AddConvexPolyFilled() when
  color alpha is zero.
- Misc: Most text functions treat "%s" as a shortcut to no-formatting. (#3466)
- Misc: Tolerate zero delta-time under Emscripten as backends are imprecise in their
  values for io.DeltaTime, and browser features such as "privacy.resistFingerprinting=true"
  can exacerbate that. (#6114, #3644)
- Backends: OSX: Fixed scroll/wheel scaling for devices emitting events with
  hasPreciseScrollingDeltas==false (e.g. non-Apple mices).
- Backends: Win32: flipping WM_MOUSEHWHEEL horizontal value to match other backends and
  offer consistent horizontal scrolling direction. (#4019)
- Backends: SDL2: flipping SDL_MOUSEWHEEL horizontal value to match other backends and
  offer consistent horizontal scrolling direction. (#4019)
- Backends: SDL2: Removed SDL_MOUSEWHEEL value clamping. (#4019, #6096, #6081)
- Backends: SDL2: Added support for SDL 2.0.18+ preciseX/preciseY mouse wheel data
  for smooth scrolling as reported by SDL. (#4019, #6096)
- Backends: SDL2: Avoid calling SDL_SetCursor() when cursor has not changed, as the function
  is surprisingly costly on Mac with latest SDL (already fixed in SDL latest trunk). (#6113)
- Backends: SDL2: Implement IME handler to call SDL_SetTextInputRect()/SDL_StartTextInput().
  It will only works with SDL 2.0.18+ if your code calls 'SDL_SetHint(SDL_HINT_IME_SHOW_UI, "1")'
  prior to calling SDL_CreateWindow(). Updated all examples accordingly. (#6071, #1953)
- Backends: SDL3: Added experimental imgui_impl_sdl3.cpp backend. (#6146) [@dovker, @ocornut]
  SDL 3.0.0 has not yet been released, so it is possible that its specs/api will change before
  release. This backend is provided as a convenience for early adopters etc. We don't recommend
  switching to SDL3 before it is released.
- Backends: GLFW: Registering custom low-level mouse wheel handler to get more accurate
  scrolling impulses on Emscripten. (#4019, #6096) [@ocornut, @wolfpld, @tolopolarity]
- Backends: GLFW: Added ImGui_ImplGlfw_SetCallbacksChainForAllWindows() to instruct backend
  to chain callbacks even for secondary viewports/windows. User callbacks may need to test
  the 'window' parameter. (#6142)
- Backends: OpenGL3: Fixed GL loader compatibility with 2.x profiles. (#6154, #4445, #3530) [@grauw]
- Backends: WebGPU: Fixed building for latest WebGPU specs (remove implicit layout generation).
  (#6117, #4116, #3632) [@tonygrue, @bfierz]
- Examples: refactored SDL2+GL and GLFW+GL examples to compile with Emscripten.
  (#2492, #2494, #3699, #3705) [@ocornut, @nicolasnoble]
  The dedicated example_emscripten_opengl3/ has been removed.
- Examples: Added SDL3+GL experimental example. (#6146)
- Examples: Win32: Fixed examples using RegisterClassW() since 1.89 to also call
  DefWindowProcW() instead of DefWindowProc() so that title text are correctly converted
  when application is compiled without /DUNICODE. (#5725, #5961, #5975) [@markreidvfx]
- Examples: SDL2+SDL_Renderer: Added call to SDL_RenderSetScale() to fix display on a
  Retina display (albeit lower-res as our other unmodified examples). (#6121, #6065, #5931).

Docking+Viewports Branch:

- Backends: GLFW: Handle unsupported glfwGetVideoMode() for Emscripten. (#6096)


-----------------------------------------------------------------------
 VERSION 1.89.2 (Released 2023-01-05)
-----------------------------------------------------------------------

Decorated log and release notes: https://github.com/ocornut/imgui/releases/tag/v1.89.2

All changes:

- Tables, Nav, Scrolling: fixed scrolling functions and focus tracking with frozen rows and
  frozen columns. Windows now have a better understanding of outer/inner decoration sizes,
  which should later lead us toward more flexible uses of menu/status bars. (#5143, #3692)
- Tables, Nav: frozen columns are not part of menu layer and can be crossed over. (#5143, #3692)
- Tables, Columns: fixed cases where empty columns may lead to empty ImDrawCmd. (#4857, #5937)
- Tables: fixed matching width of synchronized tables (multiple tables with same id) when only
  some instances have a vertical scrollbar and not all. (#5920)
- Fixed cases where CTRL+Tab or Modal can occasionally lead to the creation of ImDrawCmd with
  zero triangles, which would makes the render loop of some backends assert (e.g. Metal with
  debugging, Allegro). (#4857, #5937)
- Inputs, IO: reworked ImGuiMod_Shortcut to redirect to Ctrl/Super at runtime instead of
  compile-time, being consistent with our support for io.ConfigMacOSXBehaviors and making it
  easier for bindings generators to process that value. (#5923, #456)
- Inputs, Scrolling: better selection of scrolling window when hovering nested windows
  and when backend/OS is emitting dual-axis wheeling inputs (typically touch pads on macOS).
  We now select a primary axis based on recent events, and select a target window based on it.
  We expect this behavior to be further improved/tweaked. (#3795, #4559) [@ocornut, @folays]
- InputText: fixed cursor navigation when pressing Up Arrow on the last character of a
  multiline buffer which doesn't end with a carriage return. (#6000)
- Text: fixed layouting of wrapped-text block when the last source line is above the
  clipping region. Regression added in 1.89. (#5720, #5919)
- Misc: added GetItemID() in public API. It is not often expected that you would use this,
  but it is useful for Shortcut() and upcoming owner-aware input functions which wants to
  be implemented with public API.
- Fonts: imgui_freetype: fixed a packing issue which in some occurrences would prevent large
  amount of glyphs from being packed correctly. (#5788, #5829)
- Fonts: added a 'void* UserData' field in ImFontAtlas, as a convenience for use by
  applications using multiple font atlases.
- Demo: simplified "Inputs" section, moved contents to Metrics->Inputs.
- Debug Tools: Metrics: added "Inputs" section, moved from Demo for consistency.
- Misc: fixed parameters to IMGUI_DEBUG_LOG() not being dead-stripped when building
  with IMGUI_DISABLE_DEBUG_TOOLS is used. (#5901) [@Teselka]
- Misc: fixed compile-time detection of SSE features on MSVC 32-bits builds. (#5943) [@TheMostDiligent]
- Examples: DirectX10, DirectX11: try WARP software driver if hardware driver is not available. (#5924, #5562)
- Backends: GLFW: Fixed mods state on Linux when using Alt-GR text input (e.g. German keyboard layout), which
  could lead to broken text input. Revert a 2022/01/17 change were we resumed using mods provided by GLFW,
  turns out they are faulty in this specific situation. (#6034)
- Backends: Allegro5: restoring using al_draw_indexed_prim() when Allegro version is >= 5.2.5. (#5937) [@Espyo]
- Backends: Vulkan: Fixed sampler passed to ImGui_ImplVulkan_AddTexture() not being honored as we were using
  an immutable sampler. (#5502, #6001, #914) [@martin-ejdestig, @rytisss]

Docking+Viewports Branch:

- Docking: Internals: fixed DockBuilderCopyDockSpace() crashing when windows not in the
  remapping list are docked on the left or top side of a split. (#6035)
- Docking: fixed DockSpace() with ImGuiDockNodeFlags_KeepAliveOnly marking current window
  as written to, even if it doesn't technically submit an item. This allow using KeepAliveOnly
  from any window location. (#6037)
- Backends: OSX: fixed typo in ImGui_ImplOSX_GetWindowSize that would cause issues when resiing
  from OS decorations, if they are enabled on secondary viewports. (#6009) [@sivu]
- Backends: Metal: fixed secondary viewport rendering. (#6015) [@dmirty-kuzmenko]


-----------------------------------------------------------------------
 VERSION 1.89.1 (Released 2022-11-24)
-----------------------------------------------------------------------

Decorated log and release notes: https://github.com/ocornut/imgui/releases/tag/v1.89.1

Other changes:

- Scrolling, Focus: fixed SetKeyboardFocusHere()/SetItemDefaultFocus() during a window-appearing
  frame (and associated lower-level functions e.g. ScrollToRectEx()) from not centering item. (#5902)
- Inputs: fixed moving a window or drag and dropping from preventing input-owner-unaware code
  from accessing keys. (#5888, #4921, #456)
- Inputs: fixed moving a window or drag and dropping from capturing mods. (#5888, #4921, #456)
- Layout: fixed End()/EndChild() incorrectly asserting if users manipulates cursor position
  inside a collapsed/culled window and IMGUI_DISABLE_OBSOLETE_FUNCTIONS is enabled. (#5548, #5911)
- Combo: fixed selected item (marked with SetItemDefaultFocus()) from not being centered when
  the combo window initially appears. (#5902).
- ColorEdit: fixed label overlapping when using style.ColorButtonPosition == ImGuiDir_Left to
  move the color button on the left side (regression introduced in 1.88 WIP 2022/02/28). (#5912)
- Drag and Drop: fixed GetDragDropPayload() returning a non-NULL value if a drag source is
  active but a payload hasn't been submitted yet. This is convenient to detect new payload
  from within a drag source handler. (#5910, #143)
- Backends: GLFW: cancel out errors emitted by glfwGetKeyName() when a name is missing. (#5908)
- Backends: WebGPU: fixed validation error with default depth buffer settings. (#5869, #5914) [@kdchambers]

Docking+Viewports Branch:

- Viewports: Fixed collapsed windows setting ImGuiViewportFlags_NoRendererClear without
  making title bar color opaque, leading to potential texture/fb garbage being visible.
  Right now as we don't fully support transparent viewports (#2766), so we turn that
  'TitleBgCollapsed' color opaque just lke we do for 'WindowBG' on uncollapsed windows.


-----------------------------------------------------------------------
 VERSION 1.89 (Released 2022-11-15)
-----------------------------------------------------------------------

Decorated log and release notes: https://github.com/ocornut/imgui/releases/tag/v1.89

Breaking changes:

- Layout: Obsoleted using SetCursorPos()/SetCursorScreenPos() to extend parent window/cell boundaries. (#5548)
  This relates to when moving the cursor position beyond current boundaries WITHOUT submitting an item.
  - Previously this would make the window content size ~200x200:
      Begin(...) + SetCursorScreenPos(GetCursorScreenPos() + ImVec2(200,200)) + End();
  - Instead, please submit an item:
      Begin(...) + SetCursorScreenPos(GetCursorScreenPos() + ImVec2(200,200)) + Dummy(ImVec2(0,0)) + End();
  - Alternative:
      Begin(...) + Dummy(ImVec2(200,200)) + End();
  Content size is now only extended when submitting an item.
  With '#define IMGUI_DISABLE_OBSOLETE_FUNCTIONS' this will now be detected and assert.
  Without '#define IMGUI_DISABLE_OBSOLETE_FUNCTIONS' this will silently be fixed until we obsolete it.
  (This incorrect pattern has been mentioned or suggested in: #4510, #3355, #1760, #1490, #4152, #150,
   threads have been amended to refer to this issue).
- Inputs: ImGuiKey is now a typed enum, allowing ImGuiKey_XXX symbols to be named in debuggers. (#4921)
  This will require uses of legacy backend-dependent indices to be casted, e.g.
   - with imgui_impl_glfw:  IsKeyPressed(GLFW_KEY_A) -> IsKeyPressed((ImGuiKey)GLFW_KEY_A);
   - with imgui_impl_win32: IsKeyPressed('A')        -> IsKeyPressed((ImGuiKey)'A')
   - etc. however if you are upgrading code you might as well use the backend-agnostic IsKeyPressed(ImGuiKey_A) now.
- Renamed and merged keyboard modifiers key enums and flags into a same set:  (#4921, #456)
   - ImGuiKey_ModCtrl  and ImGuiModFlags_Ctrl  -> ImGuiMod_Ctrl
   - ImGuiKey_ModShift and ImGuiModFlags_Shift -> ImGuiMod_Shift
   - ImGuiKey_ModAlt   and ImGuiModFlags_Alt   -> ImGuiMod_Alt
   - ImGuiKey_ModSuper and ImGuiModFlags_Super -> ImGuiMod_Super
  Kept inline redirection enums (will obsolete).
  This change simplifies a few things, reduces confusion, and will facilitate upcoming
  shortcut/input ownership apis.
  - The ImGuiKey_ModXXX were introduced in 1.87 and mostly used by backends.
  - The ImGuiModFlags_XXX have been exposed in imgui.h but not really used by any public api,
    only by third-party extensions. They were however subject to a recent rename
    (ImGuiKeyModFlags_XXX -> ImGuiModFlags_XXX) and we are exceptionally commenting out
    the older ImGuiKeyModFlags_XXX names ahead of obsolescence schedule to reduce confusion
    and because they were not meant to be used anyway.
- Removed io.NavInputs[] and ImGuiNavInput enum that were used to feed gamepad inputs.
  Basically 1.87 already obsoleted them from the backend's point of view, but internally
  our navigation code still used this array and enum, so they were still present.
  Not anymore! (#4921, #4858, #787, #1599, #323)
  Transition guide:
   - Official backends from 1.87+                  -> no issue.
   - Official backends from 1.60 to 1.86           -> will build and convert gamepad inputs, unless IMGUI_DISABLE_OBSOLETE_KEYIO is defined. Need updating!
   - Custom backends not writing to io.NavInputs[] -> no issue.
   - Custom backends writing to io.NavInputs[]     -> will build and convert gamepad inputs, unless IMGUI_DISABLE_OBSOLETE_KEYIO is defined. Need fixing!
   - TL;DR: Backends should call io.AddKeyEvent()/io.AddKeyAnalogEvent() with ImGuiKey_GamepadXXX values instead of filling io.NavInput[].
  The ImGuiNavInput enum was essentially 1.60's attempt to combine keyboard and gamepad inputs with named
  semantic, but the additional indirection and copy added complexity and got in the way of other
  incoming work. User's code (other than backends) should not be affected, unless you have custom
  widgets intercepting navigation events via the named enums (in which case you can upgrade your code).
- DragInt()/SliderInt(): Removed runtime patching of invalid "%f"/"%.0f" types of format strings.
  This was obsoleted in 1.61 (May 2018). See 1.61 changelog for details.
- Changed signature of ImageButton() function: (#5533, #4471, #2464, #1390)
  - Added 'const char* str_id' parameter + removed 'int frame_padding = -1' parameter.
  - Old signature: bool ImageButton(ImTextureID tex_id, ImVec2 size, ImVec2 uv0 = ImVec2(0,0), ImVec2 uv1 = ImVec2(1,1), int frame_padding = -1, ImVec4 bg_col = ImVec4(0,0,0,0), ImVec4 tint_col = ImVec4(1,1,1,1));
    - used the ImTextureID value to create an ID. This was inconsistent with other functions, led to ID conflicts, and caused problems with engines using transient ImTextureID values.
    - had a FramePadding override which was inconsistent with other functions and made the already-long signature even longer.
  - New signature: bool ImageButton(const char* str_id, ImTextureID tex_id, ImVec2 size, ImVec2 uv0 = ImVec2(0,0), ImVec2 uv1 = ImVec2(1,1), ImVec4 bg_col = ImVec4(0,0,0,0), ImVec4 tint_col = ImVec4(1,1,1,1));
    - requires an explicit identifier. You may still use e.g. PushID() calls and then pass an empty identifier.
    - always uses style.FramePadding for padding, to be consistent with other buttons. You may use PushStyleVar() to alter this.
  - As always we are keeping a redirection function available (will obsolete later).
- Removed the bizarre legacy default argument for 'TreePush(const void* ptr = NULL)'. (#1057)
  Must always pass a pointer value explicitly, NULL/nullptr is ok but require cast, e.g. TreePush((void*)nullptr);
  If you used TreePush() replace with TreePush((void*)NULL);
- Removed support for 1.42-era IMGUI_DISABLE_INCLUDE_IMCONFIG_H / IMGUI_INCLUDE_IMCONFIG_H. (#255)
  They only made sense before we could use IMGUI_USER_CONFIG.

Other Changes:

- Popups & Modals: fixed nested Begin() inside a popup being erroneously input-inhibited.
  While it is unusual, you can nest a Begin() inside a popup or modal, it is occasionally
  useful to achieve certain things (e.g. to implement suggestion popups #718, #4461).
- Inputs: Standard widgets now claim for key/button ownership and test for them.
  - Fixes scenario where e.g. a Popup with a Selectable() reacting on mouse down
    (e.g. double click) closes, and behind it is another window with an item reacting
    on mouse up. Previously this would lead to both items reacting, now the item in the
    window behind won't react on the mouse up since the mouse button ownership has already
    been claimed earlier.
  - Internals: There are MANY more aspects to this changes. Added experimental/internal APIs
    to allow handling input/shorting routing and key ownership. Things will be moved into
    public APIs over time. For now this release is a way to test the solidity of underlying
    systems while letting early adopters adopters toy with internals.
    (#456, #2637, #2620, #2891, #3370, #3724, #4828, #5108, #5242, #5641)
- Scrolling: Tweak mouse-wheel locked window timer so it is shorter but also gets reset
  whenever scrolling again. Modulate for small (sub-pixel) amounts. (#2604)
- Scrolling: Mitigated issue where multi-axis mouse-wheel inputs (usually from touch pad
  events) are incorrectly locking scrolling in a parent window. (#4559, #3795, #2604)
- Scrolling: Exposed SetNextWindowScroll() in public API. Useful to remove a scrolling
  delay in some situations where e.g. windows need to be synched. (#1526)
- InputText: added experimental io.ConfigInputTextEnterKeepActive feature to make pressing
  Enter keep the input active and select all text.
- InputText: numerical fields automatically accept full-width characters (U+FF01..U+FF5E)
  by converting them to half-width (U+0021..U+007E).
- InputText: added ImGuiInputTextFlags_EscapeClearsAll flag: first press on Escape clears
  text if any, second press deactivate the InputText(). (#5688, #2620)
- InputText: added support for shift+click style selection. (#5619) [@procedural]
- InputText: clarified that callbacks cannot modify buffer when using the ReadOnly flag.
- InputText: fixed minor one-frame selection glitch when reverting with Escape.
- ColorEdit3: fixed id collision leading to an assertion. (#5707)
- IsItemHovered: Added ImGuiHoveredFlags_DelayNormal and ImGuiHoveredFlags_DelayShort flags,
  allowing to introduce a shared delay for tooltip idioms. The delays are respectively
  io.HoverDelayNormal (default to 0.30f) and io.HoverDelayShort (default to 0.10f). (#1485)
- IsItemHovered: Added ImGuiHoveredFlags_NoSharedDelay to disable sharing delays between items,
  so moving from one item to a nearby one will requires delay to elapse again. (#1485)
- Tables: activating an ID (e.g. clicking button inside) column doesn't prevent columns
  output flags from having ImGuiTableColumnFlags_IsHovered set. (#2957)
- Tables,Columns: fixed a layout issue where SameLine() prior to a row change would set the
  next row in such state where subsequent SameLine() would move back to previous row.
- Tabs: Fixed a crash when closing multiple windows (possible with docking only) with an
  appended TabItemButton(). (#5515, #3291) [@rokups]
- Tabs: Fixed shrinking policy leading to infinite loops when fed unrounded tab widths. (#5652)
- Tabs: Fixed shrinking policy sometimes erroneously making right-most tabs stray a little out
  bar boundaries (bug in 1.88). (#5652).
- Tabs: Enforcing minimum size of 1.0f, fixed asserting on zero-tab widths. (#5572)
- Window: Fixed a potential crash when appending to a child window. (#5515, #3496, #4797) [@rokups]
- Window: Fixed an issue where uncollapsed a window would show a scrollbar for a frame.
- Window: Auto-fit size takes account of work rectangle (menu bars eating from viewport). (#5843)
- Window: Fixed position not being clamped while auto-resizing (fixes appearing windows without
  .ini data from moving for a frame when using io.ConfigWindowsMoveFromTitleBarOnly). (#5843)
- IO: Added ImGuiMod_Shortcut which is ImGuiMod_Super on Mac and ImGuiMod_Ctrl otherwise. (#456)
- IO: Added ImGuiKey_MouseXXX aliases for mouse buttons/wheel so all operations done on ImGuiKey
  can apply to mouse data as well. (#4921)
- IO: Filter duplicate input events during the AddXXX() calls. (#5599, #4921)
- IO: Fixed AddFocusEvent(false) to also clear MouseDown[] state. (#4921)
- Menus: Fixed incorrect sub-menu parent association when opening a menu by closing another.
  Among other things, it would accidentally break part of the closing heuristic logic when moving
  towards a sub-menu. (#2517, #5614). [@rokups]
- Menus: Fixed gaps in closing logic which would make child-menu erroneously close when crossing
  the gap between a menu item inside a window and a child-menu in a secondary viewport. (#5614)
- Menus: Fixed using IsItemHovered()/IsItemClicked() on BeginMenu(). (#5775)
- Menus, Popups: Experimental fix for issue where clicking on an open BeginMenu() item called from
  a window which is neither a popup neither a menu used to incorrectly close and reopen the menu
  (the fix may have side-effect and is labelld as experimental as we may need to revert). (#5775)
- Menus, Nav: Fixed keyboard/gamepad navigation occasionally erroneously landing on menu-item
  in parent window when the parent is not a popup. (#5730)
- Menus, Nav: Fixed not being able to close a menu with Left arrow when parent is not a popup. (#5730)
- Menus, Nav: Fixed using left/right navigation when appending to an existing menu (multiple
  BeginMenu() call with same names). (#1207)
- Menus: Fixed a one-frame issue where SetNextWindowXXX data are not consumed by a BeginMenu()
  returning false.
- Nav: Fixed moving/resizing window with gamepad or keyboard when running at very high framerate.
- Nav: Pressing Space/GamepadFaceDown on a repeating button uses the same repeating rate as a mouse hold.
- Nav: Fixed an issue opening a menu with Right key from a non-menu window.
- Text: Fixed wrapped-text not doing a fast-forward on lines above the clipping region,
  which would result in an abnormal number of vertices created (was slower and more likely to
  asserts with 16-bits ImDrawVtx). (#5720)
- Fonts: Added GetGlyphRangesGreek() helper for Greek & Coptic glyph range. (#5676, #5727) [@azonenberg]
- ImDrawList: Not using alloca() anymore, lift single polygon size limits. (#5704, #1811)
  - Note: now using a temporary buffer stored in ImDrawListSharedData.
    This change made it more visible than you cannot append to multiple ImDrawList from multiple
    threads if they share the same ImDrawListSharedData. Previously it was a little more likely
    for this to "accidentally" work, but was already incorrect. (#6167)
- Platform IME: [Windows] Removed call to ImmAssociateContextEx() leading to freeze on some setups.
  (#2589, #5535, #5264, #4972)
- Misc: better error reporting for PopStyleColor()/PopStyleVar() + easier to recover. (#1651)
- Misc: io.Framerate moving average now converge in 60 frames instead of 120. (#5236, #4138)
- Debug Tools: Debug Log: Visually locate items when hovering a 0xXXXXXXXX value. (#5855)
- Debug Tools: Debug Log: Added 'IO' and 'Clipper' events logging. (#5855)
- Debug Tools: Metrics: Visually locate items when hovering a 0xXXXXXXXX value (in most places).
- Debug Tools: Item Picker: Mouse button can be changed by holding Ctrl+Shift, making it easier
  to use the Item Picker in e.g. menus. (#2673)
- Docs: Fixed various typos in comments and documentations. (#5649, #5675, #5679) [@tocic, @lessigsx]
- Demo: Improved "Constrained-resizing window" example, more clearly showcase aspect-ratio. (#5627)
- Demo: Added more explicit "Center window" mode to "Overlay example". (#5618)
- Demo: Fixed Log & Console from losing scrolling position with Auto-Scroll when child is clipped. (#5721)
- Examples: Added all SDL examples to default VS solution.
- Examples: Win32: Always use RegisterClassW() to ensure windows are Unicode. (#5725)
- Examples: Android: Enable .ini file loading/saving into application internal data folder. (#5836) [@rewtio]
- Backends: GLFW: Honor GLFW_CURSOR_DISABLED by not setting mouse position. (#5625) [@scorpion-26]
- Backends: GLFW: Add glfwGetError() call on GLFW 3.3 to inhibit missing mouse cursor errors. (#5785) [@mitchellh]
- Backends: SDL: Disable SDL 2.0.22 new "auto capture" which prevents drag and drop across windows
  (e.g. for multi-viewport support) and don't capture mouse when drag and dropping. (#5710)
- Backends: Win32: Convert WM_CHAR values with MultiByteToWideChar() when window class was
  registered as MBCS (not Unicode). (#5725, #1807, #471, #2815, #1060) [@or75, @ocornut]
- Backends: OSX: Fixed mouse inputs on flipped views. (#5756) [@Nemirtingas]
- Backends: OSX: Fixed mouse coordinate before clicking on the host window. (#5842) [@maezawa-akira]
- Backends: OSX: Fixes to support full app creation in C++. (#5403) [@stack]
- Backends: OpenGL3: Reverted use of glBufferSubData(), too many corruptions issues were reported,
  and old leaks issues seemingly can't be reproed with Intel drivers nowadays (revert earlier changes).
  (#4468, #4504, #3381, #2981, #4825, #4832, #5127).
- Backends: Metal: Use __bridge for ARC based systems. (#5403) [@stack]
- Backends: Metal: Add dispatch synchronization. (#5447) [@luigifcruz]
- Backends: Metal: Update deprecated property 'sampleCount'->'rasterSampleCount'. (#5603) [@dcvz]
- Backends: Vulkan: Added experimental ImGui_ImplVulkan_RemoveTexture() for api symetry. (#914, #5738).
- Backends: WebGPU: fixed rendering when a depth buffer is enabled. (#5869) [@brainlag]

Docking+Viewports Branch:

- Docking: Fixed incorrect focus highlight on docking node when focusing a menu. (#5702)
- Docking, Nav: Fixed using gamepad/keyboard navigation not being able enter menu layer when
  it only contained the standard Collapse/Close buttons and no actual menu. (#5463, #4792)
- Docking: Fixed regression introduced in v1.87 when docked window content not rendered
  while switching between with CTRL+Tab. [@rokups]
- Docking: Fixed amending into an existing tab bar from rendering invisible items. (#5515)
- Docking: Made spacing between dock nodes not a dropping gap. When hovering it only
  outer-docking drop markers are visible.
- Docking+Viewports: Fixed undocking window node causing parent viewports to become unresponsive
  in certain situation (e.g. hidden tab bar). (#5503) [@rokups]
- Backends: SDL: Fixed building backend under non-OSX Apple targets (e.g. iPhone). (#5665)
- Backends: SDL: Fixed drag'n drop crossing a viewport border losing mouse coordinates. (#5710, #5012)
- Backends: GLFW: Fixed leftover static variable preventing from changing or
  reinitializing backend while application is running. (#4616, #5434) [@rtoumazet]


-----------------------------------------------------------------------
 VERSION 1.88 (Released 2022-06-21)
-----------------------------------------------------------------------

Decorated log and release notes: https://github.com/ocornut/imgui/releases/tag/v1.88

Breaking changes:

- Renamed IMGUI_DISABLE_METRICS_WINDOW to IMGUI_DISABLE_DEBUG_TOOLS for correctness.
  Kept support for old define (will obsolete).
- Renamed CaptureMouseFromApp() and CaptureKeyboardFromApp() to SetNextFrameWantCaptureMouse()
  and SetNextFrameWantCaptureKeyboard() to clarify purpose, old name was too misleading.
  Kept inline redirection functions (will obsolete).
- Renamed ImGuiKeyModFlags to ImGuiModFlags. Kept inline redirection enums (will obsolete).
  (This was never used in public API functions but technically present in imgui.h and ImGuiIO).
- Backends: OSX: Removed ImGui_ImplOSX_HandleEvent() from backend API in favor of backend
  automatically handling event capture. Examples that are using the OSX backend have removed
  all the now-unnecessary calls to ImGui_ImplOSX_HandleEvent(), applications can do as well.
  [@stuartcarnie] (#4821)
- Internals: calling ButtonBehavior() without calling ItemAdd() now requires a KeepAliveID()
  call. This is because the KeepAliveID() call was moved from GetID() to ItemAdd(). (#5181)

Other Changes:

- IO: Fixed backward-compatibility regression introduced in 1.87: (#4921, #4858)
  - Direct accesses to io.KeysDown[] with legacy indices didn't work (with new backends).
  - Direct accesses to io.KeysDown[GetKeyIndex(XXX)] would access invalid data (with old/new backends).
  - Calling IsKeyDown() didn't have those problems, and is recommended as io.KeysDown[] is obsolete.
- IO: Fixed input queue trickling of interleaved keys/chars events (which are frequent especially
  when holding down a key as OS submits chars repeat events) delaying key presses and mouse movements.
  In particular, using the input system for fast game-like actions (e.g. WASD camera move) would
  typically have been impacted, as well as holding a key while dragging mouse. Constraints have
  been lifted and are now only happening when e.g. an InputText() widget is active. (#4921, #4858)
  Note that even thought you shouldn't need to disable io.ConfigInputTrickleEventQueue, you can
  technically dynamically change its setting based on the context (e.g. disable only when hovering
  or interacting with a game/3D view).
- IO: Fixed input queue trickling of mouse wheel events: multiple wheel events are merged, while
  a mouse pos followed by a mouse wheel are now trickled. (#4921, #4821)
- IO: Added io.SetAppAcceptingEvents() to set a master flag for accepting key/mouse/characters
  events (default to true). Useful if you have native dialog boxes that are interrupting your
  application loop/refresh, and you want to disable events being queued while your app is frozen.
- Windows: Fixed first-time windows appearing in negative coordinates from being initialized
  with a wrong size. This would most often be noticeable in multi-viewport mode (docking branch)
  when spawning a window in a monitor with negative coordinates. (#5215, #3414) [@DimaKoltun]
- Clipper: Fixed a regression in 1.86 when not calling clipper.End() and late destructing the
  clipper instance. High-level languages (Lua,Rust etc.) would typically be affected. (#4822)
- Layout: Fixed mixing up SameLine() and SetCursorPos() together from creating situations where line
  height would be emitted from the wrong location (e.g. 'ItemA+SameLine()+SetCursorPos()+ItemB' would
  emit ItemA worth of height from the position of ItemB, which is not necessarily aligned with ItemA).
- Sliders: An initial click within the knob/grab doesn't shift its position. (#1946, #5328)
- Sliders, Drags: Fixed dragging when using hexadecimal display format string. (#5165, #3133)
- Sliders, Drags: Fixed manual input when using hexadecimal display format string. (#5165, #3133)
- InputScalar: Fixed manual input when using %03d style width in display format string. (#5165, #3133)
- InputScalar: Automatically allow hexadecimal input when format is %X (without extra flag).
- InputScalar: Automatically allow scientific input when format is float/double (without extra flag).
- Nav: Fixed nav movement in a scope with only one disabled item from focusing the disabled item. (#5189)
- Nav: Fixed issues with nav request being transferred to another window when calling SetKeyboardFocusHere()
  and simultaneous changing window focus. (#4449)
- Nav: Changed SetKeyboardFocusHere() to not behave if a drag or window moving is in progress.
- Nav: Fixed inability to cancel nav in modal popups. (#5400) [@rokups]
- IsItemHovered(): added ImGuiHoveredFlags_NoNavOverride to disable the behavior where the
  return value is overridden by focus when gamepad/keyboard navigation is active.
- InputText: Fixed pressing Tab emitting two tabs characters because of dual Keys/Chars events being
  trickled with the new input queue (happened on some backends only). (#2467, #1336)
- InputText: Fixed a one-frame display glitch where pressing Escape to revert after a deletion
  would lead to small garbage being displayed for one frame. Curiously a rather old bug! (#3008)
- InputText: Fixed an undo-state corruption issue when editing main buffer before reactivating item. (#4947)
- InputText: Fixed an undo-state corruption issue when editing in-flight buffer in user callback.
  (#4947, #4949] [@JoshuaWebb]
- Tables: Fixed incorrect border height used for logic when resizing one of several synchronized
  instance of a same table ID, when instances have a different height. (#3955).
- Tables: Fixed incorrect auto-fit of parent windows when using non-resizable weighted columns. (#5276)
- Tables: Fixed draw-call merging of last column. Depending on some unrelated settings (e.g. BorderH)
  merging draw-call of the last column didn't always work (regression since 1.87). (#4843, #4844) [@rokups]
- Inputs: Fixed IsMouseClicked() repeat mode rate being half of keyboard repeat rate.
- ColorEdit: Fixed text baseline alignment after a SameLine() after a ColorEdit() with visible label.
- Tabs: BeginTabItem() now reacts to SetNextItemWidth(). (#5262)
- Tabs: Tweak shrinking policy so that while resizing tabs that don't need shrinking keep their
  initial width more precisely (without the occasional +1 worth of width).
- Menus: Adjusted BeginMenu() closing logic so hovering void or non-MenuItem() in parent window
  always lead to menu closure. Fixes using items that are not MenuItem() or BeginItem() at the root
  level of a popup with a child menu opened.
- Menus: Menus emitted from the main/scrolling layer are not part of the same menu-set as menus emitted
  from the menu-bar, avoiding  accidental hovering from one to the other. (#3496, #4797) [@rokups]
- Style: Adjust default value of GrabMinSize from 10.0f to 12.0f.
- Stack Tool: Added option to copy item path to clipboard. (#4631)
- Settings: Fixed out-of-bounds read when .ini file on disk is empty. (#5351) [@quantum5]
- Settings: Fixed some SetNextWindowPos/SetNextWindowSize API calls not marking settings as dirty.
- DrawList: Fixed PathArcTo() emitting terminating vertices too close to arc vertices. (#4993) [@thedmd]
- DrawList: Fixed texture-based anti-aliasing path with RGBA textures (#5132, #3245) [@cfillion]
- DrawList: Fixed divide-by-zero or glitches with Radius/Rounding values close to zero. (#5249, #5293, #3491)
- DrawList: Circle with a radius smaller than 0.5f won't appear, to be consistent with other primitives. [@thedmd]
- Debug Tools: Debug Log: Added ShowDebugLogWindow() showing an opt-in synthetic log of principal events
  (focus, popup, active id changes) helping to diagnose issues.
- Debug Tools: Added DebugTextEncoding() function to facilitate diagnosing issues when not sure about
  whether you have a UTF-8 text encoding issue or a font loading issue. [@LaMarche05, @ocornut]
- Demo: Add better demo of how to use SetNextFrameWantCaptureMouse()/SetNextFrameWantCaptureKeyboard().
- Metrics: Added a "UTF-8 Encoding Viewer" section using the aforementioned DebugTextEncoding() function.
- Metrics: Added "InputText" section to visualize internal state (#4947, #4949).
- Misc: Fixed calling GetID("label") _before_ a widget emitting this item inside a group (such as InputInt())
  from causing an assertion when closing the group. (#5181).
- Misc: Fixed IsAnyItemHovered() returning false when using navigation.
- Misc: Allow redefining IM_COL32_XXX layout macros to facilitate use on big-endian systems. (#5190, #767, #844)
- Misc: Added IMGUI_STB_SPRINTF_FILENAME to support custom path to stb_sprintf. (#5068, #2954) [@jakubtomsu]
- Misc: Added constexpr to ImVec2/ImVec4 inline constructors. (#4995) [@Myriachan]
- Misc: Updated stb_truetype.h from 1.20 to 1.26 (many fixes). (#5075)
- Misc: Updated stb_textedit.h from 1.13 to 1.14 (our changes so this effectively is a no-op). (#5075)
- Misc: Updated stb_rect_pack.h from 1.00 to 1.01 (minor). (#5075)
- Misc: binary_to_compressed_c tool: Added -nostatic option. (#5021) [@podsvirov]
- ImVector: Fixed erase() with empty range. (#5009) [@thedmd]
- Backends: Vulkan: Don't use VK_PRESENT_MODE_MAX_ENUM_KHR as specs state it isn't part of the API. (#5254)
- Backends: GLFW: Fixed a regression in 1.87 which resulted in keyboard modifiers events being
  reported incorrectly on Linux/X11, due to a bug in GLFW. [@rokups]
- Backends: GLFW: Fixed untranslated keys when pressing lower case letters on OSX (#5260, #5261) [@cpichard]
- Backends: SDL: Fixed dragging out viewport broken on some SDL setups. (#5012) [@rokups]
- Backends: SDL: Added support for extra mouse buttons (SDL_BUTTON_X1/SDL_BUTTON_X2). (#5125) [@sgiurgiu]
- Backends: SDL, OpenGL3: Fixes to facilitate building on AmigaOS4. (#5190) [@afxgroup]
- Backends: OSX: Monitor NSKeyUp events to catch missing keyUp for key when user press Cmd + key (#5128) [@thedmd]
- Backends: OSX, Metal: Store backend data in a per-context struct, allowing to use these backends with
  multiple contexts. (#5203, #5221, #4141) [@noisewuwei]
- Backends: Metal: Fixed null dereference on exit inside command buffer completion handler. (#5363, #5365) [@warrenm]
- Backends: OpenGL3: Partially revert 1.86 change of using glBufferSubData(): now only done on Windows and
  Intel GPU, based on querying glGetString(GL_VENDOR). Essentially we got report of accumulating leaks on Intel
  with multi-viewports when using simple glBufferData() without orphaning, and report of corruptions on other
  GPUs with multi-viewports when using orphaning and glBufferSubData(), so currently switching technique based
  on GPU vendor, which unfortunately reinforce the cargo-cult nature of dealing with OpenGL drivers.
  Navigating the space of mysterious OpenGL drivers is particularly difficult as they are known to rely on
  application specific whitelisting. (#4468, #3381, #2981, #4825, #4832, #5127).
- Backends: OpenGL3: Fix state corruption on OpenGL ES 2.0 due to not preserving GL_ELEMENT_ARRAY_BUFFER_BINDING
  and vertex attribute states. [@rokups]
- Examples: Emscripten+WebGPU: Fix building for latest WebGPU specs. (#3632)
- Examples: OSX+Metal, OSX+OpenGL: Removed now-unnecessary calls to ImGui_ImplOSX_HandleEvent(). (#4821)

Docking+Viewports Branch:

- Docking: Fixed floating docked nodes not being clamped into viewport workrect to stay reachable
  when io.ConfigWindowsMoveFromTitleBarOnly is true and multi-viewports are disabled. (#5044)
- Docking: Fixed a regression where moving window would be interrupted after undocking a tab
  when io.ConfigDockingAlwaysTabBar is true. (#5324) [@rokups]
- Docking: Fixed incorrect focus highlight on docking node when focusing empty central node
  or a child window which was manually injected into a dockspace window.
- Docking, Modal: Fixed a crash when opening popup from a parent which is being docked on the same frame. (#5401)
- Viewports: Fixed an issue where MouseViewport was lagging by a frame when using 1.87 Input Queue.
  A common side-effect would be that when releasing a window drag the underlying window would highlight
  for a frame. (#5837, #4921) [@cfillion]
- Viewports: Fixed translating a host viewport from briefly altering the size of AlwaysAutoResize windows. (#5057)
- Viewports: Fixed main viewport size not matching ImDrawData::DisplaySize for one frame during resize
  when multi-viewports are disabled. (#4900)
- Backends: SDL: Fixed dragging out main viewport broken on some SDL setups. (#5012) [@rokups]
- Backends: OSX: Added support for multi-viewports. [@stuartcarnie, @metarutaiga] (#4821, #2778)
- Backends: Metal: Added support for multi-viewports. [@stuartcarnie, @metarutaiga] (#4821, #2778)
- Examples: OSX+Metal, SDL+Metal, GLFW+Metal: Added support for multi-viewports. [@rokups]


-----------------------------------------------------------------------
 VERSION 1.87 (Released 2022-02-07)
-----------------------------------------------------------------------

Decorated log and release notes: https://github.com/ocornut/imgui/releases/tag/v1.87

Breaking Changes:

- Removed support for pre-C++11 compilers. We'll stop supporting VS2010. (#4537)
- Reworked IO mouse input API: (#4921, #4858) [@thedmd, @ocornut]
  - Added io.AddMousePosEvent(), io.AddMouseButtonEvent(), io.AddMouseWheelEvent() functions,
    obsoleting writing directly to io.MousePos, io.MouseDown[], io.MouseWheel, etc.
  - This enable input queue trickling to support low framerates. (#2787, #1992, #3383, #2525, #1320)
  - For all calls to IO new functions, the Dear ImGui context should be bound/current.
- Reworked IO keyboard input API: (#4921, #2625, #3724) [@thedmd, @ocornut]
  - Added io.AddKeyEvent() function, obsoleting writing directly to io.KeyMap[], io.KeysDown[] arrays.
  - For keyboard modifiers, you can call io.AddKeyEvent() with ImGuiKey_ModXXX values,
    obsoleting writing directly to io.KeyCtrl, io.KeyShift etc.
  - Added io.SetKeyEventNativeData() function (optional) to pass native and old legacy indices.
  - Added full range of key enums in ImGuiKey (e.g. ImGuiKey_F1).
  - Added GetKeyName() helper function.
  - Obsoleted GetKeyIndex(): it is now unnecessary and will now return the same value.
  - All keyboard related functions taking 'int user_key_index' now take 'ImGuiKey key':
    - IsKeyDown(), IsKeyPressed(), IsKeyReleased(), GetKeyPressedAmount().
  - Added io.ConfigInputTrickleEventQueue (defaulting to true) to disable input queue trickling.
  - Backward compatibility:
    - All backends updated to use new functions.
    - Old backends populating those arrays should still work!
    - Calling e.g. IsKeyPressed(MY_NATIVE_KEY_XXX) will still work! (for a while)
    - Those legacy arrays will only be disabled if '#define IMGUI_DISABLE_OBSOLETE_KEYIO' is set in your imconfig.
      In a few versions, IMGUI_DISABLE_OBSOLETE_FUNCTIONS will automatically enable IMGUI_DISABLE_OBSOLETE_KEYIO,
      so this will be moved into the regular obsolescence path.
    - BREAKING: If your custom backend used ImGuiKey as mock native indices (e.g. "io.KeyMap[ImGuiKey_A] = ImGuiKey_A")
      this is a use case that will now assert and be breaking for your old backend.
  - Transition guide:
     - IsKeyPressed(MY_NATIVE_KEY_XXX)           -> use IsKeyPressed(ImGuiKey_XXX)
     - IsKeyPressed(GetKeyIndex(ImGuiKey_XXX))   -> use IsKeyPressed(ImGuiKey_XXX)
     - Backend writing to io.KeyMap[],KeysDown[] -> backend should call io.AddKeyEvent(), if legacy indexing is desired, call io.SetKeyEventNativeData()
     - Basically the trick we took advantage of is that we previously only supported native keycode from 0 to 511,
       so ImGuiKey values can still express a legacy native keycode, and new named keys are all >= 512.
  - This will enable a few things in the future:
     - Access to portable keys allows for backend-agnostic keyboard input code. Until now it was difficult
       to share code using keyboard across project because of this gap. (#2625, #3724)
     - Access to full key ranges will allow us to develop a proper keyboard shortcut system. (#456)
     - io.SetKeyEventNativeData() include native keycode/scancode which may later be exposed. (#3141, #2959)
- Reworked IO nav/gamepad input API and unifying inputs sources: (#4921, #4858, #787)
  - Added full range of ImGuiKey_GamepadXXXX enums (e.g. ImGuiKey_GamepadDpadUp, ImGuiKey_GamepadR2) to use with
    io.AddKeyEvent(), io.AddKeyAnalogEvent().
  - Added io.AddKeyAnalogEvent() function, obsoleting writing directly to io.NavInputs[] arrays.
- Renamed ImGuiKey_KeyPadEnter to ImGuiKey_KeypadEnter to align with new symbols. Kept redirection enum. (#2625)
- Removed support for legacy arithmetic operators (+,+-,*,/) when inputing text into a slider/drag. (#4917, #3184)
  This doesn't break any api/code but a feature that was accessible by end-users (which seemingly no one used).
  (Instead you may implement custom expression evaluators to provide a better version of this).
- Backends: GLFW: backend now uses glfwSetCursorPosCallback().
  - If calling ImGui_ImplGlfw_InitXXX with install_callbacks=true: nothing to do. is already done for you.
  - If calling ImGui_ImplGlfw_InitXXX with install_callbacks=false: you WILL NEED to register the GLFW callback
    using glfwSetCursorPosCallback() and forward it to the backend function ImGui_ImplGlfw_CursorPosCallback().
- Backends: SDL: Added SDL_Renderer* parameter to ImGui_ImplSDL2_InitForSDLRenderer(), so backend can call
  SDL_GetRendererOutputSize() to obtain framebuffer size valid for hi-dpi. (#4927) [@Clownacy]
- Commented out redirecting functions/enums names that were marked obsolete in 1.69, 1.70, 1.71, 1.72 (March-July 2019)
  - ImGui::SetNextTreeNodeOpen()        -> use ImGui::SetNextItemOpen()
  - ImGui::GetContentRegionAvailWidth() -> use ImGui::GetContentRegionAvail().x
  - ImGui::TreeAdvanceToLabelPos()      -> use ImGui::SetCursorPosX(ImGui::GetCursorPosX() + ImGui::GetTreeNodeToLabelSpacing());
  - ImFontAtlas::CustomRect             -> use ImFontAtlasCustomRect
  - ImGuiColorEditFlags_RGB/HSV/HEX     -> use ImGuiColorEditFlags_DisplayRGB/HSV/Hex
- Removed io.ImeSetInputScreenPosFn() in favor of more flexible io.SetPlatformImeDataFn() for IME support.
  Because this field was mostly only ever used by Dear ImGui internally, not by backends nor the vast majority
  of user code, this should only affect a very small fraction for users who are already very IME-aware.
- Obsoleted 'void* io.ImeWindowHandle' in favor of writing to 'void* ImGuiViewport::PlatformHandleRaw'.
  This removes an incompatibility between 'master' and 'multi-viewports' backends and toward enabling
  better support for IME. Updated backends accordingly. Because the old field is set by existing backends,
  we are keeping it (marked as obsolete).

Other Changes:

- IO: Added event based input queue API, which now trickles events to support low framerates. [@thedmd, @ocornut]
  Previously the most common issue case (button presses in low framerates) was handled by backend. This is now
  handled by core automatically for all kind of inputs. (#4858, #2787, #1992, #3383, #2525, #1320)
  - New IO functions for keyboard/gamepad: AddKeyEvent(), AddKeyAnalogEvent().
  - New IO functions for mouse: AddMousePosEvent(), AddMouseButtonEvent(), AddMouseWheelEvent().
- IO: Unified key enums allow using key functions on key mods and gamepad values.
- Fixed CTRL+Tab into an empty window causing artifacts on the highlight rectangle due to bad reordering on ImDrawCmd.
- Fixed a situation where CTRL+Tab or Modal can occasionally lead to the creation of ImDrawCmd with zero triangles,
  which would makes the draw operation of some backends assert (e.g. Metal with debugging). (#4857)
- Popups: Fixed a regression crash when a new window is created after a modal on the same frame. (#4920) [@rokups]
- Popups: Fixed an issue when reopening a same popup multiple times would offset them by 1 pixel on the right. (#4936)
- Tables, ImDrawListSplitter: Fixed erroneously stripping trailing ImDrawList::AddCallback() when submitted in
  last column or last channel and when there are no other drawing operation. (#4843, #4844) [@hoffstadt]
- Tables: Fixed positioning of Sort icon on right-most column with some settings (not resizable + no borders). (#4918).
- Nav: Fixed gamepad navigation in wrapping popups not wrapping all the way. (#4365)
- Sliders, Drags: Fixed text input of values with a leading sign, common when using a format enforcing sign. (#4917)
- Demo: draw a section of keyboard in "Inputs > Keyboard, Gamepad & Navigation state" to visualize keys. [@thedmd]
- Platform IME: changed io.ImeSetInputScreenPosFn() to io.SetPlatformImeDataFn() API,
  now taking a ImGuiPlatformImeData structure which we can more easily extend in the future.
- Platform IME: moved io.ImeWindowHandle to GetMainViewport()->PlatformHandleRaw.
- Platform IME: add ImGuiPlatformImeData::WantVisible, hide IME composition window when not used. (#2589) [@actboy168]
- Platform IME: add ImGuiPlatformImeData::InputLineHeight. (#3113) [@liuliu]
- Platform IME: [windows] call ImmSetCandidateWindow() to position candidate window.
- Backends: GLFW: Pass localized keys (matching keyboard layout). Fix e.g. CTRL+A, CTRL+Z, CTRL+Y shortcuts.
  We are now converting GLFW untranslated keycodes back to translated keycodes in order to match the behavior of
  other backend, and facilitate the use of GLFW with lettered-shortcuts API. (#456, #2625)
- Backends: GLFW: Submit keys and key mods using io.AddKeyEvent(). (#2625, #4921)
- Backends: GLFW: Submit mouse data using io.AddMousePosEvent(), io.AddMouseButtonEvent(), io.AddMouseWheelEvent() functions. (#4921)
- Backends: GLFW: Retrieve mouse position using glfwSetCursorPosCallback() + fallback when focused but not hovered/captured.
- Backends: GLFW: Submit gamepad data using io.AddKeyEvent/AddKeyAnalogEvent() functions, stopped writing to io.NavInputs[]. (#4921)
- Backends: GLFW: Added ImGui_ImplGlfw_InstallCallbacks()/ImGui_ImplGlfw_RestoreCallbacks() helpers to facilitate user installing
  callbacks after iniitializing backend. (#4981)
- Backends: Win32: Submit keys and key mods using io.AddKeyEvent(). (#2625, #4921)
- Backends: Win32: Retrieve mouse position using WM_MOUSEMOVE/WM_MOUSELEAVE + fallback when focused but not hovered/captured.
- Backends: Win32: Submit mouse data using io.AddMousePosEvent(), AddMouseButtonEvent(), AddMouseWheelEvent() functions. (#4921)
- Backends: Win32: Maintain a MouseButtonsDown mask instead of using ImGui::IsAnyMouseDown() which will be obsoleted.
- Backends: Win32: Submit gamepad data using io.AddKeyEvent/AddKeyAnalogEvent() functions, stopped writing to io.NavInputs[]. (#4921)
- Backends: SDL: Pass localized keys (matching keyboard layout). Fix e.g. CTRL+A, CTRL+Z, CTRL+Y shortcuts. (#456, #2625)
- Backends: SDL: Submit key data using io.AddKeyEvent(). Submit keymods using io.AddKeyModsEvent() at the same time. (#2625)
- Backends: SDL: Retrieve mouse position using SDL_MOUSEMOTION/SDL_WINDOWEVENT_LEAVE + fallback when focused but not hovered/captured.
- Backends: SDL: Submit mouse data using io.AddMousePosEvent(), AddMouseButtonEvent(), AddMouseWheelEvent() functions. (#4921)
- Backends: SDL: Maintain a MouseButtonsDown mask instead of using ImGui::IsAnyMouseDown() which will be obsoleted.
- Backends: SDL: Submit gamepad data using io.AddKeyEvent/AddKeyAnalogEvent() functions, stopped writing to io.NavInputs[]. (#4921)
- Backends: Allegro5: Submit keys using io.AddKeyEvent(). Submit keymods using io.AddKeyModsEvent() at the same time. (#2625)
- Backends: Allegro5: Submit mouse data using io.AddMousePosEvent(), AddMouseButtonEvent(), AddMouseWheelEvent() functions. (#4921)
- Backends: OSX: Submit keys using io.AddKeyEvent(). Submit keymods using io.AddKeyModsEvent() at the same time. (#2625)
- Backends: OSX: Submit mouse data using io.AddMousePosEvent(), AddMouseButtonEvent(), AddMouseWheelEvent() functions. (#4921)
- Backends: OSX: Submit gamepad data using io.AddKeyEvent/AddKeyAnalogEvent() functions, stopped writing to io.NavInputs[]. (#4921)
- Backends: OSX: Added basic Platform IME support. (#3108, #2598) [@liuliu]
- Backends: OSX: Fix Game Controller nav mapping to use shoulder for both focusing and tweak speed. (#4759)
- Backends: OSX: Fix building with old Xcode versions that are missing gamepad features. [@rokups]
- Backends: OSX: Forward keyDown/keyUp events to OS when unused by Dear ImGui.
- Backends: Android, GLUT: Submit keys using io.AddKeyEvent(). Submit keymods using io.AddKeyModsEvent() at the same time. (#2625)
- Backends: Android, GLUT: Submit mouse data using io.AddMousePosEvent(), AddMouseButtonEvent(), AddMouseWheelEvent() functions. (#4858)
- Backends: OpenGL3: Fixed a buffer overflow in imgui_impl_opengl3_loader.h init (added in 1.86). (#4468, #4830) [@dymk]
  It would generally not have noticeable side-effect at runtime but would be detected by runtime checkers.
- Backends: OpenGL3: Fix OpenGL ES2 includes on Apple systems. [@rokups]
- Backends: Metal: Added Apple Metal C++ API support. (#4824, #4746) [@luigifcruz]
  Enable with '#define IMGUI_IMPL_METAL_CPP' in your imconfig.h file.
- Backends: Metal: Ignore ImDrawCmd where ElemCount == 0, which are normally not emitted by the library but
  can theoretically be created by user code manipulating a ImDrawList. (#4857)
- Backends: Vulkan: Added support for ImTextureID as VkDescriptorSet, add ImGui_ImplVulkan_AddTexture(). (#914) [@martty]
- Backends: SDL_Renderer: Fix texture atlas format on big-endian hardware (#4927) [@Clownacy]
- Backends: WebGPU: Fixed incorrect size parameters in wgpuRenderPassEncoderSetIndexBuffer() and
  wgpuRenderPassEncoderSetVertexBuffer() calls. (#4891) [@FeepsDev]

Docking+Viewports Branch:

- Docking: Fixed a CTRL+TAB crash when aiming at an empty docked window. (#4792)
- Docking: Tabs use their own identifier instead of the Window identifier.
  (This will invalidate some stored .ini data such as last selected tab, sorry!)
- Docking: Fixed size constraints not working on single window holding on a dock id (still doesn't work on docked windows).
- Docking: Fixed CTRL+TAB back into a docked window not selecting menu layer when no item are on main layer.
- Viewports, IO: Added io.AddMouseViewportEvent() function to queue hovered viewport change (when known by backend).
- Viewports: Relaxed specs for backend supporting ImGuiBackendFlags_HasMouseHoveredViewport: it is now _optional_
  for the backend to have to ignore viewports with the _NoInputs flag when call io.AddMouseViewportEvent(). It is
  much better if they can (Win32 and GLFW 3.3+ backends can, SDL and GLFW 3.2 backends cannot, they are lacking data).
  A concrete example is: when dragging a viewport for docking, the viewport is marked with _NoInputs to allow us
  to pick the target viewports for docking. If the backend reports a viewport with _NoInputs when calling the
  io.AddMouseViewportEvent() function, then Dear ImGui will revert to its flawed heuristic to find the viewport under.
  By lowering those specs, we allow the SDL and more backend to support this, only relying on the heuristic in a few
  drag and drop situations rather that relying on it everywhere.
- Viewports: Fixed a CTRL+TAB crash with viewports enabled when the window list needs to appears in
  its own viewport (regression from 1.86). (#4023, #787)
- Viewports: Fixed active InputText() from preventing viewports to merge. (#4212)
- Backends: SDL: Added support for ImGuiBackendFlags_HasMouseHoveredViewport now that its specs have been lowered.
- (Breaking) Removed ImGuiPlatformIO::Platform_SetImeInputPos() in favor of newly standardized
  io.SetPlatformImeDataFn() function. Should not affect more than default backends.


-----------------------------------------------------------------------
 VERSION 1.86 (Released 2021-12-22)
-----------------------------------------------------------------------

Decorated log and release notes: https://github.com/ocornut/imgui/releases/tag/v1.86

Breaking Changes:

- Removed CalcListClipping() function. Prefer using ImGuiListClipper which can return non-contiguous ranges.
  Please open an issue if you think you really need this function. (#3841)
- Backends: OSX: Added NSView* parameter to ImGui_ImplOSX_Init(). (#4759) [@stuartcarnie]
- Backends: Marmalade: Removed obsolete Marmalade backend (imgui_impl_marmalade.cpp) + example app. (#368, #375)
  Find last supported version at https://github.com/ocornut/imgui/wiki/Bindings

Other Changes:

- Added an assertion for the common user mistake of using "" as an identifier at the root level of a window
  instead of using "##something". Empty identifiers are valid and useful in a very small amount of cases,
  but 99.9% of the time if you need an empty label you should use "##something". (#1414, #2562, #2807, #4008,
  #4158, #4375, #4548, #4657, #4796). READ THE FAQ ABOUT HOW THE ID STACK WORKS -> https://dearimgui.com/faq
- Added GetMouseClickedCount() function, returning the number of successive clicks. (#3229) [@kudaba]
  (so IsMouseDoubleClicked(ImGuiMouseButton_Left) is same as GetMouseClickedCount(ImGuiMouseButton_Left) == 2,
  but it allows testing for triple clicks and more).
- Modals: fixed issue hovering popups inside a child windows inside a modal. (#4676, #4527)
- Modals, Popups, Windows: changes how appearing windows are interrupting popups and modals. (#4317) [@rokups]
  - appearing windows created from within the begin stack of a popup/modal will no longer close it.
  - appearing windows created not within the begin stack of a modal will no longer close the modal,
    and automatically appear behind it.
- Fixed IsWindowFocused()/IsWindowHovered() issues with child windows inside popups. (#4676)
- Nav: Ctrl+tabbing to cycle through windows is now enabled regardless of using the _NavEnableKeyboard
  configuration flag. This is part of an effort to generalize the use of keyboard inputs. (#4023, #787).
  Note that while this is active you can also moving windows (with arrow) and resize (shift+arrows).
- Nav: tabbing now cycles through clipped items and scroll accordingly. (#4449)
- Nav: pressing PageUp/PageDown/Home/End when in Menu layer automatically moves back to Main layer.
- Nav: fixed resizing window from borders setting navigation to Menu layer.
- Nav: prevent child from clipping items when using _NavFlattened and parent has a pending request.
- Nav: pressing Esc to exit a child window reactivates the Nav highlight if it was disabled by mouse.
- Nav: with ImGuiConfigFlags_NavEnableSetMousePos enabled: Fixed absolute mouse position when using
  Home/End leads to scrolling. Fixed not setting mouse position when a failed move request (e.g. when
  already at edge) reactivates the navigation highlight.
- Menus: fixed closing a menu inside a popup/modal by clicking on the popup/modal. (#3496, #4797)
- Menus: fixed closing a menu by clicking on its menu-bar item when inside a popup. (#3496, #4797) [@xndcn]
- Menus: fixed menu inside a popup/modal not inhibiting hovering of items in the popup/modal. (#3496, #4797)
- Menus: fixed sub-menu items inside a popups from closing the popup.
- Menus: fixed top-level menu from not consistently using style.PopupRounding. (#4788)
- InputText, Nav: fixed repeated calls to SetKeyboardFocusHere() preventing to use InputText(). (#4682)
- Inputtext, Nav: fixed using SetKeyboardFocusHere() on InputTextMultiline(). (#4761)
- InputText: made double-click select word, triple-line select line. Word delimitation logic differs
  slightly from the one used by CTRL+arrows. (#2244)
- InputText: fixed ReadOnly flag preventing callbacks from receiving the text buffer. (#4762) [@actondev]
- InputText: fixed Shift+Delete from not cutting into clipboard. (#4818, #1541) [@corporateshark]
- InputTextMultiline: fixed incorrect padding when FrameBorder > 0. (#3781, #4794)
- InputTextMultiline: fixed vertical tracking with large values of FramePadding.y. (#3781, #4794)
- Separator: fixed cover all columns while called inside a table. (#4787)
- Clipper: currently focused item is automatically included in clipper range.
  Fixes issue where e.g. drag and dropping an item and scrolling ensure the item source location is
  still submitted. (#3841, #1725) [@GamingMinds-DanielC, @ocornut]
- Clipper: added ForceDisplayRangeByIndices() to force a given item (or several) to be stepped out
  during a clipping operation. (#3841) [@GamingMinds-DanielC]
- Clipper: rework so gamepad/keyboard navigation doesn't create spikes in number of items requested
  by the clipper to display. (#3841)
- Clipper: fixed content height declaration slightly mismatching the value of when not using a clipper.
  (an additional ItemSpacing.y was declared, affecting scrollbar range).
- Clipper: various and incomplete changes to tame down scrolling and precision issues on very large ranges.
  Passing an explicit height to the clipper now allows larger ranges. (#3609, #3962).
- Clipper: fixed invalid state when number of frozen table row is smaller than ItemCount.
- Drag and Drop: BeginDragDropSource() with ImGuiDragDropFlags_SourceAllowNullID doesn't lose
  tooltip when scrolling. (#143)
- Fonts: fixed infinite loop in ImFontGlyphRangesBuilder::AddRanges() when passing UINT16_MAX or UINT32_MAX
  without the IMGUI_USE_WCHAR32 compile-time option. (#4802) [@SlavicPotato]
- Metrics: Added a node showing windows in submission order and showing the Begin() stack.
- Misc: Added missing ImGuiMouseCursor_NotAllowed cursor for software rendering (when the
  io.MouseDrawCursor flag is enabled). (#4713) [@nobody-special666]
- Misc: Fixed software mouse cursor being rendered multiple times if Render() is called more than once.
- Misc: Fix MinGW DLL build issue (when IMGUI_API is defined). [@rokups]
- CI: Add MinGW DLL build to test suite. [@rokups]
- Backends: Vulkan: Call vkCmdSetScissor() at the end of render with a full-viewport to reduce
  likehood of issues with people using VK_DYNAMIC_STATE_SCISSOR in their app without calling
  vkCmdSetScissor() explicitly every frame. (#4644)
- Backends: OpenGL3: Using buffer orphaning + glBufferSubData(), seems to fix leaks with multi-viewports
  with some Intel HD drivers, and perhaps improve performances. (#4468, #4504, #2981, #3381) [@parbo]
- Backends: OpenGL2, Allegro5, Marmalade: Fixed mishandling of the ImDrawCmd::IdxOffset field.
  This is an old bug, but due to the way we created drawlists, it never had any visible side-effect before.
  The new code for handling Modal and CTRL+Tab dimming/whitening recently made the bug surface. (#4790)
- Backends: Win32: Store left/right variants of Ctrl/Shift/Alt mods in KeysDown[] array. (#2625) [@thedmd]
- Backends: DX12: Fixed DRAW_EMPTY_SCISSOR_RECTANGLE warnings. (#4775)
- Backends: SDL_Renderer: Added support for large meshes (64k+ vertices) with 16-bit indices,
  enabling 'ImGuiBackendFlags_RendererHasVtxOffset' in the backend. (#3926) [@rokups]
- Backends: SDL_Renderer: Fix for SDL 2.0.19+ RenderGeometryRaw() API signature change. (#4819) [@sridenour]
- Backends: OSX: Generally fix keyboard support. Keyboard arrays indexed using kVK_* codes, e.g.
  ImGui::IsKeyPressed(kVK_Space). Don't set mouse cursor shape unconditionally. Handle two fingers scroll
  cancel event. (#4759, #4253, #1873) [@stuartcarnie]
- Backends: OSX: Add Game Controller support (need linking GameController framework) (#4759) [@stuartcarnie]
- Backends: WebGPU: Passing explicit buffer sizes to wgpuRenderPassEncoderSetVertexBuffer() and
  wgpuRenderPassEncoderSetIndexBuffer() functions as validation layers appears to not do what the
  in-flux specs says. (#4766) [@meshula]

Docking+Viewports Branch:

- Docking: Revert removal of io.ConfigDockingWithShift config option (removed in 1.83). (#4643)
- Docking: Fixed a bug undocking windows docked into a non-visible or _KeepAliveOnly dockspace
  when unrelated windows submitted before the dockspace have dynamic visibility. (#4757)
- Docking, Style: Docked windows honor ImGuiCol_WindowBg. (#2700, #2539)
- Docking, Style: Docked windows honor display their border properly. (#2522)
- Docking: Fixed incorrectly rounded tab bars for dock node that are not at the top of their dock tree.
- Docking: Fixed single-frame node pos/size inconsistencies when window stop or start being submitted.
- Docking: Prevent docking any window created above a popup/modal. (#4317)
- Viewports: Made it possible to explicitly assign ImGuiWindowClass::ParentViewportId to 0 in order
  to ensure a window is not parented. Previously this would use the global default (which might be 0,
  but not always as it would depend on io.ConfigViewportsNoDefaultParent). (#3152, #2871)
- Viewports: Fixed tooltip in own viewport over modal from being incorrectly dimmed. (#4729)
- Viewports: Fixed CTRL+TAB highlight outline on docked windows not always fitting in host viewport.
- Backends: Made it possible to shutdown default Platform Backends before the Renderer backends. (#4656)
- Disabled: Fixed nested BeginDisabled()/EndDisabled() bug in Docking branch due to bad merge. (#4655, #4452, #4453, #4462)


-----------------------------------------------------------------------
 VERSION 1.85 (Released 2021-10-12)
-----------------------------------------------------------------------

Decorated log and release notes: https://github.com/ocornut/imgui/releases/tag/v1.85

This is the last release officially supporting C++03 and Visual Studio 2008/2010. (#4537)
We expect that the next release will require a subset of the C++11 language (VS 2012~, GCC 4.8.1, Clang 3.3).
We may use some C++11 language features but we will not use any C++ library headers.
If you are stuck on ancient compiler you may need to stay at this version onward.

Breaking Changes:

- Removed GetWindowContentRegionWidth() function. Kept inline redirection helper.
  Can use 'GetWindowContentRegionMax().x - GetWindowContentRegionMin().x' instead but it's not
  very useful in practice, and the only use of it in the demo was illfit.
  Using 'GetContentRegionAvail().x' is generally a better choice.
- (Docking branch) IsWindowFocused() and IsWindowHovered() with only the _ChildWindows flag
  and without the _RootWindow flag used to leak docking hierarchy, so a docked window would
  return as the child of the window hosting the dockspace. This was inconsistent and incorrect
  with other behaviors so we fixed it. Added a new _DockHierarchy flag to opt-in this behavior.

Other Changes:

- Debug: Stack Tool: Added "Stack Tool" available in "Demo->Tools->Stack Tool", "Metrics->Tools",
  or by calling the ShowStackToolWindow() function. The tool run queries on hovered id to display
  details about individual components that were hashed to create an ID. It helps understanding
  the ID stack system and debugging potential ID collisions. (#4631) [@ocornut, @rokups]
- Windows: Fixed background order of overlapping childs submitted sequentially. (#4493)
- IsWindowFocused: Added ImGuiFocusedFlags_NoPopupHierarchy flag allowing to exclude child popups
  from the tested windows when combined with _ChildWindows.
- IsWindowHovered: Added ImGuiHoveredFlags_NoPopupHierarchy flag allowing to exclude child popups
  from the tested windows when combined with _ChildWindows.
- InputTextMultiline: Fixed label size not being included into window contents rect unless
  the whole widget is clipped.
- InputText: Allow activating/cancelling/validating input with gamepad nav events. (#2321, #4552)
- InputText: Fixed selection rectangle appearing one frame late when selecting all.
- TextUnformatted: Accept null ranges including (NULL,NULL) without asserting, in order to conform
  to common idioms (e.g. passing .data(), .data() + .size() from a null string). (#3615)
- Disabled: Added assert guard for mismatching BeginDisabled()/EndDisabled() blocks. (#211)
- Nav: Fixed using SetKeyboardFocusHere() on non-visible/clipped items. It now works and will scroll
  toward the item. When called during a frame where the parent window is appearing, scrolling will
  aim to center the item in the window. When calling during a frame where the parent window is already
  visible, scrolling will aim to scroll as little as possible to make the item visible. We will later
  expose scroll functions and flags in public API to select those behaviors. (#343, #4079, #2352)
- Nav: Fixed using SetKeyboardFocusHere() from activating a different item on the next frame if
  submitted items have changed during that frame. (#432)
- Nav: Fixed toggling menu layer with Alt or exiting menu layer with Esc not moving mouse when
  the ImGuiConfigFlags_NavEnableSetMousePos config flag is set.
- Nav: Fixed a few widgets from not setting reference keyboard/gamepad navigation ID when
  activated with mouse. More specifically: BeginTabItem(), the scrolling arrows of BeginTabBar(),
  the arrow section of TreeNode(), the +/- buttons of InputInt()/InputFloat(), Selectable() with
  ImGuiSelectableFlags_SelectOnRelease. More generally: any direct use of ButtonBehavior() with
  the PressedOnClick/PressedOnDoubleClick/PressedOnRelease button policy.
- Nav: Fixed an issue with losing focus on docked windows when pressing Alt while keyboard navigation
  is disabled. (#4547, #4439) [@PathogenDavid]
- Nav: Fixed vertical scoring offset when wrapping on Y in a decorated window.
- Nav: Improve scrolling behavior when navigating to an item larger than view.
- TreePush(): removed unnecessary/inconsistent legacy behavior where passing a NULL value to
  the TreePush(const char*) and TreePush(const void*) functions would use an hard-coded replacement.
  The only situation where that change would make a meaningful difference is TreePush((const char*)NULL)
  (_explicitly_ casting a null pointer to const char*), which is unlikely and will now crash.
  You may replace it with anything else.
- ColorEdit4: Fixed not being able to change hue when saturation is 0. (#4014) [@rokups]
- ColorEdit4: Fixed hue resetting to 0 when it is set to 255. [@rokups]
- ColorEdit4: Fixed hue value jitter when source color is stored as RGB in 32-bit integer and perform
  RGB<>HSV round trips every frames. [@rokups]
- ColorPicker4: Fixed picker being unable to select exact 1.0f color when dragging toward the edges
  of the SV square (previously picked 0.999989986f). (#3517) [@rokups]
- Menus: Fixed vertical alignments of MenuItem() calls within a menu bar (broken in 1.84). (#4538)
- Menus: Improve closing logic when moving diagonally in empty between between parent and child menus to
  accommodate for varying font size and dpi.
- Menus: Fixed crash when navigating left inside a child window inside a sub-menu. (#4510).
- Menus: Fixed an assertion happening in some situations when closing nested menus (broken in 1.83). (#4640)
- Drag and Drop: Fixed using BeginDragDropSource() inside a BeginChild() that returned false. (#4515)
- PlotHistogram: Fixed zero-line position when manually specifying min<0 and max>0. (#4349) [@filippocrocchini]
- Misc: Added asserts for missing PopItemFlag() calls.
- Misc: Fixed printf-style format checks on Clang+MinGW. (#4626, #4183, #3592) [@guusw]
- IO: Added 'io.WantCaptureMouseUnlessPopupClose' alternative to `io.WantCaptureMouse'. (#4480)
  This allows apps to receive the click on void when that click is used to close popup (by default,
  clicking on a void when a popup is open will close the popup but not release io.WantCaptureMouse).
- Fonts: imgui_freetype: Fixed crash when FT_Render_Glyph() fails to render a glyph and returns NULL
  (which apparently happens with Freetype 2.11). (#4394, #4145?).
- Fonts: Fixed ImFontAtlas::ClearInputData() marking atlas as not built. (#4455, #3487)
- Backends: Added more implicit asserts to detect invalid/redundant calls to Shutdown functions. (#4562)
- Backends: OpenGL3: Fixed our custom GL loader conflicting with user using GL3W. (#4445) [@rokups]
- Backends: WebGPU: Fixed for latest specs. (#4472, #4512) [@Kangz, @bfierz]
- Backends: SDL_Renderer: Added SDL_Renderer backend compatible with upcoming SDL 2.0.18. (#3926) [@1bsyl]
- Backends: Metal: Fixed a crash when clipping rect larger than framebuffer is submitted via
  a direct unclipped PushClipRect() call. (#4464)
- Backends: OSX: Use mach_absolute_time as CFAbsoluteTimeGetCurrent can jump backwards. (#4557, #4563) [@lfnoise]
- Backends: All renderers: Normalize clipping rect handling across backends. (#4464)
- Examples: Added SDL + SDL_Renderer example in "examples/example_sdl_sdlrenderer/" folder. (#3926) [@1bsyl]

Docking+Viewports Branch:

- IsWindowFocused: Fixed using ImGuiFocusedFlags_ChildWindows (without _RootWindow) from leaking the
  docking hierarchy. Added ImGuiFocusedFlags_DockHierarchy flag to consider docking hierarchy in the test.
- IsWindowHovered: Fixed using ImGuiHoveredFlags_ChildWindows (without _RootWindow) from leaking the
  docking hierarchy. Added ImGuiHoveredFlags_DockHierarchy flag to consider docking hierarchy in the test.
- Nav: Fixed an issue with losing focus on docked windows when pressing Alt while keyboard navigation
  is disabled. (#4547, #4439) [@PathogenDavid]
- Docking: Fixed IsItemHovered() and functions depending on it (e.g. BeginPopupContextItem()) when
  called after Begin() on a docked window (broken 2021/03/04). (#3851)
- Docking: Improved resizing system so that non-central zone are better at keeping their fixed size.
  The algorithm is still not handling the allocation of size ideally for nested sibling, but it got better.
- Docking: Fixed settings load issue when mouse wheeling. (#4310)
- Docking: Fixed manually created floating node with a central node from not hiding when windows are gone.
- Docking + Drag and Drop: Fixed using BeginDragDropSource() or BeginDragDropTarget() inside a Begin()
  that returned false because the window is docked. (#4515)
- Viewports: Fixed a crash while a window owning its viewport disappear while being dragged.
  It would manifest when e.g. reconfiguring dock nodes while dragging.
- Viewports: Fixed unnecessary creation of temporary viewports when multiple docked windows
  got reassigned to a new node (created mid-frame) which already has a HostWindow.
- Viewports: Fixed window with viewport ini data immediately merged into a host viewport from
  leaving a temporary viewport alive for a frame (would leak into backend).


-----------------------------------------------------------------------
 VERSION 1.84.2 (Released 2021-08-23)
-----------------------------------------------------------------------

Decorated log and release notes: https://github.com/ocornut/imgui/releases/tag/v1.84.2

- Disabled: Fixed nested BeginDisabled()/EndDisabled() calls. (#211, #4452, #4453, #4462) [@Legulysse]
- Backends: OpenGL3: OpenGL: Fixed ES 3.0 shader ("#version 300 es") to use normal precision
  floats. Avoid wobbly rendering at HD resolutions. (#4463) [@nicolasnoble]


-----------------------------------------------------------------------
 VERSION 1.84.1 (Released 2021-08-20)
-----------------------------------------------------------------------

Decorated log and release notes: https://github.com/ocornut/imgui/releases/tag/v1.84.1

- Disabled: Fixed BeginDisabled(false) - BeginDisabled(true) was working. (#211, #4452, #4453)


-----------------------------------------------------------------------
 VERSION 1.84 (Released 2021-08-20)
-----------------------------------------------------------------------

Decorated log and release notes: https://github.com/ocornut/imgui/releases/tag/v1.84

Breaking Changes:

- Commented out redirecting functions/enums names that were marked obsolete in 1.67 and 1.69 (March 2019):
  - ImGui::GetOverlayDrawList() -> use ImGui::GetForegroundDrawList()
  - ImFont::GlyphRangesBuilder  -> use ImFontGlyphRangesBuilder
- Backends: OpenGL3: added a third source file "imgui_impl_opengl3_loader.h". (#4445) [@rokups]
- Backends: GLFW: backend now uses glfwSetCursorEnterCallback(). (#3751, #4377, #2445)
- Backends: GLFW: backend now uses glfwSetWindowFocusCallback(). (#4388) [@thedmd]
  - If calling ImGui_ImplGlfw_InitXXX with install_callbacks=true: this is already done for you.
  - If calling ImGui_ImplGlfw_InitXXX with install_callbacks=false: you WILL NEED to register the GLFW callbacks
    and forward them to the backend:
    - Register glfwSetCursorEnterCallback, forward events to ImGui_ImplGlfw_CursorEnterCallback().
    - Register glfwSetWindowFocusCallback, forward events to ImGui_ImplGlfw_WindowFocusCallback().
- Backends: SDL2: removed unnecessary SDL_Window* parameter from ImGui_ImplSDL2_NewFrame(). (#3244) [@funchal]
  Kept inline redirection function (will obsolete).
- Backends: SDL2: backend needs to set 'SDL_SetHint(SDL_HINT_MOUSE_FOCUS_CLICKTHROUGH, "1")' in order to
  receive mouse clicks events on window focus, otherwise SDL doesn't emit the event. (#3751, #4377, #2445)
  This is unfortunately a global SDL setting, so enabling it _might_ have a side-effect on your application.
  It is unlikely to make a difference, but if your app absolutely needs to ignore the initial on-focus click:
  you can ignore SDL_MOUSEBUTTONDOWN events coming right after a SDL_WINDOWEVENT_FOCUS_GAINED event).
- Internals: (for custom widgets): because disabled items now sets HoveredId, if you want custom widgets to
  not react as hovered when disabled, in the majority of use cases it is preferable to check the "hovered"
  return value of ButtonBehavior() rather than (HoveredId == id).

Other Changes:

- IO: Added io.AddFocusEvent() api for backend to tell when host window has gained/lost focus. (#4388) [@thedmd]
  If you use a custom backend, consider adding support for this!
- Disabled: added BeginDisabled()/EndDisabled() api to create a scope where interactions are disabled. (#211)
  - Added style.DisabledAlpha (default to 0.60f) and ImGuiStyleVar_DisabledAlpha. (#211)
  - Unlike the internal-and-undocumented-but-somehow-known PushItemFlag(ImGuiItemFlags_Disabled), this also alters
    visuals. Currently this is done by lowering alpha of all widgets. Future styling system may do that differently.
  - Disabled items set HoveredId, allowing e.g. HoveredIdTimer to run. (#211, #3419) [@rokups]
  - Disabled items more consistently release ActiveId if the active item got disabled. (#211)
  - Nav: Fixed disabled items from being candidate for default focus. (#211, #787)
  - Fixed Selectable() selection not showing when disabled. (#211)
  - Fixed IsItemHovered() returning true on disabled item when navigated to. (#211)
  - Fixed IsItemHovered() when popping disabled state after item, or when using Selectable_Disabled. (#211)
- Windows: ImGuiWindowFlags_UnsavedDocument/ImGuiTabItemFlags_UnsavedDocument displays a dot instead of a '*' so it
  is independent from font style. When in a tab, the dot is displayed at the same position as the close button.
  Added extra comments to clarify the purpose of this flag in the context of docked windows.
- Tables: Added ImGuiTableColumnFlags_Disabled acting a master disable over (hidden from user/context menu). (#3935)
- Tables: Clarified that TableSetColumnEnabled() requires the table to use the ImGuiTableFlags_Hideable flag,
  because it manipulates the user-accessible show/hide state. (#3935)
- Tables: Added ImGuiTableColumnFlags_NoHeaderLabel to request TableHeadersRow() to not submit label for a column.
  Convenient for some small columns. Name will still appear in context menu. (#4206).
- Tables: Fixed columns order on TableSetupScrollFreeze() if previous data got frozen columns out of their section.
- Tables: Fixed invalid data in TableGetSortSpecs() when SpecsDirty flag is unset. (#4233)
- Tabs: Fixed using more than 32 KB-worth of tab names. (#4176)
- InputInt/InputFloat: When used with Steps values and _ReadOnly flag, the step button look disabled. (#211)
- InputText: Fixed named filtering flags disabling newline or tabs in multiline inputs (#4409, #4410) [@kfsone]
- Drag and Drop: drop target highlight doesn't try to bypass host clipping rectangle. (#4281, #3272)
- Drag and Drop: Fixed using AcceptDragDropPayload() with ImGuiDragDropFlags_AcceptNoPreviewTooltip. [@JeffM2501]
- Menus: MenuItem() and BeginMenu() are not affected/overlapping when style.SelectableTextAlign is altered.
- Menus: Fixed hovering a disabled menu or menu item not closing other menus. (#211)
- Popups: Fixed BeginPopup/OpenPopup sequence failing when there are no focused windows. (#4308) [@rokups]
- Nav: Alt doesn't toggle menu layer if other modifiers are held. (#4439)
- Fixed printf-style format checks on non-MinGW flavors. (#4183, #3592)
- Fonts: Functions with a 'float size_pixels' parameter can accept zero if it is set in ImFontSize::SizePixels.
- Fonts: Prefer using U+FFFD character for fallback instead of '?', if available. (#4269)
- Fonts: Use U+FF0E dot character to construct an ellipsis if U+002E '.' is not available. (#4269)
- Fonts: Added U+FFFD ("replacement character") to default asian glyphs ranges. (#4269)
- Fonts: Fixed calling ClearTexData() (clearing CPU side font data) triggering an assert in NewFrame(). (#3487)
- DrawList: Fixed AddCircle/AddCircleFilled() with auto-tesselation not using accelerated paths for small circles.
  Fixed AddCircle/AddCircleFilled() with 12 segments which had a broken edge. (#4419, #4421) [@thedmd]
- Demo: Fixed requirement in 1.83 to link with imgui_demo.cpp if IMGUI_DISABLE_METRICS_WINDOW is not set. (#4171)
  Normally the right way to disable compiling the demo is to set IMGUI_DISABLE_DEMO_WINDOWS, but we want to avoid
  implying that the file is required.
- Metrics: Fixed a crash when inspecting the individual draw command of a foreground drawlist. [@rokups]
- Backends: Reorganized most backends (Win32, SDL, GLFW, OpenGL2/3, DX9/10/11/12, Vulkan, Allegro) to pull their
  data from a single structure stored inside the main Dear ImGui context. This facilitate/allow usage of standard
  backends with multiple-contexts BUT is only partially tested and not well supported. It is generally advised to
  instead use the multi-viewports feature of docking branch where a single Dear ImGui context can be used across
  multiple windows. (#586, #1851, #2004, #3012, #3934, #4141)
- Backends: Win32: Rework to handle certain Windows 8.1/10 features without a manifest. (#4200, #4191)
  - ImGui_ImplWin32_GetDpiScaleForMonitor() will handle per-monitor DPI on Windows 10 without a manifest.
  - ImGui_ImplWin32_EnableDpiAwareness() will call SetProcessDpiAwareness() fallback on Windows 8.1 without a manifest.
- Backends: Win32: IME functions are disabled by default for non-Visual Studio compilers (MinGW etc.). Enable with
  '#define IMGUI_ENABLE_WIN32_DEFAULT_IME_FUNCTIONS' for those compilers. Undo change from 1.82. (#2590, #738, #4185, #4301)
- Backends: Win32: Mouse position is correctly reported when the host window is hovered but not focused. (#2445, #2696, #3751, #4377)
- Backends: Win32, SDL2, GLFW, OSX, Allegro: now calling io.AddFocusEvent() on focus gain/loss. (#4388) [@thedmd]
  This allow us to ignore certain inputs on focus loss (previously relied on mouse loss but backends are now
  reporting mouse even when host window is unfocused, as per #2445, #2696, #3751, #4377)
- Backends: Fixed keyboard modifiers being reported when host window doesn't have focus. (#2622)
- Backends: GLFW: Mouse position is correctly reported when the host window is hovered but not focused. (#3751, #4377, #2445)
  (backend now uses glfwSetCursorEnterCallback(). If you called ImGui_ImplGlfw_InitXXX with install_callbacks=false, you will
  need to install this callback and forward the data to the backend via ImGui_ImplGlfw_CursorEnterCallback).
- Backends: SDL2: Mouse position is correctly reported when the host window is hovered but not focused. (#3751, #4377, #2445)
  (enabled with SDL 2.0.5+ as SDL_GetMouseFocus() is only usable with SDL_HINT_MOUSE_FOCUS_CLICKTHROUGH).
- Backends: DX9: Explicitly disable texture state stages after >= 1. (#4268) [@NZJenkins]
- Backends: DX12: Fix texture casting crash on 32-bit systems (introduced on 2021/05/19 and v1.83) + added comments
  about building on 32-bit systems. (#4225) [@kingofthebongo2008]
- Backends: OpenGL3: Embed our own minimal GL headers/loader (imgui_impl_opengl3_loader.h) based on gl3w.
  Reduces the frequent issues and confusion coming from having to support multiple loaders and requiring users to use and
  initialize the same loader as the backend. (#4445) [@rokups]
  Removed support for gl3w, glew, glad, glad2, glbinding2, glbinding3 (all now unnecessary).
- Backends: OpenGL3: Handle GL_CLIP_ORIGIN on <4.5 contexts if "GL_ARB_clip_control" extension is detected. (#4170, #3998)
- Backends: OpenGL3: Destroy vertex/fragment shader objects right after they are linked into main shader. (#4244) [@Crowbarous]
- Backends: OpenGL3: Use OES_vertex_array extension on Emscripten + backup/restore current state. (#4266, #4267) [@harry75369]
- Backends: GLFW: Installing and exposed ImGui_ImplGlfw_MonitorCallback() for forward compatibility with docking branch.
- Backends: OSX: Added a fix for shortcuts using CTRL key instead of CMD key. (#4253) [@rokups]
- Examples: DX12: Fixed handling of Alt+Enter in example app (using swapchain's ResizeBuffers). (#4346) [@PathogenDavid]
- Examples: DX12: Removed unnecessary recreation of backend-owned device objects when window is resized. (#4347) [@PathogenDavid]
- Examples: OpenGL3+GLFW,SDL: Remove include cruft to support variety of GL loaders (no longer necessary). [@rokups]
- Examples: OSX+OpenGL2: Fix event forwarding (fix key remaining stuck when using shortcuts with Cmd/Super key).
  Other OSX examples were not affected. (#4253, #1873) [@rokups]
- Examples: Updated all .vcxproj to VS2015 (toolset v140) to facilitate usage with vcpkg.
- Examples: SDL2: Accommodate  for vcpkg install having headers in SDL2/SDL.h vs SDL.h.

Docking+Viewports Branch:

- Docking: Clicking on the right-most close button of a docking node closes all windows. (#4186)
- Docking: Fix IsWindowAppearing() and ImGuiCond_Appearing on docked windows. (#4177, #3982, #1497, #1061)
- Docking: Fix crash using DockBuilderRemoveNode() in some situations. (#3111, #3179, #3203, #4295) [@hsimyu]
- Docking: Fix crash when a dock node gets re-qualified as dockspace>floating>dockspace, which tends to happen
  when incorrectly calling DockBuilderAddNode() without ImGuiDockNodeFlags_Dockspace and using it as a Dockspace
  on the next frame after the floating window hosting the node has been automatically created. (#3203, #4295)
- Docking: Reworked node flags saving/inheritance so that flags enforced by docked windows via the
  DockNodeFlagsOverrideSet mechanism are are not left in empty dockspace nodes once the windows gets undocked.
  (#4292, #3834, #3633, #3521, #3492, #3335, #2999, #2648)
- Docking: (Internal/Experimental) Removed DockNodeFlagsOverrideClear flags from ImGuiWindowClass as
  it is ambiguous how to apply them and we haven't got a use out of them yet.
- Docking: Fixed ImGuiWindowFlags_UnsavedDocument clipping label in docked windows when there are
  no close button. (#5745)
- Viewports: Fix popup/tooltip created without a parent window from being given a ParentViewportId value
  from the implicit/fallback window. (#4236, #2409)
- Backends: Vulkan: Fix the use of the incorrect fence for secondary viewports. (#4208) [@FunMiles]


-----------------------------------------------------------------------
 VERSION 1.83 (Released 2021-05-24)
-----------------------------------------------------------------------

Decorated log and release notes: https://github.com/ocornut/imgui/releases/tag/v1.83

Breaking Changes:

- Backends: Obsoleted direct access to ImDrawCmd::TextureId in favor of calling ImDrawCmd::GetTexID(). (#3761) [@thedmd]
  - If you are using official backends from the source tree: you have nothing to do.
  - If you copied old backend code or using your own: change access to draw_cmd->TextureId to draw_cmd->GetTexID().
  Why are we doing this?
  - This change will be required in the future when adding support for incremental texture atlas updates.
  - Please note this won't break soon, but we are making the change ahead of time.

Other Changes:

- Scrolling: Fix scroll tracking with e.g. SetScrollHereX/Y() when WindowPadding < ItemSpacing.
- Scrolling: Fix scroll snapping on edge of scroll region when both scrollbars are enabled.
- Scrolling: Fix mouse wheel axis swap when using SHIFT on macOS (system already does it). (#4010)
- Window: Fix IsWindowAppearing() from returning true twice in most cases. (#3982, #1497, #1061)
- Nav: Fixed toggling menu layer while an InputText() is active not stealing active id. (#787)
- Nav: Fixed pressing Escape to leave menu layer while in a popup or child window. (#787)
- Nav, InputText: Fixed accidental menu toggling while typing non-ascii characters using AltGR. [@rokups] (#370)
- Nav: Fixed using SetItemDefaultFocus() on windows with _NavFlattened flag. (#787)
- Nav: Fixed Tabbing initial activation from skipping the first item if it is tabbable through. (#787)
- Nav: Fixed fast CTRL+Tab (where keys are only held for one single frame) from properly enabling the
  menu layer of target window if it doesn't have other active layers.
- Tables: Expose TableSetColumnEnabled() in public api. (#3935)
- Tables: Better preserve widths when columns count changes. (#4046)
- Tables: Sharing more memory buffers between tables, reducing general memory footprints. (#3740)
- Tabs: Fixed mouse reordering with very fast movements (e.g. crossing multiple tabs in a single
  frame and then immediately standing still (would only affect automation/bots). [@rokups]
- Menus: made MenuItem() in a menu bar reflect the 'selected' argument with a highlight. (#4128) [@mattelegende]
- Drags, Sliders, Inputs: Specifying a NULL format to Float functions default them to "%.3f" to be
  consistent with the compile-time default. (#3922)
- DragScalar: Add default value for v_speed argument to match higher-level functions. (#3922) [@eliasdaler]
- ColorEdit4: Alpha default to 255 (instead of 0) when omitted in hex input. (#3973) [@squadack]
- InputText: Fix handling of paste failure (buffer full) which in some cases could corrupt the undo stack. (#4038)
  (fix submitted to https://github.com/nothings/stb/pull/1158) [@Unit2Ed, @ocornut]
- InputText: Do not filter private unicode codepoints (e.g. icons) when pasted from clipboard. (#4005) [@dougbinks]
- InputText: Align caret/cursor to pixel coordinates. (#4080) [@elvissteinjr]
- InputText: Fixed CTRL+Arrow or OSX double-click leaking the presence of spaces when ImGuiInputTextFlags_Password
  is used. (#4155, #4156) [@michael-swan]
- LabelText: Fixed clipping of multi-line value text when label is single-line. (#4004)
- LabelText: Fixed vertical alignment of single-line value text when label is multi-line. (#4004)
- Combos: Changed the combo popup to use a different id to also using a context menu with the default item id.
  Fixed using BeginPopupContextItem() with no parameter after a combo. (#4167)
- Popups: Added 'OpenPopup(ImGuiID id)' overload to facilitate calling from nested stacks. (#3993, #331) [@zlash]
- Tweak computation of io.Framerate so it is less biased toward high-values in the first 120 frames. (#4138)
- Optimization: Disabling some of MSVC most aggressive Debug runtime checks for some simple/low-level functions
  (e.g. ImVec2, ImVector) leading to a 10-20% increase of performances with MSVC "default" Debug settings.
- ImDrawList: Add and use SSE-enabled ImRsqrt() in place of 1.0f / ImSqrt(). (#4091) [@wolfpld]
- ImDrawList: Fixed/improved thickness of thick strokes with sharp angles. (#4053, #3366, #2964, #2868, #2518, #2183)
  Effectively introduced a regression in 1.67 (Jan 2019), and a fix in 1.70 (Apr 2019) but the fix wasn't actually on
  par with original version. Now incorporating the correct revert.
- ImDrawList: Fixed PathArcTo() regression from 1.82 preventing use of counter-clockwise angles. (#4030, #3491) [@thedmd]
- Demo: Improved popups demo and comments.
- Metrics: Added "Fonts" section with same information as available in "Style Editor">"Fonts".
- Backends: SDL2: Rework global mouse pos availability check listing supported platforms explicitly,
  effectively fixing mouse access on Raspberry Pi. (#2837, #3950) [@lethal-guitar, @hinxx]
- Backends: Win32: Clearing keyboard down array when losing focus (WM_KILLFOCUS). (#2062, #3532, #3961)
  [@1025798851]
- Backends: OSX: Fix keys remaining stuck when CMD-tabbing to a different application. (#3832) [@rokups]
- Backends: DirectX9: calling IDirect3DStateBlock9::Capture() after CreateStateBlock() which appears to
  workaround/fix state restoring issues. Unknown exactly why so, bit of a cargo-cult fix. (#3857)
- Backends: DirectX9: explicitly setting up more graphics states to increase compatibility with unusual
  non-default states. (#4063)
- Backends: DirectX10, DirectX11: fixed a crash when backing/restoring state if nothing is bound when
  entering the rendering function. (#4045) [@Nemirtingas]
- Backends: GLFW: Adding bound check in KeyCallback because GLFW appears to send -1 on some setups. [#4124]
- Backends: Vulkan: Fix mapped memory Vulkan validation error when buffer sizes are not multiple of
  VkPhysicalDeviceLimits::nonCoherentAtomSize. (#3957) [@AgentX1994]
- Backends: WebGPU: Update to latest specs (Chrome Canary 92 and Emscripten 2.0.20). (#4116, #3632) [@bfierz, @Kangz]
- Backends: OpenGL3: Don't try to read GL_CLIP_ORIGIN unless we're OpenGL 4.5. (#3998, #2366, #2186) [@s7jones]
- Examples: OpenGL: Add OpenGL ES 2.0 support to modern GL examples. (#2837, #3951) [@lethal-guitar, @hinxx]
- Examples: Vulkan: Rebuild swapchain on VK_SUBOPTIMAL_KHR. (#3881)
- Examples: Vulkan: Prefer using discrete GPU if there are more than one available. (#4012) [@rokups]
- Examples: SDL2: Link with shell32.lib required by SDL2main.lib since SDL 2.0.12. [#3988]
- Examples: Android: Make Android example build compatible with Gradle 7.0. (#3446)
- Docs: Improvements to description of using colored glyphs/emojis. (#4169, #3369)
- Docs: Improvements to minor mistakes in documentation comments (#3923) [@ANF-Studios]

Docking+Viewports Branch:

- [Breaking] Removed io.ConfigDockingWithShift config option. Behavior always equivalent to having the
  option set to false (dock/undock by default, hold shift to avoid docking). (#2109)
- Docking: DockSpace() returns its node ID.
- Docking: Dockspace() never draws a background. (#3924)
- Docking: Undocking nodes/windows covering most of the monitor max their size down to 90% to ease manipulations.
- Docking: Docking node tab bar honors ItemInnerSpacing.x before first tab. (#4130)
- Docking: Tweak rendering and alignment of dock node menu marker. (#4130)
- Docking: Fixed restoring of tab order within a dockspace or a split node.
- Docking: Fixed reappearing docked windows with no close button showing a tab with extraneous space for one frame.
- Docking: Fixed multiple simultaneously reappearing window from appearing undocked for one frame.
- Viewports: Hotfix for crash in monitor array access, caused by 4b9bc4902. (#3967)
- Backends, Viewports: GLFW: Add a workaround for stuck keys after closing a GLFW window (#3837).
- Backends, Viewports: Vulkan: Rebuild swapchain on VK_SUBOPTIMAL_KHR. (#3881)


-----------------------------------------------------------------------
 VERSION 1.82 (Released 2021-02-15)
-----------------------------------------------------------------------

Decorated log and release notes: https://github.com/ocornut/imgui/releases/tag/v1.82

Breaking Changes:

- Removed redirecting functions/enums names that were marked obsolete in 1.66 (September 2018):
    - ImGui::SetScrollHere() --> use ImGui::SetScrollHereY()
- ImDrawList: upgraded AddPolyline()/PathStroke()'s "bool closed" parameter to use "ImDrawFlags flags".
    - bool closed = false    --> use ImDrawFlags_None, or 0
    - bool closed = true     --> use ImDrawFlags_Closed
  The matching ImDrawFlags_Closed value is guaranteed to always stay == 1 in the future.
  Difference may not be noticeable for most but zealous type-checking tools may report a need to change.
- ImDrawList: upgraded AddRect(), AddRectFilled(), PathRect() to use ImDrawFlags instead of ImDrawCornersFlags.
    - ImDrawCornerFlags_TopLeft  --> use ImDrawFlags_RoundCornersTopLeft
    - ImDrawCornerFlags_BotRight --> use ImDrawFlags_RoundCornersBottomRight
    - ImDrawCornerFlags_None     --> use ImDrawFlags_RoundCornersNone etc.
  Flags now sanely defaults to 0 instead of 0x0F, consistent with all other flags in the API.
  IMPORTANT: The default with rounding > 0.0f is now "round all corners" vs old implicit "round no corners":
    - rounding == 0.0f + flags == 0 --> meant no rounding  --> unchanged (common use)
    - rounding  > 0.0f + flags != 0 --> meant rounding     --> unchanged (common use)
    - rounding == 0.0f + flags != 0 --> meant no rounding  --> unchanged (unlikely use)
    - rounding  > 0.0f + flags == 0 --> meant no rounding  --> BREAKING (unlikely use)!
       - this ONLY matters for hardcoded use of 0 with rounding > 0.0f.
       - fix by using named ImDrawFlags_RoundCornersNone or rounding == 0.0f!
       - this is technically the only real breaking change which we can't solve automatically (it's also uncommon).
  The old ImDrawCornersFlags used awkward default values of ~0 or 0xF (4 lower bits set) to signify "round all corners"
  and we sometimes encouraged using them as shortcuts. As a result the legacy path still support use of hardcoded ~0
  or any value from 0x1 or 0xF. They will behave the same with legacy paths enabled (will assert otherwise).
  Courtesy of legacy untangling commity: [@rokups, @ocornut, @thedmd]
- ImDrawList: clarified that PathArcTo()/PathArcToFast() won't render with radius < 0.0f. Previously it sorts
  of accidentally worked but would lead to counter-clockwise paths which and have an effect on anti-aliasing.
- InputText: renamed ImGuiInputTextFlags_AlwaysInsertMode to ImGuiInputTextFlags_AlwaysOverwrite, old name was an
  incorrect description of behavior. Was ostly used by memory editor. Kept inline redirection function. (#2863)
- Moved 'misc/natvis/imgui.natvis' to 'misc/debuggers/imgui.natvis' as we will provide scripts for other debuggers.
- Style: renamed rarely used style.CircleSegmentMaxError (old default = 1.60f)
  to style.CircleTessellationMaxError (new default = 0.30f) as its meaning changed. (#3808) [@thedmd]
- Win32+MinGW: Re-enabled IME functions by default even under MinGW. In July 2016, issue #738 had me incorrectly
  disable those default functions for MinGW. MinGW users should: either link with -limm32, either set their
  imconfig file with '#define IMGUI_DISABLE_WIN32_DEFAULT_IME_FUNCTIONS'. (#2590, #738) [@actboy168]
  *EDIT* Undid in 1.84.
- Backends: Win32: Pragma linking with dwmapi.lib (Vista-era, ~9 kb). MinGW users will need to link with -ldwmapi.

Other Changes:

- Window, Nav: Fixed crash when calling SetWindowFocus(NULL) at the time a new window appears. (#3865) [@nem0]
- Window: Shrink close button hit-testing region when it covers an abnormally high portion of the window visible
  area (e.g. when window is collapsed + moved in a corner) to facilitate moving the window away. (#3825)
- Nav: Various fixes for losing gamepad/keyboard navigation reference point when a window reappears or
  when it appears while gamepad/keyboard are not being used. (#787)
- Drags: Fixed crash when using DragScalar() directly (not via common wrapper like DragFloat() etc.)
  with ImGuiSliderFlags_AlwaysClamp + only one of either p_min or p_max set. (#3824) [@harry75369]
- Drags, Sliders: Fixed a bug where editing value would use wrong number if there were digits right after
  format specifier (e.g. using "%f123" as a format string). [@rokups]
- Drags, Sliders: Fixed a bug where using custom formatting flags (',$,_) supported by stb_sprintf.h
  would cause incorrect value to be displayed. (#3604) [@rokups]
- Drags, Sliders: Support ImGuiSliderFlags_Logarithmic flag with integers. Because why not? (#3786)
- Tables: Fixed unaligned accesses when using TableSetBgColor(ImGuiTableBgTarget_CellBg). (#3872)
- IsItemHovered(): fixed return value false positive when used after EndChild(), EndGroup() or widgets using
  either of them, when the hovered location is located within a child window, e.g. InputTextMultiline().
  This is intended to have no side effects, but brace yourself for the possible comeback.. (#3851, #1370)
- Drag and Drop: can use BeginDragDropSource() for other than the left mouse button as long as the item
  has an ID (for ID-less items will add new functionalities later). (#1637, #3885)
- ImFontAtlas: Added 'bool TexPixelsUseColors' output to help backend decide of underlying texture format. (#3369)
  This can currently only ever be set by the Freetype renderer.
- imgui_freetype: Added ImGuiFreeTypeBuilderFlags_Bitmap flag to request Freetype loading bitmap data.
  This may have an effect on size and must be called with correct size values. (#3879) [@metarutaiga]
- ImDrawList: PathArcTo() now supports "int num_segments = 0" (new default) and adaptively tessellate.
  The adaptive tessellation uses look up tables, tends to be faster than old PathArcTo() while maintaining
  quality for large arcs (tessellation quality derived from "style.CircleTessellationMaxError") (#3491) [@thedmd]
- ImDrawList: PathArcToFast() also adaptively tessellate efficiently. This means that large rounded corners
  in e.g. hi-dpi settings will generally look better. (#3491) [@thedmd]
- ImDrawList: AddCircle, AddCircleFilled(): Tweaked default segment count calculation to honor MaxError
  with more accuracy. Made default segment count always even for better looking result. (#3808) [@thedmd]
- Misc: Added GetAllocatorFunctions() to facilitate sharing allocators across DLL boundaries. (#3836)
- Misc: Added 'debuggers/imgui.gdb' and 'debuggers/imgui.natstepfilter' (along with existing 'imgui.natvis')
  scripts to configure popular debuggers into skipping trivial functions when using StepInto. [@rokups]
- Backends: Android: Added native Android backend. (#3446) [@duddel]
- Backends: Win32: Added ImGui_ImplWin32_EnableAlphaCompositing() to facilitate experimenting with
  alpha compositing and transparent windows. (#2766, #3447 etc.).
- Backends: OpenGL, Vulkan, DX9, DX10, DX11, DX12, Metal, WebGPU, Allegro: Rework blending equation to
  preserve alpha in output buffer (using SrcBlendAlpha = ONE, DstBlendAlpha = ONE_MINUS_SRC_ALPHA consistently
  accross all backends), facilitating compositing of the output buffer with another buffer.
  (#2693, #2764, #2766, #2873, #3447, #3813, #3816) [@ocornut, @thedmd, @ShawnM427, @Ubpa, @aiekick]
- Backends: DX9: Fix to support IMGUI_USE_BGRA_PACKED_COLOR. (#3844) [@Xiliusha]
- Backends: DX9: Fix to support colored glyphs, using newly introduced 'TexPixelsUseColors' info. (#3844)
- Examples: Android: Added Android + GL ES3 example. (#3446) [@duddel]
- Examples: Reworked setup of clear color to be compatible with transparent values.
- CI: Use a dedicated "scheduled" workflow to trigger scheduled builds. Forks may disable this workflow if
  scheduled builds builds are not required. [@rokups]
- Log/Capture: Added LogTextV, a va_list variant of LogText. [@PathogenDavid]

Docking+Viewports Branch:

- Viewports: Fix setting of ImGuiViewportFlags_NoRendererClear. (#3213)
- Viewports: Added GetViewportPlatformMonitor() with a safety net to keep code portable.
- Viewports, Backends: SDL: Fix missing ImGuiBackendFlags_HasSetMousePos flag in docking branch.
- Viewports, Backends: GLFW: Fix application of WantSetMousePos. (#1542, #787)


-----------------------------------------------------------------------
 VERSION 1.81 (Released 2021-02-10)
-----------------------------------------------------------------------

Decorated log and release notes: https://github.com/ocornut/imgui/releases/tag/v1.81

Breaking Changes:

- ListBox helpers:
  - Renamed ListBoxHeader(const char* label, ImVec2 size) to BeginListBox().
  - Renamed ListBoxFooter() to EndListBox().
  - Removed ListBoxHeader(const char* label, int items_count, int height_in_items = -1) in favor of specifying size.
    In the redirection function, made vertical padding consistent regardless of (items_count <= height_in_items) or not.
  - Kept inline redirection function for all threes (will obsolete).
- imgui_freetype:
  - Removed ImGuiFreeType::BuildFontAtlas(). Kept inline redirection function.
    Prefer using '#define IMGUI_ENABLE_FREETYPE', but there's a runtime selection path available too.
  - The shared extra flags parameters (very rarely used) are now stored in ImFontAtlas::FontBuilderFlags.
  - Renamed ImFontConfig::RasterizerFlags (used by FreeType) to ImFontConfig::FontBuilderFlags.
  - Renamed ImGuiFreeType::XXX flags to ImGuiFreeTypeBuilderFlags_XXX for consistency with other API.

Other Changes:

- Viewports Added ImGui::GetMainViewport() as a way to get the bounds and work area of the host display. (#3789, #1542)
  - In 'master' branch or without multi-viewports feature enabled:
    - GetMainViewport()->Pos is always == (0,0)
    - GetMainViewport()->Size is always == io.DisplaySize
  - In 'docking' branch and with the multi-viewports feature enabled:
    - GetMainViewport() will return information from your host Platform Window.
    - In the future, we will support a "no main viewport" mode and this may return bounds of your main monitor.
  - For forward compatibility with multi-viewports/multi-monitors:
     - Code using (0,0) as a way to signify "upper-left of the host window" should use GetMainViewport()->Pos.
     - Code using io.DisplaySize as a way to signify "size of the host window" should use GetMainViewport()->Size.
  - We are also exposing a work area in ImGuiViewport ('WorkPos', 'WorkSize' vs 'Pos', 'Size' for full area):
     - For a Platform Window, the work area is generally the full area minus space used by menu-bars.
     - For a Platform Monitor, the work area is generally the full area minus space used by task-bars.
  - All of this has been the case in 'docking' branch for a long time. What we've done is merely merging
    a small chunk of the multi-viewport logic into 'master' to standardize some concepts ahead of time.
- Tables: Fixed PopItemWidth() or multi-components items not restoring per-colum ItemWidth correctly. (#3760)
- Window: Fixed minor title bar text clipping issue when FramePadding is small/zero and there are no
  close button in the window. (#3731)
- SliderInt: Fixed click/drag when v_min==v_max from setting the value to zero. (#3774) [@erwincoumans]
  Would also repro with DragFloat() when using ImGuiSliderFlags_Logarithmic with v_min==v_max.
- Menus: Fixed an issue with child-menu auto sizing (issue introduced in 1.80 on 2021/01/25) (#3779)
- InputText: Fixed slightly off ScrollX tracking, noticeable with large values of FramePadding.x. (#3781)
- InputText: Multiline: Fixed padding/cliprect not precisely matching single-line version. (#3781)
- InputText: Multiline: Fixed FramePadding.y worth of vertical offset when aiming with mouse.
- ListBox: Tweaked default height calculation.
- Fonts: imgui_freetype: Facilitated using FreeType integration: [@Xipiryon, @ocornut]
  - Use '#define IMGUI_ENABLE_FREETYPE' in imconfig.h should make it work with no other modifications
    other than compiling misc/freetype/imgui_freetype.cpp and linking with FreeType.
  - Use '#define IMGUI_ENABLE_STB_TRUETYPE' if you somehow need the stb_truetype rasterizer to be
    compiled in along with the FreeType one, otherwise it is enabled by default.
- Fonts: imgui_freetype: Added support for colored glyphs as supported by Freetype 2.10+ (for .ttf using CPAL/COLR
  tables only). Enable the ImGuiFreeTypeBuilderFlags_LoadColor on a given font. Atlas always output directly
  as RGBA8 in this situation. Likely to make sense with IMGUI_USE_WCHAR32. (#3369) [@pshurgal]
- Fonts: Fixed CalcTextSize() width rounding so it behaves more like a ceil. This is in order for text wrapping
  to have enough space when provided width precisely calculated with CalcTextSize().x. (#3776)
  Note that the rounding of either positions and widths are technically undesirable (e.g. #3437, #791) but
  variety of code is currently on it so we are first fixing current behavior before we'll eventually change it.
- Log/Capture: Fix various new line/spacing issue when logging widgets. [@Xipiryon, @ocornut]
- Log/Capture: Improved the ASCII look of various widgets, making large dumps more easily human readable.
- ImDrawList: Fixed AddCircle()/AddCircleFilled() with (rad > 0.0f && rad < 1.0f && num_segments == 0). (#3738)
  Would lead to a buffer read overflow.
- ImDrawList: Clarified PathArcTo() need for a_min <= a_max with an assert.
- ImDrawList: Fixed PathArcToFast() handling of a_min > a_max.
- Metrics: Back-ported "Viewports" debug visualizer from 'docking' branch.
- Demo: Added 'Examples->Fullscreen Window' demo using GetMainViewport() values. (#3789)
- Demo: 'Simple Overlay' demo now moves under main menu-bar (if any) using GetMainViewport()'s work area.
- Backends: Win32: Dynamically loading XInput DLL instead of linking with it, facilitate compiling with
  old WindowSDK versions or running on Windows 7. (#3646, #3645, #3248, #2716) [@Demonese]
- Backends: Vulkan: Add support for custom Vulkan function loader and VK_NO_PROTOTYPES. (#3759, #3227) [@Hossein-Noroozpour]
  User needs to call ImGui_ImplVulkan_LoadFunctions() with their custom loader prior to other functions.
- Backends: Metal: Fixed texture storage mode when building on Mac Catalyst. (#3748) [@Belinsky-L-V]
- Backends: OSX: Fixed mouse position not being reported when mouse buttons other than left one are down. (#3762) [@rokups]
- Backends: WebGPU: Added enderer backend for WebGPU support (imgui_impl_wgpu.cpp) (#3632) [@bfierz]
  Please note that WebGPU is currently experimental, will not run on non-beta browsers, and may break.
- Examples: WebGPU: Added Emscripten+WebGPU example. (#3632) [@bfierz]
- Backends: GLFW: Added ImGui_ImplGlfw_InitForOther() initialization call to use with non OpenGL API. (#3632)

Docking+Viewports Branch:

- Docking: Fix losing docking information on closed windows for which the hosting node was split. (#3716) [@GamingMinds-DanielC]
- Docking: Fix gap in hit test hole when using ImGuiDockNodeFlags_PassthruCentralNode touching the edge of a viewport. (#3733)
- Viewports: (Breaking) removed ImGuiPlatformIO::MainViewport which is now pretty much unused and duplicate
  (and misleading as we will evolve the concept).
- Viewports: (Breaking) turned ImGuiViewport::GetWorkPos(), ImGuiViewport::GetWorkSize() into regular fields
  (WorkPos, WorkSize) before exposing in master branch.
- Viewports: Fix issue inferring viewport z-order when new popups gets created. (#3734) + Metrics updates.
- Viewports, Backends: Vulkan: handle VK_ERROR_OUT_OF_DATE_KHR when resizing secondary viewport (#3766, #3758)


-----------------------------------------------------------------------
 VERSION 1.80 (Released 2021-01-21)
-----------------------------------------------------------------------

Decorated log and release notes: https://github.com/ocornut/imgui/releases/tag/v1.80

Breaking Changes:

- Added imgui_tables.cpp file! Manually constructed project files will need the new file added! (#3740)
- Backends: moved all backends files (imgui_impl_XXXX.cpp, imgui_impl_XXXX.h) from examples/ to backends/. (#3513)
- Renamed ImDrawList::AddBezierCurve() to ImDrawList::AddBezierCubic(). Kept inline redirection function (will obsolete).
- Renamed ImDrawList::PathBezierCurveTo() to ImDrawList::PathBezierCubicCurveTo(). Kept inline redirection function (will obsolete).
- Removed redirecting functions/enums names that were marked obsolete in 1.60 (April 2018):
  - io.RenderDrawListsFn pointer                -> use ImGui::GetDrawData() value and call the render function of your backend
  - ImGui::IsAnyWindowFocused()                 -> use ImGui::IsWindowFocused(ImGuiFocusedFlags_AnyWindow)
  - ImGui::IsAnyWindowHovered()                 -> use ImGui::IsWindowHovered(ImGuiHoveredFlags_AnyWindow)
  - ImGuiStyleVar_Count_                        -> use ImGuiStyleVar_COUNT
  - ImGuiMouseCursor_Count_                     -> use ImGuiMouseCursor_COUNT
- Removed redirecting functions/enums names that were marked obsolete in 1.61 (May 2018):
  - InputFloat (... int decimal_precision ...)  -> use InputFloat (... const char* format ...) with format = "%.Xf" where X was value for decimal_precision.
  - same for InputFloat2()/InputFloat3()/InputFloat4() variants taking a `int decimal_precision` parameter.
- Removed redirecting functions/enums names that were marked obsolete in 1.63 (August 2018):
  - ImGui::IsItemDeactivatedAfterChange()       -> use ImGui::IsItemDeactivatedAfterEdit().
  - ImGuiCol_ModalWindowDarkening               -> use ImGuiCol_ModalWindowDimBg
  - ImGuiInputTextCallback                      -> use ImGuiTextEditCallback
  - ImGuiInputTextCallbackData                  -> use ImGuiTextEditCallbackData
- If you were still using the old names, while you are cleaning up, considering enabling
  IMGUI_DISABLE_OBSOLETE_FUNCTIONS in imconfig.h even temporarily to have a pass at finding
  and removing up old API calls, if any remaining.
- Internals: Columns: renamed undocumented/internals ImGuiColumnsFlags_* to ImGuiOldColumnFlags_* to reduce
  confusion with Tables API. Keep redirection enums (will obsolete). (#125, #513, #913, #1204, #1444, #2142, #2707)
- Renamed io.ConfigWindowsMemoryCompactTimer to io.ConfigMemoryCompactTimer as the feature now applies
  to other data structures. (#2636)

Other Changes:

- Tables: added new Tables Beta API as a replacement for old Columns. (#3740, #2957, #125)
  Check out 'Demo->Tables' for many demos.
  Read API comments in imgui.h for details. Read extra commentary in imgui_tables.cpp.
  - Added 16 functions:
     - BeginTable(), EndTable()
     - TableNextRow(), TableNextColumn(), TableSetColumnIndex()
     - TableSetupColumn(), TableSetupScrollFreeze()
     - TableHeadersRow(), TableHeader()
     - TableGetRowIndex(), TableGetColumnCount(), TableGetColumnIndex(), TableGetColumnName(), TableGetColumnFlags()
     - TableGetSortSpecs(), TableSetBgColor()
  - Added 3 flags sets:
    - ImGuiTableFlags (29 flags for: features, decorations, sizing policies, padding, clipping, scrolling, sorting etc.)
    - ImGuiTableColumnFlags (24 flags for: width policies, default settings, sorting options, indentation options etc.)
    - ImGuiTableRowFlags (1 flag for: header row)
  - Added 2 structures: ImGuiTableSortSpecs, ImGuiTableColumnSortSpecs
  - Added 2 enums: ImGuiSortDirection, ImGuiTableBgTarget
  - Added 1 style variable: ImGuiStyleVar_CellPadding
  - Added 5 style colors: ImGuiCol_TableHeaderBg, ImGuiCol_TableBorderStrong, ImGuiCol_TableBorderLight, ImGuiCol_TableRowBg, ImGuiCol_TableRowBgAlt.
- Tabs: Made it possible to append to an existing tab bar by calling BeginTabBar()/EndTabBar() again.
- Tabs: Fixed using more than 128 tabs in a tab bar (scrolling policy recommended).
- Tabs: Do not display a tooltip if the name already fits over a given tab. (#3521)
- Tabs: Fixed minor/unlikely bug skipping over a button when scrolling left with arrows.
- Tabs: Requested ideal content size (for auto-fit) doesn't affect horizontal scrolling. (#3414)
- Drag and Drop: Fix losing drop source ActiveID (and often source tooltip) when opening a TreeNode()
  or CollapsingHeader() while dragging. (#1738)
- Drag and Drop: Fix drag and drop to tie same-size drop targets by chosen the later one. Fixes dragging
  into a full-window-sized dockspace inside a zero-padded window. (#3519, #2717) [@Black-Cat]
- Checkbox: Added CheckboxFlags() helper with int* type (internals have a template version, not exposed).
- Clipper: Fixed incorrect end-list positioning when using ImGuiListClipper with 1 item (bug in 1.79). (#3663) [@nyorain]
- InputText: Fixed updating cursor/selection position when a callback altered the buffer in a way
  where the byte count is unchanged but the decoded character count changes. (#3587) [@gqw]
- InputText: Fixed switching from single to multi-line while preserving same ID.
- Combo: Fixed using IsItemEdited() after Combo() not matching the return value from Combo(). (#2034)
- DragFloat, DragInt: very slightly increased mouse drag threshold + expressing it as a factor of default value.
- DragFloat, DragInt: added experimental io.ConfigDragClickToInputText feature to enable turning DragXXX widgets
  into text input with a simple mouse click-release (without moving). (#3737)
- Nav: Fixed IsItemFocused() from returning false when Nav highlight is hidden because mouse has moved.
  It's essentially been always the case but it doesn't make much sense. Instead we will aim at exposing
  feedback and control of keyboard/gamepad navigation highlight and mouse hover disable flag. (#787, #2048)
- Metrics: Fixed mishandling of ImDrawCmd::VtxOffset in wireframe mesh renderer.
- Metrics: Rebranded as "Dear ImGui Metrics/Debugger" to clarify its purpose.
- ImDrawList: Added ImDrawList::AddQuadBezierCurve(), ImDrawList::PathQuadBezierCurveTo() quadratic bezier
  helpers. (#3127, #3664, #3665) [@aiekick]
- Fonts: Updated GetGlyphRangesJapanese() to include a larger 2999 ideograms selection of Joyo/Jinmeiyo
  kanjis, from the previous 1946 ideograms selection. This will consume a some more memory but be generally
  much more fitting for Japanese display, until we switch to a more dynamic atlas. (#3627) [@vaiorabbit]
- Log/Capture: fix capture to work on clipped child windows.
- Misc: Made the ItemFlags stack shared, so effectively the ButtonRepeat/AllowKeyboardFocus states
  (and others exposed in internals such as PushItemFlag) are inherited by stacked Begin/End pairs,
  vs previously a non-child stacked Begin() would reset those flags back to zero for the stacked window.
- Misc: Replaced UTF-8 decoder with one based on branchless one by Christopher Wellons. [@rokups]
  Super minor fix handling incomplete UTF-8 contents: if input does not contain enough bytes, decoder
  returns IM_UNICODE_CODEPOINT_INVALID and consume remaining bytes (vs old decoded consumed only 1 byte).
- Misc: Fix format warnings when using gnu printf extensions in a setup that supports them (gcc/mingw). (#3592)
- Misc: Made EndFrame() assertion for key modifiers being unchanged during the frame (added in 1.76) more
  lenient, allowing full mid-frame releases. This is to accommodate the use of mid-frame modal native
  windows calls, which leads backends such as GLFW to send key clearing events on focus loss. (#3575)
- Style: Changed default style.WindowRounding value to 0.0f (matches default for multi-viewports).
- Style: Reduced the size of the resizing grip, made alpha less prominent.
- Style: Classic: Increase the default alpha value of WindowBg to be closer to other styles.
- Demo: Clarify usage of right-aligned items in Demo>Layout>Widgets Width.
- Backends: OpenGL3: Use glGetString(GL_VERSION) query instead of glGetIntegerv(GL_MAJOR_VERSION, ...)
  when the later returns zero (e.g. Desktop GL 2.x). (#3530) [@xndcn]
- Backends: OpenGL2: Backup and restore GL_SHADE_MODEL and disable GL_NORMAL_ARRAY state to increase
  compatibility with legacy code. (#3671)
- Backends: OpenGL3: Backup and restore GL_PRIMITIVE_RESTART state. (#3544) [@Xipiryon]
- Backends: OpenGL2, OpenGL3: Backup and restore GL_STENCIL_TEST enable state. (#3668)
- Backends: Vulkan: Added support for specifying which sub-pass to reference during VkPipeline creation. (@3579) [@bdero]
- Backends: DX12: Improve Windows 7 compatibility (for D3D12On7) by loading d3d12.dll dynamically. (#3696) [@Mattiwatti]
- Backends: Win32: Fix setting of io.DisplaySize to invalid/uninitialized data after hwnd has been closed.
- Backends: OSX: Fix keypad-enter key not working on MacOS. (#3554) [@rokups, @lfnoise]
- Examples: Apple+Metal: Consolidated/simplified to get closer to other examples. (#3543) [@warrenm]
- Examples: Apple+Metal: Forward events down so OS key combination like Cmd+Q can work. (#3554) [@rokups]
- Examples: Emscripten: Renamed example_emscripten/ to example_emscripten_opengl3/. (#3632)
- Examples: Emscripten: Added 'make serve' helper to spawn a web-server on localhost. (#3705) [@Horki]
- Examples: DirectX12: Move ImGui::Render() call above the first barrier to clarify its lack of effect on the graphics pipe.
- CI: Fix testing for Windows DLL builds. (#3603, #3601) [@iboB]
- Docs: Improved the wiki and added a https://github.com/ocornut/imgui/wiki/Useful-Widgets page. [@Xipiryon]
  [2021/05/20: moved to https://github.com/ocornut/imgui/wiki/Useful-Extensions]
- Docs: Split examples/README.txt into docs/BACKENDS.md and docs/EXAMPLES.md, and improved them.
- Docs: Consistently renamed all occurrences of "binding" and "back-end" to "backend" in comments and docs.

Docking+Viewports Branch:

- Docking: Docked windows honor change of tab and text colors. (#2771)
- Docking: Support for appending into existing tab-bar made to work with Docking + internal helper DockNodeBeginAmendTabBar().
- Docking: Added experimental TabItemFlagsOverrideSet to ImGuiWindowClass.
- Viewports: Fixed incorrect whitening of popups above a modal if both use their own viewport.
- Viewports: Backends: Vulkan: Fixed build, removed extraneous pipeline creation. (#3459, #3579)


-----------------------------------------------------------------------
 VERSION 1.79 (Released 2020-10-08)
-----------------------------------------------------------------------

Decorated log and release notes: https://github.com/ocornut/imgui/releases/tag/v1.79

Breaking Changes:

- Fonts: Removed ImFont::DisplayOffset in favor of ImFontConfig::GlyphOffset. DisplayOffset was applied
  after scaling and not very meaningful/useful outside of being needed by the default ProggyClean font.
  It was also getting in the way of better font scaling, so let's get rid of it now!
  If you used DisplayOffset it was probably in association to rasterizing a font at a specific size,
  in which case the corresponding offset may be reported into GlyphOffset. (#1619)
  If you scaled this value after calling AddFontDefault(), this is now done automatically.
- ImGuiListClipper: Renamed constructor parameters which created an ambiguous alternative to using
  the ImGuiListClipper::Begin() function, with misleading edge cases. Always use ImGuiListClipper::Begin()!
  Kept inline redirection function (will obsolete).
  (note: imgui_memory_editor <0.40 from imgui_club/ used this old clipper API. Update your copy if needed).
- Style: Renamed style.TabMinWidthForUnselectedCloseButton to style.TabMinWidthForCloseButton.
- Renamed ImGuiSliderFlags_ClampOnInput to ImGuiSliderFlags_AlwaysClamp. Kept redirection enum (will obsolete).
- Renamed OpenPopupContextItem() back to OpenPopupOnItemClick(), REVERTED CHANGE FROM 1.77.
  For variety of reason this is more self-explanatory and less error-prone. Kept inline redirection function.
- Removed return value from OpenPopupOnItemClick() - returned true on mouse release on an item - because it
  is inconsistent with other popups API and makes others misleading. It's also and unnecessary: you can
  use IsWindowAppearing() after BeginPopup() for a similar result.

Other Changes:

- Window: Fixed using non-zero pivot in SetNextWindowPos() when the window is collapsed. (#3433)
- Nav: Fixed navigation resuming on first visible item when using gamepad. [@rokups]
- Nav: Fixed using Alt to toggle the Menu layer when inside a Modal window. (#787)
- Scrolling: Fixed SetScrollHere(0) functions edge snapping when called during a frame where
  ContentSize is changing (issue introduced in 1.78). (#3452).
- InputText: Added support for Page Up/Down in InputTextMultiline(). (#3430) [@Xipiryon]
- InputText: Added selection helpers in ImGuiInputTextCallbackData().
- InputText: Added ImGuiInputTextFlags_CallbackEdit to modify internally owned buffer after an edit.
  (note that InputText() already returns true on edit, the callback is useful mainly to manipulate the
  underlying buffer while focus is active).
- InputText: Fixed using ImGuiInputTextFlags_Password with InputTextMultiline(). (#3427, #3428)
  It is a rather unusual or useless combination of features but no reason it shouldn't work!
- InputText: Fixed minor scrolling glitch when erasing trailing lines in InputTextMultiline().
- InputText: Fixed cursor being partially covered after using Ctrl+End key.
- InputText: Fixed callback's helper DeleteChars() function when cursor is inside the deleted block. (#3454)
- InputText: Made pressing Down arrow on the last line when it doesn't have a carriage return not move to
  the end of the line (so it is consistent with Up arrow, and behave same as Notepad and Visual Studio.
  Note that some other text editors instead would move the cursor to the end of the line). [@Xipiryon]
- DragFloat, DragScalar: Fixed ImGuiSliderFlags_ClampOnInput not being honored in the special case
  where v_min == v_max. (#3361)
- SliderInt, SliderScalar: Fixed reaching of maximum value with inverted integer min/max ranges, both
  with signed and unsigned types. Added reverse Sliders to Demo. (#3432, #3449) [@rokups]
- Text: Bypass unnecessary formatting when using the TextColored()/TextWrapped()/TextDisabled() helpers
  with a "%s" format string. (#3466)
- CheckboxFlags: Display mixed-value/tristate marker when passed flags that have multiple bits set and
  stored value matches neither zero neither the full set.
- BeginMenuBar: Fixed minor bug where CursorPosMax gets pushed to CursorPos prior to calling BeginMenuBar(),
  so e.g. calling the function at the end of a window would often add +ItemSpacing.y to scrolling range.
- TreeNode, CollapsingHeader: Made clicking on arrow toggle toggle the open state on the Mouse Down event
  rather than the Mouse Down+Up sequence, even if the _OpenOnArrow flag isn't set. This is standard behavior
  and amends the change done in 1.76 which only affected cases were _OpenOnArrow flag was set.
  (This is also necessary to support full multi/range-select/drag and drop operations.)
- Tabs: Added TabItemButton() to submit tab that behave like a button. (#3291) [@Xipiryon]
- Tabs: Added ImGuiTabItemFlags_Leading and ImGuiTabItemFlags_Trailing flags to position tabs or button
  at either end of the tab bar. Those tabs won't be part of the scrolling region, and when reordering cannot
  be moving outside of their section. Most often used with TabItemButton(). (#3291) [@Xipiryon]
- Tabs: Added ImGuiTabItemFlags_NoReorder flag to disable reordering a given tab.
- Tabs: Keep tab item close button visible while dragging a tab (independent of hovering state).
- Tabs: Fixed a small bug where closing a tab that is not selected would leave a tab hole for a frame.
- Tabs: Fixed a small bug where scrolling buttons (with ImGuiTabBarFlags_FittingPolicyScroll) would
  generate an unnecessary extra draw call.
- Tabs: Fixed a small bug where toggling a tab bar from Reorderable to not Reorderable would leave
  tabs reordered in the tab list popup. [@Xipiryon]
- Columns: Fix inverted ClipRect being passed to renderer when using certain primitives inside of
  a fully clipped column. (#3475) [@szreder]
- Popups, Tooltips: Fix edge cases issues with positioning popups and tooltips when they are larger than
  viewport on either or both axises. [@Rokups]
- Fonts: AddFontDefault() adjust its vertical offset based on floor(size/13) instead of always +1.
  Was previously done by altering DisplayOffset.y but wouldn't work for DPI scaled font.
- Metrics: Various tweaks, listing windows front-to-back, greying inactive items when possible.
- Demo: Add simple InputText() callbacks demo (aside from the more elaborate ones in 'Examples->Console').
- Backends: OpenGL3: Fix to avoid compiling/calling glBindSampler() on ES or pre 3.3 contexts which have
  the defines set by a loader. (#3467, #1985) [@jjwebb]
- Backends: Vulkan: Some internal refactor aimed at allowing multi-viewport feature to create their
  own render pass. (#3455, #3459) [@FunMiles]
- Backends: DX12: Clarified that imgui_impl_dx12 can be compiled on 32-bit systems by redefining
  the ImTextureID to be 64-bit (e.g. '#define ImTextureID ImU64' in imconfig.h). (#301)
- Backends: DX12: Fix debug layer warning when scissor rect is zero-sized. (#3472, #3462) [@StoneWolf]
- Examples: Vulkan: Reworked buffer resize handling, fix for Linux/X11. (#3390, #2626) [@RoryO]
- Examples: Vulkan: Switch validation layer to use "VK_LAYER_KHRONOS_validation" instead of
  "VK_LAYER_LUNARG_standard_validation" which is deprecated (#3459) [@FunMiles]
- Examples: DX12: Enable breaking on any warning/error when debug interface is enabled.
- Examples: DX12: Added '#define ImTextureID ImU64' in project and build files to also allow building
  on 32-bit systems. Added project to default Visual Studio solution file. (#301)

Docking+Viewports Branch:

- Docking: DockSpace() emits ItemSize() properly (useful when not filling all space).
- Docking: Fixed docking while hovering a child window. (#3420) broken by 85a661d. Improve metrics debugging.
- Docking: Fix honoring payload filter with overlapping nodes (we incorrectly over-relied on g.HoveredDockNode
  when making change for #3398).
- Docking: Fix handling of WindowMenuButtonPosition == ImGuiDir_None in Docking Nodes. (#3499)
- Viewports: Fixed a rare edge-case if the window targeted by CTRL+Tab stops being rendered.
- Viewports, Backends: DX12: Make secondary viewport format match main viewport one (#3462) {@BeastLe9enD]
- Viewports: Backends: Vulkan: Removed unused shader code. Fix leaks. Avoid unnecessary pipeline creation for main
  viewport. (#3459) + Add ImGui_ImplVulkanH_CreateWindowSwapChain in ImGui_ImplVulkanH_CreateOrResizeWindow().
- Viewports: Backends: DirectX9: Recover from D3DERR_DEVICELOST on secondary viewports. (#3424)
- Viewports, Backends: Win32: Fix toggling of ImGuiViewportFlags_TopMost (#3477) [@Kodokuna]
- Viewports: Backends: GLFW: Workaround for cases where glfwGetMonitorWorkarea fails (#3457) [@dougbinks]


-----------------------------------------------------------------------
 VERSION 1.78 (Released 2020-08-18)
-----------------------------------------------------------------------

Decorated log and release notes: https://github.com/ocornut/imgui/releases/tag/v1.78

Breaking Changes:

- Obsoleted use of the trailing 'float power=1.0f' parameter for those functions: [@Shironekoben, @ocornut]
  - DragFloat(), DragFloat2(), DragFloat3(), DragFloat4(), DragFloatRange2(), DragScalar(), DragScalarN()
  - SliderFloat(), SliderFloat2(), SliderFloat3(), SliderFloat4(), SliderScalar(), SliderScalarN()
  - VSliderFloat(), VSliderScalar()
  Replaced the final 'float power=1.0f' argument with ImGuiSliderFlags defaulting to 0 (as with all our flags).
  Worked out a backward-compatibility scheme so hopefully most C++ codebase should not be affected.
  In short, when calling those functions:
  - If you omitted the 'power' parameter (likely!), you are not affected.
  - If you set the 'power' parameter to 1.0f (same as previous default value):
    - Your compiler may warn on float>int conversion.
    - Everything else will work (but will assert if IMGUI_DISABLE_OBSOLETE_FUNCTIONS is defined).
    - You can replace the 1.0f value with 0 to fix the warning, and be technically correct.
  - If you set the 'power' parameter to >1.0f (to enable non-linear editing):
    - Your compiler may warn on float>int conversion.
    - Code will assert at runtime for IM_ASSERT(power == 1.0f) with the following assert description:
      "Call Drag function with ImGuiSliderFlags_Logarithmic instead of using the old 'float power' function!".
    - In case asserts are disabled, the code will not crash and enable the _Logarithmic flag.
    - You can replace the >1.0f value with ImGuiSliderFlags_Logarithmic to fix the warning/assert
      and get a _similar_ effect as previous uses of power >1.0f.
  See https://github.com/ocornut/imgui/issues/3361 for all details.
  For shared code, you can version check at compile-time with `#if IMGUI_VERSION_NUM >= 17704`.
  Kept inline redirection functions (will obsolete) apart for: DragFloatRange2(), VSliderFloat(), VSliderScalar().
  For those three the 'float power=1.0f' version was removed directly as they were most unlikely ever used.
- DragInt, DragFloat, DragScalar: Obsoleted use of v_min > v_max to lock edits (introduced in 1.73, this was not
  demoed nor documented much, will be replaced a more generic ReadOnly feature).

Other Changes:

- Nav: Fixed clicking on void (behind any windows) from not clearing the focused window.
  This would be problematic e.g. in situation where the application relies on io.WantCaptureKeyboard
  flag being cleared accordingly. (bug introduced in 1.77 WIP on 2020/06/16) (#3344, #2880)
- Window: Fixed clicking over an item which hovering has been disabled (e.g inhibited by a popup)
  from marking the window as moved.
- Drag, Slider: Added ImGuiSliderFlags parameters.
  - For float functions they replace the old trailing 'float power=1.0' parameter.
    (See #3361 and the "Breaking Changes" block above for all details).
  - Added ImGuiSliderFlags_Logarithmic flag to enable logarithmic editing
    (generally more precision around zero), as a replacement to the old 'float power' parameter
    which was obsoleted. (#1823, #1316, #642) [@Shironekoben, @AndrewBelt]
  - Added ImGuiSliderFlags_ClampOnInput flag to force clamping value when using
    CTRL+Click to type in a value manually. (#1829, #3209, #946, #413).
    [note: RENAMED to ImGuiSliderFlags_AlwaysClamp in 1.79].
  - Added ImGuiSliderFlags_NoRoundToFormat flag to disable rounding underlying
    value to match precision of the display format string. (#642)
  - Added ImGuiSliderFlags_NoInput flag to disable turning widget into a text input
    with CTRL+Click or Nav Enter.
- Nav, Slider: Fix using keyboard/gamepad controls with certain logarithmic sliders where
  pushing a direction near zero values would be cancelled out. [@Shironekoben]
- DragFloatRange2, DragIntRange2: Fixed an issue allowing to drag out of bounds when both
  min and max value are on the same value. (#1441)
- InputText, ImDrawList: Fixed assert triggering when drawing single line of text with more
  than ~16 KB characters. (Note that current code is going to show corrupted display if after
  clipping, more than 16 KB characters are visible in the same low-level ImDrawList::RenderText()
  call. ImGui-level functions such as TextUnformatted() are not affected. This is quite rare
  but it will be addressed later). (#3349)
- Selectable: Fixed highlight/hit extent when used with horizontal scrolling (in or outside columns).
  Also fixed related text clipping when used in a column after the first one. (#3187, #3386)
- Scrolling: Avoid SetScroll, SetScrollFromPos functions from snapping on the edge of scroll
  limits when close-enough by (WindowPadding - ItemPadding), which was a tweak with too many
  side-effects. The behavior is still present in SetScrollHere functions as they are more explicitly
  aiming at making widgets visible. May later be moved to a flag.
- Tabs: Allow calling SetTabItemClosed() after a tab has been submitted (will process next frame).
- InvisibleButton: Made public a small selection of ImGuiButtonFlags (previously in imgui_internal.h)
  and allowed to pass them to InvisibleButton(): ImGuiButtonFlags_MouseButtonLeft/Right/Middle.
  This is a small but rather important change because lots of multi-button behaviors could previously
  only be achieved using lower-level/internal API. Now also available via high-level InvisibleButton()
  with is a de-facto versatile building block to creating custom widgets with the public API.
- Fonts: Fixed ImFontConfig::GlyphExtraSpacing and ImFontConfig::PixelSnapH settings being pulled
  from the merged/target font settings when merging fonts, instead of being pulled from the source
  font settings.
- ImDrawList: Thick anti-aliased strokes (> 1.0f) with integer thickness now use a texture-based
  path, reducing the amount of vertices/indices and CPU/GPU usage. (#3245) [@Shironekoben]
  - This change will facilitate the wider use of thick borders in future style changes.
  - Requires an extra bit of texture space (~64x64 by default), relies on GPU bilinear filtering.
  - Set `io.AntiAliasedLinesUseTex = false` to disable rendering using this method.
  - Clear `ImFontAtlasFlags_NoBakedLines` in ImFontAtlas::Flags to disable baking data in texture.
- ImDrawList: changed AddCircle(), AddCircleFilled() default num_segments from 12 to 0, effectively
  enabling auto-tessellation by default. Tweak tessellation in Style Editor->Rendering section, or
  by modifying the 'style.CircleSegmentMaxError' value. [@ShironekoBen]
- ImDrawList: Fixed minor bug introduced in 1.75 where AddCircle() with 12 segments would generate
  an extra vertex. (This bug was mistakenly marked as fixed in earlier 1.77 release). [@ShironekoBen]
- Demo: Improved "Custom Rendering"->"Canvas" demo with a grid, scrolling and context menu.
  Also showcase using InvisibleButton() with multiple mouse buttons flags.
- Demo: Improved "Layout & Scrolling" -> "Clipping" section.
- Demo: Improved "Layout & Scrolling" -> "Child Windows" section.
- Style Editor: Added preview of circle auto-tessellation when editing the corresponding value.
- Backends: OpenGL3: Added support for glad2 loader. (#3330) [@moritz-h]
- Backends: Allegro 5: Fixed horizontal scrolling direction with mouse wheel / touch pads (it seems
  like Allegro 5 reports it differently from GLFW and SDL). (#3394, #2424, #1463) [@nobody-special666]
- Examples: Vulkan: Fixed GLFW+Vulkan and SDL+Vulkan clear color not being set. (#3390) [@RoryO]
- CI: Emscripten has stopped their support for their fastcomp backend, switching to latest sdk [@Xipiryon]

Docking+Viewports Branch:

- Docking: Made DockBuilderAddNode() automatically call DockBuilderRemoveNode(). (#3399, #2109)
- Docking: Storing HoveredDockNode in context which can be useful for easily detecting e.g. hovering an
  empty node. (#3398)
- Docking: Fixed docking overlay bits appearing at (0,0), because of 43bd80a. Most typically noticeable
  when disabling multi-viewport.
- Docking: Workaround recovery for node created without the _DockSpace flags later becoming a DockSpace. (#3340)
- Docking: Rework size allocations to recover when there's no enough room for nodes + do not hold on
  _WantLockSizeOnce forever. (#3328)
- Docking: Rework size allocation to allow user code to override node sizes. Not all edge cases will be
  properly handled but this is a step toward toolbar emitting size constraints.
- Docking: Added experimental flags to perform more docking filtering and disable resize per axis.
  Designed for toolbar patterns.
- Viewports, Backends, GLFW: Use GLFW_MOUSE_PASSTHROUGH when available.
- Viewports, Backends: DX12: Fixed issue on shutdown when viewports are disabled. (#3347)


-----------------------------------------------------------------------
 VERSION 1.77 (Released 2020-06-29)
-----------------------------------------------------------------------

Decorated log and release notes: https://github.com/ocornut/imgui/releases/tag/v1.77

Breaking Changes:

- Removed unnecessary ID (first arg) of ImFontAtlas::AddCustomRectRegular() function. Please
  note that this is a Beta api and will likely be reworked in order to support multi-DPI across
  multiple monitors.
- Renamed OpenPopupOnItemClick() to OpenPopupContextItem(). Kept inline redirection function (will obsolete).
  [NOTE: THIS WAS REVERTED IN 1.79]
- Removed BeginPopupContextWindow(const char*, int mouse_button, bool also_over_items) in favor
  of BeginPopupContextWindow(const char*, ImGuiPopupFlags flags) with ImGuiPopupFlags_NoOverItems.
  Kept inline redirection function (will obsolete).
- Removed obsoleted CalcItemRectClosestPoint() entry point (has been asserting since December 2017).

Other Changes:

- TreeNode: Fixed bug where BeginDragDropSource() failed when the _OpenOnDoubleClick flag is
  enabled (bug introduced in 1.76, but pre-1.76 it would also fail unless the _OpenOnArrow
  flag was also set, and _OpenOnArrow is frequently set along with _OpenOnDoubleClick).
- TreeNode: Fixed bug where dragging a payload over a TreeNode() with either _OpenOnDoubleClick
  or _OpenOnArrow would open the node. (#143)
- Windows: Fix unintended feedback loops when resizing windows close to main viewport edges. [@rokups]
- Tabs: Added style.TabMinWidthForUnselectedCloseButton settings:
  - Set to 0.0f (default) to always make a close button appear on hover (same as Chrome, VS).
  - Set to FLT_MAX to only display a close button when selected (merely hovering is not enough).
  - Set to an intermediary value to toggle behavior based on width (same as Firefox).
- Tabs: Added a ImGuiTabItemFlags_NoTooltip flag to disable the tooltip for individual tab item
  (vs ImGuiTabBarFlags_NoTooltip for entire tab bar). [@Xipiryon]
- Popups: All functions capable of opening popups (OpenPopup*, BeginPopupContext*) now take a new
  ImGuiPopupFlags sets of flags instead of a mouse button index. The API is automatically backward
  compatible as ImGuiPopupFlags is guaranteed to hold mouse button index in the lower bits.
- Popups: Added ImGuiPopupFlags_NoOpenOverExistingPopup for OpenPopup*/BeginPopupContext* functions
  to first test for the presence of another popup at the same level.
- Popups: Added ImGuiPopupFlags_NoOpenOverItems for BeginPopupContextWindow() - similar to testing
  for !IsAnyItemHovered() prior to doing an OpenPopup().
- Popups: Added ImGuiPopupFlags_AnyPopupId and ImGuiPopupFlags_AnyPopupLevel flags for IsPopupOpen(),
  allowing to check if any popup is open at the current level, if a given popup is open at any popup
  level, if any popup is open at all.
- Popups: Fix an edge case where programmatically closing a popup while clicking on its empty space
  would attempt to focus it and close other popups. (#2880)
- Popups: Fix BeginPopupContextVoid() when clicking over the area made unavailable by a modal. (#1636)
- Popups: Clarified some of the comments and function prototypes.
- Modals: BeginPopupModal() doesn't set the ImGuiWindowFlags_NoSavedSettings flag anymore, and will
  not always be auto-centered. Note that modals are more similar to regular windows than they are to
  popups, so api and behavior may evolve further toward embracing this. (#915, #3091)
  Enforce centering using e.g. SetNextWindowPos(io.DisplaySize * 0.5f, ImGuiCond_Appearing, ImVec2(0.5f,0.5f)).
- Metrics: Added a "Settings" section with some details about persistent ini settings.
- Nav, Menus: Fix vertical wrap-around in menus or popups created with multiple appending calls to
  BeginMenu()/EndMenu() or BeginPopup(0/EndPopup(). (#3223, #1207) [@rokups]
- Drag and Drop: Fixed unintended fallback "..." tooltip display during drag operation when
  drag source uses _SourceNoPreviewTooltip flags. (#3160) [@rokups]
- Columns: Lower overhead on column switches and switching to background channel.
  Benefits Columns but was primarily made with Tables in mind!
- Fonts: Fix GetGlyphRangesKorean() end-range to end at 0xD7A3 (instead of 0xD79D). (#348, #3217) [@marukrap]
- ImDrawList: Fixed an issue where draw command merging or primitive unreserve while crossing the
  VtxOffset boundary would lead to draw commands with wrong VtxOffset. (#3129, #3163, #3232, #2591)
  [@thedmd, @Shironekoben, @sergeyn, @ocornut]
- ImDrawList, ImDrawListSplitter, Columns: Fixed an issue where changing channels with different
  TextureId, VtxOffset would incorrectly apply new settings to draw channels. (#3129, #3163)
  [@ocornut, @thedmd, @Shironekoben]
- ImDrawList, ImDrawListSplitter, Columns: Fixed an issue where starting a split when current
  VtxOffset was not zero would lead to draw commands with wrong VtxOffset. (#2591)
- ImDrawList, ImDrawListSplitter, Columns: Fixed an issue where starting a split right after
  a callback draw command would incorrectly override the callback draw command.
- Misc, Freetype: Fix for rare case where FT_Get_Char_Index() succeeds but FT_Load_Glyph() fails.
- Docs: Improved and moved font documentation to docs/FONTS.md so it can be readable on the web.
  Updated various links/wiki accordingly. Added FAQ entry about DPI. (#2861) [@ButternCream, @ocornut]
- CI: Added CI test to verify we're never accidentally dragging libstdc++ (on some compiler setups,
  static constructors for non-pod data seems to drag in libstdc++ due to thread-safety concerns).
  Fixed a static constructor which led to this dependency on some compiler setups. [@rokups]
- Backends: Win32: Support for #define NOGDI, won't try to call GetDeviceCaps(). (#3137, #2327)
- Backends: Win32: Fix _WIN32_WINNT < 0x0600 (MinGW defaults to 0x502 == Windows 2003). (#3183)
- Backends: SDL: Report a zero display-size when window is minimized, consistent with other backends,
  making more render/clipping code use an early out path.
- Backends: OpenGL: Fixed handling of GL 4.5+ glClipControl(GL_UPPER_LEFT) by inverting the
  projection matrix top and bottom values. (#3143, #3146) [@u3shit]
- Backends: OpenGL: On OSX, if unspecified by app, made default GLSL version 150. (#3199) [@albertvaka]
- Backends: OpenGL: Fixed loader auto-detection to not interfere with ES2/ES3 defines. (#3246) [@funchal]
- Backends: Vulkan: Fixed error in if initial frame has no vertices. (#3177)
- Backends: Vulkan: Fixed edge case where render callbacks wouldn't be called if the ImDrawData
  structure didn't have any vertices. (#2697) [@kudaba]
- Backends: OSX: Added workaround to avoid fast mouse clicks. (#3261, #1992, #2525) [@nburrus]
- Examples: GLFW+Vulkan, SDL+Vulkan: Fix for handling of minimized windows. (#3259)
- Examples: Apple: Fixed example_apple_metal and example_apple_opengl2 using imgui_impl_osx.mm
  not forwarding right and center mouse clicks. (#3260) [@nburrus]

Docking+Viewports Branch:

- Viewports: Don't set ImGuiViewportFlags_NoRendererClear when ImGuiWindowFlags_NoBackground is set. (#3213)
- Viewports: Report minimized viewports as zero DisplaySize to be consistent with main branch. (#1542)
- Docking, Settings: Allow reload of settings data at runtime. (#2573)
- Backends, GLFW: Fix windows resizing incorrectly on Linux due to GLFW firing window positioning
  callbacks on next frame after window is resized manually. (#2117)
- Backends: DX12: Fix OBJECT_DELETED_WHILE_STILL_IN_USE on viewport resizing. (#3210)
- Backends: DX12: Fix for crash caused by early resource release. (#3121)
- Backends, Win32: Request monitor update when DPI awareness is enabled to make sure they have the correct DPI settings.


-----------------------------------------------------------------------
 VERSION 1.76 (Released 2020-04-12)
-----------------------------------------------------------------------

Decorated log and release notes: https://github.com/ocornut/imgui/releases/tag/v1.76

Other Changes:

- Drag and Drop, Nav: Disabling navigation arrow keys when drag and drop is active. In the docking
  branch pressing arrow keys while dragging a window from a tab could trigger an assert. (#3025)
- BeginMenu: Using same ID multiple times appends content to a menu. (#1207) [@rokups]
- BeginMenu: Fixed a bug where SetNextWindowXXX data before a BeginMenu() would not be cleared
  when the menu is not open. (#3030)
- InputText: Fixed password fields displaying ASCII spaces as blanks instead of using the '*'
  glyph. (#2149, #515)
- Selectable: Fixed honoring style.SelectableTextAlign with unspecified size. (#2347, #2601)
- Selectable: Allow using ImGuiSelectableFlags_SpanAllColumns in other columns than first. (#125)
- TreeNode: Made clicking on arrow with _OpenOnArrow toggle the open state on the Mouse Down
  event rather than the Mouse Down+Up sequence (this is rather standard behavior).
- ColorButton: Added ImGuiColorEditFlags_NoBorder flag to remove the border normally enforced
  by default for standalone ColorButton.
- Nav: Fixed interactions with ImGuiListClipper, so e.g. Home/End result would not clip the
  landing item on the landing frame. (#787)
- Nav: Fixed currently focused item from ever being clipped by ItemAdd(). (#787)
- Scrolling: Fixed scrolling centering API leading to non-integer scrolling values and initial
  cursor position. This would often get fixed after the fix item submission, but using the
  ImGuiListClipper as the first thing after Begin() could largely break size calculations. (#3073)
- Added optional support for Unicode plane 1-16 (#2538, #2541, #2815) [@cloudwu, @samhocevar]
  - Compile-time enable with '#define IMGUI_USE_WCHAR32' in imconfig.h.
  - More onsistent handling of unsupported code points (0xFFFD).
  - Surrogate pairs are supported when submitting UTF-16 data via io.AddInputCharacterUTF16(),
    allowing for more complete CJK input.
  - sizeof(ImWchar) goes from 2 to 4. IM_UNICODE_CODEPOINT_MAX goes from 0xFFFF to 0x10FFFF.
  - Various structures such as ImFont, ImFontGlyphRangesBuilder will use more memory, this
    is currently not particularly efficient.
- Columns: undid the change in 1.75 were Columns()/BeginColumns() were preemptively limited
  to 64 columns with an assert. (#3037, #125)
- Window: Fixed a bug with child window inheriting ItemFlags from their parent when the child
  window also manipulate the ItemFlags stack. (#3024) [@Stanbroek]
- Font: Fixed non-ASCII space occasionally creating unnecessary empty looking polygons.
- Misc: Added an explicit compile-time test for non-scoped IM_ASSERT() macros to redirect users
  to a solution rather than encourage people to add braces in the codebase.
- Misc: Added additional checks in EndFrame() to verify that io.KeyXXX values have not been
  tampered with between NewFrame() and EndFrame().
- Misc: Made default clipboard handlers for Win32 and OSX use a buffer inside the main context
  instead of a static buffer, so it can be freed properly on Shutdown. (#3110)
- Misc, Freetype: Fixed support for IMGUI_STB_RECT_PACK_FILENAME compile time directive
  in imgui_freetype.cpp (matching support in the regular code path). (#3062) [@DonKult]
- Metrics: Made Tools section more prominent. Showing wire-frame mesh directly hovering the ImDrawCmd
  instead of requiring to open it. Added options to disable bounding box and mesh display.
  Added notes on inactive/gc-ed windows.
- Demo: Added black and white and color gradients to Demo>Examples>Custom Rendering.
- CI: Added more tests on the continuous-integration server: extra warnings for Clang/GCC, building
  SDL+Metal example, building imgui_freetype.cpp, more compile-time imconfig.h settings: disabling
  obsolete functions, enabling 32-bit ImDrawIdx, enabling 32-bit ImWchar, disabling demo. [@rokups]
- Backends: OpenGL3: Fixed version check mistakenly testing for GL 4.0+ instead of 3.2+ to enable
  ImGuiBackendFlags_RendererHasVtxOffset, leaving 3.2 contexts without it. (#3119, #2866) [@wolfpld]
- Backends: OpenGL3: Added include support for older glbinding 2.x loader. (#3061) [@DonKult]
- Backends: Win32: Added ImGui_ImplWin32_EnableDpiAwareness(), ImGui_ImplWin32_GetDpiScaleForHwnd(),
  ImGui_ImplWin32_GetDpiScaleForMonitor() helpers functions (backported from the docking branch).
  Those functions makes it easier for example apps to support hi-dpi features without setting up
  a manifest.
- Backends: Win32: Calling AddInputCharacterUTF16() from WM_CHAR message handler in order to support
  high-plane surrogate pairs. (#2815) [@cloudwu, @samhocevar]
- Backends: SDL: Added ImGui_ImplSDL2_InitForMetal() for API consistency (even though the function
  currently does nothing).
- Backends: SDL: Fixed mapping for ImGuiKey_KeyPadEnter. (#3031) [@Davido71]
- Examples: Win32+DX12: Fixed resizing main window, enabled debug layer. (#3087, #3115) [@sergeyn]
- Examples: SDL+DX11: Fixed resizing main window. (#3057) [@joeslay]
- Examples: Added SDL+Metal example application. (#3017) [@coding-jackalope]

Docking+Viewports Branch:

- Docking: Fixed assert preventing dockspace from being created instead a hidden tab. (#3101)
- Viewports: Fixed secondary viewports accidentally merging into a minimized host viewport. (#3118)
- Viewports, Docking: Added per-viewport work area system for e.g. menu-bars. Fixed DockspaceOverViewport()
  and demo code (overlay etc) accordingly. (#3035, #2889, #2474, #1542, #2109)
- Viewports: Improve menu positioning in multi-monitor setups. [@rokups]
- Viewports: Software mouse cursor is also scaled by current DpiScale. (amend #939)
- Viewports: Avoid manually clipping resize grips and borders, which messes up with automation ability
  to locate those items. Also simpler and more standard.
- Viewports: Fix for UWP in the imgui_impl_win32.cpp IME handler. (#2895, #2892).
- Viewports: Bunch of extra of comments to facilitate setting up multi-viewports.
- Viewports, GLFW: Avoid using window positioning workaround for GLFW 3.3+ versions that have it fixed.


-----------------------------------------------------------------------
 VERSION 1.75 (Released 2020-02-10)
-----------------------------------------------------------------------

Decorated log and release notes: https://github.com/ocornut/imgui/releases/tag/v1.75

Breaking Changes:

- Removed redirecting functions/enums names that were marked obsolete in 1.53 (December 2017):
  - ShowTestWindow()                    -> use ShowDemoWindow()
  - IsRootWindowFocused()               -> use IsWindowFocused(ImGuiFocusedFlags_RootWindow)
  - IsRootWindowOrAnyChildFocused()     -> use IsWindowFocused(ImGuiFocusedFlags_RootAndChildWindows)
  - SetNextWindowContentWidth(w)        -> use SetNextWindowContentSize(ImVec2(w, 0.0f)
  - GetItemsLineHeightWithSpacing()     -> use GetFrameHeightWithSpacing()
  - ImGuiCol_ChildWindowBg              -> use ImGuiCol_ChildBg
  - ImGuiStyleVar_ChildWindowRounding   -> use ImGuiStyleVar_ChildRounding
  - ImGuiTreeNodeFlags_AllowOverlapMode -> use ImGuiTreeNodeFlags_AllowItemOverlap
  - IMGUI_DISABLE_TEST_WINDOWS          -> use IMGUI_DISABLE_DEMO_WINDOWS
  If you were still using the old names, while you are cleaning up, considering enabling
  IMGUI_DISABLE_OBSOLETE_FUNCTIONS in imconfig.h even temporarily to have a pass at finding
  and removing up old API calls, if any remaining.
- Removed implicit default parameter to IsMouseDragging(int button = 0) to be consistent
  with other mouse functions (none of the other functions have it).
- Obsoleted calling ImDrawList::PrimReserve() with a negative count (which was vaguely
  documented and rarely if ever used). Instead we added an explicit PrimUnreserve() API
  which can be implemented faster. Also clarified pre-existing constraints which weren't
  documented (can only unreserve from the last reserve call). If you suspect you ever
  used that feature before (very unlikely, but grep for call to PrimReserve in your code),
  you can #define IMGUI_DEBUG_PARANOID in imconfig.h to catch existing calls. [@ShironekoBen]
- ImDrawList::AddCircle()/AddCircleFilled() functions don't accept negative radius.
- Limiting Columns()/BeginColumns() api to 64 columns with an assert. While the current code
  technically supports it, future code may not so we're putting the restriction ahead.
  [Undid that change in 1.76]
- imgui_internal.h: changed ImRect() default constructor initializes all fields to 0.0f instead
  of (FLT_MAX,FLT_MAX,-FLT_MAX,-FLT_MAX). If you used ImRect::Add() to create bounding boxes by
  adding points into it without explicit initialization, you may need to fix your initial value.

Other Changes:

- Inputs: Added ImGuiMouseButton enum for convenience (e.g. ImGuiMouseButton_Right=1).
  We forever guarantee that the existing value will not changes so existing code is free to use 0/1/2.
- Nav: Fixed a bug where the initial CTRL-Tab press while in a child window sometimes selected
  the current root window instead of always selecting the previous root window. (#787)
- ColorEdit: Fix label alignment when using ImGuiColorEditFlags_NoInputs. (#2955) [@rokups]
- ColorEdit: In HSV display of a RGB stored value, attempt to locally preserve Saturation
  when Value==0.0 (similar to changes done in 1.73 for Hue). Removed Hue editing lock since
  those improvements in 1.73 makes them unnecessary. (#2722, #2770). [@rokups]
- ColorEdit: "Copy As" context-menu tool shows hex values with a '#' prefix instead of '0x'.
- ColorEdit: "Copy As" content-menu tool shows hex values both with/without alpha when available.
- InputText: Fix corruption or crash when executing undo after clearing input with ESC, as a
  byproduct we are allowing to later undo the revert with a CTRL+Z. (#3008).
- InputText: Fix using a combination of _CallbackResize (e.g. for std::string binding), along with the
  _EnterReturnsTrue flag along with the rarely used property of using an InputText without persisting
  user-side storage. Previously if you had e.g. a local unsaved std::string and reading result back
  from the widget, the user string object wouldn't be resized when Enter key was pressed. (#3009)
- MenuBar: Fix minor clipping issue where occasionally a menu text can overlap the right-most border.
- Window: Fix SetNextWindowBgAlpha(1.0f) failing to override alpha component. (#3007) [@Albog]
- Window: When testing for the presence of the ImGuiWindowFlags_NoBringToFrontOnFocus flag we
  test both the focused/clicked window (which could be a child window) and the root window.
- ImDrawList: AddCircle(), AddCircleFilled() API can now auto-tessellate when provided a segment
  count of zero. Alter tessellation quality with 'style.CircleSegmentMaxError'. [@ShironekoBen]
- ImDrawList: Add AddNgon(), AddNgonFilled() API with a guarantee on the explicit segment count.
  In the current branch they are essentially the same as AddCircle(), AddCircleFilled() but as
  we will rework the circle rendering functions to use textures and automatic segment count
  selection, those new api can fill a gap. [@ShironekoBen]
- Columns: ImDrawList::Channels* functions now work inside columns. Added extra comments to
  suggest using user-owned ImDrawListSplitter instead of ImDrawList functions. [@rokups]
- Misc: Added ImGuiMouseCursor_NotAllowed enum so it can be used by more shared widgets. [@rokups]
- Misc: Added IMGUI_DISABLE compile-time definition to make all headers and sources empty.
- Misc: Disable format checks when using stb_printf, to allow using extra formats.
  Made IMGUI_USE_STB_SPRINTF a properly documented imconfig.h flag. (#2954) [@loicmolinari]
- Misc: Added misc/single_file/imgui_single_file.h, We use this to validate compiling all *.cpp
  files in a same compilation unit. Actual users of that technique (also called "Unity builds")
  can generally provide this themselves, so we don't really recommend you use this. [@rokups]
- CI: Added PVS-Studio static analysis on the continuous-integration server. [@rokups]
- Backends: GLFW, SDL, Win32, OSX, Allegro: Added support for ImGuiMouseCursor_NotAllowed. [@rokups]
- Backends: GLFW: Added support for the missing mouse cursors newly added in GLFW 3.4+. [@rokups]
- Backends: SDL: Wayland: use SDL_GetMouseState (because there is no global mouse state available
  on Wayland). (#2800, #2802) [@NeroBurner]
- Backends: GLFW, SDL: report Windows key (io.KeySuper) as always released. Neither GLFW nor SDL can
  correctly report the key release in every cases (e.g. when using Win+V) causing problems with some
  widgets. The next release of GLFW (3.4+) will have a fix for it. However since it is both difficult
  and discouraged to make use of this key for Windows application anyway, we just hide it. (#2976)
- Backends: Win32: Added support for #define IMGUI_IMPL_WIN32_DISABLE_GAMEPAD to disable all
  XInput using code, and IMGUI_IMPL_WIN32_DISABLE_LINKING_XINPUT to disable linking with XInput,
  the later may be problematic if compiling with recent Windows SDK and you want your app to run
  on Windows 7. You can instead try linking with Xinput9_1_0.lib instead. (#2716)
- Backends: Glut: Improved FreeGLUT support for MinGW. (#3004) [@podsvirov]
- Backends: Emscripten: Avoid forcefully setting IMGUI_DISABLE_FILE_FUNCTIONS. (#3005) [@podsvirov]
- Examples: OpenGL: Explicitly adding -DIMGUI_IMPL_OPENGL_LOADER_GL3W to Makefile to match linking
  settings (otherwise if another loader such as Glew is accessible, the OpenGL3 backend might
  automatically use it). (#2919, #2798)
- Examples: OpenGL: Added support for glbinding OpenGL loader. (#2870) [@rokups]
- Examples: Emscripten: Demonstrating embedding fonts in Makefile and code. (#2953) [@Oipo]
- Examples: Metal: Wrapped main loop in @autoreleasepool block to ensure allocations get freed
  even if underlying system event loop gets paused due to app nap. (#2910, #2917) [@bear24rw]

Docking+Viewports Branch:

- Docking + Nav: Fixed messed up Ctrl+Tab order with docked windows.
- Docking + Nav: Fixed failing to restore NavId when refocusing a child within a docked window.
- Docking + Nav: Fixed failing to restore NavId when refocusing due to missing nav window (when
  it stops being submitted).
- Docking: Fixed a bug where the tab bar of a hidden dockspace would keep requesting focus. (#2960)
- Docking: Added experimental DockNodeFlagsOverrideSet/DockNodeFlagsOverrideClear flags in ImGuiWindowClass
  (currently experimenting with toolbar idioms).
- Viewports: Fix resizing viewport-owning windows when mouse pos is outside the InnerClipRect
  (can happen with OS decoration enabled).
- Viewports: Preserve last known size for minimized main viewport to be consistent with secondary viewports.
- Backends: SDL: Honor NoTaskBarIcon flag under non Win32 OS. (#2117)
- Backends: GLFW, SDL: Platform monitors declared properly even if multi-viewport is not enabled.


-----------------------------------------------------------------------
 VERSION 1.74 (Released 2019-11-25)
-----------------------------------------------------------------------

Decorated log and release notes: https://github.com/ocornut/imgui/releases/tag/v1.74

Breaking Changes:

- Removed redirecting functions/enums names that were marked obsolete in 1.52 (October 2017):
  - Begin() [old 5 args version]     -> use Begin() [3 args], use SetNextWindowSize() SetNextWindowBgAlpha() if needed
  - IsRootWindowOrAnyChildHovered()  -> use IsWindowHovered(ImGuiHoveredFlags_RootAndChildWindows)
  - AlignFirstTextHeightToWidgets()  -> use AlignTextToFramePadding()
  - SetNextWindowPosCenter()         -> use SetNextWindowPos() with a pivot of (0.5f, 0.5f)
  - ImFont::Glyph                    -> use ImFontGlyph
  If you were still using the old names, read "API Breaking Changes" section of imgui.cpp to find out
  the new names or equivalent features, or see how they were implemented until 1.73.
- Inputs: Fixed a miscalculation in the keyboard/mouse "typematic" repeat delay/rate calculation, used
  by keys and e.g. repeating mouse buttons as well as the GetKeyPressedAmount() function.
  If you were using a non-default value for io.KeyRepeatRate (previous default was 0.250), you can
  add +io.KeyRepeatDelay to it to compensate for the fix.
  The function was triggering on: 0.0 and (delay+rate*N) where (N>=1). Fixed formula responds to (N>=0).
  Effectively it made io.KeyRepeatRate behave like it was set to (io.KeyRepeatRate + io.KeyRepeatDelay).
  Fixed the code and altered default io.KeyRepeatRate,Delay from 0.250,0.050 to 0.300,0.050 to compensate.
  If you never altered io.KeyRepeatRate nor used GetKeyPressedAmount() this won't affect you.
- Misc: Renamed IMGUI_DISABLE_FORMAT_STRING_FUNCTIONS to IMGUI_DISABLE_DEFAULT_FORMAT_FUNCTIONS. (#1038)
- Misc: Renamed IMGUI_DISABLE_MATH_FUNCTIONS to IMGUI_DISABLE_DEFAULT_MATH_FUNCTIONS.
- Fonts: ImFontAtlas::AddCustomRectRegular() now requires an ID larger than 0x110000 (instead of 0x10000) to
  conform with supporting Unicode planes 1-16 in a future update. ID below 0x110000 will now assert.
- Backends: DX12: Added extra ID3D12DescriptorHeap parameter to ImGui_ImplDX12_Init() function.
  The value is unused in master branch but will be used by the multi-viewport feature. (#2851) [@obfuscate]

Other Changes:

- InputText, Nav: Fixed Home/End key broken when activating Keyboard Navigation. (#787)
- InputText: Filter out ASCII 127 (DEL) emitted by low-level OSX layer, as we are using the Key value. (#2578)
- Layout: Fixed a couple of subtle bounding box vertical positioning issues relating to the handling of text
  baseline alignment. The issue would generally manifest when laying out multiple items on a same line,
  with varying heights and text baseline offsets.
  Some specific examples, e.g. a button with regular frame padding followed by another item with a
  multi-line label and no frame padding, such as: multi-line text, small button, tree node item, etc.
  The second item was correctly offset to match text baseline, and would interact/display correctly,
  but it wouldn't push the contents area boundary low enough.
- Scrollbar: Fixed an issue where scrollbars wouldn't display on the frame following a frame where
  all child window contents would be culled.
- ColorPicker: Fixed SV triangle gradient to block (broken in 1.73). (#2864, #2711). [@lewa-j]
- TreeNode: Fixed combination of ImGuiTreeNodeFlags_SpanFullWidth and ImGuiTreeNodeFlags_OpenOnArrow
  incorrectly locating the arrow hit position to the left of the frame. (#2451, #2438, #1897)
- TreeNode: The collapsing arrow accepts click even if modifier keys are being held, facilitating
  interactions with custom multi-selections patterns. (#2886, #1896, #1861)
- TreeNode: Added IsItemToggledOpen() to explicitly query if item was just open/closed, facilitating
  interactions with custom multi-selections patterns. (#1896, #1861)
- DragScalar, SliderScalar, InputScalar: Added p_ prefix to parameter that are pointers to the data
  to clarify how they are used, and more comments redirecting to the demo code. (#2844)
- Error handling: Assert if user mistakenly calls End() instead of EndChild() on a child window. (#1651)
- Misc: Optimized storage of window settings data (reducing allocation count).
- Misc: Windows: Do not use _wfopen() if IMGUI_DISABLE_WIN32_FUNCTIONS is defined. (#2815)
- Misc: Windows: Disabled win32 function by default when building with UWP. (#2892, #2895)
- Misc: Using static_assert() when using C++11, instead of our own construct (avoid zealous Clang warnings).
- Misc: Added IMGUI_DISABLE_FILE_FUNCTIONS/IMGUI_DISABLE_DEFAULT_FILE_FUNCTION to nullify or disable
  default implementation of ImFileXXX functions linking with fopen/fclose/fread/fwrite. (#2734)
- Docs: Improved and moved FAQ to docs/FAQ.md so it can be readable on the web. [@ButternCream, @ocornut]
- Docs: Moved misc/fonts/README.txt to docs/FONTS.txt.
- Docs: Added permanent redirect from https://www.dearimgui.com/faq to FAQ page.
- Demo: Added simple item reordering demo in Widgets -> Drag and Drop section. (#2823, #143) [@rokups]
- Metrics: Show wire-frame mesh and approximate surface area when hovering ImDrawCmd. [@ShironekoBen]
- Metrics: Expose basic details of each window key/value state storage.
- Examples: DX12: Using IDXGIDebug1::ReportLiveObjects() when DX12_ENABLE_DEBUG_LAYER is enabled.
- Examples: Emscripten: Removed BINARYEN_TRAP_MODE=clamp from Makefile which was removed in Emscripten 1.39.0
  but required prior to 1.39.0, making life easier for absolutely no-one. (#2877, #2878) [@podsvirov]
- Backends: OpenGL2: Explicitly backup, setup and restore GL_TEXTURE_ENV to increase compatibility with
  legacy OpenGL applications. (#3000)
- Backends: OpenGL3: Fix building with pre-3.2 GL loaders which do not expose glDrawElementsBaseVertex(),
  using runtime GL version to decide if we set ImGuiBackendFlags_RendererHasVtxOffset. (#2866, #2852) [@dpilawa]
- Backends: OSX: Fix using Backspace key. (#2578, #2817, #2818) [@DiligentGraphics]
- Backends: GLFW: Previously installed user callbacks are now restored on shutdown. (#2836) [@malte-v]
- CI: Set up a bunch of continuous-integration tests using GitHub Actions. We now compile many of the example
  applications on Windows, Linux, MacOS, iOS, Emscripten. Removed Travis integration. (#2865) [@rokups]

Docking+Viewports Branch:

- Docking: Can undock from the small triangle button. (#2109,. #2645)
- Docking: Fixed node->HasCloseButton not honoring ImGuiDockNodeFlags_NoCloseButton in a floating node,
  leading to empty space at the right of tab-bars with those flags. (#2109)
- Docking: Made docked windows not use style.ChildRounding.
- Multi-viewports: Added multi-viewport support in the DX12 back-end. (#2851) [@obfuscate]


-----------------------------------------------------------------------
 VERSION 1.73 (Released 2019-09-24)
-----------------------------------------------------------------------

Decorated log and release notes: https://github.com/ocornut/imgui/releases/tag/v1.73

Other Changes:

- Nav, Scrolling: Added support for Home/End key. (#787)
- ColorEdit: Disable Hue edit when Saturation==0 instead of letting Hue values jump around.
- ColorEdit, ColorPicker: In HSV display of a RGB stored value, attempt to locally preserve Hue
  when Saturation==0, which reduces accidentally lossy interactions. (#2722, #2770) [@rokups]
- ColorPicker: Made rendering aware of global style alpha of the picker can be faded out. (#2711)
  Note that some elements won't accurately fade down with the same intensity, and the color wheel
  when enabled will have small overlap glitches with (style.Alpha < 1.0).
- Tabs: Fixed single-tab not shrinking their width down.
- Tabs: Fixed clicking on a tab larger than tab-bar width creating a bouncing feedback loop.
- Tabs: Feed desired width (sum of unclipped tabs width) into layout system to allow for auto-resize. (#2768)
  (before 1.71 tab bars fed the sum of current width which created feedback loops in certain situations).
- Tabs: Improved shrinking for large number of tabs to avoid leaving extraneous space on the right side.
  Individuals tabs are given integer-rounded width and remainder is spread between tabs left-to-right.
- Columns, Separator: Fixed a bug where non-visible separators within columns would alter the next row position
  differently than visible ones.
- SliderScalar: Improved assert when using U32 or U64 types with a large v_max value. (#2765) [@loicmouton]
- DragInt, DragFloat, DragScalar: Using (v_min > v_max) allows locking any edits to the value.
- DragScalar: Fixed dragging of unsigned values on ARM cpu (float to uint cast is undefined). (#2780) [@dBagrat]
- TreeNode: Added ImGuiTreeNodeFlags_SpanAvailWidth flag. (#2451, #2438, #1897) [@Melix19, @PathogenDavid]
  This extends the hit-box to the right-most edge, even if the node is not framed.
  (Note: this is not the default in order to allow adding other items on the same line. In the future we will
  aim toward refactoring the hit-system to be front-to-back, allowing more natural overlapping of items,
  and then we will be able to make this the default.)
- TreeNode: Added ImGuiTreeNodeFlags_SpanFullWidth flag. This extends the hit-box to both the left-most and
  right-most edge of the working area, bypassing indentation.
- CollapsingHeader: Added support for ImGuiTreeNodeFlags_Bullet and ImGuiTreeNodeFlags_Leaf on framed nodes,
  mostly for consistency. (#2159, #2160) [@goran-w]
- Selectable: Added ImGuiSelectableFlags_AllowItemOverlap flag in public api (was previously internal only).
- Style: Allow style.WindowMenuButtonPosition to be set to ImGuiDir_None to hide the collapse button. (#2634, #2639)
- Font: Better ellipsis ("...") drawing implementation. Instead of drawing three pixel-ey dots (which was glaringly
  unfitting with many types of fonts) we first attempt to find a standard ellipsis glyphs within the loaded set.
  Otherwise we render ellipsis using '.' from the font from where we trim excessive spacing to make it as narrow
  as possible. (#2775) [@rokups]
- ImDrawList: Clarified the name of many parameters so reading the code is a little easier. (#2740)
- ImDrawListSplitter: Fixed merging channels if the last submitted draw command used a different texture. (#2506)
- Using offsetof() when available in C++11. Avoids Clang sanitizer complaining about old-style macros. (#94)
- ImVector: Added find(), find_erase(), find_erase_unsorted() helpers.
- Added a mechanism to compact/free the larger allocations of unused windows (buffers are compacted when
  a window is unused for 60 seconds, as per io.ConfigWindowsMemoryCompactTimer = 60.0f). Note that memory
  usage has never been reported as a problem, so this is merely a touch of overzealous luxury. (#2636)
- Documentation: Various tweaks and improvements to the README page. [@ker0chan]
- Backends: OpenGL3: Tweaked initialization code allow application calling ImGui_ImplOpenGL3_CreateFontsTexture()
  before ImGui_ImplOpenGL3_NewFrame(), which sometimes can be convenient.
- Backends: OpenGL3: Attempt to automatically detect default GL loader by using __has_include. (#2798) [@o-micron]
- Backends: DX11: Fixed GSGetShader() call not passing an initialized instance count, which would
  generally make the DX11 debug layer complain (bug added in 1.72).
- Backends: Vulkan: Added support for specifying multisample count. Set 'ImGui_ImplVulkan_InitInfo::MSAASamples' to
   one of the VkSampleCountFlagBits values to use, default is non-multisampled as before. (#2705, #2706) [@vilya]
- Examples: OSX: Fix example_apple_opengl2/main.mm not forwarding mouse clicks and drags correctly. (#1961, #2710)
  [@intonarumori, @ElectricMagic]
- Misc: Updated stb_rect_pack.h from 0.99 to 1.00 (fixes by @rygorous: off-by-1 bug in best-fit heuristic,
  fix handling of rectangles too large to fit inside texture). (#2762) [@tido64]

Docking+Viewports Branch:

- Docking: Fix BeginDocked() path that creates node so that SetNextWindowDockID() doesn't immediately discard the node. (#2109)
- Docking: Fix for node created at the same time as windows that are still resizing (typically with
  io.ConfigDockingAlwaysTabBar) to not be zero/min sized. (#2109). The fix delays their visibility by one frame,
  which is not ideal but not very problematic as the .ini data gets populated after that.
- Docking: Fix a crash that could occur with a malformed ini file (DockNode Parent value pointing to a missing node).
- Viewport: Fix modal/popup window being stuck in unowned hidden viewport associated to fallback window without stealing
  it back. Fix modal reference viewport when opened outside of another window. (#1542)
- Viewport: Modals don't need to set ImGuiViewportFlags_NoFocusOnClick, this also mitigate the issue described by #2445,
  which becomes particularly bad with unfocused modal. (#1542)
- Viewport: better case case where host window gets moved and resized simultaneous (toggling maximized state).
  There's no perfect solution there, than using io.ConfigViewportsNoAutoMerge = false. (#1542)
- Viewport, Docking: Fixed incorrect assignment of IsFallbackWindow which would tag dock node host windows created
  in NewFrame() as such, messing with popup viewport inheritance.
- Viewport: Fixed issue where resize grip would display as hovered while mouse is still off the OS bounds so a click
  would miss it and focus the OS window behind expected one. (#1542)
- Viewport: Fix to allow multiple shutdown / calls to DestroyPlatformWindows(). (#2769)
- Viewport: Backends: GLFW: Fix setting window size on macOS (#2767, #2117) [@rokups]
- Viewport: Backends: GLFW+Linux: Fix window having incorrect size after uncollapse. (#2756, #2117) [@rokups]
- Viewport: Backends: DirectX9: Workaround for windows not refreshing when main viewport has no draw call. (#2560)


-----------------------------------------------------------------------
 VERSION 1.72b (Released 2019-07-31)
-----------------------------------------------------------------------

Decorated log and release notes: https://github.com/ocornut/imgui/releases/tag/v1.72b

Other Changes:

- Nav, Scrolling: Fixed programmatic scroll leading to a slightly incorrect scroll offset when
  the window has decorations or a menu-bar (broken in 1.71). This was mostly noticeable when
  a keyboard/gamepad movement led to scrolling the view, or using e.g. SetScrollHereY() function.
- Nav: Made hovering non-MenuItem Selectable not re-assign the source item for keyboard navigation.
- Nav: Fixed an issue with NavFlattened window flag (beta) where widgets not entirely fitting
  in child window (often selectables because of their protruding sides) would be not considered
  as entry points to to navigate toward the child window. (#787)


-----------------------------------------------------------------------
 VERSION 1.72 (Released 2019-07-27)
-----------------------------------------------------------------------

Decorated log and release notes: https://github.com/ocornut/imgui/releases/tag/v1.72

Breaking Changes:

- Removed redirecting functions/enums names that were marked obsolete in 1.51 (June 2017):
  - ImGuiCol_Column*, ImGuiSetCond_* enums.
  - IsItemHoveredRect(), IsPosHoveringAnyWindow(), IsMouseHoveringAnyWindow(), IsMouseHoveringWindow() functions.
  - IMGUI_ONCE_UPON_A_FRAME macro.
  If you were still using the old names, read "API Breaking Changes" section of imgui.cpp to find out
  the new names or equivalent features.
- Renamed ImFontAtlas::CustomRect to ImFontAtlasCustomRect. Kept redirection typedef (will obsolete).
- Removed TreeAdvanceToLabelPos() which is rarely used and only does SetCursorPosX(GetCursorPosX() + GetTreeNodeToLabelSpacing()).
  Kept redirection function (will obsolete). (#581, #324)

Other Changes:

- Scrolling: Made mouse-wheel scrolling lock the underlying window until the mouse is moved again or
  until a short delay expires (~2 seconds). This allow uninterrupted scroll even if child windows are
  passing under the mouse cursor. (#2604)
- Scrolling: Made it possible for mouse wheel and navigation-triggered scrolling to override a call to
  SetScrollX()/SetScrollY(), making it possible to use a simpler stateless pattern for auto-scrolling:
     // (Submit items..)
     if (ImGui::GetScrollY() >= ImGui::GetScrollMaxY())  // If scrolling at the already at the bottom..
         ImGui::SetScrollHereY(1.0f);                    // ..make last item fully visible
- Scrolling: Added SetScrollHereX(), SetScrollFromPosX() for completeness. (#1580) [@kevreco]
- Scrolling: Mouse wheel scrolling while hovering a child window is automatically forwarded to parent window
  if ScrollMax is zero on the scrolling axis.
  Also still the case if ImGuiWindowFlags_NoScrollWithMouse is set (not new), but previously the forwarding
  would be disabled if ImGuiWindowFlags_NoScrollbar was set on the child window, which is not the case
  any more. Forwarding can still be disabled by setting ImGuiWindowFlags_NoInputs. (amend #1502, #1380).
- Window: Fixed InnerClipRect right-most coordinates using wrong padding setting (introduced in 1.71).
- Window: Fixed old SetWindowFontScale() api value from not being inherited by child window. Added
  comments about the right way to scale your UI (load a font at the right side, rebuild atlas, scale style).
- Scrollbar: Avoid overlapping the opposite side when window (often a child window) is forcibly too small.
- Combo: Hide arrow when there's not enough space even for the square button.
- InputText: Testing for newly added ImGuiKey_KeyPadEnter key. (#2677, #2005) [@amc522]
- Tabs: Fixed unfocused tab bar separator color (was using ImGuiCol_Tab, should use ImGuiCol_TabUnfocusedActive).
- Columns: Fixed a regression from 1.71 where the right-side of the contents rectangle within each column
  would wrongly use a WindowPadding.x instead of ItemSpacing.x like it always did. (#125, #2666)
- Columns: Made the right-most edge reaches up to the clipping rectangle (removing half of WindowPadding.x
  worth of asymmetrical/extraneous padding, note that there's another half that conservatively has to offset
  the right-most column, otherwise it's clipping width won't match the other columns). (#125, #2666)
- Columns: Improved honoring alignment with various values of ItemSpacing.x and WindowPadding.x. (#125, #2666)
- Columns: Made GetColumnOffset() and GetColumnWidth() behave when there's no column set, consistently with
  other column functions. (#2683)
- InputTextMultiline: Fixed vertical scrolling tracking glitch.
- Word-wrapping: Fixed overzealous word-wrapping when glyph edge lands exactly on the limit. Because
  of this, auto-fitting exactly unwrapped text would make it wrap. (fixes initial 1.15 commit, 78645a7d).
- Style: Attenuated default opacity of ImGuiCol_Separator in Classic and Light styles.
- Style: Added style.ColorButtonPosition (left/right, defaults to ImGuiDir_Right) to move the color button
  of ColorEdit3/ColorEdit4 functions to either side of the inputs.
- IO: Added ImGuiKey_KeyPadEnter and support in various backends (previously backends would need to
  specifically redirect key-pad keys to their regular counterpart). This is a temporary attenuating measure
  until we actually refactor and add whole sets of keys into the ImGuiKey enum. (#2677, #2005) [@amc522]
- Misc: Made Button(), ColorButton() not trigger an "edited" event leading to IsItemDeactivatedAfterEdit()
  returning true. This also effectively make ColorEdit4() not incorrect trigger IsItemDeactivatedAfterEdit()
  when clicking the color button to open the picker popup. (#1875)
- Misc: Added IMGUI_DISABLE_METRICS_WINDOW imconfig.h setting to explicitly compile out ShowMetricsWindow().
- Debug Tools: Added "Metrics->Tools->Item Picker" tool which allow clicking on a widget to break in the
  debugger within the item code. The tool calls IM_DEBUG_BREAK() which can be redefined in imconfig.h.
- ImDrawList: Fixed CloneOutput() helper crashing. (#1860) [@gviot]
- ImDrawList::ChannelsSplit(), ImDrawListSplitter: Fixed an issue with merging draw commands between
  channel 0 and 1. (#2624)
- ImDrawListSplitter: Fixed memory leak when using low-level split api (was not affecting ImDrawList api,
  also this type was added in 1.71 and not advertised as a public-facing feature).
- Fonts: binary_to_compressed_c.cpp: Display an error message if failing to open/read the input font file.
- Demo: Log, Console: Using a simpler stateless pattern for auto-scrolling.
- Demo: Widgets: Showing how to use the format parameter of Slider/Drag functions to display the name
  of an enum value instead of the underlying integer value.
- Demo: Renamed the "Help" menu to "Tools" (more accurate).
- Backends: DX10/DX11: Backup, clear and restore Geometry Shader is any is bound when calling renderer.
- Backends: DX11: Clear Hull Shader, Domain Shader, Compute Shader before rendering. Not backing/restoring them.
- Backends: OSX: Disabled default native Mac clipboard copy/paste implementation in core library (added in 1.71),
  because it needs application to be linked with '-framework ApplicationServices'. It can be explicitly
  enabled back by using '#define IMGUI_ENABLE_OSX_DEFAULT_CLIPBOARD_FUNCTIONS' in imconfig.h. Re-added
  equivalent using NSPasteboard api in the imgui_impl_osx.mm experimental backend. (#2546)
- Backends: SDL2: Added ImGui_ImplSDL2_InitForD3D() function to make D3D support more visible.
  (#2482, #2632) [@josiahmanson]
- Examples: Added SDL2+DirectX11 example application. (#2632, #2612, #2482) [@vincenthamm]

Docking+Viewports Branch:

- Docking: Making it possible to undock a node by clicking on the tab bar / title bar for the node. (#2645).
- Docking: Explicitly inhibit constraint when docked for now. Fix clipping issue related to constraints. (#2690).
- Docking: Fixed dragging/resizing from OS decoration not marking settings as dirty.
- Docking: Renamed io.ConfigDockingTabBarOnSingleWindows to io.ConfigDockingAlwaysTabBar.
  Added ImGuiWindowClass::DockingAlwaysTabBar to set on individual windows.
- Docking: Perform simple check: assert if Docking or Viewport are enabled exactly on frame 1 (instead of frame 0
  or later), which is a common user error leading to loss of .ini data on load.
- Docking: Fix so that an appearing window making a dock node reappear won't have a zero-size on its first frame.
- Docking: Fixed using ImGuiDockNodeFlags_AutoHideTabBar with io.ConfigDockingTabBarOnSingleWindows.
- Docking: Added ImGuiDockNode to .natvis file.
- Docking: Fixed support for large meshes in GetBackgroundDrawList(), GetForegroundDrawList(). (#2638)
- Viewport: Fix monitor dpi info not being copied to main viewport when multi-viewports are not enabled. (#2621, #1676)
- Viewport: Refactored ImGuiWindowClass's ViewportFlagsOverrideMask + ViewportFlagsOverrideValue into
  ViewportFlagsOverrideSet + ViewportFlagsOverrideClear which appears easier to grasp. (#1542)
- Viewport: Added ImGuiViewportFlags_NoAutoMerge to prevent merging into host viewport in a per-window basis
  via the ImGuiWindowClass override mechanism. (#1542)


-----------------------------------------------------------------------
 VERSION 1.71 (Released 2019-06-12)
-----------------------------------------------------------------------

Decorated log and release notes: https://github.com/ocornut/imgui/releases/tag/v1.71

Breaking Changes:

- IO: changed AddInputCharacter(unsigned short c) signature to AddInputCharacter(unsigned int c).
- Renamed SetNextTreeNodeOpen() to SetNextItemOpen(). Kept inline redirection function (will obsolete).
- Window: rendering of child windows outer decorations (e.g. bg color, border, scrollbars) is now
  performed as part of their parent window, avoiding the creation of an extraneous draw commands.
  If you have overlapping child windows with decorations, and relied on their relative z-order to be
  mapped to submission their order, this will affect your rendering. The optimization is disabled
  if the parent window has no visual output because it appears to be the most common situation leading
  to the creation of overlapping child windows. Please reach out if you are affected by this change!

Other Changes:

- Window: clarified behavior of SetNextWindowContentSize(). Content size is defined as the size available
  after removal of WindowPadding on each sides. So SetNextWindowContentSize(ImVec2(100,100)) + auto-resize
  will always allow submitting a 100x100 item without creating a scrollbar, regarding of WindowPadding.
  The exact meaning of ContentSize for decorated windows was previously ill-defined.
- Window: Fixed auto-resize with AlwaysVerticalScrollbar or AlwaysHorizontalScrollbar flags.
- Window: Fixed one case where auto-resize by double-clicking the resize grip would make either scrollbar
  appear for a single frame after the resize.
- Separator: Revert 1.70 "Declare its thickness (1.0f) to the layout" change. It's not incorrect
  but it breaks existing some layout patterns. Will return back to it when we expose Separator flags.
- Fixed InputScalar, InputScalarN, SliderScalarN, DragScalarN with non-visible label from inserting
  style.ItemInnerSpacing.x worth of trailing spacing.
- Fixed InputFloatX, SliderFloatX, DragFloatX functions erroneously reporting IsItemEdited() multiple
  times when the text input doesn't match the formatted output value (e.g. input "1" shows "1.000").
  It wasn't much of a problem because we typically use the return value instead of IsItemEdited() here.
- Fixed uses of IsItemDeactivated(), IsItemDeactivatedAfterEdit() on multi-components widgets and
  after EndGroup(). (#2550, #1875)
- Fixed crash when appending with BeginMainMenuBar() more than once and no other window are showing. (#2567)
- ColorEdit: Fixed the color picker popup only displaying inputs as HSV instead of showing multiple
  options. (#2587, broken in 1.69 by #2384).
- CollapsingHeader: Better clipping when a close button is enabled and it overlaps the label. (#600)
- Scrollbar: Minor bounding box adjustment to cope with various border size.
- Scrollbar, Style: Changed default style.ScrollbarSize from 16 to 14.
- Combo: Fixed rounding not applying with the ImGuiComboFlags_NoArrowButton flag. (#2607) [@DucaRii]
- Nav: Fixed gamepad/keyboard moving of window affecting contents size incorrectly, sometimes leading
  to scrollbars appearing during the movement.
- Nav: Fixed rare crash when e.g. releasing Alt-key while focusing a window with a menu at the same
  frame as clearing the focus. This was in most noticeable in backends such as Glfw and SDL which
  emits key release events when focusing another viewport, leading to Alt+clicking on void on another
  viewport triggering the issue. (#2609)
- TreeNode, CollapsingHeader: Fixed highlight frame not covering horizontal area fully when using
  horizontal scrolling. (#2211, #2579)
- Tabs: Fixed BeginTabBar() within a window with horizontal scrolling from creating a feedback
  loop with the horizontal contents size.
- Columns: Fixed Columns() within a window with horizontal scrolling from not covering the full
  horizontal area (previously only worked with an explicit contents size). (#125)
- Columns: Fixed Separator from creating an extraneous draw command. (#125)
- Columns: Fixed Selectable with SpanAllColumns flag from creating an extraneous draw command. (#125)
- Style: Added style.WindowMenuButtonPosition (left/right, defaults to ImGuiDir_Left) to move the
  collapsing/docking button to the other side of the title bar.
- Style: Made window close button cross slightly smaller.
- Log/Capture: Fixed BeginTabItem() label not being included in a text log/capture.
- ImDrawList: Added ImDrawCmd::VtxOffset value to support large meshes (64k+ vertices) using 16-bit indices.
  The renderer backend needs to set 'io.BackendFlags |= ImGuiBackendFlags_RendererHasVtxOffset' to enable
  this, and honor the ImDrawCmd::VtxOffset field. Otherwise the value will always be zero. (#2591)
  This has the advantage of preserving smaller index buffers and allowing to execute on hardware that do not
  support 32-bit indices. Most examples backends have been modified to support the VtxOffset field.
- ImDrawList: Added ImDrawCmd::IdxOffset value, equivalent to summing element count for each draw command.
  This is provided for convenience and consistency with VtxOffset. (#2591)
- ImDrawCallback: Allow to override the signature of ImDrawCallback by #define-ing it. This is meant to
  facilitate custom rendering backends passing local render-specific data to the draw callback.
- ImFontAtlas: FreeType: Added RasterizerFlags::Monochrome flag to disable font anti-aliasing. Combine
  with RasterizerFlags::MonoHinting for best results. (#2545) [@HolyBlackCat]
- ImFontGlyphRangesBuilder: Fixed unnecessarily over-sized buffer, which incidentally was also not
  fully cleared. Fixed edge-case overflow when adding character 0xFFFF. (#2568). [@NIKE3500]
- Demo: Added full "Dear ImGui" prefix to the title of "Dear ImGui Demo" and "Dear ImGui Metrics" windows.
- Backends: Add native Mac clipboard copy/paste default implementation in core library to match what we are
  dealing with Win32, and to facilitate integration in custom engines. (#2546) [@andrewwillmott]
- Backends: OSX: imgui_impl_osx: Added mouse cursor support. (#2585, #1873) [@actboy168]
- Examples/Backends: DirectX9/10/11/12, Metal, Vulkan, OpenGL3 (Desktop GL only): Added support for large meshes
  (64k+ vertices) with 16-bit indices, enable 'ImGuiBackendFlags_RendererHasVtxOffset' in those backends. (#2591)
- Examples/Backends: Don't filter characters under 0x10000 before calling io.AddInputCharacter(),
  the filtering is done in io.AddInputCharacter() itself. This is in prevision for fuller Unicode
  support. (#2538, #2541)


-----------------------------------------------------------------------
 VERSION 1.70 (Released 2019-05-06)
-----------------------------------------------------------------------

Decorated log and release notes: https://github.com/ocornut/imgui/releases/tag/v1.70

Breaking Changes:

- ImDrawList: Improved algorithm for mitre joints on thick lines, preserving correct thickness
  up to 90 degrees angles (e.g. rectangles). If you have custom rendering using thick lines,
  they will appear a little thicker now. (#2518) [@rmitton]
- Obsoleted GetContentRegionAvailWidth(), use GetContentRegionAvail().x instead.
  Kept inline redirection function.
- Examples: Vulkan: Added MinImageCount/ImageCount fields in ImGui_ImplVulkan_InitInfo, required
  during initialization to specify the number of in-flight image requested by swap chains.
  (was previously a hard #define IMGUI_VK_QUEUED_FRAMES 2). (#2071, #1677) [@nathanvoglsam]
- Examples: Vulkan: Tidying up the demo/internals helpers (most engine/app should not rely
  on them but it is possible you have!).

Other Changes:

- ImDrawList: Added ImDrawCallback_ResetRenderState, a special ImDrawList::AddCallback() value
  to request the renderer backend to reset its render state. (#2037, #1639, #2452)
  Examples: Added support for ImDrawCallback_ResetRenderState in all renderer backends. Each
  renderer code setting up initial render state has been moved to a function so it could be
  called at the start of rendering and when a ResetRenderState is requested. [@ocornut, @bear24rw]
- InputText: Fixed selection background rendering one frame after the cursor movement when
  first transitioning from no-selection to has-selection. (Bug in 1.69) (#2436) [@Nazg-Gul]
- InputText: Work-around for buggy standard libraries where isprint('\t') returns true. (#2467, #1336)
- InputText: Fixed ImGuiInputTextFlags_AllowTabInput leading to two tabs characters being inserted
  if the backend provided both Key and Character input. (#2467, #1336)
- Layout: Added SetNextItemWidth() helper to avoid using PushItemWidth/PopItemWidth() for single items.
  Note that SetNextItemWidth() currently only affect the same subset of items as PushItemWidth(),
  generally referred to as the large framed+labeled items. Because the new SetNextItemWidth()
  function is explicit we may later extend its effect to more items.
- Layout: Fixed PushItemWidth(-width) for right-side alignment laying out some items (button, listbox, etc.)
  with negative sizes if the 'width' argument was smaller than the available width at the time of item
  submission.
- Window: Fixed window with the AlwaysAutoResize flag unnecessarily extending their hovering boundaries
  by a few pixels (this is used to facilitate resizing from borders when available for a given window).
  One of the noticeable minor side effect was that navigating menus would have had a tendency to disable
  highlight from parent menu items earlier than necessary while approaching the child menu.
- Window: Close button is horizontally aligned with style.FramePadding.x.
- Window: Fixed contents region being off by WindowBorderSize amount on the right when scrollbar is active.
- Window: Fixed SetNextWindowSizeConstraints() with non-rounded positions making windows drift. (#2067, #2530)
- Popups: Closing a popup restores the focused/nav window in place at the time of the popup opening,
  instead of restoring the window that was in the window stack at the time of the OpenPopup call. (#2517)
  Among other things, this allows opening a popup while no window are focused, and pressing Escape to
  clear the focus again.
- Popups: Fixed right-click from closing all popups instead of aiming at the hovered popup level
  (regression in 1.67).
- Selectable: With ImGuiSelectableFlags_AllowDoubleClick doesn't return true on the mouse button release
  following the double-click. Only first mouse release + second mouse down (double-click) returns true.
  Likewise for internal ButtonBehavior() with both _PressedOnClickRelease | _PressedOnDoubleClick. (#2503)
- GetMouseDragDelta(): also returns the delta on the mouse button released frame. (#2419)
- GetMouseDragDelta(): verify that mouse positions are valid otherwise returns zero.
- Inputs: Also add support for horizontal scroll with Shift+Mouse Wheel. (#2424, #1463) [@LucaRood]
- PlotLines, PlotHistogram: Ignore NaN values when calculating min/max bounds. (#2485)
- Columns: Fixed boundary of clipping being off by 1 pixel within the left column. (#125)
- Separator: Declare its thickness (1.0f) to the layout, making items around separator more symmetrical.
- Combo, Slider, Scrollbar: Improve rendering in situation when there's only a few pixels available (<3 pixels).
- Nav: Fixed Drag/Slider functions going into text input mode when keyboard CTRL is held while pressing NavActivate.
- Drag and Drop: Fixed drag source with ImGuiDragDropFlags_SourceAllowNullID and null ID from receiving click
  regardless of being covered by another window (it didn't honor correct hovering rules). (#2521)
- ImDrawList: Improved algorithm for mitre joints on thick lines, preserving correct thickness up to 90 degrees
  angles, also faster to output. (#2518) [@rmitton]
- Misc: Added IM_MALLOC/IM_FREE macros mimicking IM_NEW/IM_DELETE so user doesn't need to revert
  to using the ImGui::MemAlloc()/MemFree() calls directly.
- Misc: Made IMGUI_CHECKVERSION() macro also check for matching size of ImDrawIdx.
- Metrics: Added "Show windows rectangles" tool to visualize the different rectangles.
- Demo: Improved trees in columns demo.
- Examples: OpenGL: Added a test GL call + comments in ImGui_ImplOpenGL3_Init() to detect uninitialized
  GL function loaders early, and help users understand what they are missing. (#2421)
- Examples: SDL: Added support for SDL_GameController gamepads (enable with ImGuiConfigFlags_NavEnableGamepad). (#2509) [@DJLink]
- Examples: Emscripten: Added Emscripten+SDL+GLES2 example. (#2494, #2492, #2351, #336) [@nicolasnoble, @redblobgames]
- Examples: Metal: Added Glfw+Metal example. (#2527) [@bear24rw]
- Examples: OpenGL3: Minor tweaks + not calling glBindBuffer more than necessary in the render loop.
- Examples: Vulkan: Fixed in-flight buffers issues when using multi-viewports. (#2461, #2348, #2378, #2097)
- Examples: Vulkan: Added missing support for 32-bit indices (#define ImDrawIdx unsigned int).
- Examples: Vulkan: Avoid passing negative coordinates to vkCmdSetScissor, which debug validation layers do not like.
- Examples: Vulkan: Added ImGui_ImplVulkan_SetMinImageCount() to change min image count at runtime. (#2071) [@nathanvoglsam]
- Examples: DirectX9: Fixed erroneous assert in ImGui_ImplDX9_InvalidateDeviceObjects(). (#2454)
- Examples: DirectX10/11/12, Allegro, Marmalade: Render functions early out when display size is zero (minimized). (#2496)
- Examples: GLUT: Fixed existing FreeGLUT example to work with regular GLUT. (#2465) [@andrewwillmott]
- Examples: GLUT: Renamed imgui_impl_freeglut.cpp/.h to imgui_impl_glut.cpp/.h. (#2465) [@andrewwillmott]
- Examples: GLUT: Made io.DeltaTime always > 0. (#2430)
- Examples: Visual Studio: Updated default platform toolset+sdk in vcproj files from v100+sdk7 (vs2010)
  to v110+sdk8 (vs2012). This is mostly so we can remove reliance on DXSDK_DIR for the DX10/DX11 example,
  which if existing and when switching to recent SDK ends up conflicting and creating warnings.


-----------------------------------------------------------------------
 VERSION 1.69 (Released 2019-03-13)
-----------------------------------------------------------------------

Decorated log and release notes: https://github.com/ocornut/imgui/releases/tag/v1.69

Breaking Changes:

- Renamed ColorEdit/ColorPicker's ImGuiColorEditFlags_RGB/_HSV/_HEX flags to respectively
  ImGuiColorEditFlags_DisplayRGB/_DisplayHSV/_DisplayHex. This is because the addition of
  new flag ImGuiColorEditFlags_InputHSV makes the earlier one ambiguous.
  Kept redirection enum values (will obsolete). (#2384) [@haldean]
- Renamed GetOverlayDrawList() to GetForegroundDrawList(). Kept redirection function (will obsolete). (#2391)

Other Changes:

- Added GetBackgroundDrawList() helper to quickly get access to a ImDrawList that will be rendered
  behind every other windows. (#2391, #545)
- DragScalar, InputScalar, SliderScalar: Added support for u8/s8/u16/s16 data types (ImGuiDataType_S8, etc.)
  We are reusing function instances of larger types to reduce code size. (#643, #320, #708, #1011)
- Added InputTextWithHint() to display a description/hint in the text box when no text
  has been entered. (#2400) [@Organic-Code, @ocornut]
- Nav: Fixed a tap on AltGR (e.g. German keyboard) from navigating to the menu layer.
- Nav: Fixed Ctrl+Tab keeping active InputText() of a previous window active after the switch. (#2380)
- Fixed IsItemDeactivated()/IsItemDeactivatedAfterEdit() from not correctly returning true
  when tabbing out of a focusable widget (Input/Slider/Drag) in most situations. (#2215, #1875)
- InputInt, InputFloat, InputScalar: Fix to keep the label of the +/- buttons centered when
  style.FramePadding.x is abnormally larger than style.FramePadding.y. Since the buttons are
  meant to be square (to align with e.g. color button) we always use FramePadding.y. (#2367)
- InputInt, InputScalar: +/- buttons now respects the natural type limits instead of
  overflowing or underflowing the value.
- InputText: Fixed an edge case crash that would happen if another widget sharing the same ID
  is being swapped with an InputText that has yet to be activated.
- InputText: Fixed various display corruption related to swapping the underlying buffer while
  a input widget is active (both for writable and read-only paths). Often they would manifest
  when manipulating the scrollbar of a multi-line input text.
- ColorEdit, ColorPicker, ColorButton: Added ImGuiColorEditFlags_InputHSV to manipulate color
  values encoded as HSV (in order to avoid HSV<>RGB round trips and associated singularities).
  (#2383, #2384) [@haldean]
- ColorPicker: Fixed a bug/assertion when displaying a color picker in a collapsed window
  while dragging its title bar. (#2389)
- ColorEdit: Fixed tooltip not honoring the ImGuiColorEditFlags_NoAlpha contract of never
  reading the 4th float in the array (value was read and discarded). (#2384) [@haldean]
- MenuItem, Selectable: Fixed disabled widget interfering with navigation (fix c2db7f63 in 1.67).
- Tabs: Fixed a crash when using many BeginTabBar() recursively (didn't affect docking). (#2371)
- Tabs: Added extra mis-usage error recovery. Past the assert, common mis-usage don't lead to
  hard crashes any more, facilitating integration with scripting languages. (#1651)
- Tabs: Fixed ImGuiTabItemFlags_SetSelected being ignored if the tab is not visible (with
  scrolling policy enabled) or if is currently appearing.
- Tabs: Fixed Tab tooltip code making drag and drop tooltip disappear during the frame where
  the drag payload activate a tab.
- Tabs: Reworked scrolling policy (when ImGuiTabBarFlags_FittingPolicyScroll is set) to
  teleport the view when aiming at a tab far away the visible section, and otherwise accelerate
  the scrolling speed to cap the scrolling time to 0.3 seconds.
- Text: Fixed large Text/TextUnformatted calls not feeding their size into layout when starting
  below the lower point of the current clipping rectangle. This bug has been there since v1.0!
  It was hardly noticeable but would affect the scrolling range, which in turn would affect
  some scrolling request functions when called during the appearing frame of a window.
- Plot: Fixed divide-by-zero in PlotLines() when passing a count of 1. (#2387) [@Lectem]
- Log/Capture: Fixed LogXXX functions emitting extraneous leading carriage return.
- Log/Capture: Fixed an issue when empty string on a new line would not emit a carriage return.
- Log/Capture: Fixed LogXXX functions 'auto_open_depth' parameter being treated as an absolute
  tree depth instead of a relative one.
- Log/Capture: Fixed CollapsingHeader trailing ascii representation being "#" instead of "##".
- ImFont: Added GetGlyphRangesVietnamese() helper. (#2403)
- Misc: Asserting in NewFrame() if style.WindowMinSize is zero or smaller than (1.0f,1.0f).
- Demo: Using GetBackgroundDrawList() and GetForegroundDrawList() in "Custom Rendering" demo.
- Demo: InputText: Demonstrating use of ImGuiInputTextFlags_CallbackResize. (#2006, #1443, #1008).
- Examples: GLFW, SDL: Preserve DisplayFramebufferScale when main viewport is minimized.
  (This is particularly useful for the viewport branch because we are not supporting per-viewport
  frame-buffer scale. It fixes windows not refreshing when main viewport is minimized.) (#2416)
- Examples: OpenGL: Fix to be able to run on ES 2.0 / WebGL 1.0. [@rmitton, @gabrielcuvillier]
- Examples: OpenGL: Fix for OSX not supporting OpenGL 4.5, we don't try to read GL_CLIP_ORIGIN
  even if the OpenGL headers/loader happens to define the value. (#2366, #2186)
- Examples: Allegro: Added support for touch events (emulating mouse). (#2219) [@dos1]
- Examples: DirectX9: Minor changes to match the other DirectX examples more closely. (#2394)


-----------------------------------------------------------------------
 VERSION 1.68 (Released 2019-02-19)
-----------------------------------------------------------------------

Decorated log and release notes: https://github.com/ocornut/imgui/releases/tag/v1.68

Breaking Changes:

- Removed io.DisplayVisibleMin/DisplayVisibleMax (which were marked obsolete and removed from viewport/docking branch already).
- Made it illegal/assert when io.DisplayTime == 0.0f (with an exception for the first frame).
  If for some reason your time step calculation gives you a zero value, replace it with a arbitrarily small value!

Other Changes:

- Added .editorconfig file for text editors to standardize using spaces. (#2038) [@kudaba]
- ImDrawData: Added FramebufferScale field (currently a copy of the value from io.DisplayFramebufferScale).
  This is to allow render functions being written without pulling any data from ImGuiIO, allowing incoming
  multi-viewport feature to behave on Retina display and with multiple displays.
  If you are not using a custom backend, please update your render function code ahead of time,
  and use draw_data->FramebufferScale instead of io.DisplayFramebufferScale. (#2306, #1676)
- Added IsItemActivated() as an extension to the IsItemDeactivated/IsItemDeactivatedAfterEdit functions
  which are useful to implement variety of undo patterns. (#820, #956, #1875)
- InputText: Fixed a bug where ESCAPE would not restore the initial value in all situations. (#2321) [@relick]
- InputText: Fixed a bug where ESCAPE would be first captured by the Keyboard Navigation code. (#2321, #787)
- InputText: Fixed redo buffer exhaustion handling (rare) which could corrupt the undo character buffer. (#2333)
  The way the redo/undo buffers work would have made it generally unnoticeable to the user.
- Fixed range-version of PushID() and GetID() not honoring the ### operator to restart from the seed value.
- Fixed CloseCurrentPopup() on a child-menu of a modal incorrectly closing the modal. (#2308)
- Tabs: Added ImGuiTabBarFlags_TabListPopupButton flag to show a popup button on manual tab bars. (#261, #351)
- Tabs: Removed ImGuiTabBarFlags_NoTabListPopupButton which was available in 1.67 but actually had zero use.
- Tabs: Fixed a minor clipping glitch when changing style's FramePadding from frame to frame.
- Tabs: Fixed border (when enabled) so it is aligned correctly mid-pixel and appears as bright as other borders.
- Style, Selectable: Added ImGuiStyle::SelectableTextAlign and ImGuiStyleVar_SelectableTextAlign. (#2347) [@haldean]
- Menus: Tweaked horizontal overlap between parent and child menu (to help convey relative depth)
  from using style.ItemSpacing.x to style.ItemInnerSpacing.x, the later being expected to be smaller. (#1086)
- RadioButton: Fixed label horizontal alignment to precisely match Checkbox().
- Window: When resizing from an edge, the border is more visible and better follow the rounded corners.
- Window: Fixed initial width of collapsed windows not taking account of contents width (broken in 1.67). (#2336, #176)
- Scrollbar: Fade out and disable interaction when too small, in order to facilitate using the resize grab on very
  small window, as well as reducing visual noise/overlap.
- ListBox: Better optimized when clipped / non-visible.
- InputTextMultiline: Better optimized when clipped / non-visible.
- Font: Fixed high-level ImGui::CalcTextSize() used by most widgets from erroneously subtracting 1.0f*scale to
  calculated text width. Among noticeable side-effects, it would make sequences of repeated Text/SameLine calls
  not align the same as a single call, and create mismatch between high-level size calculation and those performed
  with the lower-level ImDrawList api. (#792) [@SlNPacifist]
- Font: Fixed building atlas when specifying duplicate/overlapping ranges within a same font. (#2353, #2233)
- ImDrawList: Fixed AddCircle(), AddCircleFilled() angle step being off, which was visible when drawing a "circle"
  with a small number of segments (e.g. an hexagon). (#2287) [@baktery]
- ImGuiTextBuffer: Added append() function (unformatted).
- ImFontAtlas: Added 0x2000-0x206F general punctuation range to default ChineseFull/ChineseSimplifiedCommon ranges. (#2093)
- ImFontAtlas: FreeType: Added support for imgui allocators + custom FreeType only SetAllocatorFunctions. (#2285) [@Vuhdo]
- ImFontAtlas: FreeType: Fixed using imgui_freetype.cpp in unity builds. (#2302)
- Demo: Fixed "Log" demo not initializing properly, leading to the first line not showing before a Clear. (#2318) [@bluescan]
- Demo: Added "Auto-scroll" option in Log/Console demos. (#2300) [@nicolasnoble, @ocornut]
- Examples: Metal, OpenGL2, OpenGL3, Vulkan: Fixed offsetting of clipping rectangle with ImDrawData::DisplayPos != (0,0)
  when the display frame-buffer scale scale is not (1,1). While this doesn't make a difference when using master branch,
  this is effectively fixing support for multi-viewport with Mac Retina Displays on those examples. (#2306) [@rasky, @ocornut]
  Also using ImDrawData::FramebufferScale instead of io.DisplayFramebufferScale.
- Examples: Clarified the use the ImDrawData::DisplayPos to offset clipping rectangles.
- Examples: Win32: Using GetForegroundWindow()+IsChild() instead of GetActiveWindow() to be compatible with windows created
  in a different thread or parent. (#1951, #2087, #2156, #2232) [many people]
- Examples: SDL: Using the SDL_WINDOW_ALLOW_HIGHDPI flag. (#2306, #1676) [@rasky]
- Examples: Win32: Added support for XInput gamepads (if ImGuiConfigFlags_NavEnableGamepad is enabled).
- Examples: Win32: Added support for mouse buttons 4 and 5 via WM_XBUTTON* messages. (#2264)
- Examples: DirectX9: Explicitly disable fog (D3DRS_FOGENABLE) before drawing in case user state has it set. (#2288, #2230)
- Examples: OpenGL2: Added #define GL_SILENCE_DEPRECATION to cope with newer XCode warnings.
- Examples: OpenGL3: Using GLSL 4.10 shaders for any GLSL version over 410 (e.g. 430, 450). (#2329) [@BrutPitt]


-----------------------------------------------------------------------
 VERSION 1.67 (Released 2019-01-14)
-----------------------------------------------------------------------

Decorated log and release notes: https://github.com/ocornut/imgui/releases/tag/v1.67

Breaking Changes:

- Made it illegal to call Begin("") with an empty string. This somehow half-worked before but had various undesirable
  side-effect because the window would have ID zero. In particular it is causing problems in viewport/docking branches.
- Renamed io.ConfigResizeWindowsFromEdges to io.ConfigWindowsResizeFromEdges and removed its [Beta] mark.
  The addition of new configuration options in the Docking branch is pushing for a little reorganization of those names.
- Renamed ImFontAtlas::GlyphRangesBuilder to ImFontGlyphRangesBuilder. Kept redirection typedef (will obsolete).

Other Changes:

- Added BETA api for Tab Bar/Tabs widgets: (#261, #351)
  - Added BeginTabBar(), EndTabBar(), BeginTabItem(), EndTabItem(), SetTabItemClosed() API.
  - Added ImGuiTabBarFlags flags for BeginTabBar().
  - Added ImGuiTabItemFlags flags for BeginTabItem().
  - Style: Added ImGuiCol_Tab, ImGuiCol_TabHovered, ImGuiCol_TabActive, ImGuiCol_TabUnfocused, ImGuiCol_TabUnfocusedActive colors.
  - Demo: Added Layout->Tabs demo code.
  - Demo: Added "Documents" example app showcasing possible use for tabs.
  This feature was merged from the Docking branch in order to allow the use of regular tabs in your code.
  (It does not provide the docking/splitting/merging of windows available in the Docking branch)
- Added ImGuiWindowFlags_UnsavedDocument window flag to append '*' to title without altering the ID, as a convenience
  to avoid using the ### operator. In the Docking branch this also has an effect on tab closing behavior.
- Window, Focus, Popup: Fixed an issue where closing a popup by clicking another window with the _NoMove flag would refocus
  the parent window of the popup instead of the newly clicked window.
- Window: Contents size is preserved while a window collapsed. Fix auto-resizing window losing their size for one frame when uncollapsed.
- Window: Contents size is preserved while a window contents is hidden (unless it is hidden for resizing purpose).
- Window: Resizing windows from edge is now enabled by default (io.ConfigWindowsResizeFromEdges=true). Note that
  it only works _if_ the backend sets ImGuiBackendFlags_HasMouseCursors, which the standard backends do.
- Window: Added io.ConfigWindowsMoveFromTitleBarOnly option. This is ignored by window with no title bars (often popups).
  This affects clamping window within the visible area: with this option enabled title bars need to be visible. (#899)
- Window: Fixed using SetNextWindowPos() on a child window (which wasn't really documented) position the cursor as expected
  in the parent window, so there is no mismatch between the layout in parent and the position of the child window.
- InputFloat: When using ImGuiInputTextFlags_ReadOnly the step buttons are disabled. (#2257)
- DragFloat: Fixed broken mouse direction change with power!=1.0. (#2174, #2206) [@Joshhua5]
- Nav: Fixed an keyboard issue where holding Activate/Space for longer than two frames on a button would unnecessary
  keep the focus on the parent window, which could steal it from newly appearing windows. (#787)
- Nav: Fixed animated window titles from being updated when displayed in the CTRL+Tab list. (#787)
- Error recovery: Extraneous/undesired calls to End() are now being caught by an assert in the End() function closer
  to the user call site (instead of being reported in EndFrame). Past the assert, they don't lead to crashes any more. (#1651)
  Missing calls to End(), past the assert, should not lead to crashes or to the fallback Debug window appearing on screen.
  Those changes makes it easier to integrate dear imgui with a scripting language allowing, given asserts are redirected
  into e.g. an error log and stopping the script execution.
- ImFontAtlas: Stb and FreeType: Atlas width is now properly based on total surface rather than glyph count (unless overridden with TexDesiredWidth).
- ImFontAtlas: Stb and FreeType: Fixed atlas builder so missing glyphs won't influence the atlas texture width. (#2233)
- ImFontAtlas: Stb and FreeType: Fixed atlas builder so duplicate glyphs (when merging fonts) won't be included in the rasterized atlas.
- ImFontAtlas: FreeType: Fixed abnormally high atlas height.
- ImFontAtlas: FreeType: Fixed support for any values of TexGlyphPadding (not just only 1).
- ImDrawList: Optimized some of the functions for performance of debug builds where non-inline function call cost are non-negligible.
  (Our test UI scene on VS2015 Debug Win64 with /RTC1 went ~5.9 ms -> ~4.9 ms. In Release same scene stays at ~0.3 ms.)
- IO: Added BackendPlatformUserData, BackendRendererUserData, BackendLanguageUserData void* for storage use by backends.
- IO: Renamed InputCharacters[], marked internal as was always intended. Please don't access directly, and use AddInputCharacter() instead!
- IO: AddInputCharacter() goes into a queue which can receive as many characters as needed during the frame. This is useful
  for automation to not have an upper limit on typing speed. Will later transition key/mouse to use the event queue later.
- Style: Tweaked default value of style.DisplayWindowPadding from (20,20) to (19,19) so the default style as a value
  which is the same as the title bar height.
- Demo: "Simple Layout" and "Style Editor" are now using tabs.
- Demo: Added a few more things under "Child windows" (changing ImGuiCol_ChildBg, positioning child, using IsItemHovered after a child).
- Examples: DirectX10/11/12: Made imgui_impl_dx10/dx11/dx12.cpp link d3dcompiler.lib from the .cpp file to ease integration.
- Examples: Allegro 5: Properly destroy globals on shutdown to allow for restart. (#2262) [@DomRe]


-----------------------------------------------------------------------
 VERSION 1.66b (Released 2018-12-01)
-----------------------------------------------------------------------

Decorated log and release notes: https://github.com/ocornut/imgui/releases/tag/v1.66b

Other Changes:

- Fixed a text rendering/clipping bug introduced in 1.66 (on 2018-10-12, commit ede3a3b9) that affect single ImDrawList::AddText()
  calls with single strings larger than 10k. Text/TextUnformatted() calls were not affected, but e.g. InputText() was. [@pdoane]
- When the focused window become inactive don't restore focus to a window with the ImGuiWindowFlags_NoInputs flag. (#2213) [@zzzyap]
- Separator: Fixed Separator() outputting an extraneous empty line when captured into clipboard/text/file.
- Demo: Added ShowAboutWindow() call, previously was only accessible from the demo window.
- Demo: ShowAboutWindow() now display various Build/Config Information (compiler, os, etc.) that can easily be copied into bug reports.
- Fixed build issue with osxcross and macOS. (#2218) [@dos1]
- Examples: Setting up 'io.BackendPlatformName'/'io.BackendRendererName' fields to the current backend can be displayed in the About window.
- Examples: SDL: changed the signature of ImGui_ImplSDL2_ProcessEvent() to use a const SDL_Event*. (#2187)


-----------------------------------------------------------------------
 VERSION 1.66 (Released 2018-11-22)
-----------------------------------------------------------------------

Decorated log and release notes: https://github.com/ocornut/imgui/releases/tag/v1.66

Breaking Changes:

- Renamed SetScrollHere() to SetScrollHereY(). Kept redirection function (will obsolete).
- Renamed misc/stl/imgui_stl.* to misc/cpp/imgui_stdlib.* in prevision for other C++ helper files. (#2035, #2096)

Other Changes:

- Fixed calling SetNextWindowSize()/SetWindowSize() with non-integer values leading to
  accidental alteration of window position. We now round the provided size. (#2067)
- Fixed calling DestroyContext() always saving .ini data with the current context instead
  of the supplied context pointer. (#2066)
- Nav, Focus: Fixed ImGuiWindowFlags_NoBringToFrontOnFocus windows not being restoring focus
  properly after the main menu bar or last focused window is deactivated.
- Nav: Fixed an assert in certain circumstance (mostly when using popups) when mouse positions stop being valid. (#2168)
- Nav: Fixed explicit directional input not re-highlighting current nav item if there is a single item in the window
  and highlight has been previously disabled by the mouse. (#787)
- DragFloat: Fixed a situation where dragging with value rounding enabled or with a power curve
  erroneously wrapped the value to one of the min/max edge. (#2024, #708, #320, #2075).
- DragFloat: Disabled using power curve when one edge is FLT_MAX (broken in 1.61). (#2024)
- DragFloat: Disabled setting a default drag speed when one edge is FLT_MAX. (#2024)
- SliderAngle: Added optional format argument to alter precision or localize the string. (#2150) [@podsvirov]
- Window: Resizing from edges (with io.ConfigResizeWindowsFromEdges Beta flag) extends the hit region
  of root floating windows outside the window, making it easier to resize windows. Resize grips are also
  extended accordingly so there are no discontinuity when hovering between borders and corners. (#1495, #822)
- Window: Added ImGuiWindowFlags_NoBackground flag to avoid rendering window background. This is mostly to allow
  the creation of new flag combinations, as we could already use SetNextWindowBgAlpha(0.0f). (#1660) [@biojppm, @ocornut]
- Window: Added ImGuiWindowFlags_NoDecoration helper flag which is essentially NoTitleBar+NoResize+NoScrollbar+NoCollapse.
- Window: Added ImGuiWindowFlags_NoMouseInputs which is basically the old ImGuiWindowFlags_NoInputs (essentially
  we have renamed ImGuiWindowFlags_NoInputs to ImGuiWindowFlags_NoMouseInputs). Made the new ImGuiWindowFlags_NoInputs
  encompass both NoMouseInputs+NoNav, which is consistent with its description. (#1660, #787)
- Window, Inputs: Fixed resizing from edges when io.MousePos is not pixel-rounded by rounding mouse position input. (#2110)
- BeginChild(): Fixed BeginChild(const char*, ...) variation erroneously not applying the ID stack
  to the provided string to uniquely identify the child window. This was undoing an intentional change
  introduced in 1.50 and broken in 1.60. (#1698, #894, #713).
- TextUnformatted(): Fixed a case where large-text path would read bytes past the text_end marker depending
  on the position of new lines in the buffer (it wasn't affecting the output but still not the right thing to do!)
- ListBox(): Fixed frame sizing when items_count==1 unnecessarily showing a scrollbar. (#2173) [@luk1337, @ocornut]
- ListBox(): Tweaked frame sizing so list boxes will look more consistent when FramePadding is far from ItemSpacing.
- RenderText(): Some optimization for very large text buffers, useful for non-optimized builds.
- BeginMenu(): Fixed menu popup horizontal offset being off the item in the menu bar when WindowPadding=0.0f.
- ArrowButton(): Fixed arrow shape being horizontally misaligned by (FramePadding.y-FramePadding.x) if they are different.
- Demo: Split the contents of ShowDemoWindow() into smaller functions as it appears to speed up link time with VS. (#2152)
- Drag and Drop: Added GetDragDropPayload() to peek directly into the payload (if any) from anywhere. (#143)
- ImGuiTextBuffer: Avoid heap allocation when empty.
- ImDrawList: Fixed AddConvexPolyFilled() undefined behavior when passing points_count smaller than 3,
  in particular, points_count==0 could lead to a memory stomp if the draw list was previously empty.
- Examples: DirectX10, DirectX11: Removed seemingly unnecessary calls to invalidate and recreate device objects
  in the WM_SIZE handler. (#2088) [@ice1000]
- Examples: GLFW: User previously installed GLFW callbacks are now saved and chain-called by the default callbacks. (#1759)
- Examples: OpenGL3: Added support for GL 4.5's glClipControl(GL_UPPER_LEFT). (#2186)
- Examples: OpenGL3+GLFW: Fixed error condition when using the GLAD loader. (#2157) [@blackball]
- Examples: OpenGL3+GLFW/SDL: Made main.cpp compile with IMGUI_IMPL_OPENGL_LOADER_CUSTOM (may be missing init). (#2178) [@doug-moen]
- Examples: SDL2+Vulkan: Fixed application shutdown which could deadlock on Linux + Xorg. (#2181) [@eRabbit0]


-----------------------------------------------------------------------
 VERSION 1.65 (Released 2018-09-06)
-----------------------------------------------------------------------

Decorated log and release notes: https://github.com/ocornut/imgui/releases/tag/v1.65

Breaking Changes:

- Renamed stb_truetype.h to imstb_truetype.h, stb_textedit.h to imstb_textedit.h, and
  stb_rect_pack.h to imstb_rectpack.h. If you were conveniently using the imgui copy of those
  STB headers in your project, you will have to update your include paths. (#1718, #2036)
  The reason for this change is to avoid conflicts for projects that may also be importing
  their own copy of the STB libraries. Note that imgui's copy of stb_textedit.h is modified.
- Renamed io.ConfigCursorBlink to io.ConfigInputTextCursorBlink. (#1427)

Other Changes:

- This is a minor release following the 1.64 refactor, with a little more shuffling of code.
- Clarified and improved the source code sectioning in all files (easier to search or browse sections).
- Nav: Removed the [Beta] tag from various descriptions of the gamepad/keyboard navigation system.
  Although it is not perfect and will keep being improved, it is fairly functional and used by many. (#787)
- Fixed a build issue with non-Cygwin GCC under Windows.
- Demo: Added a "Configuration" block to make io.ConfigFlags/io.BackendFlags more prominent.
- Examples: OpenGL3+SDL2: Fixed error condition when using the GLAD loader. (#2059, #2002) [@jiri]


-----------------------------------------------------------------------
 VERSION 1.64 (Released 2018-08-31)
-----------------------------------------------------------------------

Decorated log and release notes: https://github.com/ocornut/imgui/releases/tag/v1.64

Changes:

- Moved README, CHANGELOG and TODO files to the docs/ folder.
  If you are updating dear imgui by copying files, take the chance to delete the old files.
- Added imgui_widgets.cpp file, extracted and moved widgets code out of imgui.cpp into imgui_widgets.cpp.
  Re-ordered some of the code remaining in imgui.cpp.
  NONE OF THE FUNCTIONS HAVE CHANGED. THE CODE IS SEMANTICALLY 100% IDENTICAL, BUT _EVERY_ FUNCTIONS HAS BEEN MOVED.
  Because of this, any local modifications to imgui.cpp will likely conflict when you update.
  If you have any modifications to imgui.cpp, it is suggested that you first update to 1.63, then
  isolate your patches. You can peak at imgui_widgets.cpp from 1.64 to get a sense of what is included in it,
  then separate your changes into several patches that can more easily be applied to 1.64 on a per-file basis.
  What I found worked nicely for me, was to open the diff of the old patches in an interactive merge/diff tool,
  search for the corresponding function in the new code and apply the chunks manually.
- As a reminder, if you have any change to imgui.cpp it is a good habit to discuss them on the github,
  so a solution applicable on the Master branch can be found. If your company has changes that you cannot
  disclose you may also contact me privately.


-----------------------------------------------------------------------
 VERSION 1.63 (Released 2018-08-29)
-----------------------------------------------------------------------

Decorated log and release notes: https://github.com/ocornut/imgui/releases/tag/v1.63

Breaking Changes:

- Style: Renamed ImGuiCol_ModalWindowDarkening to ImGuiCol_ModalWindowDimBg for consistency with other features.
  Kept redirection enum (will obsolete).
- Changed ImGui::GetTime() return value from float to double to avoid accumulating floating point imprecision over time.
- Removed per-window ImGuiWindowFlags_ResizeFromAnySide Beta flag in favor `io.ConfigResizeWindowsFromEdges=true` to
  enable the feature globally. (#1495)
  The feature is not currently enabled by default because it is not satisfying enough, but will eventually be.
- InputText: Renamed ImGuiTextEditCallback to ImGuiInputTextCallback, ImGuiTextEditCallbackData to ImGuiInputTextCallbackData
  for consistency. Kept redirection types (will obsolete).
- InputText: Removed ImGuiTextEditCallbackData::ReadOnly because it is a duplication of (::Flags & ImGuiInputTextFlags_ReadOnly).
- Renamed IsItemDeactivatedAfterChange() to IsItemDeactivatedAfterEdit() for consistency with new IsItemEdited() API.
  Kept redirection function (will obsolete soonish as IsItemDeactivatedAfterChange() is very recent).
- Renamed io.OptCursorBlink to io.ConfigCursorBlink [-> io.ConfigInputTextCursorBlink in 1.65], io.OptMacOSXBehaviors to
  io.ConfigMacOSXBehaviors for consistency. (#1427, #473)
- Removed obsolete redirection functions: CollapsingHeader() variation with 2 bools - marked obsolete in v1.49, May 2016.

Other Changes:

- ArrowButton: Fixed to honor PushButtonRepeat() setting (and internals' ImGuiItemFlags_ButtonRepeat).
- ArrowButton: Setup current line text baseline so that ArrowButton() + SameLine() + Text() are aligned properly.
- Nav: Added a CTRL+TAB window list and changed the highlight system accordingly. The change is motivated by upcoming
  Docking features. (#787)
- Nav: Made CTRL+TAB skip menus + skip the current navigation window if is has the ImGuiWindow_NoNavFocus set. (#787)
  While it was previously possible, you won't be able to CTRL-TAB out and immediately back in a window with the
  ImGuiWindow_NoNavFocus flag.
- Window: Allow menu and popups windows from ignoring the style.WindowMinSize values so short menus/popups are not padded. (#1909)
- Window: Added global io.ConfigResizeWindowsFromEdges option to enable resizing windows from their edges and from
  the lower-left corner. (#1495)
- Window: Collapse button shows hovering highlight + clicking and dragging on it allows to drag the window as well.
- Added IsItemEdited() to query if the last item modified its value (or was pressed). This is equivalent to the bool
  returned by most widgets.
  It is useful in some situation e.g. using InputText() with ImGuiInputTextFlags_EnterReturnsTrue. (#2034)
- InputText: Added support for buffer size/capacity changes via the ImGuiInputTextFlags_CallbackResize flag. (#2006, #1443, #1008).
- InputText: Fixed not tracking the cursor horizontally when modifying the text buffer through a callback.
- InputText: Fixed minor off-by-one issue when submitting a buffer size smaller than the initial zero-terminated buffer contents.
- InputText: Fixed a few pathological crash cases on single-line InputText widget with multiple millions characters worth of contents.
  Because the current text drawing function reserve for a worst-case amount of vertices and how we handle horizontal clipping,
  we currently just avoid displaying those single-line widgets when they are over a threshold of 2 millions characters,
  until a better solution is found.
- Drag and Drop: Fixed an incorrect assert when dropping a source that is submitted after the target (bug introduced with 1.62 changes
  related to the addition of IsItemDeactivated()). (#1875, #143)
- Drag and Drop: Fixed ImGuiDragDropFlags_SourceNoDisableHover to affect hovering state prior to calling IsItemHovered() + fixed description. (#143)
- Drag and Drop: Calling BeginTooltip() between a BeginDragSource()/EndDragSource() or BeginDropTarget()/EndDropTarget() uses adjusted tooltip
  settings matching the one created when calling BeginDragSource() without the ImGuiDragDropFlags_SourceNoPreviewTooltip flag. (#143)
- Drag and Drop: Payload stays available and under the mouse if the source stops being submitted, however the tooltip is replaced by "...". (#1725)
- Drag and Drop: Added ImGuiDragDropFlags_SourceAutoExpirePayload flag to force payload to expire if the source stops being submitted. (#1725, #143).
- IsItemHovered(): Added ImGuiHoveredFlags_AllowWhenDisabled flag to query hovered status on disabled items. (#1940, #211)
- Selectable: Added ImGuiSelectableFlags_Disabled flag in the public API. (#211)
- ColorEdit4: Fixed a bug when text input or drag and drop leading to unsaturated HSV values would erroneously alter the resulting color. (#2050)
- Misc: Added optional misc/stl/imgui_stl.h wrapper to use with STL types (e.g. InputText with std::string). (#2006, #1443, #1008)
  [*EDIT* renamed to misc/std/imgui_stdlib.h in 1.66]
- Misc: Added IMGUI_VERSION_NUM for easy compile-time testing. (#2025)
- Misc: Added ImGuiMouseCursor_Hand cursor enum + corresponding software cursor. (#1913, 1914) [@aiekick, @ocornut]
- Misc: Tweaked software mouse cursor offset to match the offset of the corresponding Windows 10 cursors.
- Made assertion more clear when trying to call Begin() outside of the NewFrame()..EndFrame() scope. (#1987)
- Fixed assertion when transitioning from an active ID to another within a group, affecting ColorPicker (broken in 1.62). (#2023, #820, #956, #1875).
- Fixed PushID() from keeping alive the new ID Stack top value (if a previously active widget shared the ID it would be erroneously kept alive).
- Fixed horizontal mouse wheel not forwarding the request to the parent window if ImGuiWindowFlags_NoScrollWithMouse is set. (#1463, #1380, #1502)
- Fixed a include build issue for Cygwin in non-POSIX (Win32) mode. (#1917, #1319, #276)
- ImDrawList: Improved handling for worst-case vertices reservation policy when large amount of text (e.g. 1+ million character strings)
  are being submitted in a single call. It would typically have crashed InputTextMultiline(). (#200)
- OS/Windows: Fixed missing ImmReleaseContext() call in the default Win32 IME handler. (#1932) [@vby]
- Metrics: Changed io.MetricsActiveWindows to reflect the number of active windows (!= from visible windows), which is useful
  for lazy/idle render mechanisms as new windows are typically not visible for one frame.
- Metrics: Added io.MetricsRenderWindow to reflect the number of visible windows.
- Metrics: Added io.MetricsActiveAllocations, moving away from the cross-context global counters than we previously used. (#1565, #1599, #586)
- Demo: Added basic Drag and Drop demo. (#143)
- Demo: Modified the Console example to use InsertChars() in the input text callback instead of poking directly into the buffer.
  Although this won't make a difference in the example itself, using InsertChars() will honor the resizing callback properly. (#2006, #1443, #1008).
- Demo: Clarified the use of IsItemHovered()/IsItemActive() right after being in the "Active, Focused, Hovered & Focused Tests" section.
- Examples: Tweaked the main.cpp of each example.
- Examples: Metal: Added Metal rendering backend. (#1929, #1873) [@warrenm]
- Examples: OSX: Added early raw OSX platform backend. (#1873) [@pagghiu, @itamago, @ocornut]
- Examples: Added mac OSX & iOS + Metal example in example_apple_metal/. (#1929, #1873) [@warrenm]
- Examples: Added mac OSX + OpenGL2 example in example_apple_opengl2/. (#1873)
- Examples: OpenGL3: Added shaders more versions of GLSL. (#1938, #1941, #1900, #1513, #1466, etc.)
- Examples: OpenGL3: Tweaked the imgui_impl_opengl3.cpp to work as-is with Emscripten + WebGL 2.0. (#1941). [@o-micron]
- Examples: OpenGL3: Made the example app default to GL 3.0 + GLSL 130 (instead of GL 3.2 + GLSL 150) unless on Mac.
- Examples: OpenGL3: Added error output when shaders fail to compile/link.
- Examples: OpenGL3: Added support for glew and glad OpenGL loaders out of the box. (#2001, #2002) [@jdumas]
- Examples: OpenGL2: Disabling/restoring GL_LIGHTING and GL_COLOR_MATERIAL to increase compatibility with legacy OpenGL applications. (#1996)
- Examples: DirectX10, DirectX11: Fixed unreleased resources in Init and Shutdown functions. (#1944)
- Examples: DirectX11: Querying for IDXGIFactory instead of IDXGIFactory1 to increase compatibility. (#1989) [@matt77hias]
- Examples: Vulkan: Fixed handling of VkSurfaceCapabilitiesKHR::maxImageCount = 0 case. Tweaked present mode selections.
- Examples: Win32, Glfw, SDL: Added support for the ImGuiMouseCursor_Hand cursor.


-----------------------------------------------------------------------
 VERSION 1.62 (Released 2018-06-22)
-----------------------------------------------------------------------

Decorated log and release notes: https://github.com/ocornut/imgui/releases/tag/v1.62

Breaking Changes:

- TreeNodeEx(): The helper ImGuiTreeNodeFlags_CollapsingHeader flag now include ImGuiTreeNodeFlags_NoTreePushOnOpen.
  The flag was already set by CollapsingHeader().
  The only difference is if you were using TreeNodeEx() manually with ImGuiTreeNodeFlags_CollapsingHeader and without
  ImGuiTreeNodeFlags_NoTreePushOnOpen. In this case you can remove the ImGuiTreeNodeFlags_NoTreePushOnOpen flag from
  your call (ImGuiTreeNodeFlags_CollapsingHeader & ~ImGuiTreeNodeFlags_NoTreePushOnOpen). (#1864)
  This also apply if you were using internal's TreeNodeBehavior() with the ImGuiTreeNodeFlags_CollapsingHeader flag directly.
- ImFontAtlas: Renamed GetGlyphRangesChinese() to GetGlyphRangesChineseFull() to distinguish new smaller variants and
  discourage using the full set. (#1859)

Other Changes:

- Examples backends have been refactored to separate the platform code (e.g. Win32, Glfw, SDL2) from the renderer code (e.g. DirectX11, OpenGL3, Vulkan).
  The "Platform" backends are in charge of: mouse/keyboard/gamepad inputs, cursor shape, timing, etc.
  The "Renderer" backends are in charge of: creating the main font texture, rendering imgui draw data.
      before: imgui_impl_dx11.cpp        --> after: imgui_impl_win32.cpp + imgui_impl_dx11.cpp
      before: imgui_impl_dx12.cpp        --> after: imgui_impl_win32.cpp + imgui_impl_dx12.cpp
      before: imgui_impl_glfw_gl3.cpp    --> after: imgui_impl_glfw.cpp + imgui_impl_opengl2.cpp
      before: imgui_impl_glfw_vulkan.cpp --> after: imgui_impl_glfw.cpp + imgui_impl_vulkan.cpp
      before: imgui_impl_sdl_gl3.cpp     --> after: imgui_impl_sdl2.cpp + imgui_impl_opengl2.cpp
      before: imgui_impl_sdl_gl3.cpp     --> after: imgui_impl_sdl2.cpp + imgui_impl_opengl3.cpp etc.
  - The idea is what we can now easily combine and maintain backends and reduce code redundancy. Individual files are
    smaller and more reusable. Integration of imgui into a new/custom engine may also be easier as there is less overlap
    between "windowing / inputs" and "rendering" code, so you may study or grab one half of the code and not the other.
  - This change was motivated by the fact that adding support for the upcoming multi-viewport feature requires more work
    from the Platform and Renderer backends, and the amount of redundancy across files was becoming too difficult to
    maintain. If you use default backends, you'll benefit from an easy update path to support multi-viewports later
    (for future ImGui 1.7x).
  - This is not strictly a breaking change if you keep your old backends, but when you'll want to fully update your backends,
    expect to have to reshuffle a few things.
  - Each example still has its own main.cpp which you may refer you to understand how to initialize and glue everything together.
  - Some frameworks (such as the Allegro, Marmalade) handle both the "platform" and "rendering" part, and your custom engine may as well.
  - Read examples/README.txt for details.
- Added IsItemDeactivated() to query if the last item was active previously and isn't anymore. Useful for Undo/Redo patterns. (#820, #956, #1875)
- Added IsItemDeactivatedAfterChange() [*EDIT* renamed to IsItemDeactivatedAfterEdit() in 1.63] if the last item was active previously,
  is not anymore, and during its active state modified a value. Note that you may still get false positive (e.g. drag value and while
  holding return on the same value). (#820, #956, #1875)
- Nav: Added support for PageUp/PageDown (explorer-style: first aim at bottom/top most item, when scroll a page worth of contents). (#787)
- Nav: To keep the navigated item in view we also attempt to scroll the parent window as well as the current window. (#787)
- ColorEdit3, ColorEdit4, ColorButton: Added ImGuiColorEditFlags_NoDragDrop flag to disable ColorEditX as drag target and ColorButton as drag source. (#1826)
- BeginDragDropSource(): Offset tooltip position so it is off the mouse cursor, but also closer to it than regular tooltips,
  and not clamped by viewport. (#1739)
- BeginDragDropTarget(): Added ImGuiDragDropFlags_AcceptNoPreviewTooltip flag to request hiding the drag source tooltip
  from the target site. (#143)
- BeginCombo(), BeginMainMenuBar(), BeginChildFrame(): Temporary style modification are restored at the end of BeginXXX
  instead of EndXXX, to not affect tooltips and child windows.
- Popup: Improved handling of (erroneously) repeating calls to OpenPopup() to not close the popup's child popups. (#1497, #1533, #1865).
- InputTextMultiline(): Fixed double navigation highlight when scrollbar is active. (#787)
- InputText(): Fixed Undo corruption after pasting large amount of text (Redo will still fail when undo buffers are exhausted,
  but text won't be corrupted).
- SliderFloat(): When using keyboard/gamepad and a zero precision format string (e.g. "%.0f"), always step in integer units. (#1866)
- ImFontConfig: Added GlyphMinAdvanceX/GlyphMaxAdvanceX settings useful to make a font appears monospaced, particularly useful
  for icon fonts. (#1869)
- ImFontAtlas: Added GetGlyphRangesChineseSimplifiedCommon() helper that returns a list of ~2500 most common Simplified Chinese
  characters. (#1859) [@JX-Master, @ocornut]
- Examples: OSX: Added imgui_impl_osx.mm backend to be used along with e.g. imgui_impl_opengl2.cpp. (#281, #1870) [@pagghiu, @itamago, @ocornut]
- Examples: GLFW: Made it possible to Shutdown/Init the backend again (by resetting the time storage properly). (#1827) [@ice1000]
- Examples: Win32: Fixed handling of mouse wheel messages to support sub-unit scrolling messages (typically sent by track-pads). (#1874) [@zx64]
- Examples: SDL+Vulkan: Added SDL+Vulkan example.
- Examples: Allegro5: Added support for ImGuiConfigFlags_NoMouseCursorChange flag. Added clipboard support.
- Examples: Allegro5: Unindexing buffers ourselves as Allegro indexed drawing primitives are buggy in the DirectX9 backend
  (will be fixed in Allegro 5.2.5+).
- Examples: DirectX12: Moved the ID3D12GraphicsCommandList* parameter from ImGui_ImplDX12_NewFrame() to ImGui_ImplDX12_RenderDrawData() which makes a lots more sense. (#301)
- Examples: Vulkan: Reordered parameters ImGui_ImplVulkan_RenderDrawData() to be consistent with other backends,
  a good occasion since we refactored the code.
- Examples: FreeGLUT: Added FreeGLUT backends. Added FreeGLUT+OpenGL2 example. (#801)
- Examples: The functions in imgui_impl_xxx.cpp are prefixed with IMGUI_IMPL_API (which defaults to IMGUI_API) to facilitate
  some uses. (#1888)
- Examples: Fixed backends to use ImGuiMouseCursor_COUNT instead of old name ImGuiMouseCursor_Count_ so they can compile
  with IMGUI_DISABLE_OBSOLETE_FUNCTIONS. (#1887)
- Misc: Updated stb_textedit from 1.09 + patches to 1.12 + minor patches.
- Internals: PushItemFlag() flags are inherited by BeginChild().


-----------------------------------------------------------------------
 VERSION 1.61 (Released 2018-05-14)
-----------------------------------------------------------------------

Decorated log and release notes: https://github.com/ocornut/imgui/releases/tag/v1.61

Breaking Changes:

- DragInt(): The default compile-time format string has been changed from "%.0f" to "%d", as we are not using integers internally
  any more. If you used DragInt() with custom format strings, make sure you change them to use %d or an integer-compatible format.
  To honor backward-compatibility, the DragInt() code will currently parse and modify format strings to replace %*f with %d,
  giving time to users to upgrade their code.
  If you have IMGUI_DISABLE_OBSOLETE_FUNCTIONS enabled, the code will instead assert! You may run a reg-exp search on your
  codebase for e.g. "DragInt.*%f" to you find them.
- InputFloat(): Obsoleted InputFloat() functions taking an optional "int decimal_precision" in favor of an equivalent and more
  flexible "const char* format", consistent with other functions. Kept redirection functions (will obsolete).
- Misc: IM_DELETE() helper function added in 1.60 doesn't set the input pointer to NULL, more consistent with standard
  expectation and allows passing r-values.

Other Changes:

- Added DragScalar, DragScalarN: supports signed/unsigned, 32/64 bits, float/double data types. (#643, #320, #708, #1011)
- Added InputScalar, InputScalarN: supports signed/unsigned, 32/64 bits, float/double data types. (#643, #320, #708, #1011)
- Added SliderScalar, SliderScalarN: supports signed/unsigned, 32/64 bits, float/double data types. (#643, #320, #708, #1011)
- Window: Fixed pop-ups/tooltips/menus not honoring style.DisplaySafeAreaPadding as well as it should have (part of menus
  displayed outside the safe area, etc.).
- Window: Fixed windows using the ImGuiWindowFlags_NoSavedSettings flag from not using the same default position as other windows. (#1760)
- Window: Relaxed the internal stack size checker to allow Push/Begin/Pop/.../End patterns to be used with PushStyleColor, PushStyleVar, PushFont without causing a false positive assert. (#1767)
- Window: Fixed the default proportional item width lagging by one frame on resize.
- Columns: Fixed a bug introduced in 1.51 where columns would affect the contents size of their container, often creating
  feedback loops when ImGuiWindowFlags_AlwaysAutoResize was used. (#1760)
- Settings: Fixed saving an empty .ini file if CreateContext/DestroyContext are called without a single call to NewFrame(). (#1741)
- Settings: Added LoadIniSettingsFromDisk(), LoadIniSettingsFromMemory(), SaveIniSettingsToDisk(), SaveIniSettingsToMemory()
  to manually load/save .ini settings. (#923, #993)
- Settings: Added io.WantSaveIniSettings flag, which is set to notify the application that e.g. SaveIniSettingsToMemory()
  should be called. (#923, #993)
- Scrolling: Fixed a case where using SetScrollHere(1.0f) at the bottom of a window on the same frame the window height
  has been growing would have the scroll clamped using the previous height. (#1804)
- MenuBar: Made BeginMainMenuBar() honor style.DisplaySafeAreaPadding so the text can be made visible on TV settings that
  don't display all pixels. (#1439) [@dougbinks]
- InputText: On Mac OS X, filter out characters when the CMD modifier is held. (#1747) [@sivu]
- InputText: On Mac OS X, support CMD+SHIFT+Z for Redo. CMD+Y is also supported as major apps seems to default to support both. (#1765) [@lfnoise]
- InputText: Fixed returning true when edition is cancelled with ESC and the current buffer matches the initial value.
- InputFloat,InputFloat2,InputFloat3,InputFloat4: Added variations taking a more flexible and consistent optional
  "const char* format" parameter instead of "int decimal_precision". This allow using custom formats to display values
  in scientific notation, and is generally more consistent with other API.
  Obsoleted functions using the optional "int decimal_precision" parameter. (#648, #712)
- DragFloat, DragInt: Cancel mouse tweak when current value is initially past the min/max boundaries and mouse is pushing
  in the same direction (keyboard/gamepad version already did this).
- DragFloat, DragInt: Honor natural type limits (e.g. INT_MAX, FLT_MAX) instead of wrapping around. (#708, #320)
- DragFloat, SliderFloat: Fixes to allow input of scientific notation numbers when using CTRL+Click to input the value. (~#648, #1011)
- DragFloat, SliderFloat: Rounding-on-write uses the provided format string instead of parsing the precision from the string,
  which allows for finer uses of %e %g etc. (#648, #642)
- DragFloat: Improved computation when using the power curve. Improved lost of input precision with very small steps.
  Added an assert than power-curve requires a min/max range. (~#642)
- DragFloat: The 'power' parameter is only honored if the min/max parameter are also setup.
- DragInt, SliderInt: Fixed handling of large integers (we previously passed data around internally as float, which reduced
  the range of valid integers).
- ColorEdit: Fixed not being able to pass the ImGuiColorEditFlags_NoAlpha or ImGuiColorEditFlags_HDR flags to SetColorEditOptions().
- Nav: Fixed hovering a Selectable() with the mouse so that it update the navigation cursor (as it happened in the pre-1.60 navigation branch). (#787)
- Style: Changed default style.DisplaySafeAreaPadding values from (4,4) to (3,3) so it is smaller than FramePadding and has no effect on main menu bar on a computer. (#1439)
- Fonts: When building font atlas, glyphs that are missing in the fonts are not using the glyph slot to render the default glyph. Saves space and allow merging fonts with
  overlapping font ranges such as FontAwesome5 which split out the Brands separately from the Solid fonts. (#1703, #1671)
- Misc: Added IMGUI_CHECKVERSION() macro to compare version string and data structure sizes in order to catch issues with mismatching compilation unit settings. (#1695, #1769)
- Misc: Added IMGUI_DISABLE_MATH_FUNCTIONS in imconfig.h to make it easier to redefine wrappers for std/crt math functions.
- Misc: Fix to allow compiling in unity builds where stb_rectpack/stb_truetype may be already included in the same compilation unit.
- Demo: Simple Overlay: Added a context menu item to enable freely moving the window.
- Demo: Added demo for DragScalar(), InputScalar(), SliderScalar(). (#643)
- Examples: Calling IMGUI_CHECKVERSION() in the main.cpp of every example application.
- Examples: Allegro 5: Added support for 32-bit indices setup via defining ImDrawIdx, to avoid an unnecessary conversion (Allegro 5 doesn't support 16-bit indices).
- Examples: Allegro 5: Renamed backend from imgui_impl_a5.cpp to imgui_impl_allegro5.cpp.
- Examples: DirectX 9: Saving/restoring Transform because they don't seem to be included in the StateBlock. Setting shading mode to Gouraud. (#1790, #1687) [@sr-tream]
- Examples: SDL: Fixed clipboard paste memory leak in the SDL backend code. (#1803) [@eliasdaler]
- Various minor fixes, tweaks, refactoring, comments.


-----------------------------------------------------------------------
 VERSION 1.60 (Released 2018-04-07)
-----------------------------------------------------------------------

Decorated log and release notes: https://github.com/ocornut/imgui/releases/tag/v1.60

The gamepad/keyboard navigation branch (which has been in the work since July 2016) has been merged.
Gamepad/keyboard navigation is still marked as Beta and has to be enabled explicitly.
Various internal refactoring have also been done, as part of the navigation work and as part of the upcoming viewport/docking work.

Breaking Changes:

- Obsoleted the io.RenderDrawListsFn callback, you can call your graphics engine render function after ImGui::Render().
  e.g. with example backends, call ImDrawData* draw_data = ImGui::GetDrawData(); ImGui_ImplXXXX_RenderDrawData(draw_data).
- Reorganized context handling to be more explicit: (#1599)
  - YOU NOW NEED TO CALL ImGui::CreateContext() AT THE BEGINNING OF YOUR APP, AND CALL ImGui::DestroyContext() AT THE END.
  - removed Shutdown() function, as DestroyContext() serve this purpose. If you are using an old backend from the examples/ folder, remove the line that calls Shutdown().
  - you may pass a ImFontAtlas* pointer to CreateContext() to share a font atlas between contexts. Otherwise CreateContext() will create its own font atlas instance.
  - removed allocator parameters from CreateContext(), they are now setup with SetAllocatorFunctions(), and shared by all contexts.
  - removed the default global context and font atlas instance, which were confusing for users of DLL reloading and users of multiple contexts.
- Renamed ImGuiStyleVar_Count_ to ImGuiStyleVar_COUNT and ImGuiMouseCursor_Count_ to ImGuiMouseCursor_COUNT for consistency with other public enums.
- Fonts: Moved sample TTF files from extra_fonts/ to misc/fonts/. If you loaded files directly from the imgui repo you may need to update your paths.
- Fonts: Changed ImFont::DisplayOffset.y to defaults to 0 instead of +1. Fixed vertical rounding of Ascent/Descent to match TrueType renderer.
  If you were adding or subtracting (not assigning) to ImFont::DisplayOffset check if your fonts are correctly aligned vertically. (#1619)
- BeginDragDropSource(): temporarily removed the optional mouse_button=0 parameter because it is not really usable in many situations at the moment.
- Obsoleted IsAnyWindowHovered() in favor of IsWindowHovered(ImGuiHoveredFlags_AnyWindow). Kept redirection function (will obsolete).
- Obsoleted IsAnyWindowFocused() in favor of IsWindowFocused(ImGuiFocusedFlags_AnyWindow). Kept redirection function (will obsolete).
- Renamed io.WantMoveMouse to io.WantSetMousePos for consistency and ease of understanding (was added in 1.52, not used by core, and honored by some backend ahead of merging the Nav branch).
- Removed ImGuiCol_CloseButton, ImGuiCol_CloseButtonActive, ImGuiCol_CloseButtonHovered style colors as the closing cross uses regular button colors now.
- Renamed ImGuiSizeConstraintCallback to ImGuiSizeCallback, ImGuiSizeConstraintCallbackData to ImGuiSizeCallbackData.
- Removed CalcItemRectClosestPoint() which was weird and not really used by anyone except demo code. If you need it should be easy to replicate on your side (you can find the code in 1.53).
- [EDITED] Window: BeginChild() with an explicit name doesn't include the hash within the internal window name. (#1698)
  This change was erroneously introduced, undoing the change done for #894, #713, and not documented properly in the original
  1.60 release Changelog. It was fixed on 2018-09-28 (1.66) and I wrote this paragraph the same day.

Other Changes:

- Doc: Added a Changelog file in the repository to ease comparing versions (it goes back to dear imgui 1.48), until now it was only on GitHub.
- Navigation: merged in the gamepad/keyboard navigation (about a million changes!). (#787, #323)
  The initial focus was to support game controllers, but keyboard is becoming increasingly and decently usable.
- To use Gamepad Navigation:
  - Set io.ConfigFlags |= ImGuiConfigFlags_NavEnableGamepad to enable.
  - Backend: Set io.BackendFlags |= ImGuiBackendFlags_HasGamepad + fill the io.NavInputs[] fields before calling NewFrame(). Read imgui.cpp for more details.
  - See https://github.com/ocornut/imgui/issues/1599 for recommended gamepad mapping or download PNG/PSD at http://goo.gl/9LgVZW
  - See 'enum ImGuiNavInput_' in imgui.h for a description of inputs. Read imgui.cpp for more details.
- To use Keyboard Navigation:
  - Set io.ConfigFlags |= ImGuiConfigFlags_NavEnableKeyboard to enable. NewFrame() will automatically fill io.NavInputs[] based on your io.KeysDown[] + io.KeyMap[] arrays.
  - Basic controls: arrows to navigate, Alt to enter menus, Space to activate item, Enter to edit text, Escape to cancel/close, Ctrl-Tab to focus windows, etc.
  - When keyboard navigation is active (io.NavActive + ImGuiConfigFlags_NavEnableKeyboard), the io.WantCaptureKeyboard flag will be set.
    For more advanced uses, you may want to read from io.NavActive or io.NavVisible. Read imgui.cpp for more details.
- Navigation: SetItemDefaultFocus() sets the navigation position in addition to scrolling. (#787)
- Navigation: Added IsItemFocused(), added IsAnyItemFocused(). (#787)
- Navigation: Added window flags: ImGuiWindowFlags_NoNav (== ImGuiWindowFlags_NoNavInputs | ImGuiWindowFlags_NoNavFocus).
- Navigation: Style: Added ImGuiCol_NavHighlight, ImGuiCol_NavWindowingHighlight colors. (#787)
- Navigation: TreeNode: Added ImGuiTreeNodeFlags_NavLeftJumpsBackHere flag to allow Nav Left direction to jump back to parent tree node from any of its child. (#1079)
- Navigation: IO: Added io.ConfigFlags (input), io.NavActive (output), io.NavVisible (output). (#787)
- Context: Removed the default global context and font atlas instances, which caused various problems to users of multiple contexts and DLL users. (#1565, #1599)
  YOU NOW NEED TO CALL ImGui::CreateContext() AT THE BEGINNING OF YOUR APP, AND CALL ImGui::DestroyContext() AT THE END. Existing apps will assert/crash without it.
- Context: Added SetAllocatorFunctions() to rewire memory allocators (as a replacement to previous parameters to CreateContext()). Allocators are shared by all contexts and imgui helpers. (#1565, #586, #992, #1007, #1558)
- Context: You may pass a ImFontAtlas to CreateContext() to specify a font atlas to share. Shared font atlas are not owned by the context and not destroyed along with it. (#1599)
- Context: Added IMGUI_DISABLE_DEFAULT_ALLOCATORS to disable linking with malloc/free. (#1565, #586, #992, #1007, #1558)
- IO: Added io.ConfigFlags for user application to store settings for imgui and for the backend:
  - ImGuiConfigFlags_NavEnableKeyboard: Enable keyboard navigation.
  - ImGuiConfigFlags_NavEnableGamepad: Enable gamepad navigation (provided ImGuiBackendFlags_HasGamepad is also set by backend).
  - ImGuiConfigFlags_NavEnableSetMousePos: Instruct navigation to move the mouse cursor. May be useful on TV/console systems where moving a virtual mouse is awkward.
  - ImGuiConfigFlags_NoMouseCursorChange: Instruct backend to not alter mouse cursor shape and visibility (by default the example backend use mouse cursor API of the platform when available)
  - ImGuiConfigFlags_NoMouse: Instruct imgui to clear mouse position/buttons in NewFrame(). This allows ignoring the mouse information passed by the backend.
  - ImGuiConfigFlags_IsSRGB, ImGuiConfigFlags_IsTouchScreen: Flags for general application use.
- IO: Added io.BackendFlags for backend to store its capabilities (currently: _HasGamepad, _HasMouseCursors, _HasSetMousePos). This will be used more in the next version.
- IO: Added ImGuiKey_Insert, ImGuiKey_Space keys. Setup in all example backends. (#1541)
- IO: Added Horizontal Mouse Wheel support for horizontal scrolling. (#1463) [@tseeker]
- IO: Added IsAnyMouseDown() helper which is helpful for backends to handle mouse capturing.
- Window: Clicking on a window with the ImGuiWIndowFlags_NoMove flags takes an ActiveId so we can't hover something else when dragging afterwards. (#1381, #1337)
- Window: IsWindowHovered(): Added ImGuiHoveredFlags_AnyWindow, ImGuiFocusedFlags_AnyWindow flags (See Breaking Changes). Added to demo. (#1382)
- Window: Added SetNextWindowBgAlpha() helper. Particularly helpful since the legacy 5-parameters version of Begin() has been marked as obsolete in 1.53. (#1567)
- Window: Fixed SetNextWindowContentSize() with 0.0f on Y axis (or SetNextWindowContentWidth()) overwriting the contents size. Got broken on Dec 10 (1.53). (#1363)
- ArrowButton: Added ArrowButton() given a cardinal direction (e.g. ImGuiDir_Left).
- InputText: Added alternative clipboard shortcuts: Shift+Delete (cut), CTRL+Insert (copy), Shift+Insert (paste). (#1541)
- InputText: Fixed losing Cursor X position when clicking outside on an item that's submitted after the InputText(). It was only noticeable when restoring focus programmatically. (#1418, #1554)
- InputText: Added ImGuiInputTextFlags_CharsScientific flag to also allow 'e'/'E' for input of values using scientific notation. Automatically used by InputFloat.
- Style: Default style is now StyleColorsDark(), instead of the old StyleColorsClassic(). (#707)
- Style: Enable window border by default. (#707)
- Style: Exposed ImGuiStyleVar_WindowTitleAlign, ImGuiStyleVar_ScrollbarSize, ImGuiStyleVar_ScrollbarRounding, ImGuiStyleVar_GrabRounding + added an assert to reduce accidental breakage. (#1181)
- Style: Added style.MouseCursorScale help when using the software mouse cursor facility. (#939).
- Style: Close button nows display a cross before hovering. Fixed cross positioning being a little off. Uses button colors for highlight when hovering. (#707)
- Popup: OpenPopup() Always reopen existing pop-ups. (Removed imgui_internal.h's OpenPopupEx() which was used for this.) (#1497, #1533).
- Popup: BeginPopupContextItem(), BeginPopupContextWindow(), BeginPopupContextVoid(), OpenPopupOnItemClick() all react on mouse release instead of mouse press. (~#439)
- Popup: Better handling of user mistakenly calling OpenPopup() every frame (with reopen_existing option). The error will now be more visible and easier to understand. (#1497)
- Popup: BeginPopup(): Exposed extra_flags parameter that are passed through to Begin(). (#1533)
- Popup: BeginPopupModal: fixed the conditional test for SetNextWindowPos() which was polling the wrong window, which in practice made the test succeed all the time.
- Tooltip: BeginTooltip() sets ImGuiWindowFlags_NoInputs flag.
- Scrollbar: Fixed ScrollbarY enable test after ScrollbarX has been enabled being a little off (small regression from Nov 2017). (#1574)
- Scrollbar: Fixed ScrollbarX enable test subtracting WindowPadding.x (this has been there since the addition of horizontal scroll bar!).
- Columns: Clear offsets data when columns count changed. (#1525)
- Columns: Fixed a memory leak of ImGuiColumnsSet's Columns vector. (#1529) [@unprompted]
- Columns: Fixed resizing a window very small breaking some columns positioning (broken in 1.53).
- Columns: The available column extent takes consideration of the right-most clipped pixel, so the right-most column may look a little wider but will contain the same amount of visible contents.
- MenuBar: Fixed menu bar pushing a clipping rect outside of its allocated bound (usually unnoticeable).
- TreeNode: nodes with the ImGuiTreeNodeFlags_Leaf flag correctly disable highlight when DragDrop is active. (#143, #581)
- Drag and Drop: Increased payload type string to 32 characters instead of 8. (#143)
- Drag and Drop: TreeNode as drop target displays rectangle over full frame. (#1597, #143)
- DragFloat: Fix/workaround for backends which do not preserve a valid mouse position when dragged out of bounds. (#1559)
- InputFloat: Allow inputing value using scientific notation e.g. "1e+10".
- InputDouble: Added InputDouble() function. We use a format string instead of a decimal_precision parameter to also for "%e" and variants. (#1011)
- Slider, Combo: Use ImGuiCol_FrameBgHovered color when hovered. (#1456) [@stfx]
- Combo: BeginCombo(): Added ImGuiComboFlags_NoArrowButton to disable the arrow button and only display the wide value preview box.
- Combo: BeginCombo(): Added ImGuiComboFlags_NoPreview to disable the preview and only display a square arrow button.
- Combo: Arrow button isn't displayed over frame background so its blended color matches other buttons. Left side of the button isn't rounded.
- PlotLines: plot a flat line if scale_min==scale_max. (#1621)
- Fonts: Changed DisplayOffset.y to defaults to 0 instead of +1. Fixed rounding of Ascent/Descent to match TrueType renderer.
  If you were adding or subtracting (not assigning) to ImFont::DisplayOffset check if your fonts are correctly aligned vertically. (#1619)
- Fonts: Updated stb_truetype from 1.14 to stb_truetype 1.19. (w/ include fix from some platforms #1622)
- Fonts: Added optional FreeType rasterizer in misc/freetype. Moved from imgui_club repo. (#618) [@Vuhdo, @mikesart, @ocornut]
- Fonts: Moved extra_fonts/ to misc/fonts/.
- ImFontAtlas: Fixed cfg.MergeMode not reusing existing glyphs if available (always overwrote).
- ImFontAtlas: Handle stb_truetype stbtt_InitFont() and stbtt_PackBegin() possible failures more gracefully, GetTexDataAsRGBA32() won't crash during conversion. (#1527)
- ImFontAtlas: Moved mouse cursor data out of ImGuiContext, fix drawing them with multiple contexts. Also remove the last remaining undesirable dependency on ImGui in imgui_draw.cpp. (#939)
- ImFontAtlas: Added ImFontAtlasFlags_NoPowerOfTwoHeight flag to disable padding font height to nearest power of two. (#1613)
- ImFontAtlas: Added ImFontAtlasFlags_NoMouseCursors flag to disable baking software mouse cursors, mostly to save texture memory on very low end hardware. (#1613)
- ImDrawList: Fixed AddRect() with anti-aliasing disabled (lower-right corner pixel was often missing, rounding looks a little better.) (#1646)
- ImDrawList: Added CloneOutput() helper to facilitate the cloning of ImDrawData or ImDrawList for multi-threaded rendering.
- Misc: Functions passed to libc qsort are explicitly marked cdecl to support compiling with vectorcall as the default calling convention. (#1230, #1611) [@RandyGaul]
- Misc: ImVec2: added [] operator. This is becoming desirable for some code working of either axes independently. Better adding it sooner than later.
- Misc: NewFrame(): Added an assert to detect incorrect filling of the io.KeyMap[] array earlier. (#1555)
- Misc: Added IM_OFFSETOF() helper in imgui.h (previously was in imgui_internal.h)
- Misc: Added IM_NEW(), IM_DELETE() helpers in imgui.h (previously were in imgui_internal.h)
- Misc: Added obsolete redirection function GetItemsLineHeightWithSpacing() (which redirects to GetFrameHeightWithSpacing()), as intended and stated in docs of 1.53.
- Misc: Added misc/natvis/imgui.natvis for visual studio debugger users to easily visualize imgui internal types. Added to examples projects.
- Misc: Added IMGUI_USER_CONFIG to define a custom configuration filename. (#255, #1573, #1144, #41)
- Misc: Added IMGUI_STB_TRUETYPE_FILENAME and IMGUI_STB_RECT_PACK_FILENAME compile time directives to use another version of the stb_ files.
- Misc: Updated stb_rect_pack from 0.10 to 0.11 (minor changes).
  (Those flags are not used by ImGui itself, they only exists to make it easy for the engine/backend to pass information to the application in a standard manner.)
- Metrics: Added display of Columns state.
- Demo: Improved Selectable() examples. (#1528)
- Demo: Tweaked the Child demos, added a menu bar to the second child to test some navigation functions.
- Demo: Console: Using ImGuiCol_Text to be more friendly to color changes.
- Demo: Using IM_COL32() instead of ImColor() in ImDrawList centric contexts. Trying to phase out use of the ImColor helper whenever possible.
- Examples: Files in examples/ now include their own changelog so it is easier to occasionally update your backends if needed.
- Examples: Using Dark theme by default. (#707). Tweaked demo code.
- Examples: Added support for horizontal mouse wheel for API that allows it. (#1463) [@tseeker]
- Examples: All examples now setup the io.BackendFlags to signify they can honor mouse cursors, gamepad, etc.
- Examples: DirectX10: Fixed erroneous call to io.Fonts->ClearInputData() + ClearTexData() that was left in DX10 example but removed in 1.47 (Nov 2015) in every other backends. (#1733)
- Examples: DirectX12: Added DirectX 12 example. (#301) [@jdm3]
- Examples: OpenGL3+GLFW,SDL: Changed GLSL shader version from 330 to 150. (#1466, #1504)
- Examples: OpenGL3+GLFW,SDL: Added a way to override the GLSL version string in the Init function. (#1466, #1504).
- Examples: OpenGL3+GLFW,SDL: Creating VAO in the render function so it can be more easily used by multiple shared OpenGL contexts. (#1217)
- Examples: OpenGL3+GLFW: Using 3.2 context instead of 3.3. (#1466)
- Examples: OpenGL: Setting up glPixelStorei() explicitly before uploading texture.
- Examples: OpenGL: Calls to glPolygonMode() are casting parameters as GLEnum to not fail with more strict backends. (#1628) [@ilia-glushchenko]
- Examples: Win32 (DirectX9,10,11,12): Added support for mouse cursor shapes. (#1495)
- Examples: Win32 (DirectX9,10,11,12: Support for windows using the CS_DBLCLKS class flag by handling the double-click messages (WM_LBUTTONDBLCLK etc.). (#1538, #754) [@ndandoulakis]
- Examples: Win32 (DirectX9,10,11,12): Made the Win32 proc handlers not assert if there is no active context yet, to be more flexible with creation order. (#1565)
- Examples: GLFW: Added support for mouse cursor shapes (the diagonal resize cursors are unfortunately not supported by GLFW at the moment. (#1495)
- Examples: GLFW: Don't attempt to change the mouse cursor input mode if it is set to GLFW_CURSOR_DISABLED by the application. (#1202) [@PhilCK]
- Examples: SDL: Added support for mouse cursor shapes. (#1626) [@olls]
- Examples: SDL: Using SDL_CaptureMouse() to retrieve coordinates outside of client area when dragging (SDL 2.0.4+ only, otherwise using SDL_WINDOW_INPUT_FOCUS instead of previously SDL_WINDOW_MOUSE_FOCUS). (#1559)
- Examples: SDL: Enabled vsync by default so people don't come at us when the examples are running at 2000 FPS and burning a CPU core.
- Examples: SDL: Using SDL_GetPerformanceCounter() / SDL_GetPerformanceFrequency() to handle frame-rate over 1000 FPS properly. (#996)
- Examples: SDL: Using scan-code exclusively instead of a confusing mixture of scan-codes and key-codes.
- Examples: SDL: Visual Studio: Added .vcxproj file. Using %SDL2_DIR% in the default .vcxproj and build files instead of %SDL_DIR%, the earlier being more standard.
- Examples: Vulkan: Visual Studio: Added .vcxproj file.
- Examples: Apple: Fixed filenames in OSX xcode project. Various other Mac friendly fixes. [@gerryhernandez etc.]
- Examples: Visual Studio: Disabled extraneous function-level check in Release build.
- Various fixes, tweaks, internal refactoring, optimizations, comments.


-----------------------------------------------------------------------
 VERSION 1.53 (Released 2017-12-25)
-----------------------------------------------------------------------

Decorated log and release notes: https://github.com/ocornut/imgui/releases/tag/v1.53

Breaking Changes:

- Renamed the emblematic `ShowTestWindow()` function to `ShowDemoWindow()`. Kept redirection function (will obsolete).
- Renamed `GetItemsLineHeightWithSpacing()` to `GetFrameHeightWithSpacing()` for consistency. Kept redirection function (will obsolete).
- Renamed `ImGuiTreeNodeFlags_AllowOverlapMode` flag to `ImGuiTreeNodeFlags_AllowItemOverlap`. Kept redirection enum (will obsolete).
- Obsoleted `IsRootWindowFocused()` in favor of using `IsWindowFocused(ImGuiFocusedFlags_RootWindow)`. Kept redirection function (will obsolete). (#1382)
- Obsoleted `IsRootWindowOrAnyChildFocused()` in favor of using `IsWindowFocused(ImGuiFocusedFlags_RootAndChildWindows)`. Kept redirection function (will obsolete). (#1382)
- Obsoleted `IsRootWindowOrAnyChildHovered()` in favor of using `IsWindowHovered(ImGuiHoveredFlags_RootAndChildWindows)`. Kept redirection function (will obsolete). (#1382)
- Obsoleted `SetNextWindowContentWidth() in favor of using `SetNextWindowContentSize()`. Kept redirection function (will obsolete).
- Renamed `ImGuiTextBuffer::append()` helper to `appendf()`, and `appendv()` to `appendfv()` for consistency. If you copied the 'Log' demo in your code, it uses appendv() so that needs to be renamed.
- ImDrawList: Removed 'bool anti_aliased = true' final parameter of `ImDrawList::AddPolyline()` and `ImDrawList::AddConvexPolyFilled()`. Prefer manipulating ImDrawList::Flags if you need to toggle them during the frame.
- Style, ImDrawList: Renamed `style.AntiAliasedShapes` to `style.AntiAliasedFill` for consistency and as a way to explicitly break code that manipulate those flag at runtime. You can now manipulate ImDrawList::Flags.
- Style, Begin: Removed `ImGuiWindowFlags_ShowBorders` window flag. Borders are now fully set up in the ImGuiStyle structure (see e.g. `style.FrameBorderSize`, `style.WindowBorderSize`, `style.PopupBorderSize`).
  Use `ImGui::ShowStyleEditor()` to look them up.
  Please note that the style system will keep evolving (hopefully stabilizing in Q1 2018), and so custom styles will probably subtly break over time.
  It is recommended that you use the `StyleColorsClassic()`, `StyleColorsDark()`, `StyleColorsLight()` functions. Also see `ShowStyleSelector()`.
- Style: Removed `ImGuiCol_ComboBg` in favor of combo boxes using `ImGuiCol_PopupBg` for consistency. Combo are normal pop-ups.
- Style: Renamed `ImGuiCol_ChildWindowBg` to `ImGuiCol_ChildBg`.
- Style: Renamed `style.ChildWindowRounding` to `style.ChildRounding`, `ImGuiStyleVar_ChildWindowRounding` to `ImGuiStyleVar_ChildRounding`.
- Removed obsolete redirection functions: SetScrollPosHere() - marked obsolete in v1.42, July 2015.
- Removed obsolete redirection functions: GetWindowFont(), GetWindowFontSize() - marked obsolete in v1.48, March 2016.

Other Changes:

- Added `io.OptCursorBlink` option to allow disabling cursor blinking. (#1427) [renamed to io.ConfigCursorBlink in 1.63]
- Added `GetOverlayDrawList()` helper to quickly get access to a ImDrawList that will be rendered in front of every windows.
- Added `GetFrameHeight()` helper which returns `(FontSize + style.FramePadding.y * 2)`.
- Drag and Drop: Added Beta API to easily use drag and drop patterns between imgui widgets.
  - Setup a source on a widget with `BeginDragDropSource()`, `SetDragDropPayload()`, `EndDragDropSource()` functions.
  - Receive data with `BeginDragDropTarget()`, `AcceptDragDropPayload()`, `EndDragDropTarget()`.
  - See ImGuiDragDropFlags for various options.
  - The ColorEdit4() and ColorButton() widgets now support Drag and Drop.
  - The API is tagged as Beta as it still may be subject to small changes.
- Drag and Drop: When drag and drop is active, tree nodes and collapsing header can be opened by hovering on them for 0.7 seconds.
- Renamed io.OSXBehaviors to io.OptMacOSXBehaviors. Should not affect users as the compile-time default is usually enough. (#473, #650)
- Style: Added StyleColorsDark() style. (#707) [@dougbinks]
- Style: Added StyleColorsLight() style. Best used with frame borders + thicker font than the default font. (#707)
- Style: Added style.PopupRounding setting. (#1112)
- Style: Added style.FrameBorderSize, style.WindowBorderSize, style.PopupBorderSize. Removed ImGuiWindowFlags_ShowBorders window flag!
  Borders are now fully set up in the ImGuiStyle structure. Use ImGui::ShowStyleEditor() to look them up. (#707, fix #819, #1031)
- Style: Various small changes to the classic style (most noticeably, buttons are now using blue shades). (#707)
- Style: Renamed ImGuiCol_ChildWindowBg to ImGuiCol_ChildBg.
- Style: Renamed style.ChildWindowRounding to style.ChildRounding, ImGuiStyleVar_ChildWindowRounding to ImGuiStyleVar_ChildRounding.
- Style: Removed ImGuiCol_ComboBg in favor of combo boxes using ImGuiCol_PopupBg for consistency. (#707)
- Style: Made the ScaleAllSizes() helper rounds down every values so they are aligned on integers.
- Focus: Added SetItemDefaultFocus(), which in the current (master) branch behave the same as doing `if (IsWindowAppearing()) SetScrollHere()`.
  In the navigation branch this will also set the default focus. Prefer using this when creating combo boxes with `BeginCombo()` so your code will be forward-compatible with gamepad/keyboard navigation features. (#787)
- Combo: Pop-up grows horizontally to accommodate for contents that is larger then the parent combo button.
- Combo: Added BeginCombo()/EndCombo() API which allows use to submit content of any form and manage your selection state without relying on indices.
- Combo: Added ImGuiComboFlags_PopupAlignLeft flag to BeginCombo() to prioritize keeping the pop-up on the left side (for small-button-looking combos).
- Combo: Added ImGuiComboFlags_HeightSmall, ImGuiComboFlags_HeightLarge, ImGuiComboFlags_HeightLargest to easily provide desired pop-up height.
- Combo: You can use SetNextWindowSizeConstraints() before BeginCombo() to specify specific pop-up width/height constraints.
- Combo: Offset popup position by border size so that a double border isn't so visible. (#707)
- Combo: Recycling windows by using a stack number instead of a unique id, wasting less memory (like menus do).
- InputText: Added ImGuiInputTextFlags_NoUndoRedo flag. (#1506, #1508) [@ibachar]
- Window: Fixed auto-resize allocating too much space for scrollbar when SizeContents is bigger than maximum window size (fixes c0547d3). (#1417)
- Window: Child windows with MenuBar use regular WindowPadding.y so layout look consistent as child or as a regular window.
- Window: Begin(): Fixed appending into a child window with a second Begin() from a different window stack querying the wrong window for the window->Collapsed test.
- Window: Calling IsItemActive(), IsItemHovered() etc. after a call to Begin() provides item data for the title bar, so you can easily test if the title bar is being hovered, etc. (#823)
- Window: Made it possible to use SetNextWindowPos() on a child window.
- Window: Fixed a one frame glitch. When an appearing window claimed the focus themselves, the title bar wouldn't use the focused color for one frame.
- Window: Added ImGuiWindowFlags_ResizeFromAnySide flag to resize from any borders or from the lower-left corner of a window. This requires your backend to honor GetMouseCursor() requests for full usability. (#822)
- Window: Sizing fixes when using SetNextWindowSize() on individual axises.
- Window: Hide new window for one frame until they calculate their size. Also fixes SetNextWindowPos() given a non-zero pivot. (#1694)
- Window: Made mouse wheel scrolling accommodate better to windows that are smaller than the scroll step.
- Window: SetNextWindowContentSize() adjust for the size of decorations (title bar/menu bar), but _not_ for borders are we consistently make borders not affect layout.
  If you need a non-child window of an exact size with border enabled but zero window padding, you'll need to accommodate for the border size yourself.
- Window: Using the ImGuiWindowFlags_NoScrollWithMouse flag on a child window forwards the mouse wheel event to the parent window, unless either ImGuiWindowFlags_NoInputs or ImGuiWindowFlags_NoScrollbar are also set. (#1380, #1502)
- Window: Active Modal window always set the WantCaptureKeyboard flag. (#744)
- Window: Moving window doesn't use accumulating MouseDelta so straying out of imgui boundaries keeps moved imgui window at the same cursor-relative position.
- IsWindowFocused(): Added ImGuiFocusedFlags_ChildWindows flag to include child windows in the focused test. (#1382).
- IsWindowFocused(): Added ImGuiFocusedFlags_RootWindow flag to start focused test from the root (top-most) window. Obsolete IsRootWindowFocused(). (#1382)
- IsWindowHovered(): Added ImGuiHoveredFlags_ChildWindows flag to include child windows in the hovered test. (#1382).
- IsWindowHovered(): Added ImGuiHoveredFlags_RootWindow flag to start hovered test from the root (top-most) window. The combination of both flags obsoletes IsRootWindowOrAnyChildHovered(). (#1382)
- IsWindowHovered(): Fixed return value when an item is active to use the same logic as IsItemHovered(). (#1382, #1404)
- IsWindowHovered(): Always return true when current window is being moved. (#1382)
- Scrollbar: Fixed issues with vertical scrollbar flickering/appearing, typically when manually resizing and using a pattern of filling available height (e.g. full sized BeginChild).
- Scrollbar: Minor graphical fix for when scrollbar don't have enough visible space to display the full grab.
- Scrolling: Fixed padding and scrolling asymmetry where lower/right sides of a window wouldn't use WindowPadding properly + causing minor scrolling glitches.
- Tree: TreePush with zero arguments was ambiguous. Resolved by making it call TreePush(const void*). [@JasonWilkins]
- Tree: Renamed ImGuiTreeNodeFlags_AllowOverlapMode to ImGuiTreeNodeFlags_AllowItemOverlap. (#600, #1330)
- MenuBar: Fixed minor rendering issues on the right size when resizing a window very small and using rounded window corners.
- MenuBar: better software clipping to handle small windows, in particular child window don't have minimum constraints so we need to render clipped menus better.
- BeginMenu(): Tweaked the Arrow/Triangle displayed on child menu items.
- Columns: Clipping columns borders on Y axis on CPU because some Linux GPU drivers appears to be unhappy with triangle spanning large regions. (#125)
- Columns: Added ImGuiColumnsFlags_GrowParentContentsSize to internal API to restore old content sizes behavior (may be obsolete). (#1444, #125)
- Columns: Columns width is no longer lost when dragging a column to the right side of the window, until releasing the mouse button you have a chance to save them. (#1499, #125). [@ggtucker]
- Columns: Fixed dragging when using a same of columns multiple times in the frame. (#125)
- Indent(), Unindent(): Allow passing negative values.
- ColorEdit4(): Made IsItemActive() return true when picker pop-up is active. (#1489)
- ColorEdit4(): Tweaked tooltip so that the color button aligns more correctly with text.
- ColorEdit4(): Support drag and drop. Color buttons can be used as drag sources, and ColorEdit widgets as drag targets. (#143)
- ColorPicker4(): Fixed continuously returning true when holding mouse button on the sat/value/alpha locations. We only return true on value change. (#1489)
- NewFrame(): using literal strings in the most-frequently firing IM_ASSERT expressions to increase the odd of programmers seeing them (especially those who don't use a debugger).
- NewFrame() now asserts if neither Render or EndFrame have been called. Exposed EndFrame(). Made it legal to call EndFrame() more than one. (#1423)
- ImGuiStorage: Added BuildSortByKey() helper to rebuild storage from scratch.
- ImFont: Added GetDebugName() helper.
- ImFontAtlas: Added missing Thai punctuation in the GetGlyphRangesThai() ranges. (#1396) [@nProtect]
- ImDrawList: Removed 'bool anti_aliased = true' final parameter of ImDrawList::AddPolyline() and ImDrawList::AddConvexPolyFilled(). Anti-aliasing is controlled via the regular style.AntiAliased flags.
- ImDrawList: Added ImDrawList::AddImageRounded() helper. (#845) [@thedmd]
- ImDrawList: Refactored to make ImDrawList independent of ImGui. Removed static variable in PathArcToFast() which caused linking issues to some.
- ImDrawList: Exposed ImDrawCornerFlags, replaced occurrences of ~0 with an explicit ImDrawCornerFlags_All. NB: Inversed BotLeft (prev 1<<3, now 1<<2) and BotRight (prev 1<<2, now 1<<3).
- ImVector: Added ImVector::push_front() helper.
- ImVector: Added ImVector::contains() helper.
- ImVector: insert() uses grow_capacity() instead of using grow policy inconsistent with push_back().
- Internals: Remove requirement to define IMGUI_DEFINE_PLACEMENT_NEW to use the IM_PLACEMENT_NEW macro. (#1103)
- Internals: ButtonBehavior: Fixed ImGuiButtonFlags_NoHoldingActiveID flag from incorrectly setting the ActiveIdClickOffset field.
  This had no known effect within imgui code but could have affected custom drag and drop patterns. And it is more correct this way! (#1418)
- Internals: ButtonBehavior: Fixed ImGuiButtonFlags_AllowOverlapMode to avoid temporarily activating widgets on click before they have been correctly double-hovered. (#319, #600)
- Internals: Added SplitterBehavior() helper. (#319)
- Internals: Added IM_NEW(), IM_DELETE() helpers. (#484, #504, #1517)
- Internals: Basic refactor of the settings API which now allows external elements to be loaded/saved.
- Demo: Added ShowFontSelector() showing loaded fonts.
- Demo: Added ShowStyleSelector() to select among default styles. (#707)
- Demo: Renamed the emblematic ShowTestWindow() function to ShowDemoWindow().
- Demo: Style Editor: Added a "Simplified settings" sections with check-boxes for border size and frame rounding. (#707, #1019)
- Demo: Style Editor: Added combo box to select stock styles and select current font when multiple are loaded. (#707)
- Demo: Style Editor: Using local storage so Save/Revert button makes more sense without code passing its storage. Added horizontal scroll bar. Fixed Save/Revert button to be always accessible. (#1211)
- Demo: Console: Fixed context menu issue. (#1404)
- Demo: Console: Fixed incorrect positioning which was hidden by a minor scroll issue (this would affect people who copied the Console code as is).
- Demo: Constrained Resize: Added more test cases. (#1417)
- Demo: Custom Rendering: Fixed clipping rectangle extruding out of parent window.
- Demo: Layout: Removed unnecessary and misleading BeginChild/EndChild calls.
- Demo: The "Color Picker with Palette" demo supports drag and drop. (#143)
- Demo: Display better mouse cursor info for debugging backends.
- Demo: Stopped using rand() function in demo code.
- Examples: Added a handful of extra comments (about fonts, third-party libraries used in the examples, etc.).
- Examples: DirectX9: Handle loss of D3D9 device (D3DERR_DEVICELOST). (#1464)
- Examples: Added null_example/ which is helpful for quick testing on multiple compilers/settings without relying on graphics library.
- Fix for using alloca() in "Clang with Microsoft Codechain" mode.
- Various fixes, optimizations, comments.


-----------------------------------------------------------------------
 VERSION 1.52 (2017-10-27)
-----------------------------------------------------------------------

Decorated log and release notes: https://github.com/ocornut/imgui/releases/tag/v1.52

Breaking Changes:

- IO: `io.MousePos` needs to be set to ImVec2(-FLT_MAX,-FLT_MAX) when mouse is unavailable/missing, instead of ImVec2(-1,-1) as previously) This is needed so we can clear `io.MouseDelta` field when the mouse is made available again.
- Renamed `AlignFirstTextHeightToWidgets()` to `AlignTextToFramePadding()`. Kept inline redirection function (will obsolete).
- Obsoleted the legacy 5 parameters version of Begin(). Please avoid using it. If you need a transparent window background, uses `PushStyleColor()`. The old size parameter there was also misleading and equivalent to calling `SetNextWindowSize(size, ImGuiCond_FirstTimeEver)`. Kept inline redirection function (will obsolete).
- Obsoleted `IsItemHoveredRect()`, `IsMouseHoveringWindow()` in favor of using the newly introduced flags of `IsItemHovered()` and `IsWindowHovered()`. Kept inline redirection function (will obsolete). (#1382)
- Obsoleted 'SetNextWindowPosCenter()' in favor of using 1SetNextWindowPos()` with a pivot value which allows to do the same and more. Keep inline redirection function.
- Removed `IsItemRectHovered()`, `IsWindowRectHovered()` recently introduced in 1.51 which were merely the more consistent/correct names for the above functions which are now obsolete anyway. (#1382)
- Changed `IsWindowHovered()` default parameters behavior to return false if an item is active in another window (e.g. click-dragging item from another window to this window). You can use the newly introduced IsWindowHovered() flags to requests this specific behavior if you need it. (#1382)
- Renamed imconfig.h's `IMGUI_DISABLE_WIN32_DEFAULT_CLIPBOARD_FUNCS`/`IMGUI_DISABLE_WIN32_DEFAULT_IME_FUNCS` to `IMGUI_DISABLE_WIN32_DEFAULT_CLIPBOARD_FUNCTIONS`/`IMGUI_DISABLE_WIN32_DEFAULT_IME_FUNCTIONS` for consistency.
- Renamed ImFont::Glyph to ImFontGlyph. Kept redirection typedef (will obsolete).

Other Changes:

- ProgressBar: fixed rendering when straddling rounded area. (#1296)
- SliderFloat, DragFloat: Using scientific notation e.g. "%.1e" in the displayed format string doesn't mistakenly trigger rounding of the value. [@MomentsInGraphics]
- Combo, InputFloat, InputInt: Made the small button on the right side align properly with the equivalent colored button of ColorEdit4().
- IO: Tweaked logic for `io.WantCaptureMouse` so it now outputs false when e.g. hovering over void while an InputText() is active. (#621) [@pdoane]
- IO: Fixed `io.WantTextInput` from mistakenly outputting true when an activated Drag or Slider was previously turned into an InputText(). (#1317)
- Misc: Added flags to `IsItemHovered()`, `IsWindowHovered()` to access advanced hovering-test behavior. Generally useful for pop-ups and drag and drop behaviors: (relates to ~#439, #1013, #143, #925)
  - `ImGuiHoveredFlags_AllowWhenBlockedByPopup`
  - `ImGuiHoveredFlags_AllowWhenBlockedByActiveItem`
  - `ImGuiHoveredFlags_AllowWhenOverlapped`
  - `ImGuiHoveredFlags_RectOnly`
- Input: Added `IsMousePosValid()` helper.
- Input: Added `GetKeyPressedAmount()` to easily measure press count when the repeat rate is faster than the frame rate.
- Input/Focus: Disabled TAB and Shift+TAB when CTRL key is held.
- CheckBox: Now rendering a tick mark instead of a full square.
- ColorEdit4: Added "Copy as..." option in context menu. (#346)
- ColorPicker: Improved ColorPicker hue wheel color interpolation. (#1313) [@thevaber]
- ColorButton: Reduced bordering artifact that would be particularly visible with an opaque Col_FrameBg and FrameRounding enabled.
- ColorButton: Fixed rendering color button with a checkerboard if the transparency comes from the global style.Alpha and not from the actual source color.
- TreeNode: Added `ImGuiTreeNodeFlags_FramePadding` flag to conveniently create a tree node with full padding at the beginning of a line, without having to call `AlignTextToFramePadding()`.
- Trees: Fixed calling `SetNextTreeNodeOpen()` on a collapsed window leaking to the first tree node item of the next frame.
- Layout: Horizontal layout is automatically enforced in a menu bar, so you can use non-MenuItem elements without calling SameLine().
- Separator: Output a vertical separator when used inside a menu bar (or in general when horizontal layout is active, but that isn't exposed yet!).
- Window: Added `IsWindowAppearing()` helper (helpful e.g. as a condition before initializing some of your own things.).
- Window: Added pivot parameter to `SetNextWindowPos()`, making it possible to center or right align a window. Obsoleted `SetNextWindowPosCenter()`.
- Window: Fixed title bar color of top-most window under a modal window.
- Window: Fixed not being able to move a window by clicking on one of its child window. (#1337, #635)
- Window: Fixed `Begin()` auto-fit calculation code that predict the presence of a scrollbar so it works better when window size constraints are used.
- Window: Fixed calling `Begin()` more than once per frame setting `window_just_activated_by_user` which in turn would set enable the Appearing condition for that frame.
- Window: The implicit "Debug" window now uses a "Debug##Default" identifier instead of "Debug" to allow user creating a window called "Debug" without losing their custom flags.
- Window: Made the `ImGuiWindowFlags_NoMove` flag properly inherited from parent to child. In a setup with ParentWindow (no flag) -> Child (NoMove) -> SubChild (no flag), the user won't be able to move the parent window by clicking on SubChild. (#1381)
- Popups: Pop-ups can be closed with a right-click anywhere, without altering focus under the pop-up. (~#439)
- Popups: `BeginPopupContextItem()`, `BeginPopupContextWindow()` are now setup to allow reopening a context menu by right-clicking again. (~#439)
- Popups: `BeginPopupContextItem()` now supports a NULL string identifier and uses the last item ID if available.
- Popups: Added `OpenPopupOnItemClick()` helper which mimic `BeginPopupContextItem()` but doesn't do the BeginPopup().
- MenuItem: Only activating on mouse release. [@Urmeli0815] (was already fixed in nav branch).
- MenuItem: Made tick mark thicker (thick mark?).
- MenuItem: Tweaks to be usable inside a menu bar (nb: it looks like a regular menu and thus is misleading, prefer using Button() and regular widgets in menu bar if you need to). (#1387)
- ImDrawList: Fixed a rare draw call merging bug which could lead to undisplayed triangles. (#1172, #1368)
- ImDrawList: Fixed a rare bug in `ChannelsMerge()` when all contents has been clipped, leading to an extraneous draw call being created. (#1172, #1368)
- ImFont: Added `AddGlyph()` building helper for use by custom atlas builders.
- ImFontAtlas: Added support for CustomRect API to submit custom rectangles to be packed into the atlas. You can map them as font glyphs, or use them for custom purposes.
  After the atlas is built you can query the position of your rectangles in the texture and then copy your data there. You can use this features to create e.g. full color font-mapped icons.
- ImFontAtlas: Fixed fall-back handling when merging fonts, if a glyph was missing from the second font input it could have used a glyph from the first one. (#1349) [@inolen]
- ImFontAtlas: Fixed memory leak on build failure case when stbtt_InitFont failed (generally due to incorrect or supported font type). (#1391) (@Moka42)
- ImFontConfig: Added `RasterizerMultiply` option to alter the brightness of individual fonts at rasterization time, which may help increasing readability for some.
- ImFontConfig: Added `RasterizerFlags` to pass options to custom rasterizer (e.g. the [imgui_freetype](https://github.com/ocornut/imgui_club/tree/master/imgui_freetype) rasterizer in imgui_club has such options).
- ImVector: added resize() variant with initialization value.
- Misc: Changed the internal name formatting of child windows identifier to use slashes (instead of dots) as separator, more readable.
- Misc: Fixed compilation with `IMGUI_DISABLE_OBSOLETE_FUNCTIONS` defined.
- Misc: Marked all format+va_list functions with format attribute so GCC/Clang can warn about misuses.
- Misc: Fixed compilation on NetBSD due to missing alloca.h (#1319) [@RyuKojiro]
- Misc: Improved warnings compilation for newer versions of Clang. (#1324) (@waywardmonkeys)
- Misc: Added `io.WantMoveMouse flags` (from Nav branch) and honored in Examples applications. Currently unused but trying to spread Examples applications code that supports it.
- Misc: Added `IMGUI_DISABLE_FORMAT_STRING_FUNCTIONS` support in imconfig.h to allow user reimplementing the `ImFormatString()` functions e.g. to use stb_printf(). (#1038)
- Misc: [Windows] Fixed default Win32 `SetClipboardText()` handler leaving the Win32 clipboard handler unclosed on failure. [@pdoane]
- Style: Added `ImGuiStyle::ScaleAllSizes(float)` helper to make it easier to have application transition e.g. from low to high DPI with a matching style.
- Metrics: Draw window bounding boxes when hovering Pos/Size; List all draw layers; Trimming empty commands like Render() does.
- Examples: OpenGL3: Save and restore sampler state. (#1145) [@nlguillemot]
- Examples: OpenGL2, OpenGL3: Save and restore polygon mode. (#1307) [@JJscott]
- Examples: DirectX11: Allow creating device with feature level 10 since we don't really need much for that example. (#1333)
- Examples: DirectX9/10/12: Using the Win32 SetCapture/ReleaseCapture API to read mouse coordinates when they are out of bounds. (#1375) [@Gargaj, @ocornut]
- Tools: Fixed binary_to_compressed_c tool to return 0 when successful. (#1350) [@benvanik]
- Internals: Exposed more helpers and unfinished features in imgui_internal.h. (use at your own risk!).
- Internals: A bunch of internal refactoring, hopefully haven't broken anything! Merged a bunch of internal changes from the upcoming Navigation branch.
- Various tweaks, fixes and documentation changes.

Beta Navigation Branch:
(Lots of work has been done toward merging the Beta Gamepad/Keyboard Navigation branch (#787) in master.)
(Please note that this branch is always kept up to date with master. If you are using the navigation branch, some of the changes include:)
- Nav: Added `#define IMGUI_HAS_NAV` in imgui.h to ease sharing code between both branches. (#787)
- Nav: MainMenuBar now releases focus when user gets out of the menu layer. (#787)
- Nav: When applying focus to a window with only menus, the menu layer is automatically activated. (#787)
- Nav: Added `ImGuiNavInput_KeyMenu` (~Alt key) aside from ImGuiNavInput_PadMenu input as it is one differentiator of pad vs keyboard that was detrimental to the keyboard experience. Although isn't officially supported, it makes the current experience better. (#787)
- Nav: Move requests now wrap vertically inside Menus and Pop-ups. (#787)
- Nav: Allow to collapse tree nodes with NavLeft and open them with NavRight. (#787, #1079).
- Nav: It's now possible to navigate sibling of a menu-bar while navigating inside one of their child. If a Left<>Right navigation request fails to find a match we forward the request to the root menu. (#787, #126)
- Nav: Fixed `SetItemDefaultFocus` from stealing default focus when we are initializing default focus for a menu bar layer. (#787)
- Nav: Support for fall-back horizontal scrolling with PadLeft/PadRight (nb: fall-back scrolling is only used to navigate windows that have no interactive items). (#787)
- Nav: Fixed tool-tip from being selectable in the window selection list. (#787)
- Nav: `CollapsingHeader(bool*)` variant: fixed for `IsItemHovered()` not working properly in the nav branch. (#600, #787)
- Nav: InputText: Fixed using Up/Down history callback feature when Nav is enabled. (#787)
- Nav: InputTextMultiline: Fixed navigation/selection. Disabled selecting all when activating a multi-line text editor. (#787)
- Nav: More consistently drawing a (thin) navigation rectangle hover filled frames such as tree nodes, collapsing header, menus. (#787)
- Nav: Various internal refactoring.


-----------------------------------------------------------------------
 VERSION 1.51 (2017-08-24)
-----------------------------------------------------------------------

Decorated log and release notes: https://github.com/ocornut/imgui/releases/tag/v1.51

Breaking Changes:

Work on dear imgui has been gradually resuming. It means that fixes and new features should be tackled at a faster rate than last year. However, in order to move forward with the library and get rid of some cruft, I have taken the liberty to be a little bit more aggressive than usual with API breaking changes. Read the details below and search for those names in your code! In the grand scheme of things, those changes are small and should not affect everyone, but this is technically our most aggressive release so far in term of API breakage. If you want to be extra forward-facing, you can enable `#define IMGUI_DISABLE_OBSOLETE_FUNCTIONS` in your imconfig.h to disable the obsolete names/redirection.

- Renamed `IsItemHoveredRect()` to `IsItemRectHovered()`. Kept inline redirection function (will obsolete).
- Renamed `IsMouseHoveringWindow()` to `IsWindowRectHovered()` for consistency. Kept inline redirection function (will obsolete).
- Renamed `IsMouseHoveringAnyWindow()` to `IsAnyWindowHovered()` for consistency. Kept inline redirection function (will obsolete).
- Renamed `ImGuiCol_Columns***` enums to `ImGuiCol_Separator***`. Kept redirection enums (will obsolete).
- Renamed `ImGuiSetCond***` types and enums to `ImGuiCond***`. Kept redirection enums (will obsolete).
- Renamed `GetStyleColName()` to `GetStyleColorName()` for consistency. Unlikely to be used by end-user!
- Added `PushStyleColor(ImGuiCol idx, ImU32 col)` overload, which _might_ cause an "ambiguous call" compilation error if you are using ImColor() with implicit cast. Cast to ImU32 or ImVec4 explicitly to fix.
- Marked the weird `IMGUI_ONCE_UPON_A_FRAME` helper macro as obsolete. Prefer using the more explicit `ImGuiOnceUponAFrame`.
- Changed `ColorEdit4(const char* label, float col[4], bool show_alpha = true)` signature to `ColorEdit4(const char* label, float col[4], ImGuiColorEditFlags flags = 0)`, where flags 0x01 is a safe no-op (hello dodgy backward compatibility!). The new `ColorEdit4`/`ColorPicker4` functions have lots of available flags! Check and run the demo window, under "Color/Picker Widgets", to understand the various new options.
- Changed signature of `ColorButton(ImVec4 col, bool small_height = false, bool outline_border = true)` to `ColorButton(const char* desc_id, ImVec4 col, ImGuiColorEditFlags flags = 0, ImVec2 size = ImVec2(0,0))`. This function was rarely used and was very dodgy (no explicit ID!).
- Changed `BeginPopupContextWindow(bool also_over_items=true, const char* str_id=NULL, int mouse_button=1)` signature to `(const char* str_id=NULL, int mouse_button=1, bool also_over_items=true)`. This is perhaps the most aggressive change in this update, but note that the majority of users relied on default parameters completely, so this will affect only a fraction of users of this already rarely used function.
- Removed `IsPosHoveringAnyWindow()`, which was partly broken and misleading. In the vast majority of cases, people using that function wanted to use `io.WantCaptureMouse` flag. Replaced with IM_ASSERT + comment redirecting user to `io.WantCaptureMouse`. (#1237)
- Removed the old `ValueColor()` helpers, they are equivalent to calling `Text(label)` + `SameLine()` + `ColorButton()`.
- Removed `ColorEditMode()` and `ImGuiColorEditMode` type in favor of `ImGuiColorEditFlags` and parameters to the various Color*() functions. The `SetColorEditOptions()` function allows to initialize default but the user can still change them with right-click context menu. Commenting out your old call to `ColorEditMode()` may just be fine!

Other Changes:

- Added flags to `ColorEdit3()`, `ColorEdit4()`. The color edit widget now has a context-menu and access to the color picker. (#346)
- Added flags to `ColorButton()`. (#346)
- Added `ColorPicker3()`, `ColorPicker4()`. The API along with those of the updated `ColorEdit4()` was designed so you may use them in various situation and hopefully compose your own picker if required. There are a bunch of available flags, check the Demo window and comment for `ImGuiColorEditFlags_`. Some of the options it supports are: two color picker types (hue bar + sat/val rectangle, hue wheel + rotating sat/val triangle), display as u8 or float, lifting 0.0..1.0 constraints (currently rgba only), context menus, alpha bar, background checkerboard options, preview tooltip, basic revert. For simple use, calling the existing `ColorEdit4()` function as you did before will be enough, as you can now open the color picker from there. (#346) [@r-lyeh, @nem0, @thennequin, @dariomanesku and @ocornut]
- Added `SetColorEditOptions()` to set default color options (e.g. if you want HSV over RGBA, float over u8, select a default picker mode etc. at startup time without a user intervention. Note that the user can still change options with the context menu unless disabled with `ImGuiColorFlags_NoOptions` or explicitly enforcing a display type/picker mode etc.).
- Added user-facing `IsPopupOpen()` function. (#891) [@mkeeter]
- Added `GetColorU32(u32)` variant that perform the style alpha multiply without a floating-point round trip, and helps makes code more consistent when using ImDrawList APIs.
- Added `PushStyleColor(ImGuiCol idx, ImU32 col)` overload.
- Added `GetStyleColorVec4(ImGuiCol idx)` which is equivalent to accessing `ImGui::GetStyle().Colors[idx]` (aka return the raw style color without alpha alteration).
- ImFontAtlas: Added `GlyphRangesBuilder` helper class, which makes it easier to build custom glyph ranges from your app/game localization data, or add into existing glyph ranges.
- ImFontAtlas: Added `TexGlyphPadding` option. (#1282) [@jadwallis]
- ImFontAtlas: Made it possible to override size of AddFontDefault() (even if it isn't really recommended!).
- ImDrawList: Added `GetClipRectMin()`, `GetClipRectMax()` helpers.
- Fixed Ini saving crash if the ImGuiWindowFlags_NoSavedSettings gets removed from a window after its creation (unlikely!). (#1000)
- Fixed `PushID()`/`PopID()` from marking parent window as Accessed (which needlessly woke up the root "Debug" window when used outside of a regular window). (#747)
- Fixed an assert when calling `CloseCurrentPopup()` twice in a row. [@nem0]
- Window size can be loaded from .ini data even if ImGuiWindowFlags_NoResize flag is set. (#1048, #1056)
- Columns: Added `SetColumnWidth()`. (#913) [@ggtucker]
- Columns: Dragging a column preserve its width by default. (#913) [@ggtucker]
- Columns: Fixed first column appearing wider than others. (#1266)
- Columns: Fixed allocating space on the right-most side with the assumption of a vertical scrollbar. The space is only allocated when needed. (#125, #913, #893, #1138)
- Columns: Fixed the right-most column from registering its content width to the parent window, which led to various issues when using auto-resizing window or e.g. horizontal scrolling. (#519, #125, #913)
- Columns: Refactored some of the columns code internally toward a better API (not yet exposed) + minor optimizations. (#913) [@ggtucker, @ocornut]
- Popups: Most pop-ups windows can be moved by the user after appearing (if they don't have explicit positions provided by caller, or e.g. sub-menu pop-up). The previous restriction was totally arbitrary. (#1252)
- Tooltip: `SetTooltip()` is expanded immediately into a window, honoring current font / styling setting. Add internal mechanism to override tooltips. (#862)
- PlotHistogram: bars are drawn based on zero-line, so negative values are going under. (#828)
- Scrolling: Fixed return values of `GetScrollMaxX()`, `GetScrollMaxY()` when both scrollbars were enabled. Tweak demo to display more data. (#1271) [@degracode]
- Scrolling: Fixes for Vertical Scrollbar not automatically getting enabled if enabled Horizontal Scrollbar straddle the vertical limit. (#1271, #246)
- Scrolling: `SetScrollHere()`, `SetScrollFromPosY()`: Fixed Y scroll aiming when Horizontal Scrollbar is enabled. (#665).
- [Windows] Clipboard: Fixed not closing Win32 clipboard on early open failure path. (#1264)
- Removed an unnecessary dependency on int64_t which failed on some older compilers.
- Demo: Rearranged everything under Widgets in a more consistent way.
- Demo: Columns: Added Horizontal Scrolling demo. Tweaked another Columns demo. (#519, #125, #913)
- Examples: OpenGL: Various makefiles for MINGW, Linux. (#1209, #1229, #1209) [@fr500, @acda]
- Examples: Enabled vsync by default in example applications, so it doesn't confuse people that the sample run at 2000+ fps and waste an entire CPU. (#1213, #1151).
- Various other small fixes, tweaks, comments, optimizations.


-----------------------------------------------------------------------
 VERSION 1.50 (2017-06-02)
-----------------------------------------------------------------------

Decorated log and release notes: https://github.com/ocornut/imgui/releases/tag/v1.50

Breaking Changes:

- Added a void* user_data parameter to Clipboard function handlers. (#875)
- SameLine(x) with x>0.0f is now relative to left of column/group if any, and not always to left of window. This was sort of always the intent and hopefully breakage should be minimal.
- Renamed ImDrawList::PathFill() - rarely used directly - to ImDrawList::PathFillConvex() for clarity and consistency.
- Removed ImFontConfig::MergeGlyphCenterV in favor of a more multipurpose ImFontConfig::GlyphOffset.
- Style: style.WindowTitleAlign is now a ImVec2 (ImGuiAlign enum was removed). set to (0.5f,0.5f) for horizontal+vertical centering, (0.0f,0.0f) for upper-left, etc.
- BeginChild(const char*) now applies the stack id to the provided label, consistently with other functions as it should always have been. It shouldn't affect you unless (extremely unlikely) you were appending multiple times to a same child from different locations of the stack id. If that's the case, generate an id with GetId() and use it instead of passing string to BeginChild().

Other Changes:

- InputText(): Added support for CTRL+Backspace (delete word).
- InputText(): OSX uses Super+Arrows for home/end. Add Shortcut+Backspace support. (#650) [@michaelbartnett]
- InputText(): Got rid of individual OSX-specific options in ImGuiIO, added a single io.OSXBehaviors flag. (#473, #650)
- InputText(): Fixed pressing home key on last character when it isn't a trailing \n (#588, #815)
- InputText(): Fixed state corruption/crash bug in stb_textedit.h redo logic when exhausting undo/redo char buffer. (#715. #681)
- InputTextMultiline(): Fixed CTRL+DownArrow moving scrolling out of bounds.
- InputTextMultiline(): Scrollbar fix for when input and latched internal buffers differs in a way that affects vertical scrollbar existence. (#725)
- ImFormatString(): Fixed an overflow handling bug with implementation of vsnprintf() that do not return -1. (#793)
- BeginChild(const char*) now applies stack id to provided label, consistent with other widgets. (#894, #713)
- SameLine() with explicit X position is relative to left of group/columns. (ref #746, #125, #630)
- SliderInt(), SliderFloat() supports reverse direction (where v_min > v_max). (#854)
- SliderInt(), SliderFloat() better support for when v_min==v_max. (#919)
- SliderInt(), SliderFloat() enforces writing back value when interacting, to be consistent with other widgets. (#919)
- SliderInt, SliderFloat(): Fixed edge case where style.GrabMinSize being bigger than slider width can lead to a division by zero. (#919)
- Added IsRectVisible() variation with explicit start-end positions. (#768) [@thedmd]
- Fixed TextUnformatted() clipping bug in the large-text path when horizontal scroll has been applied. (#692, #246)
- Fixed minor text clipping issue in window title when using font straying above usual line. (#699)
- Fixed SetCursorScreenPos() fixed not adjusting CursorMaxPos as well.
- Fixed scrolling offset when using SetScrollY(), SetScrollFromPosY(), SetScrollHere() with menu bar.
- Fixed using IsItemActive() after EndGroup() or any widget using groups. (#840, #479)
- Fixed IsItemActive() lagging by one frame on initial widget activation. (#840)
- Fixed Separator() zero-height bounding box resulting in clipping when laying exactly on top line of clipping rectangle (#860)
- Fixed PlotLines() PlotHistogram() calling with values_count == 0.
- Fixed clicking on a window's void while staying still overzealously marking .ini settings as dirty. (#923)
- Fixed assert triggering when a window has zero rendering but has a callback. (#810)
- Scrollbar: Fixed rendering when sizes are negative to reduce glitches (which can happen with certain style settings and zero WindowMinSize).
- EndGroup(): Made IsItemHovered() work when an item was activated within the group. (#849)
- BulletText(): Fixed stopping to display formatted string after the '##' mark.
- Closing the focused window restore focus to the first active root window in descending z-order .(part of #727)
- Word-wrapping: Fixed a bug where we never wrapped after a 1 character word. [@sronsse]
- Word-wrapping: Fixed TextWrapped() overriding wrap position if one is already set. (#690)
- Word-wrapping: Fixed incorrect testing for negative wrap coordinates, they are perfectly legal. (#706)
- ImGuiListClipper: Fixed automatic-height calc path dumbly having user display element 0 twice. (#661, #716)
- ImGuiListClipper: Fix to behave within column. (#661, #662, #716)
- ImDrawList: Renamed ImDrawList::PathFill() to ImDrawList::PathFillConvex() for clarity. (BREAKING API)
- Columns: End() avoid calling Columns(1) if no columns set is open, not sure why it wasn't the case already (pros: faster, cons: exercise less code).
- ColorButton(): Fix ColorButton showing wrong hex value for alpha. (#1068) [@codecat]
- ColorEdit4(): better preserve inputting value out of 0..255 range, display then clamped in Hexadecimal form.
- Shutdown() clear out some remaining pointers for sanity. (#836)
- Added IMGUI_USE_BGRA_PACKED_COLOR option in imconfig.h (#767, #844) [@thedmd]
- Style: Removed the inconsistent shadow under RenderCollapseTriangle() (~#707)
- Style: Added ButtonTextAlign, ImGuiStyleVar_ButtonTextAlign. (#842)
- ImFont: Allowing to use up to 0xFFFE glyphs in same font (increased from previous 0x8000).
- ImFont: Added GetGlyphRangesThai() helper. [@nProtect]
- ImFont: CalcWordWrapPositionA() fixed font scaling with fallback character.
- ImFont: Calculate and store the approximate texture surface to get an idea of how costly each source font is.
- ImFontConfig: Added GlyphOffset to explicitly offset glyphs at font build time, useful for merged fonts. Removed MergeGlyphCenterV. (BREAKING API)
- Clarified asserts in CheckStacksSize() when there is a stack mismatch.
- Context: Support for #define-ing GImGui and IMGUI_SET_CURRENT_CONTEXT_FUNC to enable custom thread-based hackery (#586)
- Updated stb_truetype.h to 1.14 (added OTF support, removed warnings). (#883, #976)
- Updated stb_rect_pack.h to 0.10 (removed warnings). (#883)
- Added ImGuiMouseCursor_None enum value for convenient usage by app/backends.
- Clipboard: Added a void* user_data parameter to Clipboard function handlers. (#875) (BREAKING API)
- Internals: Refactor internal text alignment options to use ImVec2, removed ImGuiAlign. (#842, #222)
- Internals: Renamed ImLoadFileToMemory to ImFileLoadToMemory to be consistent with ImFileOpen + fix mismatching .h name. (#917)
- OS/Windows: Fixed Windows default clipboard handler leaving its buffer unfreed on application's exit. (#714)
- OS/Windows: No default IME handler when compiling for Windows using GCC. (#738)
- OS/Windows: Now using _wfopen() instead of fopen() to allow passing in paths/filenames with UTF-8 characters. (#917)
- Tools: binary_to_compressed_c: Avoid ?? trigraphs sequences in string outputs which break some older compilers. (#839)
- Demo: Added an extra 3-way columns demo.
- Demo: ShowStyleEditor: show font character map / grid in more details.
- Demo: Console: Fixed a completion bug when multiple candidates are equals and match until the end.
- Demo: Fixed 1-byte off overflow in the ShowStyleEditor() combo usage. (#783) [@bear24rw]
- Examples: Accessing ImVector fields directly, feel less stl-ey. (#810)
- Examples: OpenGL*: Saving/restoring existing scissor rectangle for completeness. (#807)
- Examples: OpenGL*: Saving/restoring active texture number (the value modified by glActiveTexture). (#1087, #1088, #1116)
- Examples: OpenGL*: Saving/restoring separate color/alpha blend functions correctly. (#1120) [@greggman]
- Examples: OpenGL2: Uploading font texture as RGBA32 to increase compatibility with users shaders for beginners. (#824)
- Examples: Vulkan: Countless fixes and improvements. (#785, #804, #910, #1017, #1039, #1041, #1042, #1043, #1080) [@martty, @Loftilus, @ParticlePeter, @SaschaWillems]
- Examples: DirectX9/10/10: Only call SetCursor(NULL) is io.MouseDrawCursor is set. (#585, #909)
- Examples: DirectX9: Explicitly setting viewport to match that other examples are doing. (#937)
- Examples: GLFW+OpenGL3: Fixed Shutdown() calling GL functions with NULL parameters if NewFrame was never called. (#800)
- Examples: GLFW+OpenGL2: Renaming opengl_example/ to opengl2_example/ for clarity.
- Examples: SDL+OpenGL: explicitly setting GL_UNPACK_ROW_LENGTH to reduce issues because SDL changes it. (#752)
- Examples: SDL2: Added build .bat files for Win32.
- Added various links to language/engine bindings.
- Various other minor fixes, tweaks, comments, optimizations.


-----------------------------------------------------------------------
 VERSION 1.49 (2016-05-09)
-----------------------------------------------------------------------

Decorated log and release notes: https://github.com/ocornut/imgui/releases/tag/v1.49

Breaking Changes:

- Renamed `SetNextTreeNodeOpened()` to `SetNextTreeNodeOpen()` for consistency, no redirection.
- Removed confusing set of `GetInternalState()`, `GetInternalStateSize()`, `SetInternalState()` functions. Now using `CreateContext()`, `DestroyContext()`, `GetCurrentContext()`, `SetCurrentContext()`. If you were using multiple contexts the change should be obvious and trivial.
- Obsoleted old signature of `CollapsingHeader(const char* label, const char* str_id = NULL, bool display_frame = true, bool default_open = false)`, as extra parameters were badly designed and rarely used. Most uses were using 1 parameter and shouldn't affect you. You can replace the "default_open = true" flag in new API with `CollapsingHeader(label, ImGuiTreeNodeFlags_DefaultOpen)`.
- Changed `ImDrawList::PushClipRect(ImVec4 rect)` to `ImDraw::PushClipRect(ImVec2 min,ImVec2 max,bool intersect_with_current_clip_rect=false)`. Note that higher-level `ImGui::PushClipRect()` is preferable because it will clip at logic/widget level, whereas `ImDrawList::PushClipRect()` only affect your renderer.
- Title bar (using ImGuiCol_TitleBg/ImGuiCol_TitleBgActive colors) isn't rendered over a window background (ImGuiCol_WindowBg color) anymore (see #655). If your TitleBg/TitleBgActive alpha was 1.0f or you are using the default theme it will not affect you. However if your TitleBg/TitleBgActive alpha was <1.0f you need to tweak your custom theme to readjust for the fact that we don't draw a WindowBg background behind the title bar.
  This helper function will convert an old TitleBg/TitleBgActive color into a new one with the same visual output, given the OLD color and the OLD WindowBg color. (Or If this is confusing, just pick the RGB value from title bar from an old screenshot and apply this as TitleBg/TitleBgActive. Or you may just create TitleBgActive from a tweaked TitleBg color.)

    ImVec4 ConvertTitleBgCol(const ImVec4& win_bg_col, const ImVec4& title_bg_col)
    {
       float new_a = 1.0f - ((1.0f - win_bg_col.w) * (1.0f - title_bg_col.w));
       float k = title_bg_col.w / new_a;
       return ImVec4((win_bg_col.x * win_bg_col.w + title_bg_col.x) * k, (win_bg_col.y * win_bg_col.w + title_bg_col.y) * k, (win_bg_col.z * win_bg_col.w + title_bg_col.z) * k, new_a);
    }

Other changes:

- New version of ImGuiListClipper helper calculates item height automatically. See comments and demo code. (#662, #661, #660)
- Added SetNextWindowSizeConstraints() to enable basic min/max and programmatic size constraints on window. Added demo. (#668)
- Added PushClipRect()/PopClipRect() (previously part of imgui_internal.h). Changed ImDrawList::PushClipRect() prototype. (#610)
- Added IsRootWindowOrAnyChildHovered() helper. (#615)
- Added TreeNodeEx() functions. (#581, #600, #190)
- Added ImGuiTreeNodeFlags_Selected flag to display TreeNode as "selected". (#581, #190)
- Added ImGuiTreeNodeFlags_AllowOverlapMode flag. (#600)
- Added ImGuiTreeNodeFlags_NoTreePushOnOpen flag (#590).
- Added ImGuiTreeNodeFlags_NoAutoOpenOnLog flag (previously private).
- Added ImGuiTreeNodeFlags_DefaultOpen flag (previously private).
- Added ImGuiTreeNodeFlags_OpenOnDoubleClick flag.
- Added ImGuiTreeNodeFlags_OpenOnArrow flag.
- Added ImGuiTreeNodeFlags_Leaf flag, always opened, no arrow, for convenience. For simple use case prefer using TreeAdvanceToLabelPos()+Text().
- Added ImGuiTreeNodeFlags_Bullet flag, to add a bullet to Leaf node or replace Arrow with a bullet.
- Added TreeAdvanceToLabelPos(), GetTreeNodeToLabelSpacing() helpers. (#581, #324)
- Added CreateContext()/DestroyContext()/GetCurrentContext()/SetCurrentContext(). Obsoleted nearly identical GetInternalState()/SetInternalState() functions. (#586, #269)
- Added NewLine() to undo a SameLine() and as a shy reminder that horizontal layout support hasn't been implemented yet.
- Added IsItemClicked() helper. (#581)
- Added CollapsingHeader() variant with close button. (#600)
- Fixed MenuBar missing lower border when borders are enabled.
- InputText(): Fixed clipping of cursor rendering in case it gets out of the box (which can be forced w/ ImGuiInputTextFlags_NoHorizontalScroll. (#601)
- Style: Changed default IndentSpacing from 22 to 21. (#581, #324)
- Style: Fixed TitleBg/TitleBgActive color being rendered above WindowBg color, which was inconsistent and causing visual artifact. (#655)
  This broke the meaning of TitleBg and TitleBgActive. Only affect values where Alpha<1.0f. Fixed default theme. Read comments in "API BREAKING CHANGES" section to convert.
- Relative rendering of order of Child windows creation is preserved, to allow more control with overlapping children. (#595)
- Fixed GetWindowContentRegionMax() being off by ScrollbarSize amount when explicit SizeContents is set.
- Indent(), Unindent(): optional non-default indenting width. (#324, #581)
- Bullet(), BulletText(): Slightly bigger. Less polygons.
- ButtonBehavior(): fixed subtle old bug when a repeating button would also return true on mouse release (barely noticeable unless RepeatRate is set to be very slow). (#656)
- BeginMenu(): a menu that becomes disabled while open gets closed down, facilitate user's code. (#126)
- BeginGroup(): fixed using within Columns set. (#630)
- Fixed a lag in reading the currently hovered window when dragging a window. (#635)
- Obsoleted 4 parameters version of CollapsingHeader(). Refactored code into TreeNodeBehavior. (#600, #579)
- Scrollbar: minor fix for top-right rounding of scrollbar background when window has menu bar but no title bar.
- MenuItem(): the check mark renders in disabled color when menu item is disabled.
- Fixed clipping rectangle floating point representation to ensure renderer-side float point operations yield correct results in typical DirectX/GL settings. (#582, 597)
- Fixed GetFrontMostModalRootWindow(), fixing missing fade-out when a combo pop was used stacked over a modal window. (#604)
- ImDrawList: Added AddQuad(), AddQuadFilled() helpers.
- ImDrawList: AddText() refactor, moving some code to ImFont, reserving less unused vertices when large vertical clipping occurs.
- ImFont: Added RenderChar() helper.
- ImFont: Added AddRemapChar() helper. (#609)
- ImFontConfig: Clarified persistence requirement of GlyphRanges array. (#651)
- ImGuiStorage: Added bool helper functions for completeness.
- AddFontFromMemoryCompressedTTF(): Fix ImFontConfig propagation. (#587)
- Renamed majority of use of the word "opened" to "open" for clarity. Renamed SetNextTreeNodeOpened() to SetNextTreeNodeOpen(). (#625, #579)
- Examples: OpenGL3: Saving/restoring glActiveTexture() state. (#602)
- Examples: DirectX9: save/restore all device state.
- Examples: DirectX9: Removed dependency on d3dx9.h, d3dx9.lib, dxguid.lib so it can be used in a DirectXMath.h only environment. (#611)
- Examples: DirectX10/X11: Apply depth-stencil state (no use of depth buffer). (#640, #636)
- Examples: DirectX11/X11: Added comments on removing dependency on D3DCompiler. (#638)
- Examples: SDL: Initialize video+timer subsystem only.
- Examples: Apple/iOS: lowered XCode project deployment target from 10.7 to 10.11. (#598, #575)


-----------------------------------------------------------------------
 VERSION 1.48 (2016-04-09)
-----------------------------------------------------------------------

Decorated log and release notes: https://github.com/ocornut/imgui/releases/tag/v1.48

Breaking Changes:

- Consistently honoring exact width passed to PushItemWidth() (when positive), previously it would add extra FramePadding.x*2 over that width. Some hand-tuned layout may be affected slightly. (#346)
- Style: removed `style.WindowFillAlphaDefault` which was confusing and redundant, baked alpha into `ImGuiCol_WindowBg` color. If you had a custom WindowBg color but didn't change WindowFillAlphaDefault, multiply WindowBg alpha component by 0.7. Renamed `ImGuiCol_TooltipBg` to `ImGuiCol_PopupBG`, applies to other types of pop-ups. `bg_alpha` parameter of 5-parameters version of Begin() is an override. (#337)
- InputText(): Added BufTextLen field in ImGuiTextEditCallbackData. Requesting user to update it if the buffer is modified in the callback. Added a temporary length-check assert to minimize panic for the 3 people using the callback. (#541)
- Renamed GetWindowFont() to GetFont(), GetWindowFontSize() to GetFontSize(). Kept inline redirection function (will obsolete). (#340)

Other Changes:

- Consistently honoring exact width passed to PushItemWidth(), previously it would add extra FramePadding.x*2 over that width. Some hand-tuned layout may be affected slightly. (#346)
- Fixed clipping of child windows within parent not taking account of child outer clipping boundaries (including scrollbar, etc.). (#506)
- TextUnformatted(): Fixed rare crash bug with large blurb of text (2k+) not finished with a '\n' and fully above the clipping Y line. (#535)
- IO: Added 'KeySuper' field to hold CMD keyboard modifiers for OS X. Updated all examples accordingly. (#473)
- Added ImGuiWindowFlags_ForceVerticalScrollbar, ImGuiWindowFlags_ForceHorizontalScrollbar flags. (#476)
- Added IM_COL32 macros to generate a U32 packed color, convenient for direct use of ImDrawList api. (#346)
- Added GetFontTexUvWhitePixel() helper, convenient for direct use of ImDrawList api.
- Selectable(): Added ImGuiSelectableFlags_AllowDoubleClick flag to allow user reacting on double-click. (@zapolnov) (#516)
- Begin(): made the close button explicitly set the boolean to false instead of toggling it. (#499)
- BeginChild()/EndChild(): fixed incorrect layout to allow widgets submitted after an auto-fitted child window. (#540)
- BeginChild(): Added ImGuiWindowFlags_AlwaysUseWindowPadding flag to ensure non-bordered child window uses window padding. (#462)
- Fixed InputTextMultiLine(), ListBox(), BeginChildFrame(), ProgressBar(): outer frame not honoring bordering. (#462, #503)
- Fixed Image(), ImageButtion() rendering a rectangle 1 px too large on each axis. (#457)
- SetItemAllowOverlap(): Promoted from imgui_internal.h to public imgui.h api. (#517)
- Combo(): Right-most button stays highlighted when pop-up is open.
- Combo(): Display pop-up above if there's isn't enough space below / or select largest side. (#505)
- DragFloat(), SliderFloat(), InputFloat(): fixed cases of erroneously returning true repeatedly after a text input modification (e.g. "0.0" --> "0.000" would keep returning true). (#564)
- DragFloat(): Always apply value when mouse is held/widget active, so that an always-resetting variable (e.g. non saved local) can be passed.
- InputText(): OS X friendly behaviors: Word movement uses ALT key; Shortcuts uses CMD key; Double-clicking text select a single word; Jumping to next word sets cursor to end of current word instead of beginning of current word. (@zhiayang), (#473)
- InputText(): Added BufTextLen in ImGuiTextEditCallbackData. Requesting user to maintain it if buffer is modified. Zero-ing structure properly before use. (#541)
- CheckboxFlags(): Added support for testing/setting multiple flags at the same time. (@DMartinek) (#555)
- TreeNode(), CollapsingHeader() fixed not being able to use "##" sequence in a formatted label.
- ColorEdit4(): Empty label doesn't add InnerSpacing.x, matching behavior of other widgets. (#346)
- ColorEdit4(): Removed unnecessary calls to scanf() when idle in hexadecimal edit mode.
- BeginPopupContextItem(), BeginPopupContextWindow(): added early out optimization.
- CaptureKeyboardFromApp() / CaptureMouseFromApp(): added argument to allow clearing the capture flag. (#533)
- ImDrawList: Fixed index-overflow check broken by AddText() casting current index back to ImDrawIdx. (#514)
- ImDrawList: Fixed incorrect removal of trailing draw command if it is a callback command.
- ImDrawList: Allow windows with only a callback only to be functional. (#524)
- ImDrawList: Fixed ImDrawList::AddRect() which used to render a rectangle 1 px too large on each axis. (#457)
- ImDrawList: Fixed ImDrawList::AddCircle() to fit precisely within bounding box like AddCircleFilled() and AddRectFilled(). (#457)
- ImDrawList: AddCircle(), AddRect() takes optional thickness parameter.
- ImDrawList: Added AddTriangle().
- ImDrawList: Added PrimQuadUV() helper to ease custom rendering of textured quads (require primitive reserve).
- ImDrawList: Allow AddText(ImFont\* font, float font_size, ...) variant to take NULL/0.0f as default.
- ImFontAtlas: heuristic increase default texture width up for large number of glyphs. (#491)
- ImTextBuffer: Fixed empty() helper which was utterly broken.
- Metrics: allow to inspect individual triangles in draw calls.
- Demo: added more draw primitives in the Custom Rendering example. (#457)
- Demo: extra comments and example for PushItemWidth(-1) patterns.
- Demo: InputText password demo filters out blanks. (#515)
- Demo: Fixed malloc/free mismatch and leak when destructing demo console, if it has been used. (@fungos) (#536)
- Demo: plot code doesn't use ImVector to avoid heap allocation and be more friendly to custom allocator users. (#538)
- Fixed compilation on DragonFly BSD (@mneumann) (#563)
- Examples: Vulkan: Added a Vulkan example (@Loftilus) (#549)
- Examples: DX10, DX11: Saving/restoring most device state so dropping render function in your codebase shouldn't have DX device side-effects. (#570)
- Examples: DX10, DX11: Fixed ImGui_ImplDX??_NewFrame() from recreating device objects if render isn't called (g_pVB not set).
- Examples: OpenGL3: Fix BindVertexArray/BindBuffer order. (@nlguillemot) (#527)
- Examples: OpenGL: skip rendering and calling glViewport() if we have zero-fixed buffer. (#486)
- Examples: SDL2+OpenGL3: Fix context creation options. Made ImGui_ImplSdlGL3_NewFrame() signature match GL2 one. (#468, #463)
- Examples: SDL2+OpenGL2/3: Fix for high-dpi displays. (@nickgravelyn)
- Various extra comments and clarification in the code.
- Various other fixes and optimizations.


-----------------------------------------------------------------------
 VERSION 1.47 (2015-12-25)
-----------------------------------------------------------------------

Decorated log and release notes: https://github.com/ocornut/imgui/releases/tag/v1.47

Changes:

- Rebranding "ImGui" -> "dear imgui" as an optional first name to reduce ambiguity with IMGUI term. (#21)
- Added ProgressBar(). (#333)
- InputText(): Added ImGuiInputTextFlags_Password mode: hide display, disable logging/copying to clipboard. (#237, #363, #374)
- Added GetColorU32() helper to retrieve color given enum with global alpha and extra applied.
- Added ImGuiIO::ClearInputCharacters() superfluous helper.
- Fixed ImDrawList draw command merging bug where using PopClipRect() along with PushTextureID()/PopTextureID() functions
  would occasionally restore an incorrect clipping rectangle.
- Fixed ImDrawList draw command merging so PushTextureID(XXX)/PopTextureID()/PushTextureID(XXX) sequence are now properly merged.
- Fixed large popups positioning issues when their contents on either axis is larger than DisplaySize,
  and WindowPadding < DisplaySafeAreaPadding.
- Fixed border rendering in various situations when using non-pixel aligned glyphs.
- Fixed border rendering of windows to always contain the border within the window.
- Fixed Shutdown() leaking font atlas data if NewFrame() was never called. (#396, #303)
- Fixed int>void\* warnings for 64-bit architectures with fancy warnings enabled.
- Renamed the dubious Color() helpers to ValueColor() - dangerously named, rarely used and probably to be made obsolete.
- InputText(): Fixed and better handling of using keyboard while mouse button if being held and dragging. (#429)
- InputText(): Replace OS IME (Input Method Editor) cursor on top-left when we are not text editing.
- TreeNode(), CollapsingHeader(), Bullet(), BulletText(): various sizing and layout fixes to better support laying out
  multiple item with different height on same line. (#414, #282)
- Begin(): Initial window creation with ImGuiWindowFlags_NoBringToFrontOnFocus flag pushes it at the front of global window list.
- BeginPopupContextWindow() and BeginPopupContextVoid() reopen window on subsequent click. (#439)
- ColorEdit4(): Fixed broken tooltip on hovering the color button. (actually fixes #373, #380)
- ImageButton(): uses FrameRounding up to a maximum of available framing size. (#394)
- Columns: Fixed bug with indentation within columns, also making code a bit shorter/faster. (#414, #125)
- Columns: Columns set with no implicit id include the columns count within the id to reduce collisions. (#125)
- Columns: Removed one unnecessary allocation when columns are not used by a window. (#125)
- ImFontAtlas: Tweaked GetGlyphRangesJapanese() so it is easier to modify.
- ImFontAtlas: Updated stb_rect_pack.h to 0.08.
- Metrics: Fixed computing ImDrawCmd bounding box when the draw buffer have been unindexed.
- Demo: Added a simple "Property Editor" demo applet. (#125, #414)
- Demo: Fixed assertion in "Custom Rendering" demo when holding both mouse buttons. (#393)
- Demo: Lots of extra comments, fixes.
- Demo: Tweaks to Style Editor.
- Examples: Not clearing input data/tex data in atlas (will be required for dynamic atlas anyway).
- Examples: Added /Zi (output debug information) to Win32 batch files.
- Examples: Various fixes for resizing window and recreating graphic context.
- Examples: OpenGL2/3: Save/restore viewport as part of default render function. (#392, #441).
- Examples; OpenGL3: Fixed gl3w.c for Linux when compiled with a C++ compiler. (#411)
- Examples: DirectX: Removed assumption about Unicode build in example main.cpp. (#399)
- Examples: DirectX10: Added DirectX10 example. (#424)
- Examples: DirectX11: Downgraded requirement from shader model 5.0 to 4.0. (#420)
- Examples: DirectX11: Removed Debug flag from graphics context. (#415)
- Examples: Added SDL+OpenGL3 example. (#356)


-----------------------------------------------------------------------
 VERSION 1.46 (2015-10-18)
-----------------------------------------------------------------------

Decorated log and release notes: https://github.com/ocornut/imgui/releases/tag/v1.46

Changes:

- Begin*(): added ImGuiWindowFlags_NoFocusOnAppearing flag. (#314)
- Begin*(): added ImGuiWindowFlags_NoBringToFrontOnFocus flag.
- Added GetDrawData() alternative to setting a Render function pointer in ImGuiIO structure.
- Added SetClipboardText(), GetClipboardText() helper shortcuts that user code can call directly without reading
  from the ImGuiIO structure (to match MemAlloc/MemFree)
- Fixed handling of malformed UTF-8 at the end of a non-zero terminated string range.
- Fixed mouse click detection when passing DeltaTime 0.0. (#338)
- Fixed IsKeyReleased() and IsMouseReleased() returning true on the first frame.
- Fixed using SetNextWindow\* functions on Modal windows with a ImGuiSetCond_Appearing condition. (#377)
- IsMouseHoveringRect(): Added 'bool clip' parameter to disable clipping provided rectangle. (#316)
- InputText(): added ImGuiInputTextFlags_ReadOnly flag. (#211)
- InputText(): lose cursor/undo-stack when reactivating focus is buffer has changed size.
- InputText(): fixed ignoring text inputs when ALT or ALTGR are pressed. (#334)
- InputText(): fixed mouse-dragging not tracking the cursor when text doesn't fit. (#339)
- InputText(): fixed cursor pixel-perfect alignment when horizontally scrolling.
- InputText(): fixed crash when passing a buf_size==0 (which can be of use for read-only selectable text boxes). (#360)
- InputFloat() fixed explicit precision modifier, both display and input were broken.
- PlotHistogram(): improved rendering of histogram with a lot of values.
- Dummy(): creates an item so functions such as IsItemHovered() can be used.
- BeginChildFrame() helper: added the extra_flags parameter.
- Scrollbar: fixed rounding of background + child window consistenly have ChildWindowBg color under ScrollbarBg fill. (#355).
- Scrollbar: background color less translucent in default style so it works better when changing background color.
- Scrollbar: fixed minor rendering offset when borders are enabled. (#365)
- ImDrawList: fixed 1 leak per ImDrawList using the ChannelsSplit() API (via Columns). (#318)
- ImDrawList: fixed rectangle rendering glitches with width/height <= 1/2 and rounding enabled.
- ImDrawList: AddImage() uv parameters default to (0,0) and (1,1).
- ImFontAtlas: Added TexDesiredWidth and tweaked default cheapo best-width choice. (#327)
- ImFontAtlas: Added GetGlyphRangesKorean() helper to retrieve unicode ranges for Korean. (#348)
- ImGuiTextFilter::Draw() helper return bool and build when filter is modified.
- ImGuiTextBuffer: added c_str() helper.
- ColorEdit4(): fixed hovering the color button always showing 1.0 alpha. (#373)
- ColorConvertFloat4ToU32() round the floats instead of truncating them.
- Window: Fixed window lower-right clipping limit so it plays more friendly with both OpenGL and DirectX coordinates.
- Internal: Extracted a EndFrame() function out of Render() but kept it internal/private + clarified some asserts. (#335)
- Internal: Added missing IMGUI_API definitions in imgui_internal.h (#326)
- Internal: ImLoadFileToMemory() return void\* instead of taking void*\* + allow optional int\* file_size.
- Demo: Horizontal scrollbar demo allows to enable simultanaeous scrollbars on both axises.
- Tools: binary_to_compressed_c.cpp: added -nocompress option.
- Examples: Added example for the Marmalade platform.
- Examples: Added batch files to build Windows examples with VS.
- Examples: OpenGL3: Saving/restoring more GL state correctly. (#347)
- Examples: OpenGL2/3: Added msys2/mingw64 target to Makefiles.


-----------------------------------------------------------------------
 VERSION 1.45 (2015-09-01)
-----------------------------------------------------------------------

Decorated log and release notes: https://github.com/ocornut/imgui/releases/tag/v1.45

Breaking Changes:

- With the addition of better horizontal scrolling primitives I had to make some consistency fixes.
  `GetCursorPos()` `SetCursorPos()` `GetContentRegionMax()` `GetWindowContentRegionMin()` `GetWindowContentRegionMax()`
  are now incorporating the scrolling amount. They were incorrectly not incorporating this amount previously.
  It PROBABLY shouldn't break anything, but that depends on how you used them. Namely:
  - If you always used SetCursorPos() with values relative to GetCursorPos() there shouldn't be a problem.
    However if you used absolute coordinates, note that SetCursorPosY(100.0f) will put you at +100 from the initial Y position (which may be scrolled out of the view), NOT at +100 from the window top border. Since there wasn't any official scrolling value on X axis (past just manually moving the cursor) this can only affect you if you used to set absolute coordinates on the Y axis which is hopefully rare/unlikely, and trivial to fix.
  - The value of GetWindowContentRegionMax() isn't necessarily close to GetWindowWidth() if horizontally scrolling.
    Previously they were roughly interchangeable (roughly because the content region exclude window padding).

Other Changes:

- Added Horizontal Scrollbar via ImGuiWindowFlags_HorizontalScroll (#246).
- Added GetScrollX(), GetScrollX(), GetScrollMaxX() apis (#246).
- Added SetNextWindowContentSize(), SetNextWindowContentWidth() to explicitly set the content size of a window, which
  define the range of scrollbar. When set explicitly it also define the base value from which widget width are derived.
- Added IO.WantTextInput telling when ImGui is expecting text input, so that e.g. OS on-screen keyboard can be enabled.
- Added printf attribute to printf-like text formatting functions (Clang/GCC).
- Added GetMousePosOnOpeningCurrentPopup() helper.
- Added GetContentRegionAvailWidth() helper.
- Malformed UTF-8 data don't terminate string, output 0xFFFD instead (#307).
- ImDrawList: Added AddBezierCurve(), PathBezierCurveTo() API for cubic bezier curves (#311).
- ImDrawList: Allow to override ImDrawIdx type (#292).
- ImDrawList: Added an assert on overflowing index value (#292).
- ImDrawList: Fixed issues with channels split/merge. Now functional without manually adding a draw cmd. Added comments.
- ImDrawData: Added ScaleClipRects() helper useful when rendering scaled. (#287).
- Fixed Bullet() inconsistent layout behaviour when clipped.
- Fixed IsWindowHovered() not taking account of window hoverability (may be disabled because of a popup).
- Fixed InvisibleButton() not honoring negative size consistently with other widgets that do so.
- Fixed OpenPopup() accessing current window, effectively opening "Debug" when called from an empty window stack.
- TreeNode(): Fixed IsItemHovered() result being inconsistent with interaction visuals (#282).
- TreeNode(): Fixed mouse interaction padding past the node label being accounted for in layout (#282).
- BeginChild(): Passing a ImGuiWindowFlags_NoMove inhibits moving parent window from this child.
- BeginChild() fixed missing rounding for child sizes which leaked into layout and have items misaligned.
- Begin(): Removed default name = "Debug" parameter. We already have a "Debug" window pushed to the stack in the first place so it's not really a useful default.
- Begin(): Minor fixes with windows main clipping rectangle (e.g. child window with border).
- Begin(): Window flags are only read on the first call of the frame. Subsequent calls ignore flags, which allows appending to a window without worryin about flags.
- InputText(): ignore character input when ctrl/alt are held. (Normally those text input are ignored by most wrappers.) (#279).
- Demo: Fixed incorrectly formed string passed to Combo (#298).
- Demo: Added simple Log demo.
- Demo: Added horizontal scrolling example + enabled in console, log and child examples (#246).
- Style: made scrollbars rounded by default. Because nice. Minor menu bar background alpha tweak. (#246)
- Metrics: display indices along with triangles count (#299) and some internal state.
- ImGuiTextFilter::PassFilter() supports string range. Added [] helper to ImGuiTextBuffer.
- ImGuiTextFilter::Draw() default parameter width=0.0f for no override, allow override with negative values.
- Examples: OpenGL2/OpenGL3: fix for retina displays. Default font current lack crispness.
- Examples: OpenGL2/OpenGL3: save/restore more GL state correctly.
- Examples: DirectX9/DirectX11: resizing buffers dynamically (#299).
- Examples: DirectX9/DirectX11: added missing middle mouse button to Windows event handler.
- Examples: DirectX11: fix for Visual Studio 2015 presumably shipping with an updated version of DX11.
- Examples: iOS: fixed missing files in project.


-----------------------------------------------------------------------
 VERSION 1.44 (2015-08-08)
-----------------------------------------------------------------------

Decorated log and release notes: https://github.com/ocornut/imgui/releases/tag/v1.44

Breaking Changes:

- imgui.cpp has been split intro extra files: imgui_demo.cpp, imgui_draw.cpp, imgui_internal.h.
  Add the two extra .cpp to your project or #include them from another .cpp file. (#219)

Other Changes:

- Internal data structure and several useful functions are now exposed in imgui_internal.h. This should make it easier
  and more natural to extend ImGui. However please note that none of the content in imgui_internal.h is guaranteed
  for forward-compatibility and code using those types/functions may occasionally break. (#219)
- All sample code is in imgui_demo.cpp. Please keep this file in your project and consider allowing your code to call
  the ShowTestWindow() function as de-facto guide to ImGui features. It will be stripped out by the linker when unused.
- Added GetContentRegionAvail() helper (basically GetContentRegionMax() - GetCursorPos()).
- Added ImGuiWindowFlags_NoInputs for totally input-passthru window.
- Button(): honor negative size consistently with other widgets that do so (width -100 to align the button 100 pixels
  before the right-most position of the contents region).
- InputTextMultiline(): honor negative size consistently with other widgets that do so.
- Combo() clamp popup to lower edge of visible area.
- InputInt(): value doesn't pass through an int>float>int casting chain, fix handling lost of precision with "large" integer.
- InputInt() allow hexadecimal input (awkwardly via ImGuiInputTextFlags_CharsHexadecimal but we will allow format
  string in InputInt* later).
- Checkbox(), RadioButton(): fixed scaling of checkbox and radio button for the filling of "active" visual.
- Columns: never assume horizontal space for scrollbar if NoScrollbar flag is explicitly set.
- Slider: fixed using FramePadding between frame and grab visual. Scaling that spacing would look odd.
- Fixed lower-right resize grip hit box not scaling along with its rendered size (#287)
- ImDrawList: Fixed angles in ImDrawList::PathArcTo(), PathArcToFast() (v1.43) being off by an extra PI for no reason.
- ImDrawList: Added ImDrawList::AddText() shorthand helper.
- ImDrawList: Add missing support for anti-aliased thick-lines (#133, also ref #288)
- ImFontAtlas: Added AddFontFromMemoryCompressedBase85TTF() to load base85 encoded font string. Default font encoded
  as base85 saves ~100 lines / 26 KB of source code. Added base85 output to the binary_to_compressed_c tool.
- Build fix for MinGW (#276).
- Examples: OpenGL3: Fixed running on script core profiles for OSX (#277).
- Examples: OpenGL3: Simplified code using glBufferData for vertices as well (#277, #278)
- Examples: DirectX11: Clear font texture view to ensure Release() doesn't get called twice (#290).
- Updated to stb_truetype 1.07 (back to vanilla version as our minor changes are now in master & fix unlikely assert
  with odd fonts (#280)


-----------------------------------------------------------------------
 VERSION 1.43 (2015-07-17)
-----------------------------------------------------------------------

Decorated log and release notes: https://github.com/ocornut/imgui/releases/tag/v1.43

Breaking Changes:

- This is a rather important release and we unfortunately had to break the rendering API.
  ImGui now requires you to render indexed vertices instead of non-indexed ones. The fix should be very easy.
  Sorry for that! This change is saving a fair amount of CPU/GPU and enables us to get anti-aliasing for a marginal cost.
  Each ImDrawList now contains both a vertex buffer and an index buffer. For each command, render ElemCount/3 triangles
  using indices from the index buffer.
- If you are using a vanilla copy of one of the imgui_impl_XXXX.cpp provided in the example, you just need to update
  your copy and you can ignore the rest.
- The signature of the io.RenderDrawListsFn handler has changed
  From:  ImGui_XXXX_RenderDrawLists(ImDrawList** const cmd_lists, int cmd_lists_count)
  To:    ImGui_XXXX_RenderDrawLists(ImDrawData* draw_data)
  With:  argument   'cmd_lists'        -> 'draw_data->CmdLists'
         argument   'cmd_lists_count'  -> 'draw_data->CmdListsCount'
         ImDrawList 'commands'         -> 'CmdBuffer'
         ImDrawList 'vtx_buffer'       -> 'VtxBuffer'
         ImDrawList  n/a               -> 'IdxBuffer' (new)
         ImDrawCmd  'vtx_count'        -> 'ElemCount'
         ImDrawCmd  'clip_rect'        -> 'ClipRect'
         ImDrawCmd  'user_callback'    -> 'UserCallback'
         ImDrawCmd  'texture_id'       -> 'TextureId'
- If you REALLY cannot render indexed primitives, you can call the draw_data->DeIndexAllBuffers() method to de-index
  the buffers. This is slow and a waste of CPU/GPU. Prefer using indexed rendering!
  Refer to code in the examples/ folder or ask on the GitHub if you are unsure of how to upgrade. Please upgrade!

Other Changes:

- Added anti-aliasing on lines and shapes based on primitives by @MikkoMononen (#133).
  Between the use of indexed-rendering and the fact that the entire rendering codebase has been optimized and massaged
  enough, with anti-aliasing enabled ImGui 1.43 is now running FASTER than 1.41.
  Made some extra effort in making the code run faster in your typical Debug build.
- Anti-aliasing can be disabled in the ImGuiStyle structure via the AntiAliasedLines/AntiAliasedShapes fields for further gains.
- ImDrawList: Added AddPolyline(), AddConvexPolyFilled() with optional anti-aliasing.
- ImDrawList: Added stateful path building and stroking API. PathLineTo(), PathArcTo(), PathRect(), PathFill(), PathStroke()
  with optional anti-aliasing.
- ImDrawList: Added AddRectFilledMultiColor() helper.
- ImDrawList: Added multi-channel rendering so out of order elements can be rendered in separate channels and then merged
  back together (used by columns).
- ImDrawList: Fixed merging draw commands when equal clip rectangles are in the two first commands.
- ImDrawList: Fixed window draw lists not destructed properly on Shutdown().
- ImDrawData: Added DeIndexAllBuffers() helper.
- Added lots of new font options ImFontAtlas::AddFont() and the new ImFontConfig structure.
  - Added support for oversampling (ImFontConfig: OversampleH, OversampleV) and sub-pixel positioning (ImFontConfig: PixelSnapH).
    Oversampling allows sub-pixel positioning but can also be used as a way to get some leeway with scaling fonts without re-rasterizing.
  - Added GlyphExtraSpacing option to add extra horizontal spacing between characters (#242).
  - Added MergeMode option to merge glyphs from different font inputs into a same font (#182, #232).
  - Added FontDataOwnedByAtlas option to keep ownership from the TTF data buffer and request the atlas to make a copy (#220).
- Updated to stb_truetype 1.06 (+ minor mods) with better font rasterization.
- InputText: Added ImGuiInputTextFlags_NoHorizontalScroll flag.
- InputText: Added ImGuiInputTextFlags_AlwaysInsertMode flag.
- InputText: Added HasSelection() helper in ImGuiTextEditCallbackData as a clarification.
- InputText: Fix for using END key on a multi-line text editor (#275)
- Columns: Dispatch render of each column in a sub-draw list and merge on closure, saving a lot of draw calls! (#125)
- Popups: Fixed Combo boxes inside menus. (#272)
- Style: Added GrabRounding setting to make the sliders etc. grabs rounded.
- Changed SameLine() parameters from int to float.
- Fixed incorrect assert triggering when code stole ActiveID from user moving a window by calling e.g. SetKeyboardFocusHere().
- Fixed CollapsingHeader() label rendering outside its frame in columns context where ClipRect max isn't aligned with the
  right-side of the header.
- Metrics window: calculate bounding box of actual vertices when hovering a draw list.
- Examples: Showing more information in the Fonts section.
- Examples: Added a gratuitous About window.
- Examples: Updated all examples code (OpenGL/DX9/DX11/SDL/Allegro/iOS) to use indexed rendering.
- Examples: Fixed the SDL2 example to support Unicode text input (#274).


-----------------------------------------------------------------------
 VERSION 1.42 (2015-07-08)
-----------------------------------------------------------------------

Decorated log and release notes: https://github.com/ocornut/imgui/releases/tag/v1.42

Breaking Changes:

- Renamed SetScrollPosHere() to SetScrollHere(). Kept inline redirection function (will obsolete).
- Renamed GetScrollPosY() to GetScrollY(). Necessary to reduce confusion and make scrolling API consistent,
  because positions (e.g. cursor position) are not equivalent to scrolling amount.
- Removed obsolete GetDefaultFontData() function that would assert anyway.
  If you are updating from <1.30 you'll get a compile error instead of an assertion. (obsoleted 2015/01/11)

Other Changes:

- Added SDL2 example application (courtesy of @CedricGuillemet)
- Added iOS example application (courtesy of @joeld42)
- Added Allegro 5 example application (courtesy of @bggd)
- Added TitleBgActive color in style so focused window is made visible. (#253)
- Added CaptureKeyboardFromApp() / CaptureMouseFromApp() to manually enforce inputs capturing.
- Added DragFloatRange2() DragIntRange2() helpers. (#76)
- Added a Y centering ratio to SetScrollFromCursorPos() which can be used to aim the top or bottom of the window. (#150)
- Added SetScrollY(), SetScrollFromPos(), GetCursorStartPos() for manual scrolling manipulations. (#150).
- Added GetKeyIndex() helper for converting from ImGuiKey_\* enum to user's keycodes. Basically pulls from io.KeysMap[].
- Added missing ImGuiKey_PageUp, ImGuiKey_PageDown so more UI code can be written without referring to implementation-side keycodes.
- MenuItem() can be activated on release. (#245)
- Allowing NewFrame() with DeltaTime==0.0f to not assert.
- Fixed IsMouseDragging(). (#260)
- Fixed PlotLines(), PlotHistogram() using incorrect hovering test so they would show their tooltip even when there is
  a popup between mouse and the graph.
- Fixed window padding being reported incorrectly for child windows with borders when parent have no borders.
- Fixed a bug with TextUnformatted() clipping of long text blob when clipping y1 line sits on the first line of text. (#257)
- Fixed text baseline alignment of small button (no padding) after regular buttons.
- Fixed ListBoxHeader() not honoring negative sizes the same way as BeginChild() or BeginChildFrame(). (#263)
- Fixed warnings for more pedantic compiler settings (#258).
- ImVector<> cannot be re-defined anymore, cannot be replaced with std::vector<>. Allowed us to clean up and optimize
  lots of code. Yeah! (#262)
- ImDrawList: store pointer to their owner name for easier auditing/debugging.
- Examples: added scroll tracking example with SetScrollFromCursorPos().
- Examples: metrics windows render clip rectangle when hovering over a draw call.
- Lots of small optimization (particularly to run faster on unoptimized builds) and tidying up.
- Added font links in extra_fonts/ + instructions for using compressed fonts in C array.


-----------------------------------------------------------------------
 VERSION 1.41 (2015-06-26)
-----------------------------------------------------------------------

Decorated log and release notes: https://github.com/ocornut/imgui/releases/tag/v1.41

Breaking Changes:

- Changed ImageButton() default bg_col parameter from (0,0,0,1) (black) to (0,0,0,0) (transparent).
  Only makes a difference when texture have transparency.
- Changed Selectable() API from (label, selected, size) to (label, selected, flags, size).
  Size override should be used very rarely so hopefully it doesn't affect many people. Sorry!

Other Changes:

- Added InputTextMultiline() multi-line text editor, vertical scrolling, selection, optimized enough to handle rather
  big chunks of text in stateless context (thousands of lines are ok), option for allowing Tab to be input, option
  for validating with Return or Ctrl+Return (#200).
- Added modal window API, BeginPopupModal(), follows the popup api scheme. Modal windows can be closed by clicking
  outside. By default the rest of the screen is dimmed (using ImGuiCol_ModalWindowDarkening). Modal windows can be stacked.
- Added GetGlyphRangesCyrillic() helper (#237).
- Added SetNextWindowPosCenter() to center a window prior to knowing its size. (#249)
- Added IsWindowHovered() helper.
- Added IsMouseReleased(), IsKeyReleased() helpers to allow to user to avoid tracking them. (#248)
- Allow Set*WindowSize() calls to be used with popups.
- Window: AutoFit can be triggered on each axis separately via SetNextWindowSize(), etc.
- Window: fixed scrolling with mouse wheel while window was collapsed.
- Window: fixed mouse wheel scroll issues.
- DragFloat(), SliderFloat(): Fixed rounding of negative numbers which sometime made the negative lower bound unreachable.
- InputText(): lifted character count limit.
- InputText(): fixes in case of using per-window font scaling.
- Selectable(), MenuItem(): do not use frame rounding for hovering/selection.
- Selectable(): Added flag ImGuiSelectableFlags_DontClosePopups.
- Selectable(): Added flag ImGuiSelectableFlags_SpanAllColumns (#125).
- Combo(): Fixed issue with activating a Combo() not taking active id (#241).
- ColorButton(), ColorEdit4(): fix to ensure that the colored square stays square when non-default padding settings are used.
- BeginChildFrame(): returns bool like BeginChild() for clipping.
- SetScrollPosHere(): takes account of item height + more accurate centering + fixed precision issue.
- ImFont: ignoring '\r'.
- ImFont: added GetCharAdvance() helper. Exposed font Ascent and font Descent.
- ImFont: additional rendering optimizations.
- Metrics windows display storage size.


-----------------------------------------------------------------------
 VERSION 1.40 (2015-05-31)
-----------------------------------------------------------------------

Decorated log and release notes: https://github.com/ocornut/imgui/releases/tag/v1.40

Breaking Changes:

- The BeginPopup() API (introduced in 1.37) had to be changed to allow for stacked popups and menus.
  Use OpenPopup() to toggle the opened state and BeginPopup() to append.**
- The third parameter of Button(), 'repeat_if_held' has been removed. While it's been very rarely used,
  some code will possibly break if you didn't rely on the default parameter.
  Use PushButtonRepeat()/PopButtonRepeat() to configure repeat.
- Renamed IsRectClipped() to !IsRectVisible() for consistency (opposite return value!). Kept inline redirection function (will obsolete)
- Renamed GetWindowCollapsed() to IsWindowCollapsed() for consistency. Kept inline indirection function (will obsolete).

Other Changes:

- Menus: Added a menu system! Menus are typically populated with menu items and sub-menus, but you can add any sort of
  widgets in them (buttons, text inputs, sliders, etc.). (#126)
- Menus: Added MenuItem() to append a menu item. Optional shortcut display, acts a button & toggle with checked/unchecked state,
  disabled mode. Menu items can be used in any window.
- Menus: Added BeginMenu() to append a sub-menu. Note that you generally want to add sub-menu inside a popup or a menu-bar.
  They will work inside a normal window but it will be a bit unusual.
- Menus: Added BeginMenuBar() to append to window menu-bar (set ImGuiWindowFlags_MenuBar to enable).
- Menus: Added BeginMainMenuBar() helper to append to a fullscreen main menu-bar.
- Popups: Support for stacked popups. Each popup level inhibit inputs to lower levels. The menus system is based on this. (#126).
- Popups: Added BeginPopupContextItem(), BeginPopupContextWindow(), BeginPopupContextVoid() to create a popup window on mouse-click.
- Popups: Popups have borders by default (#197), attenuated border alpha in default theme.
- Popups & Tooltip: Fit within display. Handling various positioning/sizing/scrolling edge cases. Better hysteresis when moving
  in corners. Tooltip always tries to stay away from mouse-cursor.
- Added ImGuiStorage::GetVoidPtrRef() for manipulating stored void*.
- Added IsKeyDown() IsMouseDown() as convenience and for consistency with existing functions (instead of reading them from IO structures).
- Added Dummy() helper to advance layout by a given size. Unlike InvisibleButton() this doesn't catch any click.
- Added configurable io.KeyRepeatDelay, io.KeyRepeatRate keyboard and mouse repeat rate.
- Added PushButtonRepeat() / PopButtonRepeat() to enable hold-button-to-repeat press on any button.
- Removed the third 'repeat' parameter of Button().
- Added IsAnyItemHovered() helper.
- Added GetItemsLineHeightWithSpacing() helper.
- Added ImGuiListClipper helper for clipping large list of evenly sized items, to avoid using CalcListClipping() directly.
- Separator: within group start on group horizontal offset. (#205)
- InputText: Fixed incorrect edit state after text buffer is appended to by user via the callback. (#206)
- InputText: CTRL+letter-key shortcuts (e.g. CTRL+C/V/X) makes sure only CTRL is pressed. (#214)
- InputText: Fixed cursor generating a zero-width wire-frame rectangle turning into a division by zero (would go unnoticed
  unless you trapped exceptions).
- InputFloatN/InputIntN: Flags parameter added to match scalar versions. (#218)
- Selectable: Horizontal filling not declared to ItemSize() so Selectable(),SameLine() works and we can better auto-fit the window.
- Selectable: Handling text baseline alignment for line that aren't of text height.
- Combo: Empty label doesn't add ItemInnerSpacing alignment, matching other widgets.
- EndGroup: Carries the text base offset from the last line of the group (sort of incorrect but better than nothing,
  should use the first line of the group, will implement in the future).
- Columns: distinguish columns-set ID from other widgets as a convenience, added asserts and sailors.
- ListBox: ListBox() function only use public API to encourage creating custom versions. ListBoxHeader() can return false.
- ListBox: Uses ImGuiListClipper and assume items of matching height, so large lists can be handled.
- Plot: overlay label clipped within frame when not fitting.
- Window: Added ImGuiSetCond_Appearing to test the hidden->visible transition in SetWindow***/SetNextWindow*** functions.
- Window: Auto-fitting cancel out one worth of vertical spacing for vertical symmetry (like what group and tooltip do).
- Window: Default item width for auto-resizing windows expressed as a factor of font height, scales better with different font.
- Window: Fixed auto-fit calculation mismatch of whether a scrollbar will be added by maximum height clamping. Also honor NoScrollBar in the case of height clamping, not adding extra horizontal space.
- Window: Hovering require to hover same child window. Reverted 860cf57 (December 3). Might break something if you have
  child overlapping items in parent window.
- Window: Fixed appending multiple times to an existing child via multiple BeginChild/EndChild calls to same child name.
  Allows a simple form of out-of-order appending.
- Window: Fixed auto-filling child window using WindowMinSize at their minimum size, irrelevant.
- Metrics: Added io.MetricsActiveWindows counter. (#213.
- Metrics: Added io.MetricsAllocs counter (number of active memory allocations).
- Metrics: ShowMetricsWindow() shows popups stack, allocations.
- Style: Added style.DisplayWindowPadding to prevent windows from reaching edges of display (similar to style.DisplaySafeAreaPadding which is still in effect and also affect popups/tooltips).
- Style: Removed style.AutoFitPadding, using style.WindowPadding makes more sense (the default values were already the same).
- Style: Added style.ScrollbarRounding. (#212)
- Style: Added ImGuiCol_TextDisabled for disabled text. Added TextDisabled() helper.
- Style: Added style.WindowTitleAlign alignment options, to e.g. center title on windows. (#222)
- ImVector: tweak growth strategy, matches vector from VS2010.
- ImFontAtlas: Added ClearFonts(), making the different clear funcs more explicit. (#224)
- ImFontAtlas: Fixed appending new fonts without clearing existing fonts. Clearing input data left to application. (#224)
- ImDrawList: Merge draw command better, cases of multiple Begin/End gets merged properly.
- Store common stacked settings contiguously in memory to avoid heap allocation for unused features, and reduce cache misses.
- Shutdown() tests for g.IO.Fonts not being NULL to ease use of multiple ImGui contexts. (#207)
- Added IMGUI_DISABLE_OBSOLETE_FUNCTIONS define to disable the functions that are meant to be removed.
- Examples: Added ? marks with tooltips next to various widgets. Added more comments in the demo window.
- Examples: Added Menu-bar example.
- Examples: Added Simple Layout example.
- Examples: AutoResize demo doesn't use TextWrapped().
- Examples: Console example uses standard malloc/free, makes more sense as a copy & pastable example.
- Examples: DirectX9/11: Fixed key mapping for down arrow.
- Examples: DirectX9/11: hide OS cursor if ImGui is drawing it. (#155)
- Examples: DirectX11: explicitly set rasterizer state.
- Examples: OpenGL3: Add conditional compilation of forward compat as required by glfw on OSX. (#229)
- Fixed build with Visual Studio 2008 (possibly earlier versions as well).
- Other fixes, comments, tweaks.


-----------------------------------------------------------------------
 VERSION 1.38 (2015-04-20)
-----------------------------------------------------------------------

Decorated log and release notes: https://github.com/ocornut/imgui/releases/tag/v1.38

Breaking Changes:

- Renamed IsClipped() to IsRectClipped(). Kept inline redirection function (will obsolete).
- Renamed ImDrawList::AddArc() to ImDrawList::AddArcFast().

Other Changes:

- Added DragFloat(), DragInt() widget, click and drag to adjust value with given step.
  Hold SHIFT/ALT to speed-up/slow-down. Double-click or CTRL+click to input text.
  Passing min >= max makes the widget unbounded.
- Added DragFloat2(), DragFloat3(), DragFloat4(), DragInt2(), DragInt3(), DragInt4() helper variants.
- Added ShowMetricsWindow() which is mainly useful to debug ImGui internals. Added IO.MetricsRenderVertices counter.
- Added ResetMouseDragDelta() for iterative dragging operations.
- Added ImFontAtlas::AddFontFromCompressedTTF() helper + binary_to_compressed_c.cpp tool to compress a file and create a .c array from it.
- Added PushId() GetId() variants that takes string range to avoid user making unnecessary copies.
- Added IsItemVisible().
- Fixed IsRectClipped() incorrectly returning false when log is enabled.
- Slider: visual fix in the unlikely that style.GrabMinSize is larger than a slider.
- SliderFloat: removed support for unbound slider (using FLT_MAX), caused various inconsistency. Use InputFloat()/DragFloat().
- ColorEdit4: hide components prefix if there's no space for them.
- Combo: adding frame padding inside the combo box.
- Columns: mouse dragging uses absolute mouse coordinates.Fixed dragging left-most column of an auto-resizable window. #125
- Selectable: render highlight into AutoFitPadding region but do not extend it, fixing visual gap.
- Focus: Allow SetWindowFocus(NULL) to remove focus.
- Focus: Clicking on void (outside an ImGui windows) loses keyboard-focus so application can use TAB.
- Popup: Fixed hovering over a popup's child (popups disable hovering on other windows but not their childs) #197
- Fixed active widget not releasing its active state while being clipped.
- Fixed user-facing version of IsItemHovered() ignoring overlapping windows.
- Fixed label vertical alignment for InputInt2(), InputInt3(), InputInt4().
- Fixed new collapsed auto-resizing window with saved .ini settings not calculating their initial width #176
- Fixed Begin() returning true on collapsed windows that had loaded settings #176
- Fixed style.DisplaySafeAreaPadding handling from being applied on window prior to them auto-fitting.
- ShowTestWindow(): added examples for DragFloat, DragInt and only custom label embedded in format strings.
- ShowTestWindow(): fixed "manipulating titles" example not doing the right thing, broken in ff35d24
- Examples: OpenGL/GLFW: Fixed modifier key state setting in GLFW callbacks.
- Examples: OpenGL/GLFW: Added glBindTexture(0) in OpenGL fixed pipeline examples. Save restore current program and texture in the OpenGL3 example.
- Examples: DirectX11: Removed unnecessary vertices conversion and CUSTOMVERTEX types.
- Comments, fixes, tweaks.


-----------------------------------------------------------------------
 VERSION 1.37 (2015-03-26)
-----------------------------------------------------------------------

Decorated log and release notes: https://github.com/ocornut/imgui/releases/tag/v1.37

Other Changes:

- Added a more convenient three parameters version of Begin() which covers the common uses better.
- Added mouse cursor types handling (resize, move, text input cursors, etc.) that user can query with GetMouseCursor(). Added demo and instructions in ShowTestWindow().
- Added embedded mouse cursor data for MouseDrawCursor software cursor rendering, for consoles/tablets/etc. (#155).
- Added first version of BeginPopup/EndPopup() helper API to create popup menus. Popups automatically lock their position to the mouse cursor when first appearing. They close  automatically when clicking outside, and inhibit hovering items from other windows when active (to allow for clicking outside). (#126)
- Added thickness parameter to ImDrawList::AddLine().
- Added ImDrawList::PushClipRectFullScreen() helper.
- Added style.DisplaySafeAreaPadding which was previously hard-coded (useful if you can't see the edges of your display, e.g. TV screens).
- Added CalcItemRectClosestPoint() helper.
- Added GetMouseDragDelta(), IsMouseDragging() helpers, given a mouse button and an optional "unlock" threshold. Added io.MouseDragThreshold setting. (#167)
- IsItemHovered() return false if another widget is active, aka we can't use what we are hovering now.
- Added IsItemHoveredRect() if old behavior of IsItemHovered() is needed (e.g. for implementing the drop side of a drag'n drop operation).
- IsItemhovered() include space taken by label and behave consistently for all widgets (#145)
- Auto-filling child window feed their content size to parent (#170)
- InputText() removed the odd ~ characters when clipping.
- InputText() update its width in case of resize initiated programmatically while the widget is active.
- InputText() last active preserve scrolling position. Reset scroll if widget size becomes bigger than contents.
- Selectable(): not specifying a width defaults to using max of label width and remaining width.
- Selectable(const char*, bool) version has bool defaulting to false.
- Selectable(): fixed misusage of GetContentRegionMax().x leaking into auto-fitting.
- Windows starting Collapsed runs initial auto-fit to retrieve a width for their title bar (#175)
- Fixed new window from having an incorrect content size on their first frame, if queried by user. Fixed SetWindowPos/SetNextWindowPos having a side-effect size computation (#175)
- InputFloat(): fixed label alignment if total widget width forcefully bigger than space available.
- Auto contents size aware of enforced vertical scrollbar if window is larger than display size.
- Fixed new windows auto-fitting bigger than their .ini saved size. This was a bug but it may be a desirable effect sometimes, may reconsider it.
- Fixed negative clipping rectangle when collapsing windows that could affect manual submission to ImDrawList and end-user rendering function if unhandled (#177)
- Fixed bounding measurement of empty groups (fix #162)
- Fixed assignment order in Begin() making auto-fit size effectively lag by one frame. Also disabling "clamp into view" while windows are auto-fitting so that auto-fitting window in corners don't get pushed away.
- Fixed MouseClickedPos not updated on double-click update (#167)
- Fixed MouseDrawCursor feature submitting an empty trailing command in the draw list. Fixed unmerged draw calls for software mouse cursor.
- Fixed double-clicking on resize grip keeping the grip active if mouse button is kept held.
- Bounding box tests exclude higher bound, so touching items (zero spacing) don't report double hover when cursor is on edge.
- Setting io.LogFilename to NULL disable default LogToFile() (part of #175)
- Tweak stb_textedit integration to be lenient if another piece of code are leaking their STB_TEXTEDIT definitions/symbols.
- Shutdown() freeing a few extra vectors so they don't have to freed by destruction (#169)
- Examples: OpenGL2/3 examples automatically hide the OS mouse cursor if software cursor rendering is used.
- ShowTestWindow: Added Widgets Alignment demo under Layout section
- ShowTestWindow: Added simple dragging widget example.
- ShowTestWindow: Graph has checkbox under the label, also demo using BeginGroup/EndGroup().
- ShowTestWindow: Using SetNextWindowSize() in examples to encourage its use.
- Fixes, tweaks, comments.


-----------------------------------------------------------------------
 VERSION 1.36 (2015-03-18)
-----------------------------------------------------------------------

Decorated log and release notes: https://github.com/ocornut/imgui/releases/tag/v1.36

Other Changes:

- Added ImGui::GetVersion(), IMGUI_VERSION (#127)
- Added BeginGroup()/EndGroup() layout tools (#160).
- Added Indent() / Unindent().
- Added InputInt2(), InputInt3(), InputInt4() for completeness.
- Added GetItemRectSize().
- Added VSliderFloat(), VSliderInt(), vertical sliders.
- Added IsRootWindowFocused(), IsRootWindowOrAnyChildFocused().
- Added io.KeyAlt + support in examples apps, in prevision for future usage of Alt modifier (was missing).
- Added ImGuiStyleVar_GrabMinSize enum value for PushStyleVar().
- Various fixes related to vertical alignment of text after widget of varied sizes. Allow for multiple blocks of multiple lines text on the same "line". Added demos.
- Explicit size passed to Plot*(), Button() includes the frame padding.
- Style: Changed default Border and Column border colors to be most subtle.
- Renamed style.TreeNodeSpacing to style.IndentSpacing, ImGuiStyleVar_TreeNodeSpacing to ImGuiStyleVar_IndentSpacing.
- Renamed GetWindowIsFocused() to IsWindowFocused(), kept inline redirection with old name (will obsolete).
- Renamed GetItemRectMin()/GetItemRectMax() to GetItemRectMin()/GetItemRectMax(), kept inline redirection with old name (will obsolete).
- Sliders: Fast-path when power=1.0f, also makes code easier to read.
- Sliders: Fixed parsing of decimal precision back from format string when using %%.
- Sliders: Fixed hovering bounding test excluding padding between outer frame and grab (there was a few pixels dead-zone).
- Separator() logs itself as text when passing through text log.
- Optimisation: TreeNodeV() early out if SkipItems is set without formatting.
- Moved various static buffers into state. Increase the formatted string buffer from 1K to 3K.
- Examples: Example console keeps focus on input box at all times.
- Examples: Updated to GLFW 3.1. Moved to examples/libs/ folder.
- Examples: Added 64-bit projects for MSVC.
- Examples: Increase warning level from /W3 to /W4 for MSVC.
- Examples: DirectX9: fixed duplicate creation of vertex buffer.
- Renamed internal type ImGuiAabb to ImRect. Changed mentions of 'box' or 'aabb' to say 'rect'.
- Tweaks, minor fixes and comments.


-----------------------------------------------------------------------
 VERSION 1.35 (2015-03-09)
-----------------------------------------------------------------------

Decorated log and release notes: https://github.com/ocornut/imgui/releases/tag/v1.35

Other Changes:

- Examples: refactored all examples application to make it easier to isolate and grab the code you need for OpenGL 2/3, DirectX 9/11, and toward a more sensible format for samples.
- Scrollbar grab have a minimum size (style.GrabSizeMin), always visible even with huge scroll amount. (#150).
- Scrollbar: Clicking inside the grab box doesn't modify scroll value. Subsequent movement always relative.
- Added "###" labelling syntax to pass a label that isn't part of the hashed ID (#107), e.g. ("%d###static_id",rand()).
- Added GetColumnIndex(), GetColumnsCount() (#154)
- Added GetScrollPosY(), GetScrollMaxY().
- Fixed the Chinese/Japanese glyph ranges; include missing punctuations (#156)
- Fixed Combo() and ListBox() labels not included in declared size, for use with SameLine(), etc. (fix #149, #151).
- Fixed ListBoxHeader() incorrect handling of SkipItems early out when window is collapsed.
- Fixed using IsItemHovered() after EndChild() (#151)
- Fixed malformed UTF-8 decoding errors leading to infinite loops (#158)
- InputText() handles buffer limit correctly for multi-byte UTF-8 characters, won't insert an incomplete UTF-8 character when reaching buffer limit (fix #158)
- Handle double-width space (0x3000) in various places the same as single-width spaces, for Chinese/Japanese users.
- Collapse triangle uses text color (not border color).
- Fixed font fallback glyph width.
- Renamed style.ScrollBarWidth to style.ScrollbarWidth to be consistent with other casing.
- Windows: setup a default handler for ImeSetInputScreenPosFn so the IME dialog (for Japanese/Chinese, etc.) is positioned correctly as you input text.
- Windows: default clipboard handlers for Windows handle UTF-8.
- Examples: Fixed DirectX 9/11 examples applications handling of Microsoft IME.
- Examples: Allow DirectX 9/11 examples applications to resize the window.
- ShowTestWindow: Fixed "undo" button of custom rendering applet.
- ShowTestWindow: Added "Manipulating Window Title" example.


-----------------------------------------------------------------------
 VERSION 1.34 (2015-03-02)
-----------------------------------------------------------------------

Decorated log and release notes: https://github.com/ocornut/imgui/releases/tag/v1.34

Other Changes:

- Added Bullet() helper - equivalent to BulletText(""), SameLine().
- Added SetWindowFocus(), SetWindowFocus(const char*), SetNextWindowFocus() (#146)
- Added SetWindowPos(), SetWindowSize(), SetWindowCollaposed() given a window name.
- Added SetNextTreeNodeOpened() with optional condition flag in replacement of OpenNextNode() and consistent with other API.
- Renamed ImGuiSetCondition_* to ImGuiSetCond_* and ImGuiCondition_FirstUseThisSession to ImGuiCond_Once.
- Added missing definition for ImGui::GetWindowCollapsed().
- Fixed GetGlyphRangesJapanese() actually missing katakana ranges and a few useful extensions.
- Fixed clicking on a widget in a child window not focusing the parent window (#147).
- Fixed clicking on empty space of child window not setting keyboard focus for the child window (#147).
- Fixed IsItemHovered() behaving differently on Combo() (#145)
- Fixed ColumnOffsets storage not honoring SetStateStorage() (not very useful but consistent).
- Examples: Removed dependency on Glew for OpenGL examples. Removed Glew binaries for Windows.
- Examples: Fixed link warning for OpenGL windows examples.
- Comments, tweaks.

-----------------------------------------------------------------------
 VERSION 1.33b (2015-02-23)
-----------------------------------------------------------------------

Decorated log and release notes: https://github.com/ocornut/imgui/releases/tag/v1.33b

Other Changes:

- Fixed resizing columns.


-----------------------------------------------------------------------
 VERSION 1.33 (2015-02-22)
-----------------------------------------------------------------------

Decorated log and release notes: https://github.com/ocornut/imgui/releases/tag/v1.33

Other Changes:

- InputText: having a InputText widget active doesn't steal mouse inputs from clicking on a button before losing focus (relate to #134)
- InputText: cursor/selection/undo stack persist when using other widgets and getting back to same (#134).
- InputText: fix effective buffer size being smaller than necessary by 1 byte (so if you give 3 bytes you can input 2 ascii chars + zero terminator, which is correct).
- Added IsAnyItemActive().
- Child window explicitly inherit collapse state from parent (so if user keeps submitting items even thought Begin has returned 'false' the child items will be clipped faster).
- BeginChild() return a bool the same way Begin() does. if true you can skip submitting content.
- Removed extraneous (1,1) padding on child window (pointed out in #125)
- Columns: doesn't bail out when SkipItems is set (fix #136)
- Columns: Separator() within column correctly vertical offset all cells (pointed out in #125)
- GetColumnOffset() / SetColumnOffset() handles padding values more correctly so matching columns can be lined up between a parent and a child window (cf. #125)
- Fix ImFont::BuildLookupTable() potential dangling pointer dereference (fix #131)
- Fix hovering of child window extending past their parent not taking account of parent clipping rectangle (fix #137)
- Sliders: value text is clipped inside the frame when resizing sliders to be small.
- ImGuITextFilter::Draw() use regular width call rather than computing its own arbitrary width.
- ImGuiTextFilter: can take a default filter string during construction.


-----------------------------------------------------------------------
 VERSION 1.32 (2015-02-11)
-----------------------------------------------------------------------

Decorated log and release notes: https://github.com/ocornut/imgui/releases/tag/v1.32

Other Changes:

- Added Selectable() building block for various list boxes, combo boxes, etc.
- Added ListBox() (#129).
- Added ListBoxHeader(), ListBoxFooter() for customized list traversal and creating multi-selection boxes.
- Fixed title bar text clipping issue (fix #128).
- InputText: added ImGuiInputTextFlags_CallbackCharFilter system for filtering/replacement (#130). Callback now passed an "EventFlag" parameter.
- InputText: Added ImGuiInputTextFlags_CharsUppercase and ImGuiInputTextFlags_CharsNoBlank stock filters.
- PushItemWidth() can take negative value to right-align items.
- Optimisation: Columns offsets cached to avoid unnecessary binary search.
- Optimisation: Optimized CalcTextSize() function by about 25% (they are often the bottleneck when submitting thousands of clipped items).
- Added ImGuiCol_ChildWindowBg, ImGuiStyleVar_ChildWindowRounding for completeness and flexibility.
- Added BeginChild() variant that takes an ImGuiID.
- Tweak default ImGuiCol_HeaderActive color to be less bright.
- Calculate framerate for the user (IO.Framerate), as a purely luxurious feature and to reduce sample code size a little.


-----------------------------------------------------------------------
 VERSION 1.31 (2015-02-08)
-----------------------------------------------------------------------

Decorated log and release notes: https://github.com/ocornut/imgui/releases/tag/v1.31

Other Changes:

- Added ImGuiWindowFlags_NoCollapse flag.
- Added a way to replace the internal state pointer so that we can optionally share it between modules (e.g. multiple DLLs).
- Added tint_col parameter to ImageButton().
- Added CalcListClipping() helper to perform faster/coarse clipping on user side (when manipulating lists with thousands of items).
- Added GetCursorPosX() / GetCursorPosY() shortcuts.
- Renamed GetTextLineSpacing() to GetTextLineHeightWithSpacing().
- Combo box always appears above other child windows of a same parent.
- Combo/Label: label is properly clipped inside the frame (#23).
- Added cpu-side text clipping functions which are used in some instances to avoid extra draw calls.
- InputText: Filtering private Unicode range 0xE000-0xF8FF.
- Fixed holding button over scrollbar creating a small feedback loop with calculation of contents size.
- Calling SetCursorPos() automatically extends the contents size.
- Track ownership of mouse clicks. Avoid requesting IO.WantCaptureMouse if initial click was outside of ImGui.
- Removed the dependency on realloc().
- Other fixes, tweaks and comments.


-----------------------------------------------------------------------
 VERSION 1.30 (2015-02-01)
-----------------------------------------------------------------------

Decorated log and release notes: https://github.com/ocornut/imgui/releases/tag/v1.30

Breaking Changes:

- Big update! Initialisation had to be changed. You don't need to load PNG data anymore. The new system gives you uncompressed texture data.
  - This sequence:
      const void* png_data;
      unsigned int png_size;
      ImGui::GetDefaultFontData(NULL, NULL, &png_data, &png_size);
      // <Copy to GPU>
  - Became:
      unsigned char* pixels;
      int width, height;
      // io.Fonts->AddFontFromFileTTF("myfontfile.ttf", 24.0f);  // Optionally load another font
      io.Fonts->GetTexDataAsRGBA32(&pixels, &width, &height);
      // <Copy to GPU>
      io.Fonts->TexID = (your_texture_identifier);
  - PixelCenterOffset has been removed and isn't a necessary setting anymore. Offset your projection matrix by 0.5 if you have rendering problems.

Other Changes:

- Loading TTF files with stb_truetype.h.
- We still embed a compressed pixel-perfect TTF version of ProggyClean for convenience.
- Runtime font rendering is a little faster than previously.
- You can load multiple fonts with multiple size inside the font atlas. Rendering with multiple fonts are still merged into a single draw call whenever possible.
- The system handles UTF-8 and provide ranges to easily load e.g. characters for Japanese display.
- Added PushFont() / PopFont().
- Added Image() and ImageButton() to display your own texture data.
- Added callback system in command-list. This can be used if you want to do your own rendering (e.g. render a 3D scene) inside ImGui widgets.
- Added IsItemActive() to tell if last widget is being held / modified (as opposed to just being hovered). Useful for custom dragging behaviors.
- Style: Added FrameRounding setting for a more rounded look (default to 0 for now).
- Window: Fixed using multiple Begin/End pair on the same wnidow.
- Window: Fixed style.WindowMinSize not being honored properly.
- Window: Added SetCursorScreenPos() helper (WindowPos+CursorPos = ScreenPos).
- ColorEdit3: clicking on color square change the edition. The toggle button is hidden by default.
- Clipboard: Fixed logging to clipboard on architectures where va_list are passed by reference to vsnprintf.
- Clipboard: Improve memory reserve policy for Clipboard / ImGuiTextBuffer.
- Tooltip: Always auto-resize.
- Tooltip: Fixed TooltigBg color not being honored properly.
- Tooltip: Allow SetNextWindowPos() to be used on tooltips.
- Added io.DisplayVisibleMin / io.DisplayVisibleMax to ease integration of virtual / scrolling display.
- Added Set/GetVoidPtr in ImGuiStorage.
- Added ColorConvertHSVtoRGB, ColorConvertRGBtoHSV, ColorConvertFloat4ToU32 helpers.
- Added ImColor() inline helper to easily convert colors to packed 4x1 byte or 4x1 float formats.
- Added io.MouseDrawCursor option to draw a mouse cursor for now (on systems that don't have one)
- Examples: Added custom drawing app example for using ImDrawList api.
- Lots of others fixes, tweaks and comments!


-----------------------------------------------------------------------
 VERSION 1.20 (2015-01-07)
-----------------------------------------------------------------------

Decorated log and release notes: https://github.com/ocornut/imgui/releases/tag/v1.20

- Fixed InputInt() InputFloat() label not declaring their width, breaking usage of SameLine().
- Fixed hovering of combo boxes that extend beyond the parent window limits.
- Fixed text input of Unicode character in the 128-255 range.
- Fixed clipboard pasting into an InputText box not filtering the characters according to contents semantic.
- Dragging outside area of a widget while it is active doesn't trigger hover on other widgets.
- Activating widget bring parent window to front if not already.
- Checkbox and Radio buttons activate on click-release to be consistent with other widgets and most UI.
- InputText() nows consume input characters immediately so they cannot be reused if ImGui::Update is called again with a call to ImGui::Render(). (fixes #105)
- Examples: Console: added support for History callbacks + some cleanup.
- Various small optimisations.
- Cleanup and other fixes.


-----------------------------------------------------------------------
 VERSION 1.19 (2014-12-30)
-----------------------------------------------------------------------

Decorated log and release notes: https://github.com/ocornut/imgui/releases/tag/v1.19

- Tightening default style a little.
- Added ImGuiStyleVar_WindowRounding enum for PushStyleVar() API.
- Added SliderInt2(), SliderInt3(), SliderInt4() for consistency.
- Widgets more consistently handle empty labels (starting with ## mark) for their size calculation.
- Fixed crashing with zero sized frame-buffer.
- Fixed ImGui::Combo() not registering its size properly when clipped out of screen.
- Renamed second parameter to Begin() to 'bool* p_opened' to be a little more self-explanatory. Added more comments on the use of Begin().
- Logging: Added LogText() to pass text straight to the log output (tty/clipboard/file) without rendering it.
- Logging: Added LogFinish() to stop logging at an arbitrary point.
- Logging: Log depth padding relative to start depth.
- Logging: Tree nodes and headers looking better when logged to text.
- Logging: Log outputs \r\n under Windows to play it nicely with \n unaware tools such as Notepad.
- Style editor: added a button to output colors to clipboard/tty.
- OpenGL3 example: fix growing of VBO.
- Cleanup and other minor fixes.


-----------------------------------------------------------------------
 VERSION 1.18 (2014-12-11)
-----------------------------------------------------------------------

Decorated log and release notes: https://github.com/ocornut/imgui/releases/tag/v1.18

- Added ImGuiWindowFlags_NoScrollWithMouse, disable mouse wheel scrolling on a window.
- Added ImGuiWindowFlags_NoSavedSettings, disable loading/saving window state to .ini file.
- Added SetNextWindowPos(), SetNextWindowSize(), SetNextWindowCollapsed() API along with SetWindowPos(), SetWindowSize(), SetWindowCollapsed(). All functions include an optional second parameter to easily set current value vs session default value vs persistent default value.
- Removed rarely useful SetNewWindowDefaultPos() in favor of new API.
- Fixed hovering of lower-right resize grip when it is above a child window.
- Fixed InputInt() writing to output when it doesn't need to.
- Added IMGUI_INCLUDE_IMGUI_USER_H define to include user file at the bottom of imgui.h without modifying the vanilla distribution.
- ImGuiStorage helper can store float + added helpers to get pointer to stored data.
- Setup Travis CI integration. Builds the OpenGL examples on Linux with GCC and Clang.
- Examples: Added a "Fixed overlay" example in ShowTestWindow().
- Examples: Re-added OpenGL 3 programmable-pipeline example (along with the existing fixed pipeline example).
- Examples: OpenGL examples can now resize the application window.
- Other minor fixes and comments.


-----------------------------------------------------------------------
 VERSION 1.17 (2014-12-03)
-----------------------------------------------------------------------

Decorated log and release notes: https://github.com/ocornut/imgui/releases/tag/v1.17

- Added ImGuiWindowFlags_AlwaysAutoResize + example app.
- Calling ImGui::SetWindowSize(0,0) force an autofit without zero-sizing first.
- ImGui::InputText() support for completion/history/custom callback + added fancy completion example in the console demo app.
- Not word-wrapping on apostrophes.
- Increased visibility of check box and radio button with smaller size.
- Smooth mouse scrolling on OSX (uses floating point scroll/wheel input).
- New version of IMGUI_ONCE_UPON_A_FRAME helper macro that works with all compilers.
- Moved IO.Font*** options to inside the IO.Font-> structure.. Added IO.FontGlobalScale setting (in addition to Font->Scale per individual font).
- Fixed more Clang -Weverything warnings.
- Examples: Added DirectX11 example application.
- Examples: Created single .sln solution for all example projects.
- Examples: Fixed DirectX9 example window initially showing an hourglass cursor.
- Examples: Removed Microsoft IME handler in examples, too niche/confusing. Moved equivalent code to imgui.cpp instruction block.


-----------------------------------------------------------------------
 VERSION 1.16b (2014-11-21)
-----------------------------------------------------------------------

Decorated log and release notes: https://github.com/ocornut/imgui/releases/tag/v1.16b

- Fix broken PopStyleVar() crashing.


-----------------------------------------------------------------------
 VERSION 1.16 (2014-11-21)
-----------------------------------------------------------------------

Decorated log and release notes: https://github.com/ocornut/imgui/releases/tag/v1.16

- General fixing of Columns API to allow filling a cell with multiple widgets before switching to the next column.
- Added documentation INDEX to top of imgui.cpp.
- Fixed unaligned memory access for Emscripten compatibility.
- Various pedantic warning fixes (now testing with Clang).
- Added extra asserts to catch incorrect usage.
- PushStyleColor() / PushStyleVar() can be used outside the scope of a window (namely to change variables that are used within the Begin() call).
- PushTextWrapPos() defaults to 0.0 (right-end of current drawing region).
- Fixed compatibility with std::vector if user decide to #define ImVector.
- MouseWheel input is now normalized.
- Added IMGUI_OVERRIDE_DRAWVERT_STRUCT_LAYOUT compile-time option to redefine the vertex layout.
- Style editor: colors listed inside a scrolling region.
- Examples: tweaks and fixes.


-----------------------------------------------------------------------
 VERSION 1.15 (2014-11-07)
-----------------------------------------------------------------------

Decorated log and release notes: https://github.com/ocornut/imgui/releases/tag/v1.15

- Renamed IsHovered() to IsItemHovered().
- Added word-wrapping API: TextWrapped(), PushTextWrapPos(), PopTextWrapPos().
- Added IsItemFocused() to tell if last widget is being focused for keyboard input.
- Added overloads of ImGui::PlotLines() and ImGui::PlotHistogram() taking a function pointer to get values.
- Added SetWindowSize().
- Added GetContentRegionMax() supporting columns. Some bug fixes with using columns.
- Added PushStyleVar(),PopStyleVar() helpers to modify style from user code.
- Added dummy IMGUI_API definition in front of all entry-points for silly DLL action.
- Allowing BeginChild() allows to specify negative sizes to specify "use remaining minus xx".
- Windows with the NoResize flag can still use auto-fitting.
- Added a simple example console into the demo window.
- Comments and fixes.


-----------------------------------------------------------------------
 VERSION 1.14 (2014-10-25)
-----------------------------------------------------------------------

Decorated log and release notes: https://github.com/ocornut/imgui/releases/tag/v1.14

- Comments and fixes.
- Added SetKeyboardFocusHere() to set input focus from code.
- Added GetWindowFont(), GetWindowFontSize() for users of the low-level ImDrawList API.
- Added a UserData void *pointer so that the callback functions can access user state "Just in case a project has adverse reactions to adding globals or statics in their own code."
- Renamed IMGUI_INCLUDE_IMGUI_USER_CPP to IMGUI_INCLUDE_IMGUI_USER_INL


----------------------------------------------------------------------
 VERSION 1.13 (2014-09-30)
-----------------------------------------------------------------------

Decorated log and release notes: https://github.com/ocornut/imgui/releases/tag/v1.13

- Added support for UTF-8 for international text display and text edition/input (if the font supports it).
- Added sample "M+ font" by Coji Morishita in extra_fonts/ to display Japanese text.
- Added IO.ImeSetInputScreenPosFn callback for positioning OS IME input.
- Added IO.FontFallbackGlyph (default to '?').
- OpenGL example: added commented code to load custom font from file-system.
- OpenGL example: shared makefile for Linux and MacOSX.


----------------------------------------------------------------------
 VERSION 1.12 (2014-09-24)
-----------------------------------------------------------------------

Decorated log and release notes: https://github.com/ocornut/imgui/releases/tag/v1.12

- Added IO.FontBaseScale value for easy scaling of all windows.
- Added IsMouseHoveringWindow(), IsMouseHoveringAnyWindow(), IsPosHoveringAnyWindow() helpers.
- Added va_list variations of all functions taking ellipsis (...) parameters.
- Added section in documentation to explicitly document cases of API breaking changes (e.g. renamed IM_MALLOC below).
- Moved IM_MALLOC / IM_FREE defines. to IO structure members that can be set at runtime (also allowing precompiled ImGui to cover more use cases).
- Fixed OpenGL samples for Retina display.
- Comments and minor fixes.


----------------------------------------------------------------------
 VERSION 1.11 (2014-09-10)
-----------------------------------------------------------------------

Decorated log and release notes: https://github.com/ocornut/imgui/releases/tag/v1.11

- Added more comments in the code.
- Made radio buttons render ascii when logged into tty/file/clipboard.
- Added ImGuiInputTextFlags_EnterReturnsTrue flag to InputText() and variants.
- Added #define IMGUI_INCLUDE_IMGUI_USER_CPP to optionally include imgui_user.cpp from the end of imgui.cpp
- Fixed file-descriptor leak if ImBitmapFont::LoadFromFile() calls to fseek/ftell fails.


----------------------------------------------------------------------
 VERSION 1.10 (2014-08-31)
-----------------------------------------------------------------------

Decorated log and release notes: https://github.com/ocornut/imgui/releases/tag/v1.10

- User can override memory allocators by #define-ing IM_MALLOC, IM_FREE, IM_REALLOC,
- Added SetCursorPosX(), SetCursorPosY() shortcuts.
- Checkbox() returns true when pressed.
- Added optional external fonts data in extra_fonts/ for reference.
- Removed the need to setup IO.FontHeight when using a custom font.
- Added comments on external fonts usage.


----------------------------------------------------------------------
 VERSION 1.09 (2014-08-28)
-----------------------------------------------------------------------

Decorated log and release notes: https://github.com/ocornut/imgui/releases/tag/v1.09

Breaking Changes:

- The behaviour of PixelCenterOffset changed! You may need to change your value if you had set it to non-default in your code and/or offset your projection matrix by 0.5 pixels. It is likely that the default PixelCenterOffset value of 0.0 is now suitable unless your rendering uses some form of multisampling.

Other Changes:

- Various minor render tweaks and fixes. Better support for renderers using multisampling.
- Moved IMGUI_FONT_TEX_UV_FOR_WHITE #define to a variable in the IO structure so font can be changed at runtime.
- Minor other fixes, tweaks, comments.


----------------------------------------------------------------------
 VERSION 1.08 (2014-08-25)
-----------------------------------------------------------------------

Decorated log and release notes: https://github.com/ocornut/imgui/releases/tag/v1.09

- Fixed ImGuiTextFilter trimming of leading/trailing blanks.
- Fixed file descriptor leak on LoadSettings() failure.
- Fix type conversion compiler warnings.
- Added basic sizes edition in the style editor.
- Added CalcTextSize(), GetCursorScreenPos() functions.
- Disable client state in OpenGL example after rendering.
- Converted all Tabs to Spaces in sources.


----------------------------------------------------------------------
 VERSION 1.07 (2014-08-18)
-----------------------------------------------------------------------

Decorated log and release notes: https://github.com/ocornut/imgui/releases/tag/v1.07

- Added InputFloat4(), SliderFloat4() helpers.
- Added global Alpha in ImGuiStyle structure. When Alpha=0.0, ImGui skips most of logic and all rendering processing.
- Fix clipping of title bar text.
- Fix to allow the user to call NewFrame() multiple times without calling Render().
- Reduce inner window clipping to take account for the extend of CollapsingHeader() - share same clipping rectangle.
- Fix for child windows with inverted clip rectangles (when scrolled and out of screen, Etc.).
- Minor fixes, tweaks, comments.


----------------------------------------------------------------------
 VERSION 1.06 (2014-08-15)
-----------------------------------------------------------------------

Decorated log and release notes: https://github.com/ocornut/imgui/releases/tag/v1.06

- Added BeginTooltip()/EndTooltip() helpers to create tooltips with custom contents.
- Added TextColored() helper.
- Added a 'stride' parameter to PlotLines() / PlotHistogram().
- Fixed PlotLines() / PlotHistogram() from occasionally wrapping back to the most-left value.
- TreeNode() / CollapsingHeader() ignore clicks when CTRL or SHIFT are held.
- Slowed down mouse wheel scrolling inside combo boxes.
- Minor tweaks.
- Fixed trailing '\n' in text strings reporting extra line height.
- Fixed tooltip position needlessly leaking into .ini file.
- Fixed invalid .ini file data persistently being saved back into the file.


----------------------------------------------------------------------
 VERSION 1.05 (2014-08-14)
-----------------------------------------------------------------------

Decorated log and release notes: https://github.com/ocornut/imgui/releases/tag/v1.05

- Added default clipboard functions for Windows + "private" clipboard on other systems (user can still override).
- Fixed logarithmic sliders and HSV conversions on Mac/Linux.
- Tidying up example applications so it looks easier to just grab code.
- Added GetItemBoxMin(), GetItemBoxMax().
- Tweaks, more consistent #define names.
- Fix for doing multiple Begin()/End() during the same frame.


----------------------------------------------------------------------
 VERSION 1.04 (2014-08-13)
-----------------------------------------------------------------------

Decorated log and release notes: https://github.com/ocornut/imgui/releases/tag/v1.04

- Fixes (v1.03 introduced a bug with combo box & scissoring bug OpenGL sample).
- Added ImGui::InputFloat2() and ImGui::SliderFloat2() functions.


----------------------------------------------------------------------
 VERSION 1.03 (2014-08-13)
-----------------------------------------------------------------------

Decorated log and release notes: https://github.com/ocornut/imgui/releases/tag/v1.03

- OpenGL example now use the fixed function-pipeline + cleanups, down by 150 lines.
- Added quick & dirty Makefiles for MacOSX and Linux.
- Simplified the DrawList system, ImDrawCmd include the clipping rectangle + some optimisations.
- Fixed warnings for more stringent compilation settings.


----------------------------------------------------------------------
 VERSION 1.02 (2014-08-12)
-----------------------------------------------------------------------

Decorated log and release notes: https://github.com/ocornut/imgui/releases/tag/v1.02

- Comments.
- Portability fixes.
- Fixing and tidying up sample applications.
- Checkboxes and radio buttons can be clicked on their labels as well as their icon.
- Checkboxes and radio buttons display in a different color when hovered.


----------------------------------------------------------------------
 VERSION 1.01 (2014-08-11)
-----------------------------------------------------------------------

Decorated log and release notes: https://github.com/ocornut/imgui/releases/tag/v1.01

- Added PixelCenterOffset for OpenGL/DirectX compatibility.
- Commented and tweaked samples.
- Added Git ignore list.


----------------------------------------------------------------------
 VERSION 1.00 (2014-08-10)
-----------------------------------------------------------------------

Decorated log and release notes: https://github.com/ocornut/imgui/releases/tag/v1.00

- Initial release.
<|MERGE_RESOLUTION|>--- conflicted
+++ resolved
@@ -36,25 +36,13 @@
 - Please report any issue!
 
 -----------------------------------------------------------------------
-<<<<<<< HEAD
- VERSION 1.90.4 (In Progress)
-=======
  VERSION 1.90.4 WIP (In Progress)
->>>>>>> d3f1a716
 -----------------------------------------------------------------------
 
 Breaking changes:
 
 Other changes:
 
-<<<<<<< HEAD
-Docking+Viewports Branch:
-
-- Backends: GLFW: enable ImGuiBackendFlags_HasMouseHoveredViewport support with GLFW 3.3.x,
-  as required specs for it was relaxed in 1.87. This enable better viewport hovering detection
-  without GLFW 3.4's GLFW_MOUSE_PASSTHROUGH, with less reliance on dear imgui's own heuristic
-  of platform windows order. (#7316)
-=======
 - Menus, Popups: Fixed an issue where hovering a parent-menu upward would
   erroneously close the window. (#7325, #7287, #7063)
 - Popups: Fixed resizable popup minimum size being too small. Standardized minimum
@@ -65,7 +53,13 @@
   for auto-resizing of columns. (#6917)
 - Tables: Angled headers: fixed TableAngledHeadersRow() incorrect background fill
   drawn too low, particularly visible with tables that have no scrolling. (#6917)
->>>>>>> d3f1a716
+
+Docking+Viewports Branch:
+
+- Backends: GLFW: enable ImGuiBackendFlags_HasMouseHoveredViewport support with GLFW 3.3.x,
+  as required specs for it was relaxed in 1.87. This enable better viewport hovering detection
+  without GLFW 3.4's GLFW_MOUSE_PASSTHROUGH, with less reliance on dear imgui's own heuristic
+  of platform windows order. (#7316)
 
 
 -----------------------------------------------------------------------
@@ -277,7 +271,7 @@
 - Backends: DX12: Changed swapchain scaling mode to DXGI_SCALING_NONE to reduce artifacts as
   queued frames aren't synchronized with platform window resizes. (#7152, #7153) [@SuperWangKai]
 - Backends: OSX: Fixed monitor and window position by correctly transforming Y origin on multi-viewports
-  multi-monitor setups. (#7028, #7101, #6009, #6432) [@dmirty-kuzmenko, @734vin] 
+  multi-monitor setups. (#7028, #7101, #6009, #6432) [@dmirty-kuzmenko, @734vin]
 - Backends: OSX: Fixed IME position in multi-monitor multi-viewports setups. (#7028) [@734vin]
 
 

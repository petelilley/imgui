// dear imgui: Renderer for modern OpenGL with shaders / programmatic pipeline
// - Desktop GL: 3.x 4.x
// - Embedded GL: ES 2.0 (WebGL 1.0), ES 3.0 (WebGL 2.0)
// This needs to be used along with a Platform Binding (e.g. GLFW, SDL, Win32, custom..)

// Implemented features:
//  [X] Renderer: User texture binding. Use 'GLuint' OpenGL texture identifier as void*/ImTextureID. Read the FAQ about ImTextureID in imgui.cpp.
//  [X] Renderer: Multi-viewport support. Enable with 'io.ConfigFlags |= ImGuiConfigFlags_ViewportsEnable'.

// You can copy and use unmodified imgui_impl_* files in your project. See main.cpp for an example of using this.
// If you are new to dear imgui, read examples/README.txt and read the documentation at the top of imgui.cpp.
// https://github.com/ocornut/imgui

// CHANGELOG
// (minor and older changes stripped away, please see git history for details)
<<<<<<< HEAD
//  2018-XX-XX: Platform: Added support for multiple windows via the ImGuiPlatformIO interface.
=======
//  2019-04-30: OpenGL: Added support for special ImDrawCallback_ResetRenderState callback to reset render state.
>>>>>>> a1c432d1
//  2019-03-29: OpenGL: Not calling glBindBuffer more than necessary in the render loop.
//  2019-03-15: OpenGL: Added a dummy GL call + comments in ImGui_ImplOpenGL3_Init() to detect uninitialized GL function loaders early.
//  2019-03-03: OpenGL: Fix support for ES 2.0 (WebGL 1.0).
//  2019-02-20: OpenGL: Fix for OSX not supporting OpenGL 4.5, we don't try to read GL_CLIP_ORIGIN even if defined by the headers/loader.
//  2019-02-11: OpenGL: Projecting clipping rectangles correctly using draw_data->FramebufferScale to allow multi-viewports for retina display.
//  2019-02-01: OpenGL: Using GLSL 410 shaders for any version over 410 (e.g. 430, 450).
//  2018-11-30: Misc: Setting up io.BackendRendererName so it can be displayed in the About Window.
//  2018-11-13: OpenGL: Support for GL 4.5's glClipControl(GL_UPPER_LEFT) / GL_CLIP_ORIGIN.
//  2018-08-29: OpenGL: Added support for more OpenGL loaders: glew and glad, with comments indicative that any loader can be used.
//  2018-08-09: OpenGL: Default to OpenGL ES 3 on iOS and Android. GLSL version default to "#version 300 ES".
//  2018-07-30: OpenGL: Support for GLSL 300 ES and 410 core. Fixes for Emscripten compilation.
//  2018-07-10: OpenGL: Support for more GLSL versions (based on the GLSL version string). Added error output when shaders fail to compile/link.
//  2018-06-08: Misc: Extracted imgui_impl_opengl3.cpp/.h away from the old combined GLFW/SDL+OpenGL3 examples.
//  2018-06-08: OpenGL: Use draw_data->DisplayPos and draw_data->DisplaySize to setup projection matrix and clipping rectangle.
//  2018-05-25: OpenGL: Removed unnecessary backup/restore of GL_ELEMENT_ARRAY_BUFFER_BINDING since this is part of the VAO state.
//  2018-05-14: OpenGL: Making the call to glBindSampler() optional so 3.2 context won't fail if the function is a NULL pointer.
//  2018-03-06: OpenGL: Added const char* glsl_version parameter to ImGui_ImplOpenGL3_Init() so user can override the GLSL version e.g. "#version 150".
//  2018-02-23: OpenGL: Create the VAO in the render function so the setup can more easily be used with multiple shared GL context.
//  2018-02-16: Misc: Obsoleted the io.RenderDrawListsFn callback and exposed ImGui_ImplSdlGL3_RenderDrawData() in the .h file so you can call it yourself.
//  2018-01-07: OpenGL: Changed GLSL shader version from 330 to 150.
//  2017-09-01: OpenGL: Save and restore current bound sampler. Save and restore current polygon mode.
//  2017-05-01: OpenGL: Fixed save and restore of current blend func state.
//  2017-05-01: OpenGL: Fixed save and restore of current GL_ACTIVE_TEXTURE.
//  2016-09-05: OpenGL: Fixed save and restore of current scissor rectangle.
//  2016-07-29: OpenGL: Explicitly setting GL_UNPACK_ROW_LENGTH to reduce issues because SDL changes it. (#752)

//----------------------------------------
// OpenGL    GLSL      GLSL
// version   version   string
//----------------------------------------
//  2.0       110       "#version 110"
//  2.1       120       "#version 120"
//  3.0       130       "#version 130"
//  3.1       140       "#version 140"
//  3.2       150       "#version 150"
//  3.3       330       "#version 330 core"
//  4.0       400       "#version 400 core"
//  4.1       410       "#version 410 core"
//  4.2       420       "#version 410 core"
//  4.3       430       "#version 430 core"
//  ES 2.0    100       "#version 100"      = WebGL 1.0
//  ES 3.0    300       "#version 300 es"   = WebGL 2.0
//----------------------------------------

#if defined(_MSC_VER) && !defined(_CRT_SECURE_NO_WARNINGS)
#define _CRT_SECURE_NO_WARNINGS
#endif

#include "imgui.h"
#include "imgui_impl_opengl3.h"
#include <stdio.h>
#if defined(_MSC_VER) && _MSC_VER <= 1500 // MSVC 2008 or earlier
#include <stddef.h>     // intptr_t
#else
#include <stdint.h>     // intptr_t
#endif
#if defined(__APPLE__)
#include "TargetConditionals.h"
#endif

// Auto-detect GL version
#if !defined(IMGUI_IMPL_OPENGL_ES2) && !defined(IMGUI_IMPL_OPENGL_ES3)
#if (defined(__APPLE__) && TARGET_OS_IOS) || (defined(__ANDROID__))
#define IMGUI_IMPL_OPENGL_ES3       // iOS, Android  -> GL ES 3, "#version 300 es"
#elif defined(__EMSCRIPTEN__)
#define IMGUI_IMPL_OPENGL_ES2       // Emscripten    -> GL ES 2, "#version 100"
#endif
#endif

#if defined(IMGUI_IMPL_OPENGL_ES2)
#include <GLES2/gl2.h>
#elif defined(IMGUI_IMPL_OPENGL_ES3)
#include <GLES3/gl3.h>  // Use GL ES 3
#else
// About Desktop OpenGL function loaders:
//  Modern desktop OpenGL doesn't have a standard portable header file to load OpenGL function pointers.
//  Helper libraries are often used for this purpose! Here we are supporting a few common ones (gl3w, glew, glad).
//  You may use another loader/header of your choice (glext, glLoadGen, etc.), or chose to manually implement your own.
#if defined(IMGUI_IMPL_OPENGL_LOADER_GL3W)
#include <GL/gl3w.h>    // Needs to be initialized with gl3wInit() in user's code
#elif defined(IMGUI_IMPL_OPENGL_LOADER_GLEW)
#include <GL/glew.h>    // Needs to be initialized with glewInit() in user's code
#elif defined(IMGUI_IMPL_OPENGL_LOADER_GLAD)
#include <glad/glad.h>  // Needs to be initialized with gladLoadGL() in user's code
#else
#include IMGUI_IMPL_OPENGL_LOADER_CUSTOM
#endif
#endif

// OpenGL Data
static char         g_GlslVersionString[32] = "";
static GLuint       g_FontTexture = 0;
static GLuint       g_ShaderHandle = 0, g_VertHandle = 0, g_FragHandle = 0;
static int          g_AttribLocationTex = 0, g_AttribLocationProjMtx = 0;                                // Uniforms location
static int          g_AttribLocationVtxPos = 0, g_AttribLocationVtxUV = 0, g_AttribLocationVtxColor = 0; // Vertex attributes location
static unsigned int g_VboHandle = 0, g_ElementsHandle = 0;

// Forward Declarations
static void ImGui_ImplOpenGL3_InitPlatformInterface();
static void ImGui_ImplOpenGL3_ShutdownPlatformInterface();

// Functions
bool    ImGui_ImplOpenGL3_Init(const char* glsl_version)
{
    // Setup back-end capabilities flags
    ImGuiIO& io = ImGui::GetIO();
    io.BackendFlags |= ImGuiBackendFlags_RendererHasViewports;    // We can create multi-viewports on the Renderer side (optional)
    io.BackendRendererName = "imgui_impl_opengl3";

    // Store GLSL version string so we can refer to it later in case we recreate shaders. Note: GLSL version is NOT the same as GL version. Leave this to NULL if unsure.
#if defined(IMGUI_IMPL_OPENGL_ES2)
    if (glsl_version == NULL)
        glsl_version = "#version 100";
#elif defined(IMGUI_IMPL_OPENGL_ES3)
    if (glsl_version == NULL)
        glsl_version = "#version 300 es";
#else
    if (glsl_version == NULL)
        glsl_version = "#version 130";
#endif
    IM_ASSERT((int)strlen(glsl_version) + 2 < IM_ARRAYSIZE(g_GlslVersionString));
    strcpy(g_GlslVersionString, glsl_version);
    strcat(g_GlslVersionString, "\n");

    // Make a dummy GL call (we don't actually need the result)
    // IF YOU GET A CRASH HERE: it probably means that you haven't initialized the OpenGL function loader used by this code.
    // Desktop OpenGL 3/4 need a function loader. See the IMGUI_IMPL_OPENGL_LOADER_xxx explanation above.
    GLint current_texture;
    glGetIntegerv(GL_TEXTURE_BINDING_2D, &current_texture);

    if (io.ConfigFlags & ImGuiConfigFlags_ViewportsEnable)
        ImGui_ImplOpenGL3_InitPlatformInterface();

    return true;
}

void    ImGui_ImplOpenGL3_Shutdown()
{
    ImGui_ImplOpenGL3_ShutdownPlatformInterface();
    ImGui_ImplOpenGL3_DestroyDeviceObjects();
}

void    ImGui_ImplOpenGL3_NewFrame()
{
    if (!g_FontTexture)
        ImGui_ImplOpenGL3_CreateDeviceObjects();
}

static void ImGui_ImplOpenGL3_SetupRenderState(ImDrawData* draw_data, int fb_width, int fb_height, GLuint vertex_array_object)
{
    // Setup render state: alpha-blending enabled, no face culling, no depth testing, scissor enabled, polygon fill
    glEnable(GL_BLEND);
    glBlendEquation(GL_FUNC_ADD);
    glBlendFunc(GL_SRC_ALPHA, GL_ONE_MINUS_SRC_ALPHA);
    glDisable(GL_CULL_FACE);
    glDisable(GL_DEPTH_TEST);
    glEnable(GL_SCISSOR_TEST);
#ifdef GL_POLYGON_MODE
    glPolygonMode(GL_FRONT_AND_BACK, GL_FILL);
#endif

    // Setup viewport, orthographic projection matrix
    // Our visible imgui space lies from draw_data->DisplayPos (top left) to draw_data->DisplayPos+data_data->DisplaySize (bottom right). DisplayMin is typically (0,0) for single viewport apps.
    glViewport(0, 0, (GLsizei)fb_width, (GLsizei)fb_height);
    float L = draw_data->DisplayPos.x;
    float R = draw_data->DisplayPos.x + draw_data->DisplaySize.x;
    float T = draw_data->DisplayPos.y;
    float B = draw_data->DisplayPos.y + draw_data->DisplaySize.y;
    const float ortho_projection[4][4] =
    {
        { 2.0f/(R-L),   0.0f,         0.0f,   0.0f },
        { 0.0f,         2.0f/(T-B),   0.0f,   0.0f },
        { 0.0f,         0.0f,        -1.0f,   0.0f },
        { (R+L)/(L-R),  (T+B)/(B-T),  0.0f,   1.0f },
    };
    glUseProgram(g_ShaderHandle);
    glUniform1i(g_AttribLocationTex, 0);
    glUniformMatrix4fv(g_AttribLocationProjMtx, 1, GL_FALSE, &ortho_projection[0][0]);
#ifdef GL_SAMPLER_BINDING
    glBindSampler(0, 0); // We use combined texture/sampler state. Applications using GL 3.3 may set that otherwise.
#endif

    (void)vertex_array_object;
#ifndef IMGUI_IMPL_OPENGL_ES2
    glBindVertexArray(vertex_array_object);
#endif

    // Bind vertex/index buffers and setup attributes for ImDrawVert
    glBindBuffer(GL_ARRAY_BUFFER, g_VboHandle);
    glBindBuffer(GL_ELEMENT_ARRAY_BUFFER, g_ElementsHandle);
    glEnableVertexAttribArray(g_AttribLocationVtxPos);
    glEnableVertexAttribArray(g_AttribLocationVtxUV);
    glEnableVertexAttribArray(g_AttribLocationVtxColor);
    glVertexAttribPointer(g_AttribLocationVtxPos,   2, GL_FLOAT,         GL_FALSE, sizeof(ImDrawVert), (GLvoid*)IM_OFFSETOF(ImDrawVert, pos));
    glVertexAttribPointer(g_AttribLocationVtxUV,    2, GL_FLOAT,         GL_FALSE, sizeof(ImDrawVert), (GLvoid*)IM_OFFSETOF(ImDrawVert, uv));
    glVertexAttribPointer(g_AttribLocationVtxColor, 4, GL_UNSIGNED_BYTE, GL_TRUE,  sizeof(ImDrawVert), (GLvoid*)IM_OFFSETOF(ImDrawVert, col));
}

// OpenGL3 Render function.
// (this used to be set in io.RenderDrawListsFn and called by ImGui::Render(), but you can now call this directly from your main loop)
// Note that this implementation is little overcomplicated because we are saving/setting up/restoring every OpenGL state explicitly, in order to be able to run within any OpenGL engine that doesn't do so.
void    ImGui_ImplOpenGL3_RenderDrawData(ImDrawData* draw_data)
{
    // Avoid rendering when minimized, scale coordinates for retina displays (screen coordinates != framebuffer coordinates)
    int fb_width = (int)(draw_data->DisplaySize.x * draw_data->FramebufferScale.x);
    int fb_height = (int)(draw_data->DisplaySize.y * draw_data->FramebufferScale.y);
    if (fb_width <= 0 || fb_height <= 0)
        return;

    // Backup GL state
    GLenum last_active_texture; glGetIntegerv(GL_ACTIVE_TEXTURE, (GLint*)&last_active_texture);
    glActiveTexture(GL_TEXTURE0);
    GLint last_program; glGetIntegerv(GL_CURRENT_PROGRAM, &last_program);
    GLint last_texture; glGetIntegerv(GL_TEXTURE_BINDING_2D, &last_texture);
#ifdef GL_SAMPLER_BINDING
    GLint last_sampler; glGetIntegerv(GL_SAMPLER_BINDING, &last_sampler);
#endif
    GLint last_array_buffer; glGetIntegerv(GL_ARRAY_BUFFER_BINDING, &last_array_buffer);
#ifndef IMGUI_IMPL_OPENGL_ES2
    GLint last_vertex_array_object; glGetIntegerv(GL_VERTEX_ARRAY_BINDING, &last_vertex_array_object);
#endif
#ifdef GL_POLYGON_MODE
    GLint last_polygon_mode[2]; glGetIntegerv(GL_POLYGON_MODE, last_polygon_mode);
#endif
    GLint last_viewport[4]; glGetIntegerv(GL_VIEWPORT, last_viewport);
    GLint last_scissor_box[4]; glGetIntegerv(GL_SCISSOR_BOX, last_scissor_box);
    GLenum last_blend_src_rgb; glGetIntegerv(GL_BLEND_SRC_RGB, (GLint*)&last_blend_src_rgb);
    GLenum last_blend_dst_rgb; glGetIntegerv(GL_BLEND_DST_RGB, (GLint*)&last_blend_dst_rgb);
    GLenum last_blend_src_alpha; glGetIntegerv(GL_BLEND_SRC_ALPHA, (GLint*)&last_blend_src_alpha);
    GLenum last_blend_dst_alpha; glGetIntegerv(GL_BLEND_DST_ALPHA, (GLint*)&last_blend_dst_alpha);
    GLenum last_blend_equation_rgb; glGetIntegerv(GL_BLEND_EQUATION_RGB, (GLint*)&last_blend_equation_rgb);
    GLenum last_blend_equation_alpha; glGetIntegerv(GL_BLEND_EQUATION_ALPHA, (GLint*)&last_blend_equation_alpha);
    GLboolean last_enable_blend = glIsEnabled(GL_BLEND);
    GLboolean last_enable_cull_face = glIsEnabled(GL_CULL_FACE);
    GLboolean last_enable_depth_test = glIsEnabled(GL_DEPTH_TEST);
    GLboolean last_enable_scissor_test = glIsEnabled(GL_SCISSOR_TEST);
    bool clip_origin_lower_left = true;
#if defined(GL_CLIP_ORIGIN) && !defined(__APPLE__)
    GLenum last_clip_origin = 0; glGetIntegerv(GL_CLIP_ORIGIN, (GLint*)&last_clip_origin); // Support for GL 4.5's glClipControl(GL_UPPER_LEFT)
    if (last_clip_origin == GL_UPPER_LEFT)
        clip_origin_lower_left = false;
#endif

<<<<<<< HEAD
    // Setup render state: alpha-blending enabled, no face culling, no depth testing, scissor enabled, polygon fill
    glEnable(GL_BLEND);
    glBlendEquation(GL_FUNC_ADD);
    glBlendFunc(GL_SRC_ALPHA, GL_ONE_MINUS_SRC_ALPHA);
    glDisable(GL_CULL_FACE);
    glDisable(GL_DEPTH_TEST);
    glEnable(GL_SCISSOR_TEST);
#ifdef GL_POLYGON_MODE
    glPolygonMode(GL_FRONT_AND_BACK, GL_FILL);
#endif

    // Setup viewport, orthographic projection matrix
    // Our visible imgui space lies from draw_data->DisplayPos (top left) to draw_data->DisplayPos+data_data->DisplaySize (bottom right). DisplayMin is (0,0) for single viewport apps.
    glViewport(0, 0, (GLsizei)fb_width, (GLsizei)fb_height);
    float L = draw_data->DisplayPos.x;
    float R = draw_data->DisplayPos.x + draw_data->DisplaySize.x;
    float T = draw_data->DisplayPos.y;
    float B = draw_data->DisplayPos.y + draw_data->DisplaySize.y;
    const float ortho_projection[4][4] =
    {
        { 2.0f/(R-L),   0.0f,         0.0f,   0.0f },
        { 0.0f,         2.0f/(T-B),   0.0f,   0.0f },
        { 0.0f,         0.0f,        -1.0f,   0.0f },
        { (R+L)/(L-R),  (T+B)/(B-T),  0.0f,   1.0f },
    };
    glUseProgram(g_ShaderHandle);
    glUniform1i(g_AttribLocationTex, 0);
    glUniformMatrix4fv(g_AttribLocationProjMtx, 1, GL_FALSE, &ortho_projection[0][0]);
#ifdef GL_SAMPLER_BINDING
    glBindSampler(0, 0); // We use combined texture/sampler state. Applications using GL 3.3 may set that otherwise.
#endif

=======
    // Setup desired GL state
>>>>>>> a1c432d1
    // Recreate the VAO every time (this is to easily allow multiple GL contexts to be rendered to. VAO are not shared among GL contexts)
    // The renderer would actually work without any VAO bound, but then our VertexAttrib calls would overwrite the default one currently bound.
    GLuint vertex_array_object = 0;
#ifndef IMGUI_IMPL_OPENGL_ES2
    glGenVertexArrays(1, &vertex_array_object);
#endif
    ImGui_ImplOpenGL3_SetupRenderState(draw_data, fb_width, fb_height, vertex_array_object);

    // Will project scissor/clipping rectangles into framebuffer space
    ImVec2 clip_off = draw_data->DisplayPos;         // (0,0) unless using multi-viewports
    ImVec2 clip_scale = draw_data->FramebufferScale; // (1,1) unless using retina display which are often (2,2)

    // Render command lists
    for (int n = 0; n < draw_data->CmdListsCount; n++)
    {
        const ImDrawList* cmd_list = draw_data->CmdLists[n];
        size_t idx_buffer_offset = 0;

        // Upload vertex/index buffers
        glBufferData(GL_ARRAY_BUFFER, (GLsizeiptr)cmd_list->VtxBuffer.Size * sizeof(ImDrawVert), (const GLvoid*)cmd_list->VtxBuffer.Data, GL_STREAM_DRAW);
        glBufferData(GL_ELEMENT_ARRAY_BUFFER, (GLsizeiptr)cmd_list->IdxBuffer.Size * sizeof(ImDrawIdx), (const GLvoid*)cmd_list->IdxBuffer.Data, GL_STREAM_DRAW);

        for (int cmd_i = 0; cmd_i < cmd_list->CmdBuffer.Size; cmd_i++)
        {
            const ImDrawCmd* pcmd = &cmd_list->CmdBuffer[cmd_i];
            if (pcmd->UserCallback != NULL)
            {
                // User callback, registered via ImDrawList::AddCallback()
                // (ImDrawCallback_ResetRenderState is a special callback value used by the user to request the renderer to reset render state.)
                if (pcmd->UserCallback == ImDrawCallback_ResetRenderState)
                    ImGui_ImplOpenGL3_SetupRenderState(draw_data, fb_width, fb_height, vertex_array_object);
                else
                    pcmd->UserCallback(cmd_list, pcmd);
            }
            else
            {
                // Project scissor/clipping rectangles into framebuffer space
                ImVec4 clip_rect;
                clip_rect.x = (pcmd->ClipRect.x - clip_off.x) * clip_scale.x;
                clip_rect.y = (pcmd->ClipRect.y - clip_off.y) * clip_scale.y;
                clip_rect.z = (pcmd->ClipRect.z - clip_off.x) * clip_scale.x;
                clip_rect.w = (pcmd->ClipRect.w - clip_off.y) * clip_scale.y;

                if (clip_rect.x < fb_width && clip_rect.y < fb_height && clip_rect.z >= 0.0f && clip_rect.w >= 0.0f)
                {
                    // Apply scissor/clipping rectangle
                    if (clip_origin_lower_left)
                        glScissor((int)clip_rect.x, (int)(fb_height - clip_rect.w), (int)(clip_rect.z - clip_rect.x), (int)(clip_rect.w - clip_rect.y));
                    else
                        glScissor((int)clip_rect.x, (int)clip_rect.y, (int)clip_rect.z, (int)clip_rect.w); // Support for GL 4.5 rarely used glClipControl(GL_UPPER_LEFT)

                    // Bind texture, Draw
                    glBindTexture(GL_TEXTURE_2D, (GLuint)(intptr_t)pcmd->TextureId);
                    glDrawElements(GL_TRIANGLES, (GLsizei)pcmd->ElemCount, sizeof(ImDrawIdx) == 2 ? GL_UNSIGNED_SHORT : GL_UNSIGNED_INT, (void*)idx_buffer_offset);
                }
            }
            idx_buffer_offset += pcmd->ElemCount * sizeof(ImDrawIdx);
        }
    }

    // Destroy the temporary VAO
#ifndef IMGUI_IMPL_OPENGL_ES2
    glDeleteVertexArrays(1, &vertex_array_object);
#endif

    // Restore modified GL state
    glUseProgram(last_program);
    glBindTexture(GL_TEXTURE_2D, last_texture);
#ifdef GL_SAMPLER_BINDING
    glBindSampler(0, last_sampler);
#endif
    glActiveTexture(last_active_texture);
#ifndef IMGUI_IMPL_OPENGL_ES2
    glBindVertexArray(last_vertex_array_object);
#endif
    glBindBuffer(GL_ARRAY_BUFFER, last_array_buffer);
    glBlendEquationSeparate(last_blend_equation_rgb, last_blend_equation_alpha);
    glBlendFuncSeparate(last_blend_src_rgb, last_blend_dst_rgb, last_blend_src_alpha, last_blend_dst_alpha);
    if (last_enable_blend) glEnable(GL_BLEND); else glDisable(GL_BLEND);
    if (last_enable_cull_face) glEnable(GL_CULL_FACE); else glDisable(GL_CULL_FACE);
    if (last_enable_depth_test) glEnable(GL_DEPTH_TEST); else glDisable(GL_DEPTH_TEST);
    if (last_enable_scissor_test) glEnable(GL_SCISSOR_TEST); else glDisable(GL_SCISSOR_TEST);
#ifdef GL_POLYGON_MODE
    glPolygonMode(GL_FRONT_AND_BACK, (GLenum)last_polygon_mode[0]);
#endif
    glViewport(last_viewport[0], last_viewport[1], (GLsizei)last_viewport[2], (GLsizei)last_viewport[3]);
    glScissor(last_scissor_box[0], last_scissor_box[1], (GLsizei)last_scissor_box[2], (GLsizei)last_scissor_box[3]);
}

bool ImGui_ImplOpenGL3_CreateFontsTexture()
{
    // Build texture atlas
    ImGuiIO& io = ImGui::GetIO();
    unsigned char* pixels;
    int width, height;
    io.Fonts->GetTexDataAsRGBA32(&pixels, &width, &height);   // Load as RGBA 32-bits (75% of the memory is wasted, but default font is so small) because it is more likely to be compatible with user's existing shaders. If your ImTextureId represent a higher-level concept than just a GL texture id, consider calling GetTexDataAsAlpha8() instead to save on GPU memory.

    // Upload texture to graphics system
    GLint last_texture;
    glGetIntegerv(GL_TEXTURE_BINDING_2D, &last_texture);
    glGenTextures(1, &g_FontTexture);
    glBindTexture(GL_TEXTURE_2D, g_FontTexture);
    glTexParameteri(GL_TEXTURE_2D, GL_TEXTURE_MIN_FILTER, GL_LINEAR);
    glTexParameteri(GL_TEXTURE_2D, GL_TEXTURE_MAG_FILTER, GL_LINEAR);
#ifdef GL_UNPACK_ROW_LENGTH
    glPixelStorei(GL_UNPACK_ROW_LENGTH, 0);
#endif
    glTexImage2D(GL_TEXTURE_2D, 0, GL_RGBA, width, height, 0, GL_RGBA, GL_UNSIGNED_BYTE, pixels);

    // Store our identifier
    io.Fonts->TexID = (ImTextureID)(intptr_t)g_FontTexture;

    // Restore state
    glBindTexture(GL_TEXTURE_2D, last_texture);

    return true;
}

void ImGui_ImplOpenGL3_DestroyFontsTexture()
{
    if (g_FontTexture)
    {
        ImGuiIO& io = ImGui::GetIO();
        glDeleteTextures(1, &g_FontTexture);
        io.Fonts->TexID = 0;
        g_FontTexture = 0;
    }
}

// If you get an error please report on github. You may try different GL context version or GLSL version. See GL<>GLSL version table at the top of this file.
static bool CheckShader(GLuint handle, const char* desc)
{
    GLint status = 0, log_length = 0;
    glGetShaderiv(handle, GL_COMPILE_STATUS, &status);
    glGetShaderiv(handle, GL_INFO_LOG_LENGTH, &log_length);
    if ((GLboolean)status == GL_FALSE)
        fprintf(stderr, "ERROR: ImGui_ImplOpenGL3_CreateDeviceObjects: failed to compile %s!\n", desc);
    if (log_length > 0)
    {
        ImVector<char> buf;
        buf.resize((int)(log_length + 1));
        glGetShaderInfoLog(handle, log_length, NULL, (GLchar*)buf.begin());
        fprintf(stderr, "%s\n", buf.begin());
    }
    return (GLboolean)status == GL_TRUE;
}

// If you get an error please report on GitHub. You may try different GL context version or GLSL version.
static bool CheckProgram(GLuint handle, const char* desc)
{
    GLint status = 0, log_length = 0;
    glGetProgramiv(handle, GL_LINK_STATUS, &status);
    glGetProgramiv(handle, GL_INFO_LOG_LENGTH, &log_length);
    if ((GLboolean)status == GL_FALSE)
        fprintf(stderr, "ERROR: ImGui_ImplOpenGL3_CreateDeviceObjects: failed to link %s! (with GLSL '%s')\n", desc, g_GlslVersionString);
    if (log_length > 0)
    {
        ImVector<char> buf;
        buf.resize((int)(log_length + 1));
        glGetProgramInfoLog(handle, log_length, NULL, (GLchar*)buf.begin());
        fprintf(stderr, "%s\n", buf.begin());
    }
    return (GLboolean)status == GL_TRUE;
}

bool    ImGui_ImplOpenGL3_CreateDeviceObjects()
{
    // Backup GL state
    GLint last_texture, last_array_buffer;
    glGetIntegerv(GL_TEXTURE_BINDING_2D, &last_texture);
    glGetIntegerv(GL_ARRAY_BUFFER_BINDING, &last_array_buffer);
#ifndef IMGUI_IMPL_OPENGL_ES2
    GLint last_vertex_array;
    glGetIntegerv(GL_VERTEX_ARRAY_BINDING, &last_vertex_array);
#endif

    // Parse GLSL version string
    int glsl_version = 130;
    sscanf(g_GlslVersionString, "#version %d", &glsl_version);

    const GLchar* vertex_shader_glsl_120 =
        "uniform mat4 ProjMtx;\n"
        "attribute vec2 Position;\n"
        "attribute vec2 UV;\n"
        "attribute vec4 Color;\n"
        "varying vec2 Frag_UV;\n"
        "varying vec4 Frag_Color;\n"
        "void main()\n"
        "{\n"
        "    Frag_UV = UV;\n"
        "    Frag_Color = Color;\n"
        "    gl_Position = ProjMtx * vec4(Position.xy,0,1);\n"
        "}\n";

    const GLchar* vertex_shader_glsl_130 =
        "uniform mat4 ProjMtx;\n"
        "in vec2 Position;\n"
        "in vec2 UV;\n"
        "in vec4 Color;\n"
        "out vec2 Frag_UV;\n"
        "out vec4 Frag_Color;\n"
        "void main()\n"
        "{\n"
        "    Frag_UV = UV;\n"
        "    Frag_Color = Color;\n"
        "    gl_Position = ProjMtx * vec4(Position.xy,0,1);\n"
        "}\n";

    const GLchar* vertex_shader_glsl_300_es =
        "precision mediump float;\n"
        "layout (location = 0) in vec2 Position;\n"
        "layout (location = 1) in vec2 UV;\n"
        "layout (location = 2) in vec4 Color;\n"
        "uniform mat4 ProjMtx;\n"
        "out vec2 Frag_UV;\n"
        "out vec4 Frag_Color;\n"
        "void main()\n"
        "{\n"
        "    Frag_UV = UV;\n"
        "    Frag_Color = Color;\n"
        "    gl_Position = ProjMtx * vec4(Position.xy,0,1);\n"
        "}\n";

    const GLchar* vertex_shader_glsl_410_core =
        "layout (location = 0) in vec2 Position;\n"
        "layout (location = 1) in vec2 UV;\n"
        "layout (location = 2) in vec4 Color;\n"
        "uniform mat4 ProjMtx;\n"
        "out vec2 Frag_UV;\n"
        "out vec4 Frag_Color;\n"
        "void main()\n"
        "{\n"
        "    Frag_UV = UV;\n"
        "    Frag_Color = Color;\n"
        "    gl_Position = ProjMtx * vec4(Position.xy,0,1);\n"
        "}\n";

    const GLchar* fragment_shader_glsl_120 =
        "#ifdef GL_ES\n"
        "    precision mediump float;\n"
        "#endif\n"
        "uniform sampler2D Texture;\n"
        "varying vec2 Frag_UV;\n"
        "varying vec4 Frag_Color;\n"
        "void main()\n"
        "{\n"
        "    gl_FragColor = Frag_Color * texture2D(Texture, Frag_UV.st);\n"
        "}\n";

    const GLchar* fragment_shader_glsl_130 =
        "uniform sampler2D Texture;\n"
        "in vec2 Frag_UV;\n"
        "in vec4 Frag_Color;\n"
        "out vec4 Out_Color;\n"
        "void main()\n"
        "{\n"
        "    Out_Color = Frag_Color * texture(Texture, Frag_UV.st);\n"
        "}\n";

    const GLchar* fragment_shader_glsl_300_es =
        "precision mediump float;\n"
        "uniform sampler2D Texture;\n"
        "in vec2 Frag_UV;\n"
        "in vec4 Frag_Color;\n"
        "layout (location = 0) out vec4 Out_Color;\n"
        "void main()\n"
        "{\n"
        "    Out_Color = Frag_Color * texture(Texture, Frag_UV.st);\n"
        "}\n";

    const GLchar* fragment_shader_glsl_410_core =
        "in vec2 Frag_UV;\n"
        "in vec4 Frag_Color;\n"
        "uniform sampler2D Texture;\n"
        "layout (location = 0) out vec4 Out_Color;\n"
        "void main()\n"
        "{\n"
        "    Out_Color = Frag_Color * texture(Texture, Frag_UV.st);\n"
        "}\n";

    // Select shaders matching our GLSL versions
    const GLchar* vertex_shader = NULL;
    const GLchar* fragment_shader = NULL;
    if (glsl_version < 130)
    {
        vertex_shader = vertex_shader_glsl_120;
        fragment_shader = fragment_shader_glsl_120;
    }
    else if (glsl_version >= 410)
    {
        vertex_shader = vertex_shader_glsl_410_core;
        fragment_shader = fragment_shader_glsl_410_core;
    }
    else if (glsl_version == 300)
    {
        vertex_shader = vertex_shader_glsl_300_es;
        fragment_shader = fragment_shader_glsl_300_es;
    }
    else
    {
        vertex_shader = vertex_shader_glsl_130;
        fragment_shader = fragment_shader_glsl_130;
    }

    // Create shaders
    const GLchar* vertex_shader_with_version[2] = { g_GlslVersionString, vertex_shader };
    g_VertHandle = glCreateShader(GL_VERTEX_SHADER);
    glShaderSource(g_VertHandle, 2, vertex_shader_with_version, NULL);
    glCompileShader(g_VertHandle);
    CheckShader(g_VertHandle, "vertex shader");

    const GLchar* fragment_shader_with_version[2] = { g_GlslVersionString, fragment_shader };
    g_FragHandle = glCreateShader(GL_FRAGMENT_SHADER);
    glShaderSource(g_FragHandle, 2, fragment_shader_with_version, NULL);
    glCompileShader(g_FragHandle);
    CheckShader(g_FragHandle, "fragment shader");

    g_ShaderHandle = glCreateProgram();
    glAttachShader(g_ShaderHandle, g_VertHandle);
    glAttachShader(g_ShaderHandle, g_FragHandle);
    glLinkProgram(g_ShaderHandle);
    CheckProgram(g_ShaderHandle, "shader program");

    g_AttribLocationTex = glGetUniformLocation(g_ShaderHandle, "Texture");
    g_AttribLocationProjMtx = glGetUniformLocation(g_ShaderHandle, "ProjMtx");
    g_AttribLocationVtxPos = glGetAttribLocation(g_ShaderHandle, "Position");
    g_AttribLocationVtxUV = glGetAttribLocation(g_ShaderHandle, "UV");
    g_AttribLocationVtxColor = glGetAttribLocation(g_ShaderHandle, "Color");

    // Create buffers
    glGenBuffers(1, &g_VboHandle);
    glGenBuffers(1, &g_ElementsHandle);

    ImGui_ImplOpenGL3_CreateFontsTexture();

    // Restore modified GL state
    glBindTexture(GL_TEXTURE_2D, last_texture);
    glBindBuffer(GL_ARRAY_BUFFER, last_array_buffer);
#ifndef IMGUI_IMPL_OPENGL_ES2
    glBindVertexArray(last_vertex_array);
#endif

    return true;
}

void    ImGui_ImplOpenGL3_DestroyDeviceObjects()
{
    if (g_VboHandle) glDeleteBuffers(1, &g_VboHandle);
    if (g_ElementsHandle) glDeleteBuffers(1, &g_ElementsHandle);
    g_VboHandle = g_ElementsHandle = 0;

    if (g_ShaderHandle && g_VertHandle) glDetachShader(g_ShaderHandle, g_VertHandle);
    if (g_VertHandle) glDeleteShader(g_VertHandle);
    g_VertHandle = 0;

    if (g_ShaderHandle && g_FragHandle) glDetachShader(g_ShaderHandle, g_FragHandle);
    if (g_FragHandle) glDeleteShader(g_FragHandle);
    g_FragHandle = 0;

    if (g_ShaderHandle) glDeleteProgram(g_ShaderHandle);
    g_ShaderHandle = 0;

    ImGui_ImplOpenGL3_DestroyFontsTexture();
}

//--------------------------------------------------------------------------------------------------------
// MULTI-VIEWPORT / PLATFORM INTERFACE SUPPORT
// This is an _advanced_ and _optional_ feature, allowing the back-end to create and handle multiple viewports simultaneously.
// If you are new to dear imgui or creating a new binding for dear imgui, it is recommended that you completely ignore this section first..
//--------------------------------------------------------------------------------------------------------

static void ImGui_ImplOpenGL3_RenderWindow(ImGuiViewport* viewport, void*)
{
    if (!(viewport->Flags & ImGuiViewportFlags_NoRendererClear))
    {
        ImVec4 clear_color = ImVec4(0.0f, 0.0f, 0.0f, 1.0f);
        glClearColor(clear_color.x, clear_color.y, clear_color.z, clear_color.w);
        glClear(GL_COLOR_BUFFER_BIT);
    }
    ImGui_ImplOpenGL3_RenderDrawData(viewport->DrawData);
}

static void ImGui_ImplOpenGL3_InitPlatformInterface()
{
    ImGuiPlatformIO& platform_io = ImGui::GetPlatformIO();
    platform_io.Renderer_RenderWindow = ImGui_ImplOpenGL3_RenderWindow;
}

static void ImGui_ImplOpenGL3_ShutdownPlatformInterface()
{
    ImGui::DestroyPlatformWindows();
}<|MERGE_RESOLUTION|>--- conflicted
+++ resolved
@@ -13,11 +13,8 @@
 
 // CHANGELOG
 // (minor and older changes stripped away, please see git history for details)
-<<<<<<< HEAD
 //  2018-XX-XX: Platform: Added support for multiple windows via the ImGuiPlatformIO interface.
-=======
 //  2019-04-30: OpenGL: Added support for special ImDrawCallback_ResetRenderState callback to reset render state.
->>>>>>> a1c432d1
 //  2019-03-29: OpenGL: Not calling glBindBuffer more than necessary in the render loop.
 //  2019-03-15: OpenGL: Added a dummy GL call + comments in ImGui_ImplOpenGL3_Init() to detect uninitialized GL function loaders early.
 //  2019-03-03: OpenGL: Fix support for ES 2.0 (WebGL 1.0).
@@ -180,7 +177,7 @@
 #endif
 
     // Setup viewport, orthographic projection matrix
-    // Our visible imgui space lies from draw_data->DisplayPos (top left) to draw_data->DisplayPos+data_data->DisplaySize (bottom right). DisplayMin is typically (0,0) for single viewport apps.
+    // Our visible imgui space lies from draw_data->DisplayPos (top left) to draw_data->DisplayPos+data_data->DisplaySize (bottom right). DisplayMin is (0,0) for single viewport apps.
     glViewport(0, 0, (GLsizei)fb_width, (GLsizei)fb_height);
     float L = draw_data->DisplayPos.x;
     float R = draw_data->DisplayPos.x + draw_data->DisplaySize.x;
@@ -261,42 +258,7 @@
         clip_origin_lower_left = false;
 #endif
 
-<<<<<<< HEAD
-    // Setup render state: alpha-blending enabled, no face culling, no depth testing, scissor enabled, polygon fill
-    glEnable(GL_BLEND);
-    glBlendEquation(GL_FUNC_ADD);
-    glBlendFunc(GL_SRC_ALPHA, GL_ONE_MINUS_SRC_ALPHA);
-    glDisable(GL_CULL_FACE);
-    glDisable(GL_DEPTH_TEST);
-    glEnable(GL_SCISSOR_TEST);
-#ifdef GL_POLYGON_MODE
-    glPolygonMode(GL_FRONT_AND_BACK, GL_FILL);
-#endif
-
-    // Setup viewport, orthographic projection matrix
-    // Our visible imgui space lies from draw_data->DisplayPos (top left) to draw_data->DisplayPos+data_data->DisplaySize (bottom right). DisplayMin is (0,0) for single viewport apps.
-    glViewport(0, 0, (GLsizei)fb_width, (GLsizei)fb_height);
-    float L = draw_data->DisplayPos.x;
-    float R = draw_data->DisplayPos.x + draw_data->DisplaySize.x;
-    float T = draw_data->DisplayPos.y;
-    float B = draw_data->DisplayPos.y + draw_data->DisplaySize.y;
-    const float ortho_projection[4][4] =
-    {
-        { 2.0f/(R-L),   0.0f,         0.0f,   0.0f },
-        { 0.0f,         2.0f/(T-B),   0.0f,   0.0f },
-        { 0.0f,         0.0f,        -1.0f,   0.0f },
-        { (R+L)/(L-R),  (T+B)/(B-T),  0.0f,   1.0f },
-    };
-    glUseProgram(g_ShaderHandle);
-    glUniform1i(g_AttribLocationTex, 0);
-    glUniformMatrix4fv(g_AttribLocationProjMtx, 1, GL_FALSE, &ortho_projection[0][0]);
-#ifdef GL_SAMPLER_BINDING
-    glBindSampler(0, 0); // We use combined texture/sampler state. Applications using GL 3.3 may set that otherwise.
-#endif
-
-=======
     // Setup desired GL state
->>>>>>> a1c432d1
     // Recreate the VAO every time (this is to easily allow multiple GL contexts to be rendered to. VAO are not shared among GL contexts)
     // The renderer would actually work without any VAO bound, but then our VertexAttrib calls would overwrite the default one currently bound.
     GLuint vertex_array_object = 0;

// dear imgui: Platform Binding for Windows (standard windows API for 32 and 64 bits applications)
// This needs to be used along with a Renderer (e.g. DirectX11, OpenGL3, Vulkan..)

// Implemented features:
//  [X] Platform: Clipboard support (for Win32 this is actually part of core imgui)
//  [X] Platform: Mouse cursor shape and visibility. Disable with 'io.ConfigFlags |= ImGuiConfigFlags_NoMouseCursorChange'.
//  [X] Platform: Keyboard arrays indexed using VK_* Virtual Key Codes, e.g. ImGui::IsKeyPressed(VK_SPACE).
//  [X] Platform: Multi-viewport support (multiple windows). Enable with 'io.ConfigFlags |= ImGuiConfigFlags_ViewportsEnable'.
// Missing features:
//  [ ] Platform: Gamepad support (best leaving it to user application to fill io.NavInputs[] with gamepad inputs from their source of choice).

#include "imgui.h"
#include "imgui_impl_win32.h"
#ifndef WIN32_LEAN_AND_MEAN
#define WIN32_LEAN_AND_MEAN
#endif
#include <windows.h>
#include <tchar.h>

// CHANGELOG
// (minor and older changes stripped away, please see git history for details)
//  2018-XX-XX: Platform: Added support for multiple windows via the ImGuiPlatformIO interface.
//  2018-11-30: Misc: Setting up io.BackendPlatformName so it can be displayed in the About Window.
//  2018-06-29: Inputs: Added support for the ImGuiMouseCursor_Hand cursor.
//  2018-06-10: Inputs: Fixed handling of mouse wheel messages to support fine position messages (typically sent by track-pads).
//  2018-06-08: Misc: Extracted imgui_impl_win32.cpp/.h away from the old combined DX9/DX10/DX11/DX12 examples.
//  2018-03-20: Misc: Setup io.BackendFlags ImGuiBackendFlags_HasMouseCursors and ImGuiBackendFlags_HasSetMousePos flags + honor ImGuiConfigFlags_NoMouseCursorChange flag.
//  2018-02-20: Inputs: Added support for mouse cursors (ImGui::GetMouseCursor() value and WM_SETCURSOR message handling).
//  2018-02-06: Inputs: Added mapping for ImGuiKey_Space.
//  2018-02-06: Inputs: Honoring the io.WantSetMousePos by repositioning the mouse (when using navigation and ImGuiConfigFlags_NavMoveMouse is set).
//  2018-02-06: Misc: Removed call to ImGui::Shutdown() which is not available from 1.60 WIP, user needs to call CreateContext/DestroyContext themselves.
//  2018-01-20: Inputs: Added Horizontal Mouse Wheel support.
//  2018-01-08: Inputs: Added mapping for ImGuiKey_Insert.
//  2018-01-05: Inputs: Added WM_LBUTTONDBLCLK double-click handlers for window classes with the CS_DBLCLKS flag.
//  2017-10-23: Inputs: Added WM_SYSKEYDOWN / WM_SYSKEYUP handlers so e.g. the VK_MENU key can be read.
//  2017-10-23: Inputs: Using Win32 ::SetCapture/::GetCapture() to retrieve mouse positions outside the client area when dragging. 
//  2016-11-12: Inputs: Only call Win32 ::SetCursor(NULL) when io.MouseDrawCursor is set.

// Win32 Data
static HWND                 g_hWnd = 0;
static INT64                g_Time = 0;
static INT64                g_TicksPerSecond = 0;
static ImGuiMouseCursor     g_LastMouseCursor = ImGuiMouseCursor_COUNT;
static bool                 g_WantUpdateMonitors = true;

// Forward Declarations
static void ImGui_ImplWin32_InitPlatformInterface();
static void ImGui_ImplWin32_ShutdownPlatformInterface();
static void ImGui_ImplWin32_UpdateMonitors();

// Functions
bool    ImGui_ImplWin32_Init(void* hwnd)
{
    if (!::QueryPerformanceFrequency((LARGE_INTEGER *)&g_TicksPerSecond))
        return false;
    if (!::QueryPerformanceCounter((LARGE_INTEGER *)&g_Time))
        return false;

    // Setup back-end capabilities flags
    ImGuiIO& io = ImGui::GetIO();
    io.BackendFlags |= ImGuiBackendFlags_HasMouseCursors;         // We can honor GetMouseCursor() values (optional)
    io.BackendFlags |= ImGuiBackendFlags_HasSetMousePos;          // We can honor io.WantSetMousePos requests (optional, rarely used)
    io.BackendFlags |= ImGuiBackendFlags_PlatformHasViewports;    // We can create multi-viewports on the Platform side (optional)
    io.BackendFlags |= ImGuiBackendFlags_HasMouseHoveredViewport; // We can set io.MouseHoveredViewport correctly (optional, not easy)
    io.BackendPlatformName = "imgui_impl_win32";

    // Our mouse update function expect PlatformHandle to be filled for the main viewport
    g_hWnd = (HWND)hwnd;
    ImGuiViewport* main_viewport = ImGui::GetMainViewport();
    main_viewport->PlatformHandle = (void*)g_hWnd;
    if (io.ConfigFlags & ImGuiConfigFlags_ViewportsEnable)
        ImGui_ImplWin32_InitPlatformInterface();

    // Keyboard mapping. ImGui will use those indices to peek into the io.KeysDown[] array that we will update during the application lifetime.
    io.KeyMap[ImGuiKey_Tab] = VK_TAB;
    io.KeyMap[ImGuiKey_LeftArrow] = VK_LEFT;
    io.KeyMap[ImGuiKey_RightArrow] = VK_RIGHT;
    io.KeyMap[ImGuiKey_UpArrow] = VK_UP;
    io.KeyMap[ImGuiKey_DownArrow] = VK_DOWN;
    io.KeyMap[ImGuiKey_PageUp] = VK_PRIOR;
    io.KeyMap[ImGuiKey_PageDown] = VK_NEXT;
    io.KeyMap[ImGuiKey_Home] = VK_HOME;
    io.KeyMap[ImGuiKey_End] = VK_END;
    io.KeyMap[ImGuiKey_Insert] = VK_INSERT;
    io.KeyMap[ImGuiKey_Delete] = VK_DELETE;
    io.KeyMap[ImGuiKey_Backspace] = VK_BACK;
    io.KeyMap[ImGuiKey_Space] = VK_SPACE;
    io.KeyMap[ImGuiKey_Enter] = VK_RETURN;
    io.KeyMap[ImGuiKey_Escape] = VK_ESCAPE;
    io.KeyMap[ImGuiKey_A] = 'A';
    io.KeyMap[ImGuiKey_C] = 'C';
    io.KeyMap[ImGuiKey_V] = 'V';
    io.KeyMap[ImGuiKey_X] = 'X';
    io.KeyMap[ImGuiKey_Y] = 'Y';
    io.KeyMap[ImGuiKey_Z] = 'Z';

    return true;
}

void    ImGui_ImplWin32_Shutdown()
{
    ImGui_ImplWin32_ShutdownPlatformInterface();
    g_hWnd = (HWND)0;
}

static bool ImGui_ImplWin32_UpdateMouseCursor()
{
    ImGuiIO& io = ImGui::GetIO();
    if (io.ConfigFlags & ImGuiConfigFlags_NoMouseCursorChange)
        return false;

    ImGuiMouseCursor imgui_cursor = ImGui::GetMouseCursor();
    if (imgui_cursor == ImGuiMouseCursor_None || io.MouseDrawCursor)
    {
        // Hide OS mouse cursor if imgui is drawing it or if it wants no cursor
        ::SetCursor(NULL);
    }
    else
    {
        // Show OS mouse cursor
        LPTSTR win32_cursor = IDC_ARROW;
        switch (imgui_cursor)
        {
        case ImGuiMouseCursor_Arrow:        win32_cursor = IDC_ARROW; break;
        case ImGuiMouseCursor_TextInput:    win32_cursor = IDC_IBEAM; break;
        case ImGuiMouseCursor_ResizeAll:    win32_cursor = IDC_SIZEALL; break;
        case ImGuiMouseCursor_ResizeEW:     win32_cursor = IDC_SIZEWE; break;
        case ImGuiMouseCursor_ResizeNS:     win32_cursor = IDC_SIZENS; break;
        case ImGuiMouseCursor_ResizeNESW:   win32_cursor = IDC_SIZENESW; break;
        case ImGuiMouseCursor_ResizeNWSE:   win32_cursor = IDC_SIZENWSE; break;
        case ImGuiMouseCursor_Hand:         win32_cursor = IDC_HAND; break;
        }
        ::SetCursor(::LoadCursor(NULL, win32_cursor));
    }
    return true;
}

// This code supports multi-viewports (multiple OS Windows mapped into different Dear ImGui viewports)
// Because of that, it is a little more complicated than your typical single-viewport binding code!
static void ImGui_ImplWin32_UpdateMousePos()
{
    ImGuiIO& io = ImGui::GetIO();

    // Set OS mouse position if requested (rarely used, only when ImGuiConfigFlags_NavEnableSetMousePos is enabled by user)
    // (When multi-viewports are enabled, all imgui positions are same as OS positions)
    if (io.WantSetMousePos)
    {
        POINT pos = { (int)io.MousePos.x, (int)io.MousePos.y };
        if ((io.ConfigFlags & ImGuiConfigFlags_ViewportsEnable) == 0)
            ::ClientToScreen(g_hWnd, &pos);
        ::SetCursorPos(pos.x, pos.y);
    }

    io.MousePos = ImVec2(-FLT_MAX, -FLT_MAX);
    io.MouseHoveredViewport = 0;

    // Set imgui mouse position
    POINT mouse_screen_pos;
    if (!::GetCursorPos(&mouse_screen_pos))
        return;
    if (HWND focused_hwnd = ::GetActiveWindow())
    {
        if (io.ConfigFlags & ImGuiConfigFlags_ViewportsEnable)
        {
            // Multi-viewport mode: mouse position in OS absolute coordinates (io.MousePos is (0,0) when the mouse is on the upper-left of the primary monitor)
            // This is the position you can get with GetCursorPos(). In theory adding viewport->Pos is also the reverse operation of doing ScreenToClient().
            if (ImGui::FindViewportByPlatformHandle((void*)focused_hwnd) != NULL)
                io.MousePos = ImVec2((float)mouse_screen_pos.x, (float)mouse_screen_pos.y);
        }
        else
        {
            // Single viewport mode: mouse position in client window coordinates (io.MousePos is (0,0) when the mouse is on the upper-left corner of the app window.)
            // This is the position you can get with GetCursorPos() + ScreenToClient() or from WM_MOUSEMOVE.
            if (focused_hwnd == g_hWnd)
            {
                POINT mouse_client_pos = mouse_screen_pos;
                ::ScreenToClient(focused_hwnd, &mouse_client_pos);
                io.MousePos = ImVec2((float)mouse_client_pos.x, (float)mouse_client_pos.y);
            }
        }
    }

    // (Optional) When using multiple viewports: set io.MouseHoveredViewport to the viewport the OS mouse cursor is hovering.
    // Important: this information is not easy to provide and many high-level windowing library won't be able to provide it correctly, because
    // - This is _ignoring_ viewports with the ImGuiViewportFlags_NoInputs flag (pass-through windows).
    // - This is _regardless_ of whether another viewport is focused or being dragged from.
    // If ImGuiBackendFlags_HasMouseHoveredViewport is not set by the back-end, imgui will ignore this field and infer the information by relying on the
    // rectangles and last focused time of every viewports it knows about. It will be unaware of other windows that may be sitting between or over your windows.
    if (HWND hovered_hwnd = ::WindowFromPoint(mouse_screen_pos))
        if (ImGuiViewport* viewport = ImGui::FindViewportByPlatformHandle((void*)hovered_hwnd))
            io.MouseHoveredViewport = viewport->ID;
}

void    ImGui_ImplWin32_NewFrame()
{
    ImGuiIO& io = ImGui::GetIO();

    // Setup display size (every frame to accommodate for window resizing)
    RECT rect;
    ::GetClientRect(g_hWnd, &rect);
    io.DisplaySize = ImVec2((float)(rect.right - rect.left), (float)(rect.bottom - rect.top));
    if (g_WantUpdateMonitors)
        ImGui_ImplWin32_UpdateMonitors();

    // Setup time step
    INT64 current_time;
    ::QueryPerformanceCounter((LARGE_INTEGER *)&current_time);
    io.DeltaTime = (float)(current_time - g_Time) / g_TicksPerSecond;
    g_Time = current_time;

    // Read keyboard modifiers inputs
    io.KeyCtrl = (::GetKeyState(VK_CONTROL) & 0x8000) != 0;
    io.KeyShift = (::GetKeyState(VK_SHIFT) & 0x8000) != 0;
    io.KeyAlt = (::GetKeyState(VK_MENU) & 0x8000) != 0;
    io.KeySuper = false;
    // io.KeysDown[], io.MousePos, io.MouseDown[], io.MouseWheel: filled by the WndProc handler below.

    // Update OS mouse position
    ImGui_ImplWin32_UpdateMousePos();

    // Update OS mouse cursor with the cursor requested by imgui
    ImGuiMouseCursor mouse_cursor = io.MouseDrawCursor ? ImGuiMouseCursor_None : ImGui::GetMouseCursor();
    if (g_LastMouseCursor != mouse_cursor)
    {
        g_LastMouseCursor = mouse_cursor;
        ImGui_ImplWin32_UpdateMouseCursor();
    }
}

// Allow compilation with old Windows SDK. MinGW doesn't have default _WIN32_WINNT/WINVER versions.
#ifndef WM_MOUSEHWHEEL
#define WM_MOUSEHWHEEL 0x020E
#endif

// Process Win32 mouse/keyboard inputs. 
// You can read the io.WantCaptureMouse, io.WantCaptureKeyboard flags to tell if dear imgui wants to use your inputs.
// - When io.WantCaptureMouse is true, do not dispatch mouse input data to your main application.
// - When io.WantCaptureKeyboard is true, do not dispatch keyboard input data to your main application.
// Generally you may always pass all inputs to dear imgui, and hide them from your application based on those two flags.
// PS: In this Win32 handler, we use the capture API (GetCapture/SetCapture/ReleaseCapture) to be able to read mouse coordinations when dragging mouse outside of our window bounds.
// PS: We treat DBLCLK messages as regular mouse down messages, so this code will work on windows classes that have the CS_DBLCLKS flag set. Our own example app code doesn't set this flag.
IMGUI_IMPL_API LRESULT ImGui_ImplWin32_WndProcHandler(HWND hwnd, UINT msg, WPARAM wParam, LPARAM lParam)
{
    if (ImGui::GetCurrentContext() == NULL)
        return 0;

    ImGuiIO& io = ImGui::GetIO();
    switch (msg)
    {
    case WM_LBUTTONDOWN: case WM_LBUTTONDBLCLK:
    case WM_RBUTTONDOWN: case WM_RBUTTONDBLCLK:
    case WM_MBUTTONDOWN: case WM_MBUTTONDBLCLK:
    {
        int button = 0;
        if (msg == WM_LBUTTONDOWN || msg == WM_LBUTTONDBLCLK) button = 0;
        if (msg == WM_RBUTTONDOWN || msg == WM_RBUTTONDBLCLK) button = 1;
        if (msg == WM_MBUTTONDOWN || msg == WM_MBUTTONDBLCLK) button = 2;
        if (!ImGui::IsAnyMouseDown() && ::GetCapture() == NULL)
            ::SetCapture(hwnd);
        io.MouseDown[button] = true;
        return 0;
    }
    case WM_LBUTTONUP:
    case WM_RBUTTONUP:
    case WM_MBUTTONUP:
    {
        int button = 0;
        if (msg == WM_LBUTTONUP) button = 0;
        if (msg == WM_RBUTTONUP) button = 1;
        if (msg == WM_MBUTTONUP) button = 2;
        io.MouseDown[button] = false;
        if (!ImGui::IsAnyMouseDown() && ::GetCapture() == hwnd)
            ::ReleaseCapture();
        return 0;
    }
    case WM_MOUSEWHEEL:
        io.MouseWheel += (float)GET_WHEEL_DELTA_WPARAM(wParam) / (float)WHEEL_DELTA;
        return 0;
    case WM_MOUSEHWHEEL:
        io.MouseWheelH += (float)GET_WHEEL_DELTA_WPARAM(wParam) / (float)WHEEL_DELTA;
        return 0;
    case WM_KEYDOWN:
    case WM_SYSKEYDOWN:
        if (wParam < 256)
            io.KeysDown[wParam] = 1;
        return 0;
    case WM_KEYUP:
    case WM_SYSKEYUP:
        if (wParam < 256)
            io.KeysDown[wParam] = 0;
        return 0;
    case WM_CHAR:
        // You can also use ToAscii()+GetKeyboardState() to retrieve characters.
        if (wParam > 0 && wParam < 0x10000)
            io.AddInputCharacter((unsigned short)wParam);
        return 0;
    case WM_SETCURSOR:
        if (LOWORD(lParam) == HTCLIENT && ImGui_ImplWin32_UpdateMouseCursor())
            return 1;
        return 0;
    case WM_DISPLAYCHANGE:
        g_WantUpdateMonitors = true;
        return 0;
    }
    return 0;
}

//--------------------------------------------------------------------------------------------------------
// DPI handling
// Those in theory should be simple calls but Windows has multiple ways to handle DPI, and most of them
// require recent Windows versions at runtime or recent Windows SDK at compile-time. Neither we want to depend on.
// So we dynamically select and load those functions to avoid dependencies. This is the scheme successfully 
// used by GLFW (from which we borrowed some of the code here) and other applications aiming to be portable.
//---------------------------------------------------------------------------------------------------------
// At this point ImGui_ImplWin32_EnableDpiAwareness() is just a helper called by main.cpp, we don't call it automatically.
//---------------------------------------------------------------------------------------------------------

static BOOL IsWindowsVersionOrGreater(WORD major, WORD minor, WORD sp)
{
    OSVERSIONINFOEXW osvi = { sizeof(osvi), major, minor, 0, 0,{ 0 }, sp };
    DWORD mask = VER_MAJORVERSION | VER_MINORVERSION | VER_SERVICEPACKMAJOR;
    ULONGLONG cond = VerSetConditionMask(0, VER_MAJORVERSION, VER_GREATER_EQUAL);
    cond = VerSetConditionMask(cond, VER_MINORVERSION, VER_GREATER_EQUAL);
    cond = VerSetConditionMask(cond, VER_SERVICEPACKMAJOR, VER_GREATER_EQUAL);
    return VerifyVersionInfoW(&osvi, mask, cond);
}
#define IsWindows8Point1OrGreater()  IsWindowsVersionOrGreater(HIBYTE(0x0602), LOBYTE(0x0602), 0) // _WIN32_WINNT_WINBLUE
#define IsWindows10OrGreater()       IsWindowsVersionOrGreater(HIBYTE(0x0A00), LOBYTE(0x0A00), 0) // _WIN32_WINNT_WIN10

#ifndef DPI_ENUMS_DECLARED
typedef enum { PROCESS_DPI_UNAWARE = 0, PROCESS_SYSTEM_DPI_AWARE = 1, PROCESS_PER_MONITOR_DPI_AWARE = 2 } PROCESS_DPI_AWARENESS;
typedef enum { MDT_EFFECTIVE_DPI = 0, MDT_ANGULAR_DPI = 1, MDT_RAW_DPI = 2, MDT_DEFAULT = MDT_EFFECTIVE_DPI } MONITOR_DPI_TYPE;
#endif
#ifndef _DPI_AWARENESS_CONTEXTS_
DECLARE_HANDLE(DPI_AWARENESS_CONTEXT);
#define DPI_AWARENESS_CONTEXT_PER_MONITOR_AWARE    (DPI_AWARENESS_CONTEXT)-3
#define DPI_AWARENESS_CONTEXT_PER_MONITOR_AWARE_V2 (DPI_AWARENESS_CONTEXT)-4
#endif
typedef HRESULT(WINAPI * PFN_SetProcessDpiAwareness)(PROCESS_DPI_AWARENESS);                     // Shcore.lib+dll, Windows 8.1
typedef HRESULT(WINAPI * PFN_GetDpiForMonitor)(HMONITOR, MONITOR_DPI_TYPE, UINT*, UINT*);        // Shcore.lib+dll, Windows 8.1
typedef DPI_AWARENESS_CONTEXT(WINAPI * PFN_SetThreadDpiAwarenessContext)(DPI_AWARENESS_CONTEXT); // User32.lib+dll, Windows 10 v1607 (Creators Update)

void ImGui_ImplWin32_EnableDpiAwareness()
{
    // if (IsWindows10OrGreater()) // FIXME-DPI: This needs a manifest to succeed. Instead we try to grab the function pointer.
    {
        static HINSTANCE user32_dll = ::LoadLibraryA("user32.dll"); // Reference counted per-process
        if (PFN_SetThreadDpiAwarenessContext SetThreadDpiAwarenessContextFn = (PFN_SetThreadDpiAwarenessContext)::GetProcAddress(user32_dll, "SetThreadDpiAwarenessContext"))
        {
            SetThreadDpiAwarenessContextFn(DPI_AWARENESS_CONTEXT_PER_MONITOR_AWARE_V2);
            return;
        }
    }
    if (IsWindows8Point1OrGreater())
    {
        static HINSTANCE shcore_dll = ::LoadLibraryA("shcore.dll"); // Reference counted per-process
        if (PFN_SetProcessDpiAwareness SetProcessDpiAwarenessFn = (PFN_SetProcessDpiAwareness)::GetProcAddress(shcore_dll, "SetProcessDpiAwareness"))
            SetProcessDpiAwarenessFn(PROCESS_PER_MONITOR_DPI_AWARE);
    }
    else
    {
        SetProcessDPIAware();
    }
}

float ImGui_ImplWin32_GetDpiScaleForMonitor(void* monitor)
{
    UINT xdpi = 96, ydpi = 96;
<<<<<<< HEAD
    if (IsWindows8Point1OrGreater())
=======
    if (::IsWindows8Point1OrGreater())
>>>>>>> 9c916cda
    {
        static HINSTANCE shcore_dll = ::LoadLibraryA("shcore.dll"); // Reference counted per-process
        if (PFN_GetDpiForMonitor GetDpiForMonitorFn = (PFN_GetDpiForMonitor)::GetProcAddress(shcore_dll, "GetDpiForMonitor"))
            GetDpiForMonitorFn((HMONITOR)monitor, MDT_EFFECTIVE_DPI, &xdpi, &ydpi);
    }
    else
    {
        const HDC dc = ::GetDC(NULL);
        xdpi = ::GetDeviceCaps(dc, LOGPIXELSX);
        ydpi = ::GetDeviceCaps(dc, LOGPIXELSY);
        ::ReleaseDC(NULL, dc);
    }
    IM_ASSERT(xdpi == ydpi); // Please contact me if you hit this assert!
    return xdpi / 96.0f;
}

float ImGui_ImplWin32_GetDpiScaleForHwnd(void* hwnd)
{
    HMONITOR monitor = ::MonitorFromWindow((HWND)hwnd, MONITOR_DEFAULTTONEAREST);
    return ImGui_ImplWin32_GetDpiScaleForMonitor(monitor);
}

<<<<<<< HEAD
float ImGui_ImplWin32_GetDpiScaleForRect(int x1, int y1, int x2, int y2)
{
    RECT viewport_rect = { (LONG)x1, (LONG)y1, (LONG)x2, (LONG)y2 };
    HMONITOR monitor = ::MonitorFromRect(&viewport_rect, MONITOR_DEFAULTTONEAREST);
    return ImGui_ImplWin32_GetDpiScaleForMonitor(monitor);
}

=======
>>>>>>> 9c916cda
//--------------------------------------------------------------------------------------------------------
// IME (Input Method Editor) basic support for e.g. Asian language users
//--------------------------------------------------------------------------------------------------------

#if defined(_WIN32) && !defined(IMGUI_DISABLE_WIN32_FUNCTIONS) && !defined(IMGUI_DISABLE_WIN32_DEFAULT_IME_FUNCTIONS) && !defined(__GNUC__)
#define HAS_WIN32_IME   1
#include <imm.h>
#ifdef _MSC_VER
#pragma comment(lib, "imm32")
#endif
static void ImGui_ImplWin32_SetImeInputPos(ImGuiViewport* viewport, ImVec2 pos)
{
    COMPOSITIONFORM cf = { CFS_FORCE_POSITION,{ (LONG)(pos.x - viewport->Pos.x), (LONG)(pos.y - viewport->Pos.y) },{ 0, 0, 0, 0 } };
    if (HWND hwnd = (HWND)viewport->PlatformHandle)
        if (HIMC himc = ::ImmGetContext(hwnd))
        {
            ::ImmSetCompositionWindow(himc, &cf);
            ::ImmReleaseContext(hwnd, himc);
        }
}
#else
#define HAS_WIN32_IME   0
#endif

//--------------------------------------------------------------------------------------------------------
// MULTI-VIEWPORT / PLATFORM INTERFACE SUPPORT
// This is an _advanced_ and _optional_ feature, allowing the back-end to create and handle multiple viewports simultaneously.
// If you are new to dear imgui or creating a new binding for dear imgui, it is recommended that you completely ignore this section first..
//--------------------------------------------------------------------------------------------------------

struct ImGuiViewportDataWin32
{
    HWND    Hwnd;
    bool    HwndOwned;
    DWORD   DwStyle;
    DWORD   DwExStyle;

    ImGuiViewportDataWin32() { Hwnd = NULL; HwndOwned = false;  DwStyle = DwExStyle = 0; }
    ~ImGuiViewportDataWin32() { IM_ASSERT(Hwnd == NULL); }
};

static void ImGui_ImplWin32_CreateWindow(ImGuiViewport* viewport)
{
    ImGuiViewportDataWin32* data = IM_NEW(ImGuiViewportDataWin32)();
    viewport->PlatformUserData = data;

    bool no_decoration = (viewport->Flags & ImGuiViewportFlags_NoDecoration) != 0;
    bool no_task_bar_icon = (viewport->Flags & ImGuiViewportFlags_NoTaskBarIcon) != 0;
    if (no_decoration)
    {
        data->DwStyle = WS_POPUP;
        data->DwExStyle = no_task_bar_icon ? WS_EX_TOOLWINDOW : WS_EX_APPWINDOW;
    }
    else
    {
        data->DwStyle = WS_OVERLAPPEDWINDOW;
        data->DwExStyle = no_task_bar_icon ? WS_EX_TOOLWINDOW : WS_EX_APPWINDOW;
    }
    if (viewport->Flags & ImGuiViewportFlags_TopMost)
        data->DwExStyle |= WS_EX_TOPMOST;

    // Create window
    RECT rect = { (LONG)viewport->Pos.x, (LONG)viewport->Pos.y, (LONG)(viewport->Pos.x + viewport->Size.x), (LONG)(viewport->Pos.y + viewport->Size.y) };
    ::AdjustWindowRectEx(&rect, data->DwStyle, FALSE, data->DwExStyle);
    data->Hwnd = ::CreateWindowEx(
        data->DwExStyle, _T("ImGui Platform"), _T("No Title Yet"), data->DwStyle,   // Style, class name, window name
        rect.left, rect.top, rect.right - rect.left, rect.bottom - rect.top,        // Window area
        g_hWnd, NULL, ::GetModuleHandle(NULL), NULL);                               // Parent window, Menu, Instance, Param
    data->HwndOwned = true;
    viewport->PlatformRequestResize = false;
    viewport->PlatformHandle = data->Hwnd;
}

static void ImGui_ImplWin32_DestroyWindow(ImGuiViewport* viewport)
{
    if (ImGuiViewportDataWin32* data = (ImGuiViewportDataWin32*)viewport->PlatformUserData)
    {
        if (::GetCapture() == data->Hwnd)
        {
            // Transfer capture so if we started dragging from a window that later disappears, we'll still receive the MOUSEUP event.
            ::ReleaseCapture();
            ::SetCapture(g_hWnd);
        }
        if (data->Hwnd && data->HwndOwned)
            ::DestroyWindow(data->Hwnd);
        data->Hwnd = NULL;
        IM_DELETE(data);
    }
    viewport->PlatformUserData = viewport->PlatformHandle = NULL;
}

static void ImGui_ImplWin32_ShowWindow(ImGuiViewport* viewport)
{
    ImGuiViewportDataWin32* data = (ImGuiViewportDataWin32*)viewport->PlatformUserData;
    IM_ASSERT(data->Hwnd != 0);
    if (viewport->Flags & ImGuiViewportFlags_NoFocusOnAppearing)
        ::ShowWindow(data->Hwnd, SW_SHOWNA);
    else
        ::ShowWindow(data->Hwnd, SW_SHOW);
}

static ImVec2 ImGui_ImplWin32_GetWindowPos(ImGuiViewport* viewport)
{
    ImGuiViewportDataWin32* data = (ImGuiViewportDataWin32*)viewport->PlatformUserData;
    IM_ASSERT(data->Hwnd != 0);
    POINT pos = { 0, 0 };
    ::ClientToScreen(data->Hwnd, &pos);
    return ImVec2((float)pos.x, (float)pos.y);
}

static void ImGui_ImplWin32_SetWindowPos(ImGuiViewport* viewport, ImVec2 pos)
{
    ImGuiViewportDataWin32* data = (ImGuiViewportDataWin32*)viewport->PlatformUserData;
    IM_ASSERT(data->Hwnd != 0);
    RECT rect = { (LONG)pos.x, (LONG)pos.y, (LONG)pos.x, (LONG)pos.y };
    ::AdjustWindowRectEx(&rect, data->DwStyle, FALSE, data->DwExStyle);
    ::SetWindowPos(data->Hwnd, NULL, rect.left, rect.top, 0, 0, SWP_NOZORDER | SWP_NOSIZE | SWP_NOACTIVATE);
}

static ImVec2 ImGui_ImplWin32_GetWindowSize(ImGuiViewport* viewport)
{
    ImGuiViewportDataWin32* data = (ImGuiViewportDataWin32*)viewport->PlatformUserData;
    IM_ASSERT(data->Hwnd != 0);
    RECT rect;
    ::GetClientRect(data->Hwnd, &rect);
    return ImVec2(float(rect.right - rect.left), float(rect.bottom - rect.top));
}

static void ImGui_ImplWin32_SetWindowSize(ImGuiViewport* viewport, ImVec2 size)
{
    ImGuiViewportDataWin32* data = (ImGuiViewportDataWin32*)viewport->PlatformUserData;
    IM_ASSERT(data->Hwnd != 0);
    RECT rect = { 0, 0, (LONG)size.x, (LONG)size.y };
    ::AdjustWindowRectEx(&rect, data->DwStyle, FALSE, data->DwExStyle); // Client to Screen
    ::SetWindowPos(data->Hwnd, NULL, 0, 0, rect.right - rect.left, rect.bottom - rect.top, SWP_NOZORDER | SWP_NOMOVE | SWP_NOACTIVATE);
}

static void ImGui_ImplWin32_SetWindowFocus(ImGuiViewport* viewport)
{
    ImGuiViewportDataWin32* data = (ImGuiViewportDataWin32*)viewport->PlatformUserData;
    IM_ASSERT(data->Hwnd != 0);
    ::BringWindowToTop(data->Hwnd);
    ::SetForegroundWindow(data->Hwnd);
    ::SetFocus(data->Hwnd);
}

static bool ImGui_ImplWin32_GetWindowFocus(ImGuiViewport* viewport)
{
    ImGuiViewportDataWin32* data = (ImGuiViewportDataWin32*)viewport->PlatformUserData;
    IM_ASSERT(data->Hwnd != 0);
    return ::GetActiveWindow() == data->Hwnd;
}

static bool ImGui_ImplWin32_GetWindowMinimized(ImGuiViewport* viewport)
{
    ImGuiViewportDataWin32* data = (ImGuiViewportDataWin32*)viewport->PlatformUserData;
    IM_ASSERT(data->Hwnd != 0);
    return ::IsIconic(data->Hwnd) != 0;
}

static void ImGui_ImplWin32_SetWindowTitle(ImGuiViewport* viewport, const char* title)
{
    // ::SetWindowTextA() doesn't properly handle UTF-8 so we explicitely convert our string.
    ImGuiViewportDataWin32* data = (ImGuiViewportDataWin32*)viewport->PlatformUserData;
    IM_ASSERT(data->Hwnd != 0);
    int n = ::MultiByteToWideChar(CP_UTF8, 0, title, -1, NULL, 0);
    ImVector<wchar_t> title_w;
    title_w.resize(n);
    ::MultiByteToWideChar(CP_UTF8, 0, title, -1, title_w.Data, n);
    ::SetWindowTextW(data->Hwnd, title_w.Data);
}

static void ImGui_ImplWin32_SetWindowAlpha(ImGuiViewport* viewport, float alpha)
{
    ImGuiViewportDataWin32* data = (ImGuiViewportDataWin32*)viewport->PlatformUserData;
    IM_ASSERT(data->Hwnd != 0);
    IM_ASSERT(alpha >= 0.0f && alpha <= 1.0f);
    if (alpha < 1.0f)
    {
        DWORD style = ::GetWindowLongW(data->Hwnd, GWL_EXSTYLE) | WS_EX_LAYERED;
        ::SetWindowLongW(data->Hwnd, GWL_EXSTYLE, style);
        ::SetLayeredWindowAttributes(data->Hwnd, 0, (BYTE)(255 * alpha), LWA_ALPHA);
    }
    else
    {
        DWORD style = ::GetWindowLongW(data->Hwnd, GWL_EXSTYLE) & ~WS_EX_LAYERED;
        ::SetWindowLongW(data->Hwnd, GWL_EXSTYLE, style);
    }
}

static float ImGui_ImplWin32_GetWindowDpiScale(ImGuiViewport* viewport)
{
    ImGuiViewportDataWin32* data = (ImGuiViewportDataWin32*)viewport->PlatformUserData;
<<<<<<< HEAD
    if (data && data->Hwnd)
        return ImGui_ImplWin32_GetDpiScaleForHwnd(data->Hwnd);

    // The first frame a viewport is created we don't have a window yet
    return ImGui_ImplWin32_GetDpiScaleForRect(
        (int)(viewport->Pos.x), (int)(viewport->Pos.y),
        (int)(viewport->Pos.x + viewport->Size.x), (int)(viewport->Pos.y + viewport->Size.y));
=======
    IM_ASSERT(data->Hwnd != 0);
    return ImGui_ImplWin32_GetDpiScaleForHwnd(data->Hwnd);
>>>>>>> 9c916cda
}

// FIXME-DPI: Testing DPI related ideas
static void ImGui_ImplWin32_OnChangedViewport(ImGuiViewport* viewport)
{
    (void)viewport;
#if 0
    ImGuiStyle default_style;
    //default_style.WindowPadding = ImVec2(0, 0);
    //default_style.WindowBorderSize = 0.0f;
    //default_style.ItemSpacing.y = 3.0f;
    //default_style.FramePadding = ImVec2(0, 0);
    default_style.ScaleAllSizes(viewport->DpiScale);
    ImGuiStyle& style = ImGui::GetStyle();
    style = default_style;
#endif
}

static LRESULT CALLBACK ImGui_ImplWin32_WndProcHandler_PlatformWindow(HWND hWnd, UINT msg, WPARAM wParam, LPARAM lParam)
{
    if (ImGui_ImplWin32_WndProcHandler(hWnd, msg, wParam, lParam))
        return true;

    if (ImGuiViewport* viewport = ImGui::FindViewportByPlatformHandle((void*)hWnd))
    {
        switch (msg)
        {
        case WM_CLOSE:
            viewport->PlatformRequestClose = true;
            return 0;
        case WM_MOVE:
            viewport->PlatformRequestMove = true;
            break;
        case WM_SIZE:
            viewport->PlatformRequestResize = true;
            break;
        case WM_NCHITTEST:
            // Let mouse pass-through the window. This will allow the back-end to set io.MouseHoveredViewport properly (which is OPTIONAL).
            // The ImGuiViewportFlags_NoInputs flag is set while dragging a viewport, as want to detect the window behind the one we are dragging.
            // If you cannot easily access those viewport flags from your windowing/event code: you may manually synchronize its state e.g. in
            // your main loop after calling UpdatePlatformWindows(). Iterate all viewports/platform windows and pass the flag to your windowing system.
            if (viewport->Flags & ImGuiViewportFlags_NoInputs)
                return HTTRANSPARENT;
            break;
        }
    }

    return DefWindowProc(hWnd, msg, wParam, lParam);
}

static BOOL CALLBACK ImGui_ImplWin32_UpdateMonitors_EnumFunc(HMONITOR monitor, HDC, LPRECT, LPARAM)
{
    MONITORINFO info = { 0 };
    info.cbSize = sizeof(MONITORINFO);
    if (!::GetMonitorInfo(monitor, &info))
        return TRUE;
    ImGuiPlatformMonitor imgui_monitor;
    imgui_monitor.MainPos = ImVec2((float)info.rcMonitor.left, (float)info.rcMonitor.top);
    imgui_monitor.MainSize = ImVec2((float)(info.rcMonitor.right - info.rcMonitor.left), (float)(info.rcMonitor.bottom - info.rcMonitor.top));
    imgui_monitor.WorkPos = ImVec2((float)info.rcWork.left, (float)info.rcWork.top);
    imgui_monitor.WorkSize = ImVec2((float)(info.rcWork.right - info.rcWork.left), (float)(info.rcWork.bottom - info.rcWork.top));
    imgui_monitor.DpiScale = ImGui_ImplWin32_GetDpiScaleForMonitor(monitor);
    ImGuiPlatformIO& io = ImGui::GetPlatformIO();
    if (info.dwFlags & MONITORINFOF_PRIMARY)
        io.Monitors.push_front(imgui_monitor);
    else
        io.Monitors.push_back(imgui_monitor);
    return TRUE;
}

static void ImGui_ImplWin32_UpdateMonitors()
{
    ImGui::GetPlatformIO().Monitors.resize(0);
    ::EnumDisplayMonitors(NULL, NULL, ImGui_ImplWin32_UpdateMonitors_EnumFunc, NULL);
    g_WantUpdateMonitors = false;
}

static void ImGui_ImplWin32_InitPlatformInterface()
{
    WNDCLASSEX wcex;
    wcex.cbSize = sizeof(WNDCLASSEX);
    wcex.style = CS_HREDRAW | CS_VREDRAW;
    wcex.lpfnWndProc = ImGui_ImplWin32_WndProcHandler_PlatformWindow;
    wcex.cbClsExtra = 0;
    wcex.cbWndExtra = 0;
    wcex.hInstance = ::GetModuleHandle(NULL);
    wcex.hIcon = NULL;
    wcex.hCursor = NULL;
    wcex.hbrBackground = (HBRUSH)(COLOR_BACKGROUND + 1);
    wcex.lpszMenuName = NULL;
    wcex.lpszClassName = _T("ImGui Platform");
    wcex.hIconSm = NULL;
    ::RegisterClassEx(&wcex);

    ImGui_ImplWin32_UpdateMonitors();

    // Register platform interface (will be coupled with a renderer interface)
    ImGuiPlatformIO& platform_io = ImGui::GetPlatformIO();
    platform_io.Platform_CreateWindow = ImGui_ImplWin32_CreateWindow;
    platform_io.Platform_DestroyWindow = ImGui_ImplWin32_DestroyWindow;
    platform_io.Platform_ShowWindow = ImGui_ImplWin32_ShowWindow;
    platform_io.Platform_SetWindowPos = ImGui_ImplWin32_SetWindowPos;
    platform_io.Platform_GetWindowPos = ImGui_ImplWin32_GetWindowPos;
    platform_io.Platform_SetWindowSize = ImGui_ImplWin32_SetWindowSize;
    platform_io.Platform_GetWindowSize = ImGui_ImplWin32_GetWindowSize;
    platform_io.Platform_SetWindowFocus = ImGui_ImplWin32_SetWindowFocus;
    platform_io.Platform_GetWindowFocus = ImGui_ImplWin32_GetWindowFocus;
    platform_io.Platform_GetWindowMinimized = ImGui_ImplWin32_GetWindowMinimized;
    platform_io.Platform_SetWindowTitle = ImGui_ImplWin32_SetWindowTitle;
    platform_io.Platform_SetWindowAlpha = ImGui_ImplWin32_SetWindowAlpha;
<<<<<<< HEAD
    platform_io.Platform_GetWindowDpiScale = ImGui_ImplWin32_GetWindowDpiScale;
=======
    platform_io.Platform_GetWindowDpiScale = ImGui_ImplWin32_GetWindowDpiScale; // FIXME-DPI
>>>>>>> 9c916cda
    platform_io.Platform_OnChangedViewport = ImGui_ImplWin32_OnChangedViewport; // FIXME-DPI
#if HAS_WIN32_IME
    platform_io.Platform_SetImeInputPos = ImGui_ImplWin32_SetImeInputPos;
#endif

    // Register main window handle (which is owned by the main application, not by us)
    ImGuiViewport* main_viewport = ImGui::GetMainViewport();
    ImGuiViewportDataWin32* data = IM_NEW(ImGuiViewportDataWin32)();
    data->Hwnd = g_hWnd;
    data->HwndOwned = false;
    main_viewport->PlatformUserData = data;
    main_viewport->PlatformHandle = (void*)g_hWnd;
}

static void ImGui_ImplWin32_ShutdownPlatformInterface()
{
    ::UnregisterClass(_T("ImGui Platform"), ::GetModuleHandle(NULL));
}<|MERGE_RESOLUTION|>--- conflicted
+++ resolved
@@ -366,11 +366,7 @@
 float ImGui_ImplWin32_GetDpiScaleForMonitor(void* monitor)
 {
     UINT xdpi = 96, ydpi = 96;
-<<<<<<< HEAD
-    if (IsWindows8Point1OrGreater())
-=======
     if (::IsWindows8Point1OrGreater())
->>>>>>> 9c916cda
     {
         static HINSTANCE shcore_dll = ::LoadLibraryA("shcore.dll"); // Reference counted per-process
         if (PFN_GetDpiForMonitor GetDpiForMonitorFn = (PFN_GetDpiForMonitor)::GetProcAddress(shcore_dll, "GetDpiForMonitor"))
@@ -393,16 +389,6 @@
     return ImGui_ImplWin32_GetDpiScaleForMonitor(monitor);
 }
 
-<<<<<<< HEAD
-float ImGui_ImplWin32_GetDpiScaleForRect(int x1, int y1, int x2, int y2)
-{
-    RECT viewport_rect = { (LONG)x1, (LONG)y1, (LONG)x2, (LONG)y2 };
-    HMONITOR monitor = ::MonitorFromRect(&viewport_rect, MONITOR_DEFAULTTONEAREST);
-    return ImGui_ImplWin32_GetDpiScaleForMonitor(monitor);
-}
-
-=======
->>>>>>> 9c916cda
 //--------------------------------------------------------------------------------------------------------
 // IME (Input Method Editor) basic support for e.g. Asian language users
 //--------------------------------------------------------------------------------------------------------
@@ -596,18 +582,8 @@
 static float ImGui_ImplWin32_GetWindowDpiScale(ImGuiViewport* viewport)
 {
     ImGuiViewportDataWin32* data = (ImGuiViewportDataWin32*)viewport->PlatformUserData;
-<<<<<<< HEAD
-    if (data && data->Hwnd)
-        return ImGui_ImplWin32_GetDpiScaleForHwnd(data->Hwnd);
-
-    // The first frame a viewport is created we don't have a window yet
-    return ImGui_ImplWin32_GetDpiScaleForRect(
-        (int)(viewport->Pos.x), (int)(viewport->Pos.y),
-        (int)(viewport->Pos.x + viewport->Size.x), (int)(viewport->Pos.y + viewport->Size.y));
-=======
     IM_ASSERT(data->Hwnd != 0);
     return ImGui_ImplWin32_GetDpiScaleForHwnd(data->Hwnd);
->>>>>>> 9c916cda
 }
 
 // FIXME-DPI: Testing DPI related ideas
@@ -718,11 +694,7 @@
     platform_io.Platform_GetWindowMinimized = ImGui_ImplWin32_GetWindowMinimized;
     platform_io.Platform_SetWindowTitle = ImGui_ImplWin32_SetWindowTitle;
     platform_io.Platform_SetWindowAlpha = ImGui_ImplWin32_SetWindowAlpha;
-<<<<<<< HEAD
-    platform_io.Platform_GetWindowDpiScale = ImGui_ImplWin32_GetWindowDpiScale;
-=======
     platform_io.Platform_GetWindowDpiScale = ImGui_ImplWin32_GetWindowDpiScale; // FIXME-DPI
->>>>>>> 9c916cda
     platform_io.Platform_OnChangedViewport = ImGui_ImplWin32_OnChangedViewport; // FIXME-DPI
 #if HAS_WIN32_IME
     platform_io.Platform_SetImeInputPos = ImGui_ImplWin32_SetImeInputPos;

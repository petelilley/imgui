// dear imgui: Renderer Backend for Vulkan
// This needs to be used along with a Platform Backend (e.g. GLFW, SDL, Win32, custom..)

// Implemented features:
//  [x] Renderer: User texture binding. Use 'VkDescriptorSet' as ImTextureID. Read the FAQ about ImTextureID! See https://github.com/ocornut/imgui/pull/914 for discussions.
//  [X] Renderer: Large meshes support (64k+ vertices) with 16-bit indices.
//  [x] Renderer: Multi-viewport / platform windows. With issues (flickering when creating a new viewport).

// Important: on 32-bit systems, user texture binding is only supported if your imconfig file has '#define ImTextureID ImU64'.
// This is because we need ImTextureID to carry a 64-bit value and by default ImTextureID is defined as void*.
// To build this on 32-bit systems and support texture changes:
// - [Solution 1] IDE/msbuild: in "Properties/C++/Preprocessor Definitions" add 'ImTextureID=ImU64' (this is what we do in our .vcxproj files)
// - [Solution 2] IDE/msbuild: in "Properties/C++/Preprocessor Definitions" add 'IMGUI_USER_CONFIG="my_imgui_config.h"' and inside 'my_imgui_config.h' add '#define ImTextureID ImU64' and as many other options as you like.
// - [Solution 3] IDE/msbuild: edit imconfig.h and add '#define ImTextureID ImU64' (prefer solution 2 to create your own config file!)
// - [Solution 4] command-line: add '/D ImTextureID=ImU64' to your cl.exe command-line (this is what we do in our batch files)

// You can use unmodified imgui_impl_* files in your project. See examples/ folder for examples of using this.
// Prefer including the entire imgui/ repository into your project (either as a copy or as a submodule), and only build the backends you need.
// If you are new to Dear ImGui, read documentation from the docs/ folder + read the top of imgui.cpp.
// Read online: https://github.com/ocornut/imgui/tree/master/docs

// The aim of imgui_impl_vulkan.h/.cpp is to be usable in your engine without any modification.
// IF YOU FEEL YOU NEED TO MAKE ANY CHANGE TO THIS CODE, please share them and your feedback at https://github.com/ocornut/imgui/

// Important note to the reader who wish to integrate imgui_impl_vulkan.cpp/.h in their own engine/app.
// - Common ImGui_ImplVulkan_XXX functions and structures are used to interface with imgui_impl_vulkan.cpp/.h.
//   You will use those if you want to use this rendering backend in your engine/app.
// - Helper ImGui_ImplVulkanH_XXX functions and structures are only used by this example (main.cpp) and by
//   the backend itself (imgui_impl_vulkan.cpp), but should PROBABLY NOT be used by your own engine/app code.
// Read comments in imgui_impl_vulkan.h.

// CHANGELOG
// (minor and older changes stripped away, please see git history for details)
<<<<<<< HEAD
//  2023-XX-XX: Platform: Added support for multiple windows via the ImGuiPlatformIO interface.
=======
//  2023-07-04: Vulkan: Added optional support for VK_KHR_dynamic_rendering. User needs to set init_info->UseDynamicRendering = true and init_info->ColorAttachmentFormat.
>>>>>>> cb9015e2
//  2023-01-02: Vulkan: Fixed sampler passed to ImGui_ImplVulkan_AddTexture() not being honored + removed a bunch of duplicate code.
//  2022-10-11: Using 'nullptr' instead of 'NULL' as per our switch to C++11.
//  2022-10-04: Vulkan: Added experimental ImGui_ImplVulkan_RemoveTexture() for api symetry. (#914, #5738).
//  2022-01-20: Vulkan: Added support for ImTextureID as VkDescriptorSet. User need to call ImGui_ImplVulkan_AddTexture(). Building for 32-bit targets requires '#define ImTextureID ImU64'. (#914).
//  2021-10-15: Vulkan: Call vkCmdSetScissor() at the end of render a full-viewport to reduce likehood of issues with people using VK_DYNAMIC_STATE_SCISSOR in their app without calling vkCmdSetScissor() explicitly every frame.
//  2021-06-29: Reorganized backend to pull data from a single structure to facilitate usage with multiple-contexts (all g_XXXX access changed to bd->XXXX).
//  2021-03-22: Vulkan: Fix mapped memory validation error when buffer sizes are not multiple of VkPhysicalDeviceLimits::nonCoherentAtomSize.
//  2021-02-18: Vulkan: Change blending equation to preserve alpha in output buffer.
//  2021-01-27: Vulkan: Added support for custom function load and IMGUI_IMPL_VULKAN_NO_PROTOTYPES by using ImGui_ImplVulkan_LoadFunctions().
//  2020-11-11: Vulkan: Added support for specifying which subpass to reference during VkPipeline creation.
//  2020-09-07: Vulkan: Added VkPipeline parameter to ImGui_ImplVulkan_RenderDrawData (default to one passed to ImGui_ImplVulkan_Init).
//  2020-05-04: Vulkan: Fixed crash if initial frame has no vertices.
//  2020-04-26: Vulkan: Fixed edge case where render callbacks wouldn't be called if the ImDrawData didn't have vertices.
//  2019-08-01: Vulkan: Added support for specifying multisample count. Set ImGui_ImplVulkan_InitInfo::MSAASamples to one of the VkSampleCountFlagBits values to use, default is non-multisampled as before.
//  2019-05-29: Vulkan: Added support for large mesh (64K+ vertices), enable ImGuiBackendFlags_RendererHasVtxOffset flag.
//  2019-04-30: Vulkan: Added support for special ImDrawCallback_ResetRenderState callback to reset render state.
//  2019-04-04: *BREAKING CHANGE*: Vulkan: Added ImageCount/MinImageCount fields in ImGui_ImplVulkan_InitInfo, required for initialization (was previously a hard #define IMGUI_VK_QUEUED_FRAMES 2). Added ImGui_ImplVulkan_SetMinImageCount().
//  2019-04-04: Vulkan: Added VkInstance argument to ImGui_ImplVulkanH_CreateWindow() optional helper.
//  2019-04-04: Vulkan: Avoid passing negative coordinates to vkCmdSetScissor, which debug validation layers do not like.
//  2019-04-01: Vulkan: Support for 32-bit index buffer (#define ImDrawIdx unsigned int).
//  2019-02-16: Vulkan: Viewport and clipping rectangles correctly using draw_data->FramebufferScale to allow retina display.
//  2018-11-30: Misc: Setting up io.BackendRendererName so it can be displayed in the About Window.
//  2018-08-25: Vulkan: Fixed mishandled VkSurfaceCapabilitiesKHR::maxImageCount=0 case.
//  2018-06-22: Inverted the parameters to ImGui_ImplVulkan_RenderDrawData() to be consistent with other backends.
//  2018-06-08: Misc: Extracted imgui_impl_vulkan.cpp/.h away from the old combined GLFW+Vulkan example.
//  2018-06-08: Vulkan: Use draw_data->DisplayPos and draw_data->DisplaySize to setup projection matrix and clipping rectangle.
//  2018-03-03: Vulkan: Various refactor, created a couple of ImGui_ImplVulkanH_XXX helper that the example can use and that viewport support will use.
//  2018-03-01: Vulkan: Renamed ImGui_ImplVulkan_Init_Info to ImGui_ImplVulkan_InitInfo and fields to match more closely Vulkan terminology.
//  2018-02-16: Misc: Obsoleted the io.RenderDrawListsFn callback, ImGui_ImplVulkan_Render() calls ImGui_ImplVulkan_RenderDrawData() itself.
//  2018-02-06: Misc: Removed call to ImGui::Shutdown() which is not available from 1.60 WIP, user needs to call CreateContext/DestroyContext themselves.
//  2017-05-15: Vulkan: Fix scissor offset being negative. Fix new Vulkan validation warnings. Set required depth member for buffer image copy.
//  2016-11-13: Vulkan: Fix validation layer warnings and errors and redeclare gl_PerVertex.
//  2016-10-18: Vulkan: Add location decorators & change to use structs as in/out in glsl, update embedded spv (produced with glslangValidator -x). Null the released resources.
//  2016-08-27: Vulkan: Fix Vulkan example for use when a depth buffer is active.

#include "imgui_impl_vulkan.h"
#include <stdio.h>

// Visual Studio warnings
#ifdef _MSC_VER
#pragma warning (disable: 4127) // condition expression is constant
#endif

// Reusable buffers used for rendering 1 current in-flight frame, for ImGui_ImplVulkan_RenderDrawData()
// [Please zero-clear before use!]
struct ImGui_ImplVulkanH_FrameRenderBuffers
{
    VkDeviceMemory      VertexBufferMemory;
    VkDeviceMemory      IndexBufferMemory;
    VkDeviceSize        VertexBufferSize;
    VkDeviceSize        IndexBufferSize;
    VkBuffer            VertexBuffer;
    VkBuffer            IndexBuffer;
};

// Each viewport will hold 1 ImGui_ImplVulkanH_WindowRenderBuffers
// [Please zero-clear before use!]
struct ImGui_ImplVulkanH_WindowRenderBuffers
{
    uint32_t            Index;
    uint32_t            Count;
    ImGui_ImplVulkanH_FrameRenderBuffers*   FrameRenderBuffers;
};

// For multi-viewport support:
// Helper structure we store in the void* RendererUserData field of each ImGuiViewport to easily retrieve our backend data.
struct ImGui_ImplVulkan_ViewportData
{
    bool                                    WindowOwned;
    ImGui_ImplVulkanH_Window                Window;             // Used by secondary viewports only
    ImGui_ImplVulkanH_WindowRenderBuffers   RenderBuffers;      // Used by all viewports

    ImGui_ImplVulkan_ViewportData()         { WindowOwned = false; memset(&RenderBuffers, 0, sizeof(RenderBuffers)); }
    ~ImGui_ImplVulkan_ViewportData()        { }
};

// Vulkan data
struct ImGui_ImplVulkan_Data
{
    ImGui_ImplVulkan_InitInfo   VulkanInitInfo;
    VkRenderPass                RenderPass;
    VkDeviceSize                BufferMemoryAlignment;
    VkPipelineCreateFlags       PipelineCreateFlags;
    VkDescriptorSetLayout       DescriptorSetLayout;
    VkPipelineLayout            PipelineLayout;
    VkPipeline                  Pipeline;
    uint32_t                    Subpass;
    VkShaderModule              ShaderModuleVert;
    VkShaderModule              ShaderModuleFrag;

    // Font data
    VkSampler                   FontSampler;
    VkDeviceMemory              FontMemory;
    VkImage                     FontImage;
    VkImageView                 FontView;
    VkDescriptorSet             FontDescriptorSet;
    VkDeviceMemory              UploadBufferMemory;
    VkBuffer                    UploadBuffer;

    // Render buffers for main window
    ImGui_ImplVulkanH_WindowRenderBuffers MainWindowRenderBuffers;

    ImGui_ImplVulkan_Data()
    {
        memset((void*)this, 0, sizeof(*this));
        BufferMemoryAlignment = 256;
    }
};

// Forward Declarations
bool ImGui_ImplVulkan_CreateDeviceObjects();
void ImGui_ImplVulkan_DestroyDeviceObjects();
void ImGui_ImplVulkanH_DestroyFrame(VkDevice device, ImGui_ImplVulkanH_Frame* fd, const VkAllocationCallbacks* allocator);
void ImGui_ImplVulkanH_DestroyFrameSemaphores(VkDevice device, ImGui_ImplVulkanH_FrameSemaphores* fsd, const VkAllocationCallbacks* allocator);
void ImGui_ImplVulkanH_DestroyFrameRenderBuffers(VkDevice device, ImGui_ImplVulkanH_FrameRenderBuffers* buffers, const VkAllocationCallbacks* allocator);
void ImGui_ImplVulkanH_DestroyWindowRenderBuffers(VkDevice device, ImGui_ImplVulkanH_WindowRenderBuffers* buffers, const VkAllocationCallbacks* allocator);
void ImGui_ImplVulkanH_DestroyAllViewportsRenderBuffers(VkDevice device, const VkAllocationCallbacks* allocator);
void ImGui_ImplVulkanH_CreateWindowSwapChain(VkPhysicalDevice physical_device, VkDevice device, ImGui_ImplVulkanH_Window* wd, const VkAllocationCallbacks* allocator, int w, int h, uint32_t min_image_count);
void ImGui_ImplVulkanH_CreateWindowCommandBuffers(VkPhysicalDevice physical_device, VkDevice device, ImGui_ImplVulkanH_Window* wd, uint32_t queue_family, const VkAllocationCallbacks* allocator);

// Vulkan prototypes for use with custom loaders
// (see description of IMGUI_IMPL_VULKAN_NO_PROTOTYPES in imgui_impl_vulkan.h
#ifdef VK_NO_PROTOTYPES
static bool g_FunctionsLoaded = false;
#else
static bool g_FunctionsLoaded = true;
#endif
#ifdef VK_NO_PROTOTYPES
#define IMGUI_VULKAN_FUNC_MAP(IMGUI_VULKAN_FUNC_MAP_MACRO) \
    IMGUI_VULKAN_FUNC_MAP_MACRO(vkAllocateCommandBuffers) \
    IMGUI_VULKAN_FUNC_MAP_MACRO(vkAllocateDescriptorSets) \
    IMGUI_VULKAN_FUNC_MAP_MACRO(vkAllocateMemory) \
    IMGUI_VULKAN_FUNC_MAP_MACRO(vkBindBufferMemory) \
    IMGUI_VULKAN_FUNC_MAP_MACRO(vkBindImageMemory) \
    IMGUI_VULKAN_FUNC_MAP_MACRO(vkCmdBindDescriptorSets) \
    IMGUI_VULKAN_FUNC_MAP_MACRO(vkCmdBindIndexBuffer) \
    IMGUI_VULKAN_FUNC_MAP_MACRO(vkCmdBindPipeline) \
    IMGUI_VULKAN_FUNC_MAP_MACRO(vkCmdBindVertexBuffers) \
    IMGUI_VULKAN_FUNC_MAP_MACRO(vkCmdCopyBufferToImage) \
    IMGUI_VULKAN_FUNC_MAP_MACRO(vkCmdDrawIndexed) \
    IMGUI_VULKAN_FUNC_MAP_MACRO(vkCmdPipelineBarrier) \
    IMGUI_VULKAN_FUNC_MAP_MACRO(vkCmdPushConstants) \
    IMGUI_VULKAN_FUNC_MAP_MACRO(vkCmdSetScissor) \
    IMGUI_VULKAN_FUNC_MAP_MACRO(vkCmdSetViewport) \
    IMGUI_VULKAN_FUNC_MAP_MACRO(vkCreateBuffer) \
    IMGUI_VULKAN_FUNC_MAP_MACRO(vkCreateCommandPool) \
    IMGUI_VULKAN_FUNC_MAP_MACRO(vkCreateDescriptorSetLayout) \
    IMGUI_VULKAN_FUNC_MAP_MACRO(vkCreateFence) \
    IMGUI_VULKAN_FUNC_MAP_MACRO(vkCreateFramebuffer) \
    IMGUI_VULKAN_FUNC_MAP_MACRO(vkCreateGraphicsPipelines) \
    IMGUI_VULKAN_FUNC_MAP_MACRO(vkCreateImage) \
    IMGUI_VULKAN_FUNC_MAP_MACRO(vkCreateImageView) \
    IMGUI_VULKAN_FUNC_MAP_MACRO(vkCreatePipelineLayout) \
    IMGUI_VULKAN_FUNC_MAP_MACRO(vkCreateRenderPass) \
    IMGUI_VULKAN_FUNC_MAP_MACRO(vkCreateSampler) \
    IMGUI_VULKAN_FUNC_MAP_MACRO(vkCreateSemaphore) \
    IMGUI_VULKAN_FUNC_MAP_MACRO(vkCreateShaderModule) \
    IMGUI_VULKAN_FUNC_MAP_MACRO(vkCreateSwapchainKHR) \
    IMGUI_VULKAN_FUNC_MAP_MACRO(vkDestroyBuffer) \
    IMGUI_VULKAN_FUNC_MAP_MACRO(vkDestroyCommandPool) \
    IMGUI_VULKAN_FUNC_MAP_MACRO(vkDestroyDescriptorSetLayout) \
    IMGUI_VULKAN_FUNC_MAP_MACRO(vkDestroyFence) \
    IMGUI_VULKAN_FUNC_MAP_MACRO(vkDestroyFramebuffer) \
    IMGUI_VULKAN_FUNC_MAP_MACRO(vkDestroyImage) \
    IMGUI_VULKAN_FUNC_MAP_MACRO(vkDestroyImageView) \
    IMGUI_VULKAN_FUNC_MAP_MACRO(vkDestroyPipeline) \
    IMGUI_VULKAN_FUNC_MAP_MACRO(vkDestroyPipelineLayout) \
    IMGUI_VULKAN_FUNC_MAP_MACRO(vkDestroyRenderPass) \
    IMGUI_VULKAN_FUNC_MAP_MACRO(vkDestroySampler) \
    IMGUI_VULKAN_FUNC_MAP_MACRO(vkDestroySemaphore) \
    IMGUI_VULKAN_FUNC_MAP_MACRO(vkDestroyShaderModule) \
    IMGUI_VULKAN_FUNC_MAP_MACRO(vkDestroySurfaceKHR) \
    IMGUI_VULKAN_FUNC_MAP_MACRO(vkDestroySwapchainKHR) \
    IMGUI_VULKAN_FUNC_MAP_MACRO(vkDeviceWaitIdle) \
    IMGUI_VULKAN_FUNC_MAP_MACRO(vkFlushMappedMemoryRanges) \
    IMGUI_VULKAN_FUNC_MAP_MACRO(vkFreeCommandBuffers) \
    IMGUI_VULKAN_FUNC_MAP_MACRO(vkFreeDescriptorSets) \
    IMGUI_VULKAN_FUNC_MAP_MACRO(vkFreeMemory) \
    IMGUI_VULKAN_FUNC_MAP_MACRO(vkGetBufferMemoryRequirements) \
    IMGUI_VULKAN_FUNC_MAP_MACRO(vkGetImageMemoryRequirements) \
    IMGUI_VULKAN_FUNC_MAP_MACRO(vkGetPhysicalDeviceMemoryProperties) \
    IMGUI_VULKAN_FUNC_MAP_MACRO(vkGetPhysicalDeviceSurfaceCapabilitiesKHR) \
    IMGUI_VULKAN_FUNC_MAP_MACRO(vkGetPhysicalDeviceSurfaceFormatsKHR) \
    IMGUI_VULKAN_FUNC_MAP_MACRO(vkGetPhysicalDeviceSurfacePresentModesKHR) \
    IMGUI_VULKAN_FUNC_MAP_MACRO(vkGetSwapchainImagesKHR) \
    IMGUI_VULKAN_FUNC_MAP_MACRO(vkMapMemory) \
    IMGUI_VULKAN_FUNC_MAP_MACRO(vkUnmapMemory) \
    IMGUI_VULKAN_FUNC_MAP_MACRO(vkUpdateDescriptorSets) \
    IMGUI_VULKAN_FUNC_MAP_MACRO(vkGetPhysicalDeviceSurfaceSupportKHR) \
    IMGUI_VULKAN_FUNC_MAP_MACRO(vkWaitForFences) \
    IMGUI_VULKAN_FUNC_MAP_MACRO(vkCmdBeginRenderPass) \
    IMGUI_VULKAN_FUNC_MAP_MACRO(vkCmdEndRenderPass) \
    IMGUI_VULKAN_FUNC_MAP_MACRO(vkQueuePresentKHR) \
    IMGUI_VULKAN_FUNC_MAP_MACRO(vkBeginCommandBuffer) \
    IMGUI_VULKAN_FUNC_MAP_MACRO(vkEndCommandBuffer) \
    IMGUI_VULKAN_FUNC_MAP_MACRO(vkResetFences) \
    IMGUI_VULKAN_FUNC_MAP_MACRO(vkQueueSubmit) \
    IMGUI_VULKAN_FUNC_MAP_MACRO(vkResetCommandPool) \
    IMGUI_VULKAN_FUNC_MAP_MACRO(vkAcquireNextImageKHR)

// Define function pointers
#define IMGUI_VULKAN_FUNC_DEF(func) static PFN_##func func;
IMGUI_VULKAN_FUNC_MAP(IMGUI_VULKAN_FUNC_DEF)
#undef IMGUI_VULKAN_FUNC_DEF
#endif // VK_NO_PROTOTYPES

#if defined(VK_VERSION_1_3) || defined(VK_KHR_dynamic_rendering)
#define IMGUI_IMPL_VULKAN_HAS_DYNAMIC_RENDERING
static PFN_vkCmdBeginRenderingKHR   ImGuiImplVulkanFuncs_vkCmdBeginRenderingKHR;
static PFN_vkCmdEndRenderingKHR     ImGuiImplVulkanFuncs_vkCmdEndRenderingKHR;
#endif

//-----------------------------------------------------------------------------
// SHADERS
//-----------------------------------------------------------------------------

// Forward Declarations
static void ImGui_ImplVulkan_InitPlatformInterface();
static void ImGui_ImplVulkan_ShutdownPlatformInterface();

// glsl_shader.vert, compiled with:
// # glslangValidator -V -x -o glsl_shader.vert.u32 glsl_shader.vert
/*
#version 450 core
layout(location = 0) in vec2 aPos;
layout(location = 1) in vec2 aUV;
layout(location = 2) in vec4 aColor;
layout(push_constant) uniform uPushConstant { vec2 uScale; vec2 uTranslate; } pc;

out gl_PerVertex { vec4 gl_Position; };
layout(location = 0) out struct { vec4 Color; vec2 UV; } Out;

void main()
{
    Out.Color = aColor;
    Out.UV = aUV;
    gl_Position = vec4(aPos * pc.uScale + pc.uTranslate, 0, 1);
}
*/
static uint32_t __glsl_shader_vert_spv[] =
{
    0x07230203,0x00010000,0x00080001,0x0000002e,0x00000000,0x00020011,0x00000001,0x0006000b,
    0x00000001,0x4c534c47,0x6474732e,0x3035342e,0x00000000,0x0003000e,0x00000000,0x00000001,
    0x000a000f,0x00000000,0x00000004,0x6e69616d,0x00000000,0x0000000b,0x0000000f,0x00000015,
    0x0000001b,0x0000001c,0x00030003,0x00000002,0x000001c2,0x00040005,0x00000004,0x6e69616d,
    0x00000000,0x00030005,0x00000009,0x00000000,0x00050006,0x00000009,0x00000000,0x6f6c6f43,
    0x00000072,0x00040006,0x00000009,0x00000001,0x00005655,0x00030005,0x0000000b,0x0074754f,
    0x00040005,0x0000000f,0x6c6f4361,0x0000726f,0x00030005,0x00000015,0x00565561,0x00060005,
    0x00000019,0x505f6c67,0x65567265,0x78657472,0x00000000,0x00060006,0x00000019,0x00000000,
    0x505f6c67,0x7469736f,0x006e6f69,0x00030005,0x0000001b,0x00000000,0x00040005,0x0000001c,
    0x736f5061,0x00000000,0x00060005,0x0000001e,0x73755075,0x6e6f4368,0x6e617473,0x00000074,
    0x00050006,0x0000001e,0x00000000,0x61635375,0x0000656c,0x00060006,0x0000001e,0x00000001,
    0x61725475,0x616c736e,0x00006574,0x00030005,0x00000020,0x00006370,0x00040047,0x0000000b,
    0x0000001e,0x00000000,0x00040047,0x0000000f,0x0000001e,0x00000002,0x00040047,0x00000015,
    0x0000001e,0x00000001,0x00050048,0x00000019,0x00000000,0x0000000b,0x00000000,0x00030047,
    0x00000019,0x00000002,0x00040047,0x0000001c,0x0000001e,0x00000000,0x00050048,0x0000001e,
    0x00000000,0x00000023,0x00000000,0x00050048,0x0000001e,0x00000001,0x00000023,0x00000008,
    0x00030047,0x0000001e,0x00000002,0x00020013,0x00000002,0x00030021,0x00000003,0x00000002,
    0x00030016,0x00000006,0x00000020,0x00040017,0x00000007,0x00000006,0x00000004,0x00040017,
    0x00000008,0x00000006,0x00000002,0x0004001e,0x00000009,0x00000007,0x00000008,0x00040020,
    0x0000000a,0x00000003,0x00000009,0x0004003b,0x0000000a,0x0000000b,0x00000003,0x00040015,
    0x0000000c,0x00000020,0x00000001,0x0004002b,0x0000000c,0x0000000d,0x00000000,0x00040020,
    0x0000000e,0x00000001,0x00000007,0x0004003b,0x0000000e,0x0000000f,0x00000001,0x00040020,
    0x00000011,0x00000003,0x00000007,0x0004002b,0x0000000c,0x00000013,0x00000001,0x00040020,
    0x00000014,0x00000001,0x00000008,0x0004003b,0x00000014,0x00000015,0x00000001,0x00040020,
    0x00000017,0x00000003,0x00000008,0x0003001e,0x00000019,0x00000007,0x00040020,0x0000001a,
    0x00000003,0x00000019,0x0004003b,0x0000001a,0x0000001b,0x00000003,0x0004003b,0x00000014,
    0x0000001c,0x00000001,0x0004001e,0x0000001e,0x00000008,0x00000008,0x00040020,0x0000001f,
    0x00000009,0x0000001e,0x0004003b,0x0000001f,0x00000020,0x00000009,0x00040020,0x00000021,
    0x00000009,0x00000008,0x0004002b,0x00000006,0x00000028,0x00000000,0x0004002b,0x00000006,
    0x00000029,0x3f800000,0x00050036,0x00000002,0x00000004,0x00000000,0x00000003,0x000200f8,
    0x00000005,0x0004003d,0x00000007,0x00000010,0x0000000f,0x00050041,0x00000011,0x00000012,
    0x0000000b,0x0000000d,0x0003003e,0x00000012,0x00000010,0x0004003d,0x00000008,0x00000016,
    0x00000015,0x00050041,0x00000017,0x00000018,0x0000000b,0x00000013,0x0003003e,0x00000018,
    0x00000016,0x0004003d,0x00000008,0x0000001d,0x0000001c,0x00050041,0x00000021,0x00000022,
    0x00000020,0x0000000d,0x0004003d,0x00000008,0x00000023,0x00000022,0x00050085,0x00000008,
    0x00000024,0x0000001d,0x00000023,0x00050041,0x00000021,0x00000025,0x00000020,0x00000013,
    0x0004003d,0x00000008,0x00000026,0x00000025,0x00050081,0x00000008,0x00000027,0x00000024,
    0x00000026,0x00050051,0x00000006,0x0000002a,0x00000027,0x00000000,0x00050051,0x00000006,
    0x0000002b,0x00000027,0x00000001,0x00070050,0x00000007,0x0000002c,0x0000002a,0x0000002b,
    0x00000028,0x00000029,0x00050041,0x00000011,0x0000002d,0x0000001b,0x0000000d,0x0003003e,
    0x0000002d,0x0000002c,0x000100fd,0x00010038
};

// glsl_shader.frag, compiled with:
// # glslangValidator -V -x -o glsl_shader.frag.u32 glsl_shader.frag
/*
#version 450 core
layout(location = 0) out vec4 fColor;
layout(set=0, binding=0) uniform sampler2D sTexture;
layout(location = 0) in struct { vec4 Color; vec2 UV; } In;
void main()
{
    fColor = In.Color * texture(sTexture, In.UV.st);
}
*/
static uint32_t __glsl_shader_frag_spv[] =
{
    0x07230203,0x00010000,0x00080001,0x0000001e,0x00000000,0x00020011,0x00000001,0x0006000b,
    0x00000001,0x4c534c47,0x6474732e,0x3035342e,0x00000000,0x0003000e,0x00000000,0x00000001,
    0x0007000f,0x00000004,0x00000004,0x6e69616d,0x00000000,0x00000009,0x0000000d,0x00030010,
    0x00000004,0x00000007,0x00030003,0x00000002,0x000001c2,0x00040005,0x00000004,0x6e69616d,
    0x00000000,0x00040005,0x00000009,0x6c6f4366,0x0000726f,0x00030005,0x0000000b,0x00000000,
    0x00050006,0x0000000b,0x00000000,0x6f6c6f43,0x00000072,0x00040006,0x0000000b,0x00000001,
    0x00005655,0x00030005,0x0000000d,0x00006e49,0x00050005,0x00000016,0x78655473,0x65727574,
    0x00000000,0x00040047,0x00000009,0x0000001e,0x00000000,0x00040047,0x0000000d,0x0000001e,
    0x00000000,0x00040047,0x00000016,0x00000022,0x00000000,0x00040047,0x00000016,0x00000021,
    0x00000000,0x00020013,0x00000002,0x00030021,0x00000003,0x00000002,0x00030016,0x00000006,
    0x00000020,0x00040017,0x00000007,0x00000006,0x00000004,0x00040020,0x00000008,0x00000003,
    0x00000007,0x0004003b,0x00000008,0x00000009,0x00000003,0x00040017,0x0000000a,0x00000006,
    0x00000002,0x0004001e,0x0000000b,0x00000007,0x0000000a,0x00040020,0x0000000c,0x00000001,
    0x0000000b,0x0004003b,0x0000000c,0x0000000d,0x00000001,0x00040015,0x0000000e,0x00000020,
    0x00000001,0x0004002b,0x0000000e,0x0000000f,0x00000000,0x00040020,0x00000010,0x00000001,
    0x00000007,0x00090019,0x00000013,0x00000006,0x00000001,0x00000000,0x00000000,0x00000000,
    0x00000001,0x00000000,0x0003001b,0x00000014,0x00000013,0x00040020,0x00000015,0x00000000,
    0x00000014,0x0004003b,0x00000015,0x00000016,0x00000000,0x0004002b,0x0000000e,0x00000018,
    0x00000001,0x00040020,0x00000019,0x00000001,0x0000000a,0x00050036,0x00000002,0x00000004,
    0x00000000,0x00000003,0x000200f8,0x00000005,0x00050041,0x00000010,0x00000011,0x0000000d,
    0x0000000f,0x0004003d,0x00000007,0x00000012,0x00000011,0x0004003d,0x00000014,0x00000017,
    0x00000016,0x00050041,0x00000019,0x0000001a,0x0000000d,0x00000018,0x0004003d,0x0000000a,
    0x0000001b,0x0000001a,0x00050057,0x00000007,0x0000001c,0x00000017,0x0000001b,0x00050085,
    0x00000007,0x0000001d,0x00000012,0x0000001c,0x0003003e,0x00000009,0x0000001d,0x000100fd,
    0x00010038
};

//-----------------------------------------------------------------------------
// FUNCTIONS
//-----------------------------------------------------------------------------

// Backend data stored in io.BackendRendererUserData to allow support for multiple Dear ImGui contexts
// It is STRONGLY preferred that you use docking branch with multi-viewports (== single Dear ImGui context + multiple windows) instead of multiple Dear ImGui contexts.
// FIXME: multi-context support is not tested and probably dysfunctional in this backend.
static ImGui_ImplVulkan_Data* ImGui_ImplVulkan_GetBackendData()
{
    return ImGui::GetCurrentContext() ? (ImGui_ImplVulkan_Data*)ImGui::GetIO().BackendRendererUserData : nullptr;
}

static uint32_t ImGui_ImplVulkan_MemoryType(VkMemoryPropertyFlags properties, uint32_t type_bits)
{
    ImGui_ImplVulkan_Data* bd = ImGui_ImplVulkan_GetBackendData();
    ImGui_ImplVulkan_InitInfo* v = &bd->VulkanInitInfo;
    VkPhysicalDeviceMemoryProperties prop;
    vkGetPhysicalDeviceMemoryProperties(v->PhysicalDevice, &prop);
    for (uint32_t i = 0; i < prop.memoryTypeCount; i++)
        if ((prop.memoryTypes[i].propertyFlags & properties) == properties && type_bits & (1 << i))
            return i;
    return 0xFFFFFFFF; // Unable to find memoryType
}

static void check_vk_result(VkResult err)
{
    ImGui_ImplVulkan_Data* bd = ImGui_ImplVulkan_GetBackendData();
    if (!bd)
        return;
    ImGui_ImplVulkan_InitInfo* v = &bd->VulkanInitInfo;
    if (v->CheckVkResultFn)
        v->CheckVkResultFn(err);
}

static void CreateOrResizeBuffer(VkBuffer& buffer, VkDeviceMemory& buffer_memory, VkDeviceSize& p_buffer_size, size_t new_size, VkBufferUsageFlagBits usage)
{
    ImGui_ImplVulkan_Data* bd = ImGui_ImplVulkan_GetBackendData();
    ImGui_ImplVulkan_InitInfo* v = &bd->VulkanInitInfo;
    VkResult err;
    if (buffer != VK_NULL_HANDLE)
        vkDestroyBuffer(v->Device, buffer, v->Allocator);
    if (buffer_memory != VK_NULL_HANDLE)
        vkFreeMemory(v->Device, buffer_memory, v->Allocator);

    VkDeviceSize vertex_buffer_size_aligned = ((new_size - 1) / bd->BufferMemoryAlignment + 1) * bd->BufferMemoryAlignment;
    VkBufferCreateInfo buffer_info = {};
    buffer_info.sType = VK_STRUCTURE_TYPE_BUFFER_CREATE_INFO;
    buffer_info.size = vertex_buffer_size_aligned;
    buffer_info.usage = usage;
    buffer_info.sharingMode = VK_SHARING_MODE_EXCLUSIVE;
    err = vkCreateBuffer(v->Device, &buffer_info, v->Allocator, &buffer);
    check_vk_result(err);

    VkMemoryRequirements req;
    vkGetBufferMemoryRequirements(v->Device, buffer, &req);
    bd->BufferMemoryAlignment = (bd->BufferMemoryAlignment > req.alignment) ? bd->BufferMemoryAlignment : req.alignment;
    VkMemoryAllocateInfo alloc_info = {};
    alloc_info.sType = VK_STRUCTURE_TYPE_MEMORY_ALLOCATE_INFO;
    alloc_info.allocationSize = req.size;
    alloc_info.memoryTypeIndex = ImGui_ImplVulkan_MemoryType(VK_MEMORY_PROPERTY_HOST_VISIBLE_BIT, req.memoryTypeBits);
    err = vkAllocateMemory(v->Device, &alloc_info, v->Allocator, &buffer_memory);
    check_vk_result(err);

    err = vkBindBufferMemory(v->Device, buffer, buffer_memory, 0);
    check_vk_result(err);
    p_buffer_size = req.size;
}

static void ImGui_ImplVulkan_SetupRenderState(ImDrawData* draw_data, VkPipeline pipeline, VkCommandBuffer command_buffer, ImGui_ImplVulkanH_FrameRenderBuffers* rb, int fb_width, int fb_height)
{
    ImGui_ImplVulkan_Data* bd = ImGui_ImplVulkan_GetBackendData();

    // Bind pipeline:
    {
        vkCmdBindPipeline(command_buffer, VK_PIPELINE_BIND_POINT_GRAPHICS, pipeline);
    }

    // Bind Vertex And Index Buffer:
    if (draw_data->TotalVtxCount > 0)
    {
        VkBuffer vertex_buffers[1] = { rb->VertexBuffer };
        VkDeviceSize vertex_offset[1] = { 0 };
        vkCmdBindVertexBuffers(command_buffer, 0, 1, vertex_buffers, vertex_offset);
        vkCmdBindIndexBuffer(command_buffer, rb->IndexBuffer, 0, sizeof(ImDrawIdx) == 2 ? VK_INDEX_TYPE_UINT16 : VK_INDEX_TYPE_UINT32);
    }

    // Setup viewport:
    {
        VkViewport viewport;
        viewport.x = 0;
        viewport.y = 0;
        viewport.width = (float)fb_width;
        viewport.height = (float)fb_height;
        viewport.minDepth = 0.0f;
        viewport.maxDepth = 1.0f;
        vkCmdSetViewport(command_buffer, 0, 1, &viewport);
    }

    // Setup scale and translation:
    // Our visible imgui space lies from draw_data->DisplayPps (top left) to draw_data->DisplayPos+data_data->DisplaySize (bottom right). DisplayPos is (0,0) for single viewport apps.
    {
        float scale[2];
        scale[0] = 2.0f / draw_data->DisplaySize.x;
        scale[1] = 2.0f / draw_data->DisplaySize.y;
        float translate[2];
        translate[0] = -1.0f - draw_data->DisplayPos.x * scale[0];
        translate[1] = -1.0f - draw_data->DisplayPos.y * scale[1];
        vkCmdPushConstants(command_buffer, bd->PipelineLayout, VK_SHADER_STAGE_VERTEX_BIT, sizeof(float) * 0, sizeof(float) * 2, scale);
        vkCmdPushConstants(command_buffer, bd->PipelineLayout, VK_SHADER_STAGE_VERTEX_BIT, sizeof(float) * 2, sizeof(float) * 2, translate);
    }
}

// Render function
void ImGui_ImplVulkan_RenderDrawData(ImDrawData* draw_data, VkCommandBuffer command_buffer, VkPipeline pipeline)
{
    // Avoid rendering when minimized, scale coordinates for retina displays (screen coordinates != framebuffer coordinates)
    int fb_width = (int)(draw_data->DisplaySize.x * draw_data->FramebufferScale.x);
    int fb_height = (int)(draw_data->DisplaySize.y * draw_data->FramebufferScale.y);
    if (fb_width <= 0 || fb_height <= 0)
        return;

    ImGui_ImplVulkan_Data* bd = ImGui_ImplVulkan_GetBackendData();
    ImGui_ImplVulkan_InitInfo* v = &bd->VulkanInitInfo;
    if (pipeline == VK_NULL_HANDLE)
        pipeline = bd->Pipeline;

    // Allocate array to store enough vertex/index buffers. Each unique viewport gets its own storage.
    ImGui_ImplVulkan_ViewportData* viewport_renderer_data = (ImGui_ImplVulkan_ViewportData*)draw_data->OwnerViewport->RendererUserData;
    IM_ASSERT(viewport_renderer_data != nullptr);
    ImGui_ImplVulkanH_WindowRenderBuffers* wrb = &viewport_renderer_data->RenderBuffers;
    if (wrb->FrameRenderBuffers == nullptr)
    {
        wrb->Index = 0;
        wrb->Count = v->ImageCount;
        wrb->FrameRenderBuffers = (ImGui_ImplVulkanH_FrameRenderBuffers*)IM_ALLOC(sizeof(ImGui_ImplVulkanH_FrameRenderBuffers) * wrb->Count);
        memset(wrb->FrameRenderBuffers, 0, sizeof(ImGui_ImplVulkanH_FrameRenderBuffers) * wrb->Count);
    }
    IM_ASSERT(wrb->Count == v->ImageCount);
    wrb->Index = (wrb->Index + 1) % wrb->Count;
    ImGui_ImplVulkanH_FrameRenderBuffers* rb = &wrb->FrameRenderBuffers[wrb->Index];

    if (draw_data->TotalVtxCount > 0)
    {
        // Create or resize the vertex/index buffers
        size_t vertex_size = draw_data->TotalVtxCount * sizeof(ImDrawVert);
        size_t index_size = draw_data->TotalIdxCount * sizeof(ImDrawIdx);
        if (rb->VertexBuffer == VK_NULL_HANDLE || rb->VertexBufferSize < vertex_size)
            CreateOrResizeBuffer(rb->VertexBuffer, rb->VertexBufferMemory, rb->VertexBufferSize, vertex_size, VK_BUFFER_USAGE_VERTEX_BUFFER_BIT);
        if (rb->IndexBuffer == VK_NULL_HANDLE || rb->IndexBufferSize < index_size)
            CreateOrResizeBuffer(rb->IndexBuffer, rb->IndexBufferMemory, rb->IndexBufferSize, index_size, VK_BUFFER_USAGE_INDEX_BUFFER_BIT);

        // Upload vertex/index data into a single contiguous GPU buffer
        ImDrawVert* vtx_dst = nullptr;
        ImDrawIdx* idx_dst = nullptr;
        VkResult err = vkMapMemory(v->Device, rb->VertexBufferMemory, 0, rb->VertexBufferSize, 0, (void**)(&vtx_dst));
        check_vk_result(err);
        err = vkMapMemory(v->Device, rb->IndexBufferMemory, 0, rb->IndexBufferSize, 0, (void**)(&idx_dst));
        check_vk_result(err);
        for (int n = 0; n < draw_data->CmdListsCount; n++)
        {
            const ImDrawList* cmd_list = draw_data->CmdLists[n];
            memcpy(vtx_dst, cmd_list->VtxBuffer.Data, cmd_list->VtxBuffer.Size * sizeof(ImDrawVert));
            memcpy(idx_dst, cmd_list->IdxBuffer.Data, cmd_list->IdxBuffer.Size * sizeof(ImDrawIdx));
            vtx_dst += cmd_list->VtxBuffer.Size;
            idx_dst += cmd_list->IdxBuffer.Size;
        }
        VkMappedMemoryRange range[2] = {};
        range[0].sType = VK_STRUCTURE_TYPE_MAPPED_MEMORY_RANGE;
        range[0].memory = rb->VertexBufferMemory;
        range[0].size = VK_WHOLE_SIZE;
        range[1].sType = VK_STRUCTURE_TYPE_MAPPED_MEMORY_RANGE;
        range[1].memory = rb->IndexBufferMemory;
        range[1].size = VK_WHOLE_SIZE;
        err = vkFlushMappedMemoryRanges(v->Device, 2, range);
        check_vk_result(err);
        vkUnmapMemory(v->Device, rb->VertexBufferMemory);
        vkUnmapMemory(v->Device, rb->IndexBufferMemory);
    }

    // Setup desired Vulkan state
    ImGui_ImplVulkan_SetupRenderState(draw_data, pipeline, command_buffer, rb, fb_width, fb_height);

    // Will project scissor/clipping rectangles into framebuffer space
    ImVec2 clip_off = draw_data->DisplayPos;         // (0,0) unless using multi-viewports
    ImVec2 clip_scale = draw_data->FramebufferScale; // (1,1) unless using retina display which are often (2,2)

    // Render command lists
    // (Because we merged all buffers into a single one, we maintain our own offset into them)
    int global_vtx_offset = 0;
    int global_idx_offset = 0;
    for (int n = 0; n < draw_data->CmdListsCount; n++)
    {
        const ImDrawList* cmd_list = draw_data->CmdLists[n];
        for (int cmd_i = 0; cmd_i < cmd_list->CmdBuffer.Size; cmd_i++)
        {
            const ImDrawCmd* pcmd = &cmd_list->CmdBuffer[cmd_i];
            if (pcmd->UserCallback != nullptr)
            {
                // User callback, registered via ImDrawList::AddCallback()
                // (ImDrawCallback_ResetRenderState is a special callback value used by the user to request the renderer to reset render state.)
                if (pcmd->UserCallback == ImDrawCallback_ResetRenderState)
                    ImGui_ImplVulkan_SetupRenderState(draw_data, pipeline, command_buffer, rb, fb_width, fb_height);
                else
                    pcmd->UserCallback(cmd_list, pcmd);
            }
            else
            {
                // Project scissor/clipping rectangles into framebuffer space
                ImVec2 clip_min((pcmd->ClipRect.x - clip_off.x) * clip_scale.x, (pcmd->ClipRect.y - clip_off.y) * clip_scale.y);
                ImVec2 clip_max((pcmd->ClipRect.z - clip_off.x) * clip_scale.x, (pcmd->ClipRect.w - clip_off.y) * clip_scale.y);

                // Clamp to viewport as vkCmdSetScissor() won't accept values that are off bounds
                if (clip_min.x < 0.0f) { clip_min.x = 0.0f; }
                if (clip_min.y < 0.0f) { clip_min.y = 0.0f; }
                if (clip_max.x > fb_width) { clip_max.x = (float)fb_width; }
                if (clip_max.y > fb_height) { clip_max.y = (float)fb_height; }
                if (clip_max.x <= clip_min.x || clip_max.y <= clip_min.y)
                    continue;

                // Apply scissor/clipping rectangle
                VkRect2D scissor;
                scissor.offset.x = (int32_t)(clip_min.x);
                scissor.offset.y = (int32_t)(clip_min.y);
                scissor.extent.width = (uint32_t)(clip_max.x - clip_min.x);
                scissor.extent.height = (uint32_t)(clip_max.y - clip_min.y);
                vkCmdSetScissor(command_buffer, 0, 1, &scissor);

                // Bind DescriptorSet with font or user texture
                VkDescriptorSet desc_set[1] = { (VkDescriptorSet)pcmd->TextureId };
                if (sizeof(ImTextureID) < sizeof(ImU64))
                {
                    // We don't support texture switches if ImTextureID hasn't been redefined to be 64-bit. Do a flaky check that other textures haven't been used.
                    IM_ASSERT(pcmd->TextureId == (ImTextureID)bd->FontDescriptorSet);
                    desc_set[0] = bd->FontDescriptorSet;
                }
                vkCmdBindDescriptorSets(command_buffer, VK_PIPELINE_BIND_POINT_GRAPHICS, bd->PipelineLayout, 0, 1, desc_set, 0, nullptr);

                // Draw
                vkCmdDrawIndexed(command_buffer, pcmd->ElemCount, 1, pcmd->IdxOffset + global_idx_offset, pcmd->VtxOffset + global_vtx_offset, 0);
            }
        }
        global_idx_offset += cmd_list->IdxBuffer.Size;
        global_vtx_offset += cmd_list->VtxBuffer.Size;
    }

    // Note: at this point both vkCmdSetViewport() and vkCmdSetScissor() have been called.
    // Our last values will leak into user/application rendering IF:
    // - Your app uses a pipeline with VK_DYNAMIC_STATE_VIEWPORT or VK_DYNAMIC_STATE_SCISSOR dynamic state
    // - And you forgot to call vkCmdSetViewport() and vkCmdSetScissor() yourself to explicitly set that state.
    // If you use VK_DYNAMIC_STATE_VIEWPORT or VK_DYNAMIC_STATE_SCISSOR you are responsible for setting the values before rendering.
    // In theory we should aim to backup/restore those values but I am not sure this is possible.
    // We perform a call to vkCmdSetScissor() to set back a full viewport which is likely to fix things for 99% users but technically this is not perfect. (See github #4644)
    VkRect2D scissor = { { 0, 0 }, { (uint32_t)fb_width, (uint32_t)fb_height } };
    vkCmdSetScissor(command_buffer, 0, 1, &scissor);
}

bool ImGui_ImplVulkan_CreateFontsTexture(VkCommandBuffer command_buffer)
{
    ImGuiIO& io = ImGui::GetIO();
    ImGui_ImplVulkan_Data* bd = ImGui_ImplVulkan_GetBackendData();
    ImGui_ImplVulkan_InitInfo* v = &bd->VulkanInitInfo;

    unsigned char* pixels;
    int width, height;
    io.Fonts->GetTexDataAsRGBA32(&pixels, &width, &height);
    size_t upload_size = width * height * 4 * sizeof(char);

    VkResult err;

    // Create the Image:
    {
        VkImageCreateInfo info = {};
        info.sType = VK_STRUCTURE_TYPE_IMAGE_CREATE_INFO;
        info.imageType = VK_IMAGE_TYPE_2D;
        info.format = VK_FORMAT_R8G8B8A8_UNORM;
        info.extent.width = width;
        info.extent.height = height;
        info.extent.depth = 1;
        info.mipLevels = 1;
        info.arrayLayers = 1;
        info.samples = VK_SAMPLE_COUNT_1_BIT;
        info.tiling = VK_IMAGE_TILING_OPTIMAL;
        info.usage = VK_IMAGE_USAGE_SAMPLED_BIT | VK_IMAGE_USAGE_TRANSFER_DST_BIT;
        info.sharingMode = VK_SHARING_MODE_EXCLUSIVE;
        info.initialLayout = VK_IMAGE_LAYOUT_UNDEFINED;
        err = vkCreateImage(v->Device, &info, v->Allocator, &bd->FontImage);
        check_vk_result(err);
        VkMemoryRequirements req;
        vkGetImageMemoryRequirements(v->Device, bd->FontImage, &req);
        VkMemoryAllocateInfo alloc_info = {};
        alloc_info.sType = VK_STRUCTURE_TYPE_MEMORY_ALLOCATE_INFO;
        alloc_info.allocationSize = req.size;
        alloc_info.memoryTypeIndex = ImGui_ImplVulkan_MemoryType(VK_MEMORY_PROPERTY_DEVICE_LOCAL_BIT, req.memoryTypeBits);
        err = vkAllocateMemory(v->Device, &alloc_info, v->Allocator, &bd->FontMemory);
        check_vk_result(err);
        err = vkBindImageMemory(v->Device, bd->FontImage, bd->FontMemory, 0);
        check_vk_result(err);
    }

    // Create the Image View:
    {
        VkImageViewCreateInfo info = {};
        info.sType = VK_STRUCTURE_TYPE_IMAGE_VIEW_CREATE_INFO;
        info.image = bd->FontImage;
        info.viewType = VK_IMAGE_VIEW_TYPE_2D;
        info.format = VK_FORMAT_R8G8B8A8_UNORM;
        info.subresourceRange.aspectMask = VK_IMAGE_ASPECT_COLOR_BIT;
        info.subresourceRange.levelCount = 1;
        info.subresourceRange.layerCount = 1;
        err = vkCreateImageView(v->Device, &info, v->Allocator, &bd->FontView);
        check_vk_result(err);
    }

    // Create the Descriptor Set:
    bd->FontDescriptorSet = (VkDescriptorSet)ImGui_ImplVulkan_AddTexture(bd->FontSampler, bd->FontView, VK_IMAGE_LAYOUT_SHADER_READ_ONLY_OPTIMAL);

    // Create the Upload Buffer:
    {
        VkBufferCreateInfo buffer_info = {};
        buffer_info.sType = VK_STRUCTURE_TYPE_BUFFER_CREATE_INFO;
        buffer_info.size = upload_size;
        buffer_info.usage = VK_BUFFER_USAGE_TRANSFER_SRC_BIT;
        buffer_info.sharingMode = VK_SHARING_MODE_EXCLUSIVE;
        err = vkCreateBuffer(v->Device, &buffer_info, v->Allocator, &bd->UploadBuffer);
        check_vk_result(err);
        VkMemoryRequirements req;
        vkGetBufferMemoryRequirements(v->Device, bd->UploadBuffer, &req);
        bd->BufferMemoryAlignment = (bd->BufferMemoryAlignment > req.alignment) ? bd->BufferMemoryAlignment : req.alignment;
        VkMemoryAllocateInfo alloc_info = {};
        alloc_info.sType = VK_STRUCTURE_TYPE_MEMORY_ALLOCATE_INFO;
        alloc_info.allocationSize = req.size;
        alloc_info.memoryTypeIndex = ImGui_ImplVulkan_MemoryType(VK_MEMORY_PROPERTY_HOST_VISIBLE_BIT, req.memoryTypeBits);
        err = vkAllocateMemory(v->Device, &alloc_info, v->Allocator, &bd->UploadBufferMemory);
        check_vk_result(err);
        err = vkBindBufferMemory(v->Device, bd->UploadBuffer, bd->UploadBufferMemory, 0);
        check_vk_result(err);
    }

    // Upload to Buffer:
    {
        char* map = nullptr;
        err = vkMapMemory(v->Device, bd->UploadBufferMemory, 0, upload_size, 0, (void**)(&map));
        check_vk_result(err);
        memcpy(map, pixels, upload_size);
        VkMappedMemoryRange range[1] = {};
        range[0].sType = VK_STRUCTURE_TYPE_MAPPED_MEMORY_RANGE;
        range[0].memory = bd->UploadBufferMemory;
        range[0].size = upload_size;
        err = vkFlushMappedMemoryRanges(v->Device, 1, range);
        check_vk_result(err);
        vkUnmapMemory(v->Device, bd->UploadBufferMemory);
    }

    // Copy to Image:
    {
        VkImageMemoryBarrier copy_barrier[1] = {};
        copy_barrier[0].sType = VK_STRUCTURE_TYPE_IMAGE_MEMORY_BARRIER;
        copy_barrier[0].dstAccessMask = VK_ACCESS_TRANSFER_WRITE_BIT;
        copy_barrier[0].oldLayout = VK_IMAGE_LAYOUT_UNDEFINED;
        copy_barrier[0].newLayout = VK_IMAGE_LAYOUT_TRANSFER_DST_OPTIMAL;
        copy_barrier[0].srcQueueFamilyIndex = VK_QUEUE_FAMILY_IGNORED;
        copy_barrier[0].dstQueueFamilyIndex = VK_QUEUE_FAMILY_IGNORED;
        copy_barrier[0].image = bd->FontImage;
        copy_barrier[0].subresourceRange.aspectMask = VK_IMAGE_ASPECT_COLOR_BIT;
        copy_barrier[0].subresourceRange.levelCount = 1;
        copy_barrier[0].subresourceRange.layerCount = 1;
        vkCmdPipelineBarrier(command_buffer, VK_PIPELINE_STAGE_HOST_BIT, VK_PIPELINE_STAGE_TRANSFER_BIT, 0, 0, nullptr, 0, nullptr, 1, copy_barrier);

        VkBufferImageCopy region = {};
        region.imageSubresource.aspectMask = VK_IMAGE_ASPECT_COLOR_BIT;
        region.imageSubresource.layerCount = 1;
        region.imageExtent.width = width;
        region.imageExtent.height = height;
        region.imageExtent.depth = 1;
        vkCmdCopyBufferToImage(command_buffer, bd->UploadBuffer, bd->FontImage, VK_IMAGE_LAYOUT_TRANSFER_DST_OPTIMAL, 1, &region);

        VkImageMemoryBarrier use_barrier[1] = {};
        use_barrier[0].sType = VK_STRUCTURE_TYPE_IMAGE_MEMORY_BARRIER;
        use_barrier[0].srcAccessMask = VK_ACCESS_TRANSFER_WRITE_BIT;
        use_barrier[0].dstAccessMask = VK_ACCESS_SHADER_READ_BIT;
        use_barrier[0].oldLayout = VK_IMAGE_LAYOUT_TRANSFER_DST_OPTIMAL;
        use_barrier[0].newLayout = VK_IMAGE_LAYOUT_SHADER_READ_ONLY_OPTIMAL;
        use_barrier[0].srcQueueFamilyIndex = VK_QUEUE_FAMILY_IGNORED;
        use_barrier[0].dstQueueFamilyIndex = VK_QUEUE_FAMILY_IGNORED;
        use_barrier[0].image = bd->FontImage;
        use_barrier[0].subresourceRange.aspectMask = VK_IMAGE_ASPECT_COLOR_BIT;
        use_barrier[0].subresourceRange.levelCount = 1;
        use_barrier[0].subresourceRange.layerCount = 1;
        vkCmdPipelineBarrier(command_buffer, VK_PIPELINE_STAGE_TRANSFER_BIT, VK_PIPELINE_STAGE_FRAGMENT_SHADER_BIT, 0, 0, nullptr, 0, nullptr, 1, use_barrier);
    }

    // Store our identifier
    io.Fonts->SetTexID((ImTextureID)bd->FontDescriptorSet);

    return true;
}

static void ImGui_ImplVulkan_CreateShaderModules(VkDevice device, const VkAllocationCallbacks* allocator)
{
    // Create the shader modules
    ImGui_ImplVulkan_Data* bd = ImGui_ImplVulkan_GetBackendData();
    if (bd->ShaderModuleVert == VK_NULL_HANDLE)
    {
        VkShaderModuleCreateInfo vert_info = {};
        vert_info.sType = VK_STRUCTURE_TYPE_SHADER_MODULE_CREATE_INFO;
        vert_info.codeSize = sizeof(__glsl_shader_vert_spv);
        vert_info.pCode = (uint32_t*)__glsl_shader_vert_spv;
        VkResult err = vkCreateShaderModule(device, &vert_info, allocator, &bd->ShaderModuleVert);
        check_vk_result(err);
    }
    if (bd->ShaderModuleFrag == VK_NULL_HANDLE)
    {
        VkShaderModuleCreateInfo frag_info = {};
        frag_info.sType = VK_STRUCTURE_TYPE_SHADER_MODULE_CREATE_INFO;
        frag_info.codeSize = sizeof(__glsl_shader_frag_spv);
        frag_info.pCode = (uint32_t*)__glsl_shader_frag_spv;
        VkResult err = vkCreateShaderModule(device, &frag_info, allocator, &bd->ShaderModuleFrag);
        check_vk_result(err);
    }
}

static void ImGui_ImplVulkan_CreatePipeline(VkDevice device, const VkAllocationCallbacks* allocator, VkPipelineCache pipelineCache, VkRenderPass renderPass, VkSampleCountFlagBits MSAASamples, VkPipeline* pipeline, uint32_t subpass)
{
    ImGui_ImplVulkan_Data* bd = ImGui_ImplVulkan_GetBackendData();
    ImGui_ImplVulkan_CreateShaderModules(device, allocator);

    VkPipelineShaderStageCreateInfo stage[2] = {};
    stage[0].sType = VK_STRUCTURE_TYPE_PIPELINE_SHADER_STAGE_CREATE_INFO;
    stage[0].stage = VK_SHADER_STAGE_VERTEX_BIT;
    stage[0].module = bd->ShaderModuleVert;
    stage[0].pName = "main";
    stage[1].sType = VK_STRUCTURE_TYPE_PIPELINE_SHADER_STAGE_CREATE_INFO;
    stage[1].stage = VK_SHADER_STAGE_FRAGMENT_BIT;
    stage[1].module = bd->ShaderModuleFrag;
    stage[1].pName = "main";

    VkVertexInputBindingDescription binding_desc[1] = {};
    binding_desc[0].stride = sizeof(ImDrawVert);
    binding_desc[0].inputRate = VK_VERTEX_INPUT_RATE_VERTEX;

    VkVertexInputAttributeDescription attribute_desc[3] = {};
    attribute_desc[0].location = 0;
    attribute_desc[0].binding = binding_desc[0].binding;
    attribute_desc[0].format = VK_FORMAT_R32G32_SFLOAT;
    attribute_desc[0].offset = IM_OFFSETOF(ImDrawVert, pos);
    attribute_desc[1].location = 1;
    attribute_desc[1].binding = binding_desc[0].binding;
    attribute_desc[1].format = VK_FORMAT_R32G32_SFLOAT;
    attribute_desc[1].offset = IM_OFFSETOF(ImDrawVert, uv);
    attribute_desc[2].location = 2;
    attribute_desc[2].binding = binding_desc[0].binding;
    attribute_desc[2].format = VK_FORMAT_R8G8B8A8_UNORM;
    attribute_desc[2].offset = IM_OFFSETOF(ImDrawVert, col);

    VkPipelineVertexInputStateCreateInfo vertex_info = {};
    vertex_info.sType = VK_STRUCTURE_TYPE_PIPELINE_VERTEX_INPUT_STATE_CREATE_INFO;
    vertex_info.vertexBindingDescriptionCount = 1;
    vertex_info.pVertexBindingDescriptions = binding_desc;
    vertex_info.vertexAttributeDescriptionCount = 3;
    vertex_info.pVertexAttributeDescriptions = attribute_desc;

    VkPipelineInputAssemblyStateCreateInfo ia_info = {};
    ia_info.sType = VK_STRUCTURE_TYPE_PIPELINE_INPUT_ASSEMBLY_STATE_CREATE_INFO;
    ia_info.topology = VK_PRIMITIVE_TOPOLOGY_TRIANGLE_LIST;

    VkPipelineViewportStateCreateInfo viewport_info = {};
    viewport_info.sType = VK_STRUCTURE_TYPE_PIPELINE_VIEWPORT_STATE_CREATE_INFO;
    viewport_info.viewportCount = 1;
    viewport_info.scissorCount = 1;

    VkPipelineRasterizationStateCreateInfo raster_info = {};
    raster_info.sType = VK_STRUCTURE_TYPE_PIPELINE_RASTERIZATION_STATE_CREATE_INFO;
    raster_info.polygonMode = VK_POLYGON_MODE_FILL;
    raster_info.cullMode = VK_CULL_MODE_NONE;
    raster_info.frontFace = VK_FRONT_FACE_COUNTER_CLOCKWISE;
    raster_info.lineWidth = 1.0f;

    VkPipelineMultisampleStateCreateInfo ms_info = {};
    ms_info.sType = VK_STRUCTURE_TYPE_PIPELINE_MULTISAMPLE_STATE_CREATE_INFO;
    ms_info.rasterizationSamples = (MSAASamples != 0) ? MSAASamples : VK_SAMPLE_COUNT_1_BIT;

    VkPipelineColorBlendAttachmentState color_attachment[1] = {};
    color_attachment[0].blendEnable = VK_TRUE;
    color_attachment[0].srcColorBlendFactor = VK_BLEND_FACTOR_SRC_ALPHA;
    color_attachment[0].dstColorBlendFactor = VK_BLEND_FACTOR_ONE_MINUS_SRC_ALPHA;
    color_attachment[0].colorBlendOp = VK_BLEND_OP_ADD;
    color_attachment[0].srcAlphaBlendFactor = VK_BLEND_FACTOR_ONE;
    color_attachment[0].dstAlphaBlendFactor = VK_BLEND_FACTOR_ONE_MINUS_SRC_ALPHA;
    color_attachment[0].alphaBlendOp = VK_BLEND_OP_ADD;
    color_attachment[0].colorWriteMask = VK_COLOR_COMPONENT_R_BIT | VK_COLOR_COMPONENT_G_BIT | VK_COLOR_COMPONENT_B_BIT | VK_COLOR_COMPONENT_A_BIT;

    VkPipelineDepthStencilStateCreateInfo depth_info = {};
    depth_info.sType = VK_STRUCTURE_TYPE_PIPELINE_DEPTH_STENCIL_STATE_CREATE_INFO;

    VkPipelineColorBlendStateCreateInfo blend_info = {};
    blend_info.sType = VK_STRUCTURE_TYPE_PIPELINE_COLOR_BLEND_STATE_CREATE_INFO;
    blend_info.attachmentCount = 1;
    blend_info.pAttachments = color_attachment;

    VkDynamicState dynamic_states[2] = { VK_DYNAMIC_STATE_VIEWPORT, VK_DYNAMIC_STATE_SCISSOR };
    VkPipelineDynamicStateCreateInfo dynamic_state = {};
    dynamic_state.sType = VK_STRUCTURE_TYPE_PIPELINE_DYNAMIC_STATE_CREATE_INFO;
    dynamic_state.dynamicStateCount = (uint32_t)IM_ARRAYSIZE(dynamic_states);
    dynamic_state.pDynamicStates = dynamic_states;

    VkGraphicsPipelineCreateInfo info = {};
    info.sType = VK_STRUCTURE_TYPE_GRAPHICS_PIPELINE_CREATE_INFO;
    info.flags = bd->PipelineCreateFlags;
    info.stageCount = 2;
    info.pStages = stage;
    info.pVertexInputState = &vertex_info;
    info.pInputAssemblyState = &ia_info;
    info.pViewportState = &viewport_info;
    info.pRasterizationState = &raster_info;
    info.pMultisampleState = &ms_info;
    info.pDepthStencilState = &depth_info;
    info.pColorBlendState = &blend_info;
    info.pDynamicState = &dynamic_state;
    info.layout = bd->PipelineLayout;
    info.renderPass = renderPass;
    info.subpass = subpass;

#ifdef IMGUI_IMPL_VULKAN_HAS_DYNAMIC_RENDERING
    VkPipelineRenderingCreateInfoKHR pipelineRenderingCreateInfo = {};
    pipelineRenderingCreateInfo.sType = VK_STRUCTURE_TYPE_PIPELINE_RENDERING_CREATE_INFO_KHR;
    pipelineRenderingCreateInfo.colorAttachmentCount = 1;
    pipelineRenderingCreateInfo.pColorAttachmentFormats = &bd->VulkanInitInfo.ColorAttachmentFormat;
    if (bd->VulkanInitInfo.UseDynamicRendering)
    {
        info.pNext = &pipelineRenderingCreateInfo;
        info.renderPass = VK_NULL_HANDLE; // Just make sure it's actually nullptr.
    }
#endif

    VkResult err = vkCreateGraphicsPipelines(device, pipelineCache, 1, &info, allocator, pipeline);
    check_vk_result(err);
}

bool ImGui_ImplVulkan_CreateDeviceObjects()
{
    ImGui_ImplVulkan_Data* bd = ImGui_ImplVulkan_GetBackendData();
    ImGui_ImplVulkan_InitInfo* v = &bd->VulkanInitInfo;
    VkResult err;

    if (!bd->FontSampler)
    {
        // Bilinear sampling is required by default. Set 'io.Fonts->Flags |= ImFontAtlasFlags_NoBakedLines' or 'style.AntiAliasedLinesUseTex = false' to allow point/nearest sampling.
        VkSamplerCreateInfo info = {};
        info.sType = VK_STRUCTURE_TYPE_SAMPLER_CREATE_INFO;
        info.magFilter = VK_FILTER_LINEAR;
        info.minFilter = VK_FILTER_LINEAR;
        info.mipmapMode = VK_SAMPLER_MIPMAP_MODE_LINEAR;
        info.addressModeU = VK_SAMPLER_ADDRESS_MODE_REPEAT;
        info.addressModeV = VK_SAMPLER_ADDRESS_MODE_REPEAT;
        info.addressModeW = VK_SAMPLER_ADDRESS_MODE_REPEAT;
        info.minLod = -1000;
        info.maxLod = 1000;
        info.maxAnisotropy = 1.0f;
        err = vkCreateSampler(v->Device, &info, v->Allocator, &bd->FontSampler);
        check_vk_result(err);
    }

    if (!bd->DescriptorSetLayout)
    {
        VkDescriptorSetLayoutBinding binding[1] = {};
        binding[0].descriptorType = VK_DESCRIPTOR_TYPE_COMBINED_IMAGE_SAMPLER;
        binding[0].descriptorCount = 1;
        binding[0].stageFlags = VK_SHADER_STAGE_FRAGMENT_BIT;
        VkDescriptorSetLayoutCreateInfo info = {};
        info.sType = VK_STRUCTURE_TYPE_DESCRIPTOR_SET_LAYOUT_CREATE_INFO;
        info.bindingCount = 1;
        info.pBindings = binding;
        err = vkCreateDescriptorSetLayout(v->Device, &info, v->Allocator, &bd->DescriptorSetLayout);
        check_vk_result(err);
    }

    if (!bd->PipelineLayout)
    {
        // Constants: we are using 'vec2 offset' and 'vec2 scale' instead of a full 3d projection matrix
        VkPushConstantRange push_constants[1] = {};
        push_constants[0].stageFlags = VK_SHADER_STAGE_VERTEX_BIT;
        push_constants[0].offset = sizeof(float) * 0;
        push_constants[0].size = sizeof(float) * 4;
        VkDescriptorSetLayout set_layout[1] = { bd->DescriptorSetLayout };
        VkPipelineLayoutCreateInfo layout_info = {};
        layout_info.sType = VK_STRUCTURE_TYPE_PIPELINE_LAYOUT_CREATE_INFO;
        layout_info.setLayoutCount = 1;
        layout_info.pSetLayouts = set_layout;
        layout_info.pushConstantRangeCount = 1;
        layout_info.pPushConstantRanges = push_constants;
        err = vkCreatePipelineLayout(v->Device, &layout_info, v->Allocator, &bd->PipelineLayout);
        check_vk_result(err);
    }

    ImGui_ImplVulkan_CreatePipeline(v->Device, v->Allocator, v->PipelineCache, bd->RenderPass, v->MSAASamples, &bd->Pipeline, bd->Subpass);

    return true;
}

void    ImGui_ImplVulkan_DestroyFontUploadObjects()
{
    ImGui_ImplVulkan_Data* bd = ImGui_ImplVulkan_GetBackendData();
    ImGui_ImplVulkan_InitInfo* v = &bd->VulkanInitInfo;
    if (bd->UploadBuffer)
    {
        vkDestroyBuffer(v->Device, bd->UploadBuffer, v->Allocator);
        bd->UploadBuffer = VK_NULL_HANDLE;
    }
    if (bd->UploadBufferMemory)
    {
        vkFreeMemory(v->Device, bd->UploadBufferMemory, v->Allocator);
        bd->UploadBufferMemory = VK_NULL_HANDLE;
    }
}

void    ImGui_ImplVulkan_DestroyDeviceObjects()
{
    ImGui_ImplVulkan_Data* bd = ImGui_ImplVulkan_GetBackendData();
    ImGui_ImplVulkan_InitInfo* v = &bd->VulkanInitInfo;
    ImGui_ImplVulkanH_DestroyAllViewportsRenderBuffers(v->Device, v->Allocator);
    ImGui_ImplVulkan_DestroyFontUploadObjects();

    if (bd->ShaderModuleVert)     { vkDestroyShaderModule(v->Device, bd->ShaderModuleVert, v->Allocator); bd->ShaderModuleVert = VK_NULL_HANDLE; }
    if (bd->ShaderModuleFrag)     { vkDestroyShaderModule(v->Device, bd->ShaderModuleFrag, v->Allocator); bd->ShaderModuleFrag = VK_NULL_HANDLE; }
    if (bd->FontView)             { vkDestroyImageView(v->Device, bd->FontView, v->Allocator); bd->FontView = VK_NULL_HANDLE; }
    if (bd->FontImage)            { vkDestroyImage(v->Device, bd->FontImage, v->Allocator); bd->FontImage = VK_NULL_HANDLE; }
    if (bd->FontMemory)           { vkFreeMemory(v->Device, bd->FontMemory, v->Allocator); bd->FontMemory = VK_NULL_HANDLE; }
    if (bd->FontSampler)          { vkDestroySampler(v->Device, bd->FontSampler, v->Allocator); bd->FontSampler = VK_NULL_HANDLE; }
    if (bd->DescriptorSetLayout)  { vkDestroyDescriptorSetLayout(v->Device, bd->DescriptorSetLayout, v->Allocator); bd->DescriptorSetLayout = VK_NULL_HANDLE; }
    if (bd->PipelineLayout)       { vkDestroyPipelineLayout(v->Device, bd->PipelineLayout, v->Allocator); bd->PipelineLayout = VK_NULL_HANDLE; }
    if (bd->Pipeline)             { vkDestroyPipeline(v->Device, bd->Pipeline, v->Allocator); bd->Pipeline = VK_NULL_HANDLE; }
}

bool    ImGui_ImplVulkan_LoadFunctions(PFN_vkVoidFunction(*loader_func)(const char* function_name, void* user_data), void* user_data)
{
    // Load function pointers
    // You can use the default Vulkan loader using:
    //      ImGui_ImplVulkan_LoadFunctions([](const char* function_name, void*) { return vkGetInstanceProcAddr(your_vk_isntance, function_name); });
    // But this would be equivalent to not setting VK_NO_PROTOTYPES.
#ifdef VK_NO_PROTOTYPES
#define IMGUI_VULKAN_FUNC_LOAD(func) \
    func = reinterpret_cast<decltype(func)>(loader_func(#func, user_data)); \
    if (func == nullptr)   \
        return false;
    IMGUI_VULKAN_FUNC_MAP(IMGUI_VULKAN_FUNC_LOAD)
#undef IMGUI_VULKAN_FUNC_LOAD

#ifdef IMGUI_IMPL_VULKAN_HAS_DYNAMIC_RENDERING
    // Manually load those two (see #5446)
    ImGuiImplVulkanFuncs_vkCmdBeginRenderingKHR = reinterpret_cast<PFN_vkCmdBeginRenderingKHR>(loader_func("vkCmdBeginRenderingKHR", user_data));
    ImGuiImplVulkanFuncs_vkCmdEndRenderingKHR = reinterpret_cast<PFN_vkCmdEndRenderingKHR>(loader_func("vkCmdEndRenderingKHR", user_data));
#endif
#else
    IM_UNUSED(loader_func);
    IM_UNUSED(user_data);
#endif

    g_FunctionsLoaded = true;
    return true;
}

bool    ImGui_ImplVulkan_Init(ImGui_ImplVulkan_InitInfo* info, VkRenderPass render_pass)
{
    IM_ASSERT(g_FunctionsLoaded && "Need to call ImGui_ImplVulkan_LoadFunctions() if IMGUI_IMPL_VULKAN_NO_PROTOTYPES or VK_NO_PROTOTYPES are set!");

    if (info->UseDynamicRendering)
    {
#ifdef IMGUI_IMPL_VULKAN_HAS_DYNAMIC_RENDERING
#ifndef VK_NO_PROTOTYPES
        ImGuiImplVulkanFuncs_vkCmdBeginRenderingKHR = reinterpret_cast<PFN_vkCmdBeginRenderingKHR>(vkGetInstanceProcAddr(info->Instance, "vkCmdBeginRenderingKHR"));
        ImGuiImplVulkanFuncs_vkCmdEndRenderingKHR = reinterpret_cast<PFN_vkCmdEndRenderingKHR>(vkGetInstanceProcAddr(info->Instance, "vkCmdEndRenderingKHR"));
#endif
        IM_ASSERT(ImGuiImplVulkanFuncs_vkCmdBeginRenderingKHR != nullptr);
        IM_ASSERT(ImGuiImplVulkanFuncs_vkCmdEndRenderingKHR != nullptr);
#else
        IM_ASSERT(0 && "Can't use dynamic rendering when neither VK_VERSION_1_3 or VK_KHR_dynamic_rendering is defined.");
#endif
    }

    ImGuiIO& io = ImGui::GetIO();
    IM_ASSERT(io.BackendRendererUserData == nullptr && "Already initialized a renderer backend!");

    // Setup backend capabilities flags
    ImGui_ImplVulkan_Data* bd = IM_NEW(ImGui_ImplVulkan_Data)();
    io.BackendRendererUserData = (void*)bd;
    io.BackendRendererName = "imgui_impl_vulkan";
    io.BackendFlags |= ImGuiBackendFlags_RendererHasVtxOffset;  // We can honor the ImDrawCmd::VtxOffset field, allowing for large meshes.
    io.BackendFlags |= ImGuiBackendFlags_RendererHasViewports;  // We can create multi-viewports on the Renderer side (optional)

    IM_ASSERT(info->Instance != VK_NULL_HANDLE);
    IM_ASSERT(info->PhysicalDevice != VK_NULL_HANDLE);
    IM_ASSERT(info->Device != VK_NULL_HANDLE);
    IM_ASSERT(info->Queue != VK_NULL_HANDLE);
    IM_ASSERT(info->DescriptorPool != VK_NULL_HANDLE);
    IM_ASSERT(info->MinImageCount >= 2);
    IM_ASSERT(info->ImageCount >= info->MinImageCount);
    if (info->UseDynamicRendering == false)
        IM_ASSERT(render_pass != VK_NULL_HANDLE);

    bd->VulkanInitInfo = *info;
    bd->RenderPass = render_pass;
    bd->Subpass = info->Subpass;

    ImGui_ImplVulkan_CreateDeviceObjects();

    // Our render function expect RendererUserData to be storing the window render buffer we need (for the main viewport we won't use ->Window)
    ImGuiViewport* main_viewport = ImGui::GetMainViewport();
    main_viewport->RendererUserData = IM_NEW(ImGui_ImplVulkan_ViewportData)();

    if (io.ConfigFlags & ImGuiConfigFlags_ViewportsEnable)
        ImGui_ImplVulkan_InitPlatformInterface();

    return true;
}

void ImGui_ImplVulkan_Shutdown()
{
    ImGui_ImplVulkan_Data* bd = ImGui_ImplVulkan_GetBackendData();
    IM_ASSERT(bd != nullptr && "No renderer backend to shutdown, or already shutdown?");
    ImGuiIO& io = ImGui::GetIO();

    // First destroy objects in all viewports
    ImGui_ImplVulkan_DestroyDeviceObjects();

    // Manually delete main viewport render data in-case we haven't initialized for viewports
    ImGuiViewport* main_viewport = ImGui::GetMainViewport();
    if (ImGui_ImplVulkan_ViewportData* vd = (ImGui_ImplVulkan_ViewportData*)main_viewport->RendererUserData)
        IM_DELETE(vd);
    main_viewport->RendererUserData = nullptr;

    // Clean up windows
    ImGui_ImplVulkan_ShutdownPlatformInterface();

    io.BackendRendererName = nullptr;
    io.BackendRendererUserData = nullptr;
    io.BackendFlags &= ~(ImGuiBackendFlags_RendererHasVtxOffset | ImGuiBackendFlags_RendererHasViewports);
    IM_DELETE(bd);
}

void ImGui_ImplVulkan_NewFrame()
{
    ImGui_ImplVulkan_Data* bd = ImGui_ImplVulkan_GetBackendData();
    IM_ASSERT(bd != nullptr && "Did you call ImGui_ImplVulkan_Init()?");
    IM_UNUSED(bd);
}

void ImGui_ImplVulkan_SetMinImageCount(uint32_t min_image_count)
{
    ImGui_ImplVulkan_Data* bd = ImGui_ImplVulkan_GetBackendData();
    IM_ASSERT(min_image_count >= 2);
    if (bd->VulkanInitInfo.MinImageCount == min_image_count)
        return;

    IM_ASSERT(0); // FIXME-VIEWPORT: Unsupported. Need to recreate all swap chains!
    ImGui_ImplVulkan_InitInfo* v = &bd->VulkanInitInfo;
    VkResult err = vkDeviceWaitIdle(v->Device);
    check_vk_result(err);
    ImGui_ImplVulkanH_DestroyAllViewportsRenderBuffers(v->Device, v->Allocator);

    bd->VulkanInitInfo.MinImageCount = min_image_count;
}

// Register a texture
// FIXME: This is experimental in the sense that we are unsure how to best design/tackle this problem, please post to https://github.com/ocornut/imgui/pull/914 if you have suggestions.
VkDescriptorSet ImGui_ImplVulkan_AddTexture(VkSampler sampler, VkImageView image_view, VkImageLayout image_layout)
{
    ImGui_ImplVulkan_Data* bd = ImGui_ImplVulkan_GetBackendData();
    ImGui_ImplVulkan_InitInfo* v = &bd->VulkanInitInfo;

    // Create Descriptor Set:
    VkDescriptorSet descriptor_set;
    {
        VkDescriptorSetAllocateInfo alloc_info = {};
        alloc_info.sType = VK_STRUCTURE_TYPE_DESCRIPTOR_SET_ALLOCATE_INFO;
        alloc_info.descriptorPool = v->DescriptorPool;
        alloc_info.descriptorSetCount = 1;
        alloc_info.pSetLayouts = &bd->DescriptorSetLayout;
        VkResult err = vkAllocateDescriptorSets(v->Device, &alloc_info, &descriptor_set);
        check_vk_result(err);
    }

    // Update the Descriptor Set:
    {
        VkDescriptorImageInfo desc_image[1] = {};
        desc_image[0].sampler = sampler;
        desc_image[0].imageView = image_view;
        desc_image[0].imageLayout = image_layout;
        VkWriteDescriptorSet write_desc[1] = {};
        write_desc[0].sType = VK_STRUCTURE_TYPE_WRITE_DESCRIPTOR_SET;
        write_desc[0].dstSet = descriptor_set;
        write_desc[0].descriptorCount = 1;
        write_desc[0].descriptorType = VK_DESCRIPTOR_TYPE_COMBINED_IMAGE_SAMPLER;
        write_desc[0].pImageInfo = desc_image;
        vkUpdateDescriptorSets(v->Device, 1, write_desc, 0, nullptr);
    }
    return descriptor_set;
}

void ImGui_ImplVulkan_RemoveTexture(VkDescriptorSet descriptor_set)
{
    ImGui_ImplVulkan_Data* bd = ImGui_ImplVulkan_GetBackendData();
    ImGui_ImplVulkan_InitInfo* v = &bd->VulkanInitInfo;
    vkFreeDescriptorSets(v->Device, v->DescriptorPool, 1, &descriptor_set);
}

//-------------------------------------------------------------------------
// Internal / Miscellaneous Vulkan Helpers
// (Used by example's main.cpp. Used by multi-viewport features. PROBABLY NOT used by your own app.)
//-------------------------------------------------------------------------
// You probably do NOT need to use or care about those functions.
// Those functions only exist because:
//   1) they facilitate the readability and maintenance of the multiple main.cpp examples files.
//   2) the upcoming multi-viewport feature will need them internally.
// Generally we avoid exposing any kind of superfluous high-level helpers in the backends,
// but it is too much code to duplicate everywhere so we exceptionally expose them.
//
// Your engine/app will likely _already_ have code to setup all that stuff (swap chain, render pass, frame buffers, etc.).
// You may read this code to learn about Vulkan, but it is recommended you use you own custom tailored code to do equivalent work.
// (The ImGui_ImplVulkanH_XXX functions do not interact with any of the state used by the regular ImGui_ImplVulkan_XXX functions)
//-------------------------------------------------------------------------

VkSurfaceFormatKHR ImGui_ImplVulkanH_SelectSurfaceFormat(VkPhysicalDevice physical_device, VkSurfaceKHR surface, const VkFormat* request_formats, int request_formats_count, VkColorSpaceKHR request_color_space)
{
    IM_ASSERT(g_FunctionsLoaded && "Need to call ImGui_ImplVulkan_LoadFunctions() if IMGUI_IMPL_VULKAN_NO_PROTOTYPES or VK_NO_PROTOTYPES are set!");
    IM_ASSERT(request_formats != nullptr);
    IM_ASSERT(request_formats_count > 0);

    // Per Spec Format and View Format are expected to be the same unless VK_IMAGE_CREATE_MUTABLE_BIT was set at image creation
    // Assuming that the default behavior is without setting this bit, there is no need for separate Swapchain image and image view format
    // Additionally several new color spaces were introduced with Vulkan Spec v1.0.40,
    // hence we must make sure that a format with the mostly available color space, VK_COLOR_SPACE_SRGB_NONLINEAR_KHR, is found and used.
    uint32_t avail_count;
    vkGetPhysicalDeviceSurfaceFormatsKHR(physical_device, surface, &avail_count, nullptr);
    ImVector<VkSurfaceFormatKHR> avail_format;
    avail_format.resize((int)avail_count);
    vkGetPhysicalDeviceSurfaceFormatsKHR(physical_device, surface, &avail_count, avail_format.Data);

    // First check if only one format, VK_FORMAT_UNDEFINED, is available, which would imply that any format is available
    if (avail_count == 1)
    {
        if (avail_format[0].format == VK_FORMAT_UNDEFINED)
        {
            VkSurfaceFormatKHR ret;
            ret.format = request_formats[0];
            ret.colorSpace = request_color_space;
            return ret;
        }
        else
        {
            // No point in searching another format
            return avail_format[0];
        }
    }
    else
    {
        // Request several formats, the first found will be used
        for (int request_i = 0; request_i < request_formats_count; request_i++)
            for (uint32_t avail_i = 0; avail_i < avail_count; avail_i++)
                if (avail_format[avail_i].format == request_formats[request_i] && avail_format[avail_i].colorSpace == request_color_space)
                    return avail_format[avail_i];

        // If none of the requested image formats could be found, use the first available
        return avail_format[0];
    }
}

VkPresentModeKHR ImGui_ImplVulkanH_SelectPresentMode(VkPhysicalDevice physical_device, VkSurfaceKHR surface, const VkPresentModeKHR* request_modes, int request_modes_count)
{
    IM_ASSERT(g_FunctionsLoaded && "Need to call ImGui_ImplVulkan_LoadFunctions() if IMGUI_IMPL_VULKAN_NO_PROTOTYPES or VK_NO_PROTOTYPES are set!");
    IM_ASSERT(request_modes != nullptr);
    IM_ASSERT(request_modes_count > 0);

    // Request a certain mode and confirm that it is available. If not use VK_PRESENT_MODE_FIFO_KHR which is mandatory
    uint32_t avail_count = 0;
    vkGetPhysicalDeviceSurfacePresentModesKHR(physical_device, surface, &avail_count, nullptr);
    ImVector<VkPresentModeKHR> avail_modes;
    avail_modes.resize((int)avail_count);
    vkGetPhysicalDeviceSurfacePresentModesKHR(physical_device, surface, &avail_count, avail_modes.Data);
    //for (uint32_t avail_i = 0; avail_i < avail_count; avail_i++)
    //    printf("[vulkan] avail_modes[%d] = %d\n", avail_i, avail_modes[avail_i]);

    for (int request_i = 0; request_i < request_modes_count; request_i++)
        for (uint32_t avail_i = 0; avail_i < avail_count; avail_i++)
            if (request_modes[request_i] == avail_modes[avail_i])
                return request_modes[request_i];

    return VK_PRESENT_MODE_FIFO_KHR; // Always available
}

void ImGui_ImplVulkanH_CreateWindowCommandBuffers(VkPhysicalDevice physical_device, VkDevice device, ImGui_ImplVulkanH_Window* wd, uint32_t queue_family, const VkAllocationCallbacks* allocator)
{
    IM_ASSERT(physical_device != VK_NULL_HANDLE && device != VK_NULL_HANDLE);
    (void)physical_device;
    (void)allocator;

    // Create Command Buffers
    VkResult err;
    for (uint32_t i = 0; i < wd->ImageCount; i++)
    {
        ImGui_ImplVulkanH_Frame* fd = &wd->Frames[i];
        ImGui_ImplVulkanH_FrameSemaphores* fsd = &wd->FrameSemaphores[i];
        {
            VkCommandPoolCreateInfo info = {};
            info.sType = VK_STRUCTURE_TYPE_COMMAND_POOL_CREATE_INFO;
            info.flags = VK_COMMAND_POOL_CREATE_RESET_COMMAND_BUFFER_BIT;
            info.queueFamilyIndex = queue_family;
            err = vkCreateCommandPool(device, &info, allocator, &fd->CommandPool);
            check_vk_result(err);
        }
        {
            VkCommandBufferAllocateInfo info = {};
            info.sType = VK_STRUCTURE_TYPE_COMMAND_BUFFER_ALLOCATE_INFO;
            info.commandPool = fd->CommandPool;
            info.level = VK_COMMAND_BUFFER_LEVEL_PRIMARY;
            info.commandBufferCount = 1;
            err = vkAllocateCommandBuffers(device, &info, &fd->CommandBuffer);
            check_vk_result(err);
        }
        {
            VkFenceCreateInfo info = {};
            info.sType = VK_STRUCTURE_TYPE_FENCE_CREATE_INFO;
            info.flags = VK_FENCE_CREATE_SIGNALED_BIT;
            err = vkCreateFence(device, &info, allocator, &fd->Fence);
            check_vk_result(err);
        }
        {
            VkSemaphoreCreateInfo info = {};
            info.sType = VK_STRUCTURE_TYPE_SEMAPHORE_CREATE_INFO;
            err = vkCreateSemaphore(device, &info, allocator, &fsd->ImageAcquiredSemaphore);
            check_vk_result(err);
            err = vkCreateSemaphore(device, &info, allocator, &fsd->RenderCompleteSemaphore);
            check_vk_result(err);
        }
    }
}

int ImGui_ImplVulkanH_GetMinImageCountFromPresentMode(VkPresentModeKHR present_mode)
{
    if (present_mode == VK_PRESENT_MODE_MAILBOX_KHR)
        return 3;
    if (present_mode == VK_PRESENT_MODE_FIFO_KHR || present_mode == VK_PRESENT_MODE_FIFO_RELAXED_KHR)
        return 2;
    if (present_mode == VK_PRESENT_MODE_IMMEDIATE_KHR)
        return 1;
    IM_ASSERT(0);
    return 1;
}

// Also destroy old swap chain and in-flight frames data, if any.
void ImGui_ImplVulkanH_CreateWindowSwapChain(VkPhysicalDevice physical_device, VkDevice device, ImGui_ImplVulkanH_Window* wd, const VkAllocationCallbacks* allocator, int w, int h, uint32_t min_image_count)
{
    VkResult err;
    VkSwapchainKHR old_swapchain = wd->Swapchain;
    wd->Swapchain = VK_NULL_HANDLE;
    err = vkDeviceWaitIdle(device);
    check_vk_result(err);

    // We don't use ImGui_ImplVulkanH_DestroyWindow() because we want to preserve the old swapchain to create the new one.
    // Destroy old Framebuffer
    for (uint32_t i = 0; i < wd->ImageCount; i++)
    {
        ImGui_ImplVulkanH_DestroyFrame(device, &wd->Frames[i], allocator);
        ImGui_ImplVulkanH_DestroyFrameSemaphores(device, &wd->FrameSemaphores[i], allocator);
    }
    IM_FREE(wd->Frames);
    IM_FREE(wd->FrameSemaphores);
    wd->Frames = nullptr;
    wd->FrameSemaphores = nullptr;
    wd->ImageCount = 0;
    if (wd->RenderPass)
        vkDestroyRenderPass(device, wd->RenderPass, allocator);
    if (wd->Pipeline)
        vkDestroyPipeline(device, wd->Pipeline, allocator);

    // If min image count was not specified, request different count of images dependent on selected present mode
    if (min_image_count == 0)
        min_image_count = ImGui_ImplVulkanH_GetMinImageCountFromPresentMode(wd->PresentMode);

    // Create Swapchain
    {
        VkSwapchainCreateInfoKHR info = {};
        info.sType = VK_STRUCTURE_TYPE_SWAPCHAIN_CREATE_INFO_KHR;
        info.surface = wd->Surface;
        info.minImageCount = min_image_count;
        info.imageFormat = wd->SurfaceFormat.format;
        info.imageColorSpace = wd->SurfaceFormat.colorSpace;
        info.imageArrayLayers = 1;
        info.imageUsage = VK_IMAGE_USAGE_COLOR_ATTACHMENT_BIT;
        info.imageSharingMode = VK_SHARING_MODE_EXCLUSIVE;           // Assume that graphics family == present family
        info.preTransform = VK_SURFACE_TRANSFORM_IDENTITY_BIT_KHR;
        info.compositeAlpha = VK_COMPOSITE_ALPHA_OPAQUE_BIT_KHR;
        info.presentMode = wd->PresentMode;
        info.clipped = VK_TRUE;
        info.oldSwapchain = old_swapchain;
        VkSurfaceCapabilitiesKHR cap;
        err = vkGetPhysicalDeviceSurfaceCapabilitiesKHR(physical_device, wd->Surface, &cap);
        check_vk_result(err);
        if (info.minImageCount < cap.minImageCount)
            info.minImageCount = cap.minImageCount;
        else if (cap.maxImageCount != 0 && info.minImageCount > cap.maxImageCount)
            info.minImageCount = cap.maxImageCount;

        if (cap.currentExtent.width == 0xffffffff)
        {
            info.imageExtent.width = wd->Width = w;
            info.imageExtent.height = wd->Height = h;
        }
        else
        {
            info.imageExtent.width = wd->Width = cap.currentExtent.width;
            info.imageExtent.height = wd->Height = cap.currentExtent.height;
        }
        err = vkCreateSwapchainKHR(device, &info, allocator, &wd->Swapchain);
        check_vk_result(err);
        err = vkGetSwapchainImagesKHR(device, wd->Swapchain, &wd->ImageCount, nullptr);
        check_vk_result(err);
        VkImage backbuffers[16] = {};
        IM_ASSERT(wd->ImageCount >= min_image_count);
        IM_ASSERT(wd->ImageCount < IM_ARRAYSIZE(backbuffers));
        err = vkGetSwapchainImagesKHR(device, wd->Swapchain, &wd->ImageCount, backbuffers);
        check_vk_result(err);

        IM_ASSERT(wd->Frames == nullptr);
        wd->Frames = (ImGui_ImplVulkanH_Frame*)IM_ALLOC(sizeof(ImGui_ImplVulkanH_Frame) * wd->ImageCount);
        wd->FrameSemaphores = (ImGui_ImplVulkanH_FrameSemaphores*)IM_ALLOC(sizeof(ImGui_ImplVulkanH_FrameSemaphores) * wd->ImageCount);
        memset(wd->Frames, 0, sizeof(wd->Frames[0]) * wd->ImageCount);
        memset(wd->FrameSemaphores, 0, sizeof(wd->FrameSemaphores[0]) * wd->ImageCount);
        for (uint32_t i = 0; i < wd->ImageCount; i++)
            wd->Frames[i].Backbuffer = backbuffers[i];
    }
    if (old_swapchain)
        vkDestroySwapchainKHR(device, old_swapchain, allocator);

    // Create the Render Pass
    if (wd->UseDynamicRendering == false)
    {
        VkAttachmentDescription attachment = {};
        attachment.format = wd->SurfaceFormat.format;
        attachment.samples = VK_SAMPLE_COUNT_1_BIT;
        attachment.loadOp = wd->ClearEnable ? VK_ATTACHMENT_LOAD_OP_CLEAR : VK_ATTACHMENT_LOAD_OP_DONT_CARE;
        attachment.storeOp = VK_ATTACHMENT_STORE_OP_STORE;
        attachment.stencilLoadOp = VK_ATTACHMENT_LOAD_OP_DONT_CARE;
        attachment.stencilStoreOp = VK_ATTACHMENT_STORE_OP_DONT_CARE;
        attachment.initialLayout = VK_IMAGE_LAYOUT_UNDEFINED;
        attachment.finalLayout = VK_IMAGE_LAYOUT_PRESENT_SRC_KHR;
        VkAttachmentReference color_attachment = {};
        color_attachment.attachment = 0;
        color_attachment.layout = VK_IMAGE_LAYOUT_COLOR_ATTACHMENT_OPTIMAL;
        VkSubpassDescription subpass = {};
        subpass.pipelineBindPoint = VK_PIPELINE_BIND_POINT_GRAPHICS;
        subpass.colorAttachmentCount = 1;
        subpass.pColorAttachments = &color_attachment;
        VkSubpassDependency dependency = {};
        dependency.srcSubpass = VK_SUBPASS_EXTERNAL;
        dependency.dstSubpass = 0;
        dependency.srcStageMask = VK_PIPELINE_STAGE_COLOR_ATTACHMENT_OUTPUT_BIT;
        dependency.dstStageMask = VK_PIPELINE_STAGE_COLOR_ATTACHMENT_OUTPUT_BIT;
        dependency.srcAccessMask = 0;
        dependency.dstAccessMask = VK_ACCESS_COLOR_ATTACHMENT_WRITE_BIT;
        VkRenderPassCreateInfo info = {};
        info.sType = VK_STRUCTURE_TYPE_RENDER_PASS_CREATE_INFO;
        info.attachmentCount = 1;
        info.pAttachments = &attachment;
        info.subpassCount = 1;
        info.pSubpasses = &subpass;
        info.dependencyCount = 1;
        info.pDependencies = &dependency;
        err = vkCreateRenderPass(device, &info, allocator, &wd->RenderPass);
        check_vk_result(err);

        // We do not create a pipeline by default as this is also used by examples' main.cpp,
        // but secondary viewport in multi-viewport mode may want to create one with:
        //ImGui_ImplVulkan_CreatePipeline(device, allocator, VK_NULL_HANDLE, wd->RenderPass, VK_SAMPLE_COUNT_1_BIT, &wd->Pipeline, bd->Subpass);
    }

    // Create The Image Views
    {
        VkImageViewCreateInfo info = {};
        info.sType = VK_STRUCTURE_TYPE_IMAGE_VIEW_CREATE_INFO;
        info.viewType = VK_IMAGE_VIEW_TYPE_2D;
        info.format = wd->SurfaceFormat.format;
        info.components.r = VK_COMPONENT_SWIZZLE_R;
        info.components.g = VK_COMPONENT_SWIZZLE_G;
        info.components.b = VK_COMPONENT_SWIZZLE_B;
        info.components.a = VK_COMPONENT_SWIZZLE_A;
        VkImageSubresourceRange image_range = { VK_IMAGE_ASPECT_COLOR_BIT, 0, 1, 0, 1 };
        info.subresourceRange = image_range;
        for (uint32_t i = 0; i < wd->ImageCount; i++)
        {
            ImGui_ImplVulkanH_Frame* fd = &wd->Frames[i];
            info.image = fd->Backbuffer;
            err = vkCreateImageView(device, &info, allocator, &fd->BackbufferView);
            check_vk_result(err);
        }
    }

    // Create Framebuffer
    if (wd->UseDynamicRendering == false)
    {
        VkImageView attachment[1];
        VkFramebufferCreateInfo info = {};
        info.sType = VK_STRUCTURE_TYPE_FRAMEBUFFER_CREATE_INFO;
        info.renderPass = wd->RenderPass;
        info.attachmentCount = 1;
        info.pAttachments = attachment;
        info.width = wd->Width;
        info.height = wd->Height;
        info.layers = 1;
        for (uint32_t i = 0; i < wd->ImageCount; i++)
        {
            ImGui_ImplVulkanH_Frame* fd = &wd->Frames[i];
            attachment[0] = fd->BackbufferView;
            err = vkCreateFramebuffer(device, &info, allocator, &fd->Framebuffer);
            check_vk_result(err);
        }
    }
}

// Create or resize window
void ImGui_ImplVulkanH_CreateOrResizeWindow(VkInstance instance, VkPhysicalDevice physical_device, VkDevice device, ImGui_ImplVulkanH_Window* wd, uint32_t queue_family, const VkAllocationCallbacks* allocator, int width, int height, uint32_t min_image_count)
{
    IM_ASSERT(g_FunctionsLoaded && "Need to call ImGui_ImplVulkan_LoadFunctions() if IMGUI_IMPL_VULKAN_NO_PROTOTYPES or VK_NO_PROTOTYPES are set!");
    (void)instance;
    ImGui_ImplVulkanH_CreateWindowSwapChain(physical_device, device, wd, allocator, width, height, min_image_count);
    //ImGui_ImplVulkan_CreatePipeline(device, allocator, VK_NULL_HANDLE, wd->RenderPass, VK_SAMPLE_COUNT_1_BIT, &wd->Pipeline, g_VulkanInitInfo.Subpass);
    ImGui_ImplVulkanH_CreateWindowCommandBuffers(physical_device, device, wd, queue_family, allocator);
}

void ImGui_ImplVulkanH_DestroyWindow(VkInstance instance, VkDevice device, ImGui_ImplVulkanH_Window* wd, const VkAllocationCallbacks* allocator)
{
    vkDeviceWaitIdle(device); // FIXME: We could wait on the Queue if we had the queue in wd-> (otherwise VulkanH functions can't use globals)
    //vkQueueWaitIdle(bd->Queue);

    for (uint32_t i = 0; i < wd->ImageCount; i++)
    {
        ImGui_ImplVulkanH_DestroyFrame(device, &wd->Frames[i], allocator);
        ImGui_ImplVulkanH_DestroyFrameSemaphores(device, &wd->FrameSemaphores[i], allocator);
    }
    IM_FREE(wd->Frames);
    IM_FREE(wd->FrameSemaphores);
    wd->Frames = nullptr;
    wd->FrameSemaphores = nullptr;
    vkDestroyPipeline(device, wd->Pipeline, allocator);
    vkDestroyRenderPass(device, wd->RenderPass, allocator);
    vkDestroySwapchainKHR(device, wd->Swapchain, allocator);
    vkDestroySurfaceKHR(instance, wd->Surface, allocator);

    *wd = ImGui_ImplVulkanH_Window();
}

void ImGui_ImplVulkanH_DestroyFrame(VkDevice device, ImGui_ImplVulkanH_Frame* fd, const VkAllocationCallbacks* allocator)
{
    vkDestroyFence(device, fd->Fence, allocator);
    vkFreeCommandBuffers(device, fd->CommandPool, 1, &fd->CommandBuffer);
    vkDestroyCommandPool(device, fd->CommandPool, allocator);
    fd->Fence = VK_NULL_HANDLE;
    fd->CommandBuffer = VK_NULL_HANDLE;
    fd->CommandPool = VK_NULL_HANDLE;

    vkDestroyImageView(device, fd->BackbufferView, allocator);
    vkDestroyFramebuffer(device, fd->Framebuffer, allocator);
}

void ImGui_ImplVulkanH_DestroyFrameSemaphores(VkDevice device, ImGui_ImplVulkanH_FrameSemaphores* fsd, const VkAllocationCallbacks* allocator)
{
    vkDestroySemaphore(device, fsd->ImageAcquiredSemaphore, allocator);
    vkDestroySemaphore(device, fsd->RenderCompleteSemaphore, allocator);
    fsd->ImageAcquiredSemaphore = fsd->RenderCompleteSemaphore = VK_NULL_HANDLE;
}

void ImGui_ImplVulkanH_DestroyFrameRenderBuffers(VkDevice device, ImGui_ImplVulkanH_FrameRenderBuffers* buffers, const VkAllocationCallbacks* allocator)
{
    if (buffers->VertexBuffer) { vkDestroyBuffer(device, buffers->VertexBuffer, allocator); buffers->VertexBuffer = VK_NULL_HANDLE; }
    if (buffers->VertexBufferMemory) { vkFreeMemory(device, buffers->VertexBufferMemory, allocator); buffers->VertexBufferMemory = VK_NULL_HANDLE; }
    if (buffers->IndexBuffer) { vkDestroyBuffer(device, buffers->IndexBuffer, allocator); buffers->IndexBuffer = VK_NULL_HANDLE; }
    if (buffers->IndexBufferMemory) { vkFreeMemory(device, buffers->IndexBufferMemory, allocator); buffers->IndexBufferMemory = VK_NULL_HANDLE; }
    buffers->VertexBufferSize = 0;
    buffers->IndexBufferSize = 0;
}

void ImGui_ImplVulkanH_DestroyWindowRenderBuffers(VkDevice device, ImGui_ImplVulkanH_WindowRenderBuffers* buffers, const VkAllocationCallbacks* allocator)
{
    for (uint32_t n = 0; n < buffers->Count; n++)
        ImGui_ImplVulkanH_DestroyFrameRenderBuffers(device, &buffers->FrameRenderBuffers[n], allocator);
    IM_FREE(buffers->FrameRenderBuffers);
    buffers->FrameRenderBuffers = nullptr;
    buffers->Index = 0;
    buffers->Count = 0;
}

void ImGui_ImplVulkanH_DestroyAllViewportsRenderBuffers(VkDevice device, const VkAllocationCallbacks* allocator)
{
    ImGuiPlatformIO& platform_io = ImGui::GetPlatformIO();
    for (int n = 0; n < platform_io.Viewports.Size; n++)
        if (ImGui_ImplVulkan_ViewportData* vd = (ImGui_ImplVulkan_ViewportData*)platform_io.Viewports[n]->RendererUserData)
            ImGui_ImplVulkanH_DestroyWindowRenderBuffers(device, &vd->RenderBuffers, allocator);
}

//--------------------------------------------------------------------------------------------------------
// MULTI-VIEWPORT / PLATFORM INTERFACE SUPPORT
// This is an _advanced_ and _optional_ feature, allowing the backend to create and handle multiple viewports simultaneously.
// If you are new to dear imgui or creating a new binding for dear imgui, it is recommended that you completely ignore this section first..
//--------------------------------------------------------------------------------------------------------

static void ImGui_ImplVulkan_CreateWindow(ImGuiViewport* viewport)
{
    ImGui_ImplVulkan_Data* bd = ImGui_ImplVulkan_GetBackendData();
    ImGui_ImplVulkan_ViewportData* vd = IM_NEW(ImGui_ImplVulkan_ViewportData)();
    viewport->RendererUserData = vd;
    ImGui_ImplVulkanH_Window* wd = &vd->Window;
    ImGui_ImplVulkan_InitInfo* v = &bd->VulkanInitInfo;

    // Create surface
    ImGuiPlatformIO& platform_io = ImGui::GetPlatformIO();
    VkResult err = (VkResult)platform_io.Platform_CreateVkSurface(viewport, (ImU64)v->Instance, (const void*)v->Allocator, (ImU64*)&wd->Surface);
    check_vk_result(err);

    // Check for WSI support
    VkBool32 res;
    vkGetPhysicalDeviceSurfaceSupportKHR(v->PhysicalDevice, v->QueueFamily, wd->Surface, &res);
    if (res != VK_TRUE)
    {
        IM_ASSERT(0); // Error: no WSI support on physical device
        return;
    }

    // Select Surface Format
    const VkFormat requestSurfaceImageFormat[] = { VK_FORMAT_B8G8R8A8_UNORM, VK_FORMAT_R8G8B8A8_UNORM, VK_FORMAT_B8G8R8_UNORM, VK_FORMAT_R8G8B8_UNORM };
    const VkColorSpaceKHR requestSurfaceColorSpace = VK_COLORSPACE_SRGB_NONLINEAR_KHR;
    wd->SurfaceFormat = ImGui_ImplVulkanH_SelectSurfaceFormat(v->PhysicalDevice, wd->Surface, requestSurfaceImageFormat, (size_t)IM_ARRAYSIZE(requestSurfaceImageFormat), requestSurfaceColorSpace);

    // Select Present Mode
    // FIXME-VULKAN: Even thought mailbox seems to get us maximum framerate with a single window, it halves framerate with a second window etc. (w/ Nvidia and SDK 1.82.1)
    VkPresentModeKHR present_modes[] = { VK_PRESENT_MODE_MAILBOX_KHR, VK_PRESENT_MODE_IMMEDIATE_KHR, VK_PRESENT_MODE_FIFO_KHR };
    wd->PresentMode = ImGui_ImplVulkanH_SelectPresentMode(v->PhysicalDevice, wd->Surface, &present_modes[0], IM_ARRAYSIZE(present_modes));
    //printf("[vulkan] Secondary window selected PresentMode = %d\n", wd->PresentMode);

    // Create SwapChain, RenderPass, Framebuffer, etc.
    wd->ClearEnable = (viewport->Flags & ImGuiViewportFlags_NoRendererClear) ? false : true;
    ImGui_ImplVulkanH_CreateOrResizeWindow(v->Instance, v->PhysicalDevice, v->Device, wd, v->QueueFamily, v->Allocator, (int)viewport->Size.x, (int)viewport->Size.y, v->MinImageCount);
    vd->WindowOwned = true;
}

static void ImGui_ImplVulkan_DestroyWindow(ImGuiViewport* viewport)
{
    // The main viewport (owned by the application) will always have RendererUserData == 0 since we didn't create the data for it.
    ImGui_ImplVulkan_Data* bd = ImGui_ImplVulkan_GetBackendData();
    if (ImGui_ImplVulkan_ViewportData* vd = (ImGui_ImplVulkan_ViewportData*)viewport->RendererUserData)
    {
        ImGui_ImplVulkan_InitInfo* v = &bd->VulkanInitInfo;
        if (vd->WindowOwned)
            ImGui_ImplVulkanH_DestroyWindow(v->Instance, v->Device, &vd->Window, v->Allocator);
        ImGui_ImplVulkanH_DestroyWindowRenderBuffers(v->Device, &vd->RenderBuffers, v->Allocator);
        IM_DELETE(vd);
    }
    viewport->RendererUserData = nullptr;
}

static void ImGui_ImplVulkan_SetWindowSize(ImGuiViewport* viewport, ImVec2 size)
{
    ImGui_ImplVulkan_Data* bd = ImGui_ImplVulkan_GetBackendData();
    ImGui_ImplVulkan_ViewportData* vd = (ImGui_ImplVulkan_ViewportData*)viewport->RendererUserData;
    if (vd == nullptr) // This is nullptr for the main viewport (which is left to the user/app to handle)
        return;
    ImGui_ImplVulkan_InitInfo* v = &bd->VulkanInitInfo;
    vd->Window.ClearEnable = (viewport->Flags & ImGuiViewportFlags_NoRendererClear) ? false : true;
    ImGui_ImplVulkanH_CreateOrResizeWindow(v->Instance, v->PhysicalDevice, v->Device, &vd->Window, v->QueueFamily, v->Allocator, (int)size.x, (int)size.y, v->MinImageCount);
}

static void ImGui_ImplVulkan_RenderWindow(ImGuiViewport* viewport, void*)
{
    ImGui_ImplVulkan_Data* bd = ImGui_ImplVulkan_GetBackendData();
    ImGui_ImplVulkan_ViewportData* vd = (ImGui_ImplVulkan_ViewportData*)viewport->RendererUserData;
    ImGui_ImplVulkanH_Window* wd = &vd->Window;
    ImGui_ImplVulkan_InitInfo* v = &bd->VulkanInitInfo;
    VkResult err;

    ImGui_ImplVulkanH_Frame* fd = &wd->Frames[wd->FrameIndex];
    ImGui_ImplVulkanH_FrameSemaphores* fsd = &wd->FrameSemaphores[wd->SemaphoreIndex];
    {
        {
          err = vkAcquireNextImageKHR(v->Device, wd->Swapchain, UINT64_MAX, fsd->ImageAcquiredSemaphore, VK_NULL_HANDLE, &wd->FrameIndex);
          check_vk_result(err);
          fd = &wd->Frames[wd->FrameIndex];
        }
        for (;;)
        {
            err = vkWaitForFences(v->Device, 1, &fd->Fence, VK_TRUE, 100);
            if (err == VK_SUCCESS) break;
            if (err == VK_TIMEOUT) continue;
            check_vk_result(err);
        }
        {
            err = vkResetCommandPool(v->Device, fd->CommandPool, 0);
            check_vk_result(err);
            VkCommandBufferBeginInfo info = {};
            info.sType = VK_STRUCTURE_TYPE_COMMAND_BUFFER_BEGIN_INFO;
            info.flags |= VK_COMMAND_BUFFER_USAGE_ONE_TIME_SUBMIT_BIT;
            err = vkBeginCommandBuffer(fd->CommandBuffer, &info);
            check_vk_result(err);
        }
        {
            ImVec4 clear_color = ImVec4(0.0f, 0.0f, 0.0f, 1.0f);
            memcpy(&wd->ClearValue.color.float32[0], &clear_color, 4 * sizeof(float));

            VkRenderPassBeginInfo info = {};
            info.sType = VK_STRUCTURE_TYPE_RENDER_PASS_BEGIN_INFO;
            info.renderPass = wd->RenderPass;
            info.framebuffer = fd->Framebuffer;
            info.renderArea.extent.width = wd->Width;
            info.renderArea.extent.height = wd->Height;
            info.clearValueCount = (viewport->Flags & ImGuiViewportFlags_NoRendererClear) ? 0 : 1;
            info.pClearValues = (viewport->Flags & ImGuiViewportFlags_NoRendererClear) ? nullptr : &wd->ClearValue;
            vkCmdBeginRenderPass(fd->CommandBuffer, &info, VK_SUBPASS_CONTENTS_INLINE);
        }
    }

    ImGui_ImplVulkan_RenderDrawData(viewport->DrawData, fd->CommandBuffer, wd->Pipeline);

    {
        vkCmdEndRenderPass(fd->CommandBuffer);
        {
            VkPipelineStageFlags wait_stage = VK_PIPELINE_STAGE_COLOR_ATTACHMENT_OUTPUT_BIT;
            VkSubmitInfo info = {};
            info.sType = VK_STRUCTURE_TYPE_SUBMIT_INFO;
            info.waitSemaphoreCount = 1;
            info.pWaitSemaphores = &fsd->ImageAcquiredSemaphore;
            info.pWaitDstStageMask = &wait_stage;
            info.commandBufferCount = 1;
            info.pCommandBuffers = &fd->CommandBuffer;
            info.signalSemaphoreCount = 1;
            info.pSignalSemaphores = &fsd->RenderCompleteSemaphore;

            err = vkEndCommandBuffer(fd->CommandBuffer);
            check_vk_result(err);
            err = vkResetFences(v->Device, 1, &fd->Fence);
            check_vk_result(err);
            err = vkQueueSubmit(v->Queue, 1, &info, fd->Fence);
            check_vk_result(err);
        }
    }
}

static void ImGui_ImplVulkan_SwapBuffers(ImGuiViewport* viewport, void*)
{
    ImGui_ImplVulkan_Data* bd = ImGui_ImplVulkan_GetBackendData();
    ImGui_ImplVulkan_ViewportData* vd = (ImGui_ImplVulkan_ViewportData*)viewport->RendererUserData;
    ImGui_ImplVulkanH_Window* wd = &vd->Window;
    ImGui_ImplVulkan_InitInfo* v = &bd->VulkanInitInfo;

    VkResult err;
    uint32_t present_index = wd->FrameIndex;

    ImGui_ImplVulkanH_FrameSemaphores* fsd = &wd->FrameSemaphores[wd->SemaphoreIndex];
    VkPresentInfoKHR info = {};
    info.sType = VK_STRUCTURE_TYPE_PRESENT_INFO_KHR;
    info.waitSemaphoreCount = 1;
    info.pWaitSemaphores = &fsd->RenderCompleteSemaphore;
    info.swapchainCount = 1;
    info.pSwapchains = &wd->Swapchain;
    info.pImageIndices = &present_index;
    err = vkQueuePresentKHR(v->Queue, &info);
    if (err == VK_ERROR_OUT_OF_DATE_KHR || err == VK_SUBOPTIMAL_KHR)
        ImGui_ImplVulkanH_CreateOrResizeWindow(v->Instance, v->PhysicalDevice, v->Device, &vd->Window, v->QueueFamily, v->Allocator, (int)viewport->Size.x, (int)viewport->Size.y, v->MinImageCount);
    else
        check_vk_result(err);

    wd->FrameIndex = (wd->FrameIndex + 1) % wd->ImageCount;         // This is for the next vkWaitForFences()
    wd->SemaphoreIndex = (wd->SemaphoreIndex + 1) % wd->ImageCount; // Now we can use the next set of semaphores
}

void ImGui_ImplVulkan_InitPlatformInterface()
{
    ImGuiPlatformIO& platform_io = ImGui::GetPlatformIO();
    if (ImGui::GetIO().ConfigFlags & ImGuiConfigFlags_ViewportsEnable)
        IM_ASSERT(platform_io.Platform_CreateVkSurface != nullptr && "Platform needs to setup the CreateVkSurface handler.");
    platform_io.Renderer_CreateWindow = ImGui_ImplVulkan_CreateWindow;
    platform_io.Renderer_DestroyWindow = ImGui_ImplVulkan_DestroyWindow;
    platform_io.Renderer_SetWindowSize = ImGui_ImplVulkan_SetWindowSize;
    platform_io.Renderer_RenderWindow = ImGui_ImplVulkan_RenderWindow;
    platform_io.Renderer_SwapBuffers = ImGui_ImplVulkan_SwapBuffers;
}

void ImGui_ImplVulkan_ShutdownPlatformInterface()
{
    ImGui::DestroyPlatformWindows();
}<|MERGE_RESOLUTION|>--- conflicted
+++ resolved
@@ -31,11 +31,8 @@
 
 // CHANGELOG
 // (minor and older changes stripped away, please see git history for details)
-<<<<<<< HEAD
 //  2023-XX-XX: Platform: Added support for multiple windows via the ImGuiPlatformIO interface.
-=======
 //  2023-07-04: Vulkan: Added optional support for VK_KHR_dynamic_rendering. User needs to set init_info->UseDynamicRendering = true and init_info->ColorAttachmentFormat.
->>>>>>> cb9015e2
 //  2023-01-02: Vulkan: Fixed sampler passed to ImGui_ImplVulkan_AddTexture() not being honored + removed a bunch of duplicate code.
 //  2022-10-11: Using 'nullptr' instead of 'NULL' as per our switch to C++11.
 //  2022-10-04: Vulkan: Added experimental ImGui_ImplVulkan_RemoveTexture() for api symetry. (#914, #5738).

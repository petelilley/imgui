--- conflicted
+++ resolved
@@ -652,16 +652,10 @@
     IMGUI_API bool          IsRectVisible(const ImVec2& rect_min, const ImVec2& rect_max);      // test if rectangle (in screen space) is visible / not clipped. to perform coarse clipping on user's side.
     IMGUI_API double        GetTime();                                                          // get global imgui time. incremented by io.DeltaTime every frame.
     IMGUI_API int           GetFrameCount();                                                    // get global imgui frame count. incremented by 1 every frame.
-<<<<<<< HEAD
     IMGUI_API ImDrawList*   GetOverlayDrawList();                                               // get overlay draw list for the viewport associated to the current window. this draw list will be the last rendered. useful to quickly draw overlays shapes/text.
     IMGUI_API ImDrawList*   GetOverlayDrawList(ImGuiViewport* viewport);                        // get overlay draw list for the given viewport. 
     IMGUI_API ImDrawListSharedData* GetDrawListSharedData();                                    // you may use this when creating your own ImDrawList instances
-    IMGUI_API const char*   GetStyleColorName(ImGuiCol idx);
-=======
-    IMGUI_API ImDrawList*   GetOverlayDrawList();                                               // this draw list will be the last rendered one, useful to quickly draw overlays shapes/text
-    IMGUI_API ImDrawListSharedData* GetDrawListSharedData();                                    // you may use this when creating your own ImDrawList instances.
     IMGUI_API const char*   GetStyleColorName(ImGuiCol idx);                                    // get a string corresponding to the enum value (for display, saving, etc.).
->>>>>>> f02705fb
     IMGUI_API void          SetStateStorage(ImGuiStorage* storage);                             // replace current window storage with our own (if you want to manipulate it yourself, typically clear subsection of it)
     IMGUI_API ImGuiStorage* GetStateStorage();
     IMGUI_API ImVec2        CalcTextSize(const char* text, const char* text_end = NULL, bool hide_text_after_double_hash = false, float wrap_width = -1.0f);

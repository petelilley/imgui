--- conflicted
+++ resolved
@@ -1946,11 +1946,7 @@
     ImS16               IndexDuringLayout;      // Index only used during TabBarLayout()
     bool                WantClose;              // Marked as closed by SetTabItemClosed()
 
-<<<<<<< HEAD
-    ImGuiTabItem()      { ID = 0; Flags = ImGuiTabItemFlags_None; Window = NULL; LastFrameVisible = LastFrameSelected = -1; NameOffset = -1; Offset = Width = ContentWidth = 0.0f; BeginOrder = -1; IndexDuringLayout = -1; WantClose = false; }
-=======
     ImGuiTabItem()      { memset(this, 0, sizeof(*this)); LastFrameVisible = LastFrameSelected = -1; NameOffset = BeginOrder = IndexDuringLayout = -1; }
->>>>>>> e6b99a42
 };
 
 // Storage for a tab bar (sizeof() 152 bytes)
@@ -1981,17 +1977,11 @@
     bool                WantLayout;
     bool                VisibleTabWasSubmitted;
     bool                TabsAddedNew;           // Set to true when a new tab item or button has been added to the tab bar during last frame
-<<<<<<< HEAD
-    short               LastTabItemIdx;         // Index of last BeginTabItem() tab for use by EndTabItem()
-    ImVec2              FramePadding;           // style.FramePadding locked at the time of BeginTabBar()
-    ImVec2              TabsContentsMin;
-=======
     ImS16               TabsActiveCount;        // Number of tabs submitted this frame.
     ImS16               LastTabItemIdx;         // Index of last BeginTabItem() tab for use by EndTabItem()
     float               ItemSpacingY;
     ImVec2              FramePadding;           // style.FramePadding locked at the time of BeginTabBar()
     ImVec2              BackupCursorPos;
->>>>>>> e6b99a42
     ImGuiTextBuffer     TabsNames;              // For non-docking tab bar we re-append names in a contiguous buffer.
 
     ImGuiTabBar();
